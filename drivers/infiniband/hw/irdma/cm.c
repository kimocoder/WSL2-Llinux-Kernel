// SPDX-License-Identifier: GPL-2.0 or Linux-OpenIB
/* Copyright (c) 2015 - 2021 Intel Corporation */
#include "main.h"
#include "trace.h"

static void irdma_cm_post_event(struct irdma_cm_event *event);
static void irdma_disconnect_worker(struct work_struct *work);

/**
 * irdma_free_sqbuf - put back puda buffer if refcount is 0
 * @vsi: The VSI structure of the device
 * @bufp: puda buffer to free
 */
void irdma_free_sqbuf(struct irdma_sc_vsi *vsi, void *bufp)
{
	struct irdma_puda_buf *buf = bufp;
	struct irdma_puda_rsrc *ilq = vsi->ilq;

	if (refcount_dec_and_test(&buf->refcount))
		irdma_puda_ret_bufpool(ilq, buf);
}

/**
 * irdma_record_ird_ord - Record IRD/ORD passed in
 * @cm_node: connection's node
 * @conn_ird: connection IRD
 * @conn_ord: connection ORD
 */
static void irdma_record_ird_ord(struct irdma_cm_node *cm_node, u32 conn_ird,
				 u32 conn_ord)
{
	if (conn_ird > cm_node->dev->hw_attrs.max_hw_ird)
		conn_ird = cm_node->dev->hw_attrs.max_hw_ird;

	if (conn_ord > cm_node->dev->hw_attrs.max_hw_ord)
		conn_ord = cm_node->dev->hw_attrs.max_hw_ord;
	else if (!conn_ord && cm_node->send_rdma0_op == SEND_RDMA_READ_ZERO)
		conn_ord = 1;
	cm_node->ird_size = conn_ird;
	cm_node->ord_size = conn_ord;
}

/**
 * irdma_copy_ip_ntohl - copy IP address from  network to host
 * @dst: IP address in host order
 * @src: IP address in network order (big endian)
 */
void irdma_copy_ip_ntohl(u32 *dst, __be32 *src)
{
	*dst++ = ntohl(*src++);
	*dst++ = ntohl(*src++);
	*dst++ = ntohl(*src++);
	*dst = ntohl(*src);
}

/**
 * irdma_copy_ip_htonl - copy IP address from host to network order
 * @dst: IP address in network order (big endian)
 * @src: IP address in host order
 */
void irdma_copy_ip_htonl(__be32 *dst, u32 *src)
{
	*dst++ = htonl(*src++);
	*dst++ = htonl(*src++);
	*dst++ = htonl(*src++);
	*dst = htonl(*src);
}

/**
 * irdma_get_addr_info
 * @cm_node: contains ip/tcp info
 * @cm_info: to get a copy of the cm_node ip/tcp info
 */
static void irdma_get_addr_info(struct irdma_cm_node *cm_node,
				struct irdma_cm_info *cm_info)
{
	memset(cm_info, 0, sizeof(*cm_info));
	cm_info->ipv4 = cm_node->ipv4;
	cm_info->vlan_id = cm_node->vlan_id;
	memcpy(cm_info->loc_addr, cm_node->loc_addr, sizeof(cm_info->loc_addr));
	memcpy(cm_info->rem_addr, cm_node->rem_addr, sizeof(cm_info->rem_addr));
	cm_info->loc_port = cm_node->loc_port;
	cm_info->rem_port = cm_node->rem_port;
}

/**
 * irdma_fill_sockaddr4 - fill in addr info for IPv4 connection
 * @cm_node: connection's node
 * @event: upper layer's cm event
 */
static inline void irdma_fill_sockaddr4(struct irdma_cm_node *cm_node,
					struct iw_cm_event *event)
{
	struct sockaddr_in *laddr = (struct sockaddr_in *)&event->local_addr;
	struct sockaddr_in *raddr = (struct sockaddr_in *)&event->remote_addr;

	laddr->sin_family = AF_INET;
	raddr->sin_family = AF_INET;

	laddr->sin_port = htons(cm_node->loc_port);
	raddr->sin_port = htons(cm_node->rem_port);

	laddr->sin_addr.s_addr = htonl(cm_node->loc_addr[0]);
	raddr->sin_addr.s_addr = htonl(cm_node->rem_addr[0]);
}

/**
 * irdma_fill_sockaddr6 - fill in addr info for IPv6 connection
 * @cm_node: connection's node
 * @event: upper layer's cm event
 */
static inline void irdma_fill_sockaddr6(struct irdma_cm_node *cm_node,
					struct iw_cm_event *event)
{
	struct sockaddr_in6 *laddr6 = (struct sockaddr_in6 *)&event->local_addr;
	struct sockaddr_in6 *raddr6 = (struct sockaddr_in6 *)&event->remote_addr;

	laddr6->sin6_family = AF_INET6;
	raddr6->sin6_family = AF_INET6;

	laddr6->sin6_port = htons(cm_node->loc_port);
	raddr6->sin6_port = htons(cm_node->rem_port);

	irdma_copy_ip_htonl(laddr6->sin6_addr.in6_u.u6_addr32,
			    cm_node->loc_addr);
	irdma_copy_ip_htonl(raddr6->sin6_addr.in6_u.u6_addr32,
			    cm_node->rem_addr);
}

/**
 * irdma_get_cmevent_info - for cm event upcall
 * @cm_node: connection's node
 * @cm_id: upper layers cm struct for the event
 * @event: upper layer's cm event
 */
static inline void irdma_get_cmevent_info(struct irdma_cm_node *cm_node,
					  struct iw_cm_id *cm_id,
					  struct iw_cm_event *event)
{
	memcpy(&event->local_addr, &cm_id->m_local_addr,
	       sizeof(event->local_addr));
	memcpy(&event->remote_addr, &cm_id->m_remote_addr,
	       sizeof(event->remote_addr));
	if (cm_node) {
		event->private_data = cm_node->pdata_buf;
		event->private_data_len = (u8)cm_node->pdata.size;
		event->ird = cm_node->ird_size;
		event->ord = cm_node->ord_size;
	}
}

/**
 * irdma_send_cm_event - upcall cm's event handler
 * @cm_node: connection's node
 * @cm_id: upper layer's cm info struct
 * @type: Event type to indicate
 * @status: status for the event type
 */
static int irdma_send_cm_event(struct irdma_cm_node *cm_node,
			       struct iw_cm_id *cm_id,
			       enum iw_cm_event_type type, int status)
{
	struct iw_cm_event event = {};

	event.event = type;
	event.status = status;
	trace_irdma_send_cm_event(cm_node, cm_id, type, status,
				  __builtin_return_address(0));

	ibdev_dbg(&cm_node->iwdev->ibdev,
		  "CM: cm_node %p cm_id=%p state=%d accel=%d event_type=%d status=%d\n",
		  cm_node, cm_id, cm_node->accelerated, cm_node->state, type,
		  status);

	switch (type) {
	case IW_CM_EVENT_CONNECT_REQUEST:
		if (cm_node->ipv4)
			irdma_fill_sockaddr4(cm_node, &event);
		else
			irdma_fill_sockaddr6(cm_node, &event);
		event.provider_data = cm_node;
		event.private_data = cm_node->pdata_buf;
		event.private_data_len = (u8)cm_node->pdata.size;
		event.ird = cm_node->ird_size;
		break;
	case IW_CM_EVENT_CONNECT_REPLY:
		irdma_get_cmevent_info(cm_node, cm_id, &event);
		break;
	case IW_CM_EVENT_ESTABLISHED:
		event.ird = cm_node->ird_size;
		event.ord = cm_node->ord_size;
		break;
	case IW_CM_EVENT_DISCONNECT:
	case IW_CM_EVENT_CLOSE:
		/* Wait if we are in RTS but havent issued the iwcm event upcall */
		if (!cm_node->accelerated)
			wait_for_completion(&cm_node->establish_comp);
		break;
	default:
		return -EINVAL;
	}

	return cm_id->event_handler(cm_id, &event);
}

/**
 * irdma_timer_list_prep - add connection nodes to a list to perform timer tasks
 * @cm_core: cm's core
 * @timer_list: a timer list to which cm_node will be selected
 */
static void irdma_timer_list_prep(struct irdma_cm_core *cm_core,
				  struct list_head *timer_list)
{
	struct irdma_cm_node *cm_node;
	int bkt;

	hash_for_each_rcu(cm_core->cm_hash_tbl, bkt, cm_node, list) {
		if ((cm_node->close_entry || cm_node->send_entry) &&
		    refcount_inc_not_zero(&cm_node->refcnt))
			list_add(&cm_node->timer_entry, timer_list);
	}
}

/**
 * irdma_create_event - create cm event
 * @cm_node: connection's node
 * @type: Event type to generate
 */
static struct irdma_cm_event *irdma_create_event(struct irdma_cm_node *cm_node,
						 enum irdma_cm_event_type type)
{
	struct irdma_cm_event *event;

	if (!cm_node->cm_id)
		return NULL;

	event = kzalloc(sizeof(*event), GFP_ATOMIC);

	if (!event)
		return NULL;

	event->type = type;
	event->cm_node = cm_node;
	memcpy(event->cm_info.rem_addr, cm_node->rem_addr,
	       sizeof(event->cm_info.rem_addr));
	memcpy(event->cm_info.loc_addr, cm_node->loc_addr,
	       sizeof(event->cm_info.loc_addr));
	event->cm_info.rem_port = cm_node->rem_port;
	event->cm_info.loc_port = cm_node->loc_port;
	event->cm_info.cm_id = cm_node->cm_id;
	ibdev_dbg(&cm_node->iwdev->ibdev,
		  "CM: node=%p event=%p type=%u dst=%pI4 src=%pI4\n", cm_node,
		  event, type, event->cm_info.loc_addr,
		  event->cm_info.rem_addr);
	trace_irdma_create_event(cm_node, type, __builtin_return_address(0));
	irdma_cm_post_event(event);

	return event;
}

/**
 * irdma_free_retrans_entry - free send entry
 * @cm_node: connection's node
 */
static void irdma_free_retrans_entry(struct irdma_cm_node *cm_node)
{
	struct irdma_device *iwdev = cm_node->iwdev;
	struct irdma_timer_entry *send_entry;

	send_entry = cm_node->send_entry;
	if (!send_entry)
		return;

	cm_node->send_entry = NULL;
	irdma_free_sqbuf(&iwdev->vsi, send_entry->sqbuf);
	kfree(send_entry);
	refcount_dec(&cm_node->refcnt);
}

/**
 * irdma_cleanup_retrans_entry - free send entry with lock
 * @cm_node: connection's node
 */
static void irdma_cleanup_retrans_entry(struct irdma_cm_node *cm_node)
{
	unsigned long flags;

	spin_lock_irqsave(&cm_node->retrans_list_lock, flags);
	irdma_free_retrans_entry(cm_node);
	spin_unlock_irqrestore(&cm_node->retrans_list_lock, flags);
}

/**
 * irdma_form_ah_cm_frame - get a free packet and build frame with address handle
 * @cm_node: connection's node ionfo to use in frame
 * @options: pointer to options info
 * @hdr: pointer mpa header
 * @pdata: pointer to private data
 * @flags:  indicates FIN or ACK
 */
static struct irdma_puda_buf *irdma_form_ah_cm_frame(struct irdma_cm_node *cm_node,
						     struct irdma_kmem_info *options,
						     struct irdma_kmem_info *hdr,
						     struct irdma_mpa_priv_info *pdata,
						     u8 flags)
{
	struct irdma_puda_buf *sqbuf;
	struct irdma_sc_vsi *vsi = &cm_node->iwdev->vsi;
	u8 *buf;
	struct tcphdr *tcph;
	u16 pktsize;
	u32 opts_len = 0;
	u32 pd_len = 0;
	u32 hdr_len = 0;

	if (!cm_node->ah || !cm_node->ah->ah_info.ah_valid) {
		ibdev_dbg(&cm_node->iwdev->ibdev, "CM: AH invalid\n");
		return NULL;
	}

	sqbuf = irdma_puda_get_bufpool(vsi->ilq);
	if (!sqbuf) {
		ibdev_dbg(&cm_node->iwdev->ibdev, "CM: SQ buf NULL\n");
		return NULL;
	}

	sqbuf->ah_id = cm_node->ah->ah_info.ah_idx;
	buf = sqbuf->mem.va;
	if (options)
		opts_len = (u32)options->size;

	if (hdr)
		hdr_len = hdr->size;

	if (pdata)
		pd_len = pdata->size;

	pktsize = sizeof(*tcph) + opts_len + hdr_len + pd_len;

	memset(buf, 0, pktsize);

	sqbuf->totallen = pktsize;
	sqbuf->tcphlen = sizeof(*tcph) + opts_len;
	sqbuf->scratch = cm_node;

	tcph = (struct tcphdr *)buf;
	buf += sizeof(*tcph);

	tcph->source = htons(cm_node->loc_port);
	tcph->dest = htons(cm_node->rem_port);
	tcph->seq = htonl(cm_node->tcp_cntxt.loc_seq_num);

	if (flags & SET_ACK) {
		cm_node->tcp_cntxt.loc_ack_num = cm_node->tcp_cntxt.rcv_nxt;
		tcph->ack_seq = htonl(cm_node->tcp_cntxt.loc_ack_num);
		tcph->ack = 1;
	} else {
		tcph->ack_seq = 0;
	}

	if (flags & SET_SYN) {
		cm_node->tcp_cntxt.loc_seq_num++;
		tcph->syn = 1;
	} else {
		cm_node->tcp_cntxt.loc_seq_num += hdr_len + pd_len;
	}

	if (flags & SET_FIN) {
		cm_node->tcp_cntxt.loc_seq_num++;
		tcph->fin = 1;
	}

	if (flags & SET_RST)
		tcph->rst = 1;

	tcph->doff = (u16)((sizeof(*tcph) + opts_len + 3) >> 2);
	sqbuf->tcphlen = tcph->doff << 2;
	tcph->window = htons(cm_node->tcp_cntxt.rcv_wnd);
	tcph->urg_ptr = 0;

	if (opts_len) {
		memcpy(buf, options->addr, opts_len);
		buf += opts_len;
	}

	if (hdr_len) {
		memcpy(buf, hdr->addr, hdr_len);
		buf += hdr_len;
	}

	if (pdata && pdata->addr)
		memcpy(buf, pdata->addr, pdata->size);

	refcount_set(&sqbuf->refcount, 1);

	print_hex_dump_debug("ILQ: TRANSMIT ILQ BUFFER", DUMP_PREFIX_OFFSET,
			     16, 8, sqbuf->mem.va, sqbuf->totallen, false);

	return sqbuf;
}

/**
 * irdma_form_uda_cm_frame - get a free packet and build frame full tcpip packet
 * @cm_node: connection's node ionfo to use in frame
 * @options: pointer to options info
 * @hdr: pointer mpa header
 * @pdata: pointer to private data
 * @flags:  indicates FIN or ACK
 */
static struct irdma_puda_buf *irdma_form_uda_cm_frame(struct irdma_cm_node *cm_node,
						      struct irdma_kmem_info *options,
						      struct irdma_kmem_info *hdr,
						      struct irdma_mpa_priv_info *pdata,
						      u8 flags)
{
	struct irdma_puda_buf *sqbuf;
	struct irdma_sc_vsi *vsi = &cm_node->iwdev->vsi;
	u8 *buf;

	struct tcphdr *tcph;
	struct iphdr *iph;
	struct ipv6hdr *ip6h;
	struct ethhdr *ethh;
	u16 pktsize;
	u16 eth_hlen = ETH_HLEN;
	u32 opts_len = 0;
	u32 pd_len = 0;
	u32 hdr_len = 0;

	u16 vtag;

	sqbuf = irdma_puda_get_bufpool(vsi->ilq);
	if (!sqbuf)
		return NULL;

	buf = sqbuf->mem.va;

	if (options)
		opts_len = (u32)options->size;

	if (hdr)
		hdr_len = hdr->size;

	if (pdata)
		pd_len = pdata->size;

	if (cm_node->vlan_id < VLAN_N_VID)
		eth_hlen += 4;

	if (cm_node->ipv4)
		pktsize = sizeof(*iph) + sizeof(*tcph);
	else
		pktsize = sizeof(*ip6h) + sizeof(*tcph);
	pktsize += opts_len + hdr_len + pd_len;

	memset(buf, 0, eth_hlen + pktsize);

	sqbuf->totallen = pktsize + eth_hlen;
	sqbuf->maclen = eth_hlen;
	sqbuf->tcphlen = sizeof(*tcph) + opts_len;
	sqbuf->scratch = cm_node;

	ethh = (struct ethhdr *)buf;
	buf += eth_hlen;

	if (cm_node->do_lpb)
		sqbuf->do_lpb = true;

	if (cm_node->ipv4) {
		sqbuf->ipv4 = true;

		iph = (struct iphdr *)buf;
		buf += sizeof(*iph);
		tcph = (struct tcphdr *)buf;
		buf += sizeof(*tcph);

		ether_addr_copy(ethh->h_dest, cm_node->rem_mac);
		ether_addr_copy(ethh->h_source, cm_node->loc_mac);
		if (cm_node->vlan_id < VLAN_N_VID) {
			((struct vlan_ethhdr *)ethh)->h_vlan_proto =
				htons(ETH_P_8021Q);
			vtag = (cm_node->user_pri << VLAN_PRIO_SHIFT) |
			       cm_node->vlan_id;
			((struct vlan_ethhdr *)ethh)->h_vlan_TCI = htons(vtag);

			((struct vlan_ethhdr *)ethh)->h_vlan_encapsulated_proto =
				htons(ETH_P_IP);
		} else {
			ethh->h_proto = htons(ETH_P_IP);
		}

		iph->version = IPVERSION;
		iph->ihl = 5; /* 5 * 4Byte words, IP headr len */
		iph->tos = cm_node->tos;
		iph->tot_len = htons(pktsize);
		iph->id = htons(++cm_node->tcp_cntxt.loc_id);

		iph->frag_off = htons(0x4000);
		iph->ttl = 0x40;
		iph->protocol = IPPROTO_TCP;
		iph->saddr = htonl(cm_node->loc_addr[0]);
		iph->daddr = htonl(cm_node->rem_addr[0]);
	} else {
		sqbuf->ipv4 = false;
		ip6h = (struct ipv6hdr *)buf;
		buf += sizeof(*ip6h);
		tcph = (struct tcphdr *)buf;
		buf += sizeof(*tcph);

		ether_addr_copy(ethh->h_dest, cm_node->rem_mac);
		ether_addr_copy(ethh->h_source, cm_node->loc_mac);
		if (cm_node->vlan_id < VLAN_N_VID) {
			((struct vlan_ethhdr *)ethh)->h_vlan_proto =
				htons(ETH_P_8021Q);
			vtag = (cm_node->user_pri << VLAN_PRIO_SHIFT) |
			       cm_node->vlan_id;
			((struct vlan_ethhdr *)ethh)->h_vlan_TCI = htons(vtag);
			((struct vlan_ethhdr *)ethh)->h_vlan_encapsulated_proto =
				htons(ETH_P_IPV6);
		} else {
			ethh->h_proto = htons(ETH_P_IPV6);
		}
		ip6h->version = 6;
		ip6h->priority = cm_node->tos >> 4;
		ip6h->flow_lbl[0] = cm_node->tos << 4;
		ip6h->flow_lbl[1] = 0;
		ip6h->flow_lbl[2] = 0;
		ip6h->payload_len = htons(pktsize - sizeof(*ip6h));
		ip6h->nexthdr = 6;
		ip6h->hop_limit = 128;
		irdma_copy_ip_htonl(ip6h->saddr.in6_u.u6_addr32,
				    cm_node->loc_addr);
		irdma_copy_ip_htonl(ip6h->daddr.in6_u.u6_addr32,
				    cm_node->rem_addr);
	}

	tcph->source = htons(cm_node->loc_port);
	tcph->dest = htons(cm_node->rem_port);
	tcph->seq = htonl(cm_node->tcp_cntxt.loc_seq_num);

	if (flags & SET_ACK) {
		cm_node->tcp_cntxt.loc_ack_num = cm_node->tcp_cntxt.rcv_nxt;
		tcph->ack_seq = htonl(cm_node->tcp_cntxt.loc_ack_num);
		tcph->ack = 1;
	} else {
		tcph->ack_seq = 0;
	}

	if (flags & SET_SYN) {
		cm_node->tcp_cntxt.loc_seq_num++;
		tcph->syn = 1;
	} else {
		cm_node->tcp_cntxt.loc_seq_num += hdr_len + pd_len;
	}

	if (flags & SET_FIN) {
		cm_node->tcp_cntxt.loc_seq_num++;
		tcph->fin = 1;
	}

	if (flags & SET_RST)
		tcph->rst = 1;

	tcph->doff = (u16)((sizeof(*tcph) + opts_len + 3) >> 2);
	sqbuf->tcphlen = tcph->doff << 2;
	tcph->window = htons(cm_node->tcp_cntxt.rcv_wnd);
	tcph->urg_ptr = 0;

	if (opts_len) {
		memcpy(buf, options->addr, opts_len);
		buf += opts_len;
	}

	if (hdr_len) {
		memcpy(buf, hdr->addr, hdr_len);
		buf += hdr_len;
	}

	if (pdata && pdata->addr)
		memcpy(buf, pdata->addr, pdata->size);

	refcount_set(&sqbuf->refcount, 1);

	print_hex_dump_debug("ILQ: TRANSMIT ILQ BUFFER", DUMP_PREFIX_OFFSET,
			     16, 8, sqbuf->mem.va, sqbuf->totallen, false);
	return sqbuf;
}

/**
 * irdma_send_reset - Send RST packet
 * @cm_node: connection's node
 */
int irdma_send_reset(struct irdma_cm_node *cm_node)
{
	struct irdma_puda_buf *sqbuf;
	int flags = SET_RST | SET_ACK;

	trace_irdma_send_reset(cm_node, 0, __builtin_return_address(0));
	sqbuf = cm_node->cm_core->form_cm_frame(cm_node, NULL, NULL, NULL,
						flags);
	if (!sqbuf)
		return -ENOMEM;

	ibdev_dbg(&cm_node->iwdev->ibdev,
		  "CM: caller: %pS cm_node %p cm_id=%p accel=%d state=%d rem_port=0x%04x, loc_port=0x%04x rem_addr=%pI4 loc_addr=%pI4\n",
		  __builtin_return_address(0), cm_node, cm_node->cm_id,
		  cm_node->accelerated, cm_node->state, cm_node->rem_port,
		  cm_node->loc_port, cm_node->rem_addr, cm_node->loc_addr);

	return irdma_schedule_cm_timer(cm_node, sqbuf, IRDMA_TIMER_TYPE_SEND, 0,
				       1);
}

/**
 * irdma_active_open_err - send event for active side cm error
 * @cm_node: connection's node
 * @reset: Flag to send reset or not
 */
static void irdma_active_open_err(struct irdma_cm_node *cm_node, bool reset)
{
	trace_irdma_active_open_err(cm_node, reset,
				    __builtin_return_address(0));
	irdma_cleanup_retrans_entry(cm_node);
	cm_node->cm_core->stats_connect_errs++;
	if (reset) {
		ibdev_dbg(&cm_node->iwdev->ibdev,
			  "CM: cm_node=%p state=%d\n", cm_node,
			  cm_node->state);
		refcount_inc(&cm_node->refcnt);
		irdma_send_reset(cm_node);
	}

	cm_node->state = IRDMA_CM_STATE_CLOSED;
	irdma_create_event(cm_node, IRDMA_CM_EVENT_ABORTED);
}

/**
 * irdma_passive_open_err - handle passive side cm error
 * @cm_node: connection's node
 * @reset: send reset or just free cm_node
 */
static void irdma_passive_open_err(struct irdma_cm_node *cm_node, bool reset)
{
	irdma_cleanup_retrans_entry(cm_node);
	cm_node->cm_core->stats_passive_errs++;
	cm_node->state = IRDMA_CM_STATE_CLOSED;
	ibdev_dbg(&cm_node->iwdev->ibdev, "CM: cm_node=%p state =%d\n",
		  cm_node, cm_node->state);
	trace_irdma_passive_open_err(cm_node, reset,
				     __builtin_return_address(0));
	if (reset)
		irdma_send_reset(cm_node);
	else
		irdma_rem_ref_cm_node(cm_node);
}

/**
 * irdma_event_connect_error - to create connect error event
 * @event: cm information for connect event
 */
static void irdma_event_connect_error(struct irdma_cm_event *event)
{
	struct irdma_qp *iwqp;
	struct iw_cm_id *cm_id;

	cm_id = event->cm_node->cm_id;
	if (!cm_id)
		return;

	iwqp = cm_id->provider_data;

	if (!iwqp || !iwqp->iwdev)
		return;

	iwqp->cm_id = NULL;
	cm_id->provider_data = NULL;
	irdma_send_cm_event(event->cm_node, cm_id, IW_CM_EVENT_CONNECT_REPLY,
			    -ECONNRESET);
	irdma_rem_ref_cm_node(event->cm_node);
}

/**
 * irdma_process_options - process options from TCP header
 * @cm_node: connection's node
 * @optionsloc: point to start of options
 * @optionsize: size of all options
 * @syn_pkt: flag if syn packet
 */
static int irdma_process_options(struct irdma_cm_node *cm_node, u8 *optionsloc,
				 u32 optionsize, u32 syn_pkt)
{
	u32 tmp;
	u32 offset = 0;
	union all_known_options *all_options;
	char got_mss_option = 0;

	while (offset < optionsize) {
		all_options = (union all_known_options *)(optionsloc + offset);
		switch (all_options->base.optionnum) {
		case OPTION_NUM_EOL:
			offset = optionsize;
			break;
		case OPTION_NUM_NONE:
			offset += 1;
			continue;
		case OPTION_NUM_MSS:
			ibdev_dbg(&cm_node->iwdev->ibdev,
				  "CM: MSS Length: %d Offset: %d Size: %d\n",
				  all_options->mss.len, offset, optionsize);
			got_mss_option = 1;
			if (all_options->mss.len != 4)
				return -EINVAL;
			tmp = ntohs(all_options->mss.mss);
			if ((cm_node->ipv4 &&
			     (tmp + IRDMA_MTU_TO_MSS_IPV4) < IRDMA_MIN_MTU_IPV4) ||
			    (!cm_node->ipv4 &&
			     (tmp + IRDMA_MTU_TO_MSS_IPV6) < IRDMA_MIN_MTU_IPV6))
				return -EINVAL;
			if (tmp < cm_node->tcp_cntxt.mss)
				cm_node->tcp_cntxt.mss = tmp;
			break;
		case OPTION_NUM_WINDOW_SCALE:
			cm_node->tcp_cntxt.snd_wscale =
				all_options->windowscale.shiftcount;
			break;
		default:
			ibdev_dbg(&cm_node->iwdev->ibdev,
				  "CM: Unsupported TCP Option: %x\n",
				  all_options->base.optionnum);
			break;
		}
		offset += all_options->base.len;
	}
	if (!got_mss_option && syn_pkt)
		cm_node->tcp_cntxt.mss = IRDMA_CM_DEFAULT_MSS;

	return 0;
}

/**
 * irdma_handle_tcp_options - setup TCP context info after parsing TCP options
 * @cm_node: connection's node
 * @tcph: pointer tcp header
 * @optionsize: size of options rcvd
 * @passive: active or passive flag
 */
static int irdma_handle_tcp_options(struct irdma_cm_node *cm_node,
				    struct tcphdr *tcph, int optionsize,
				    int passive)
{
	u8 *optionsloc = (u8 *)&tcph[1];
	int ret;

	if (optionsize) {
		ret = irdma_process_options(cm_node, optionsloc, optionsize,
					    (u32)tcph->syn);
		if (ret) {
			ibdev_dbg(&cm_node->iwdev->ibdev,
				  "CM: Node %p, Sending Reset\n", cm_node);
			if (passive)
				irdma_passive_open_err(cm_node, true);
			else
				irdma_active_open_err(cm_node, true);
			return ret;
		}
	}

	cm_node->tcp_cntxt.snd_wnd = ntohs(tcph->window)
				     << cm_node->tcp_cntxt.snd_wscale;

	if (cm_node->tcp_cntxt.snd_wnd > cm_node->tcp_cntxt.max_snd_wnd)
		cm_node->tcp_cntxt.max_snd_wnd = cm_node->tcp_cntxt.snd_wnd;

	return 0;
}

/**
 * irdma_build_mpa_v1 - build a MPA V1 frame
 * @cm_node: connection's node
 * @start_addr: address where to build frame
 * @mpa_key: to do read0 or write0
 */
static void irdma_build_mpa_v1(struct irdma_cm_node *cm_node, void *start_addr,
			       u8 mpa_key)
{
	struct ietf_mpa_v1 *mpa_frame = start_addr;

	switch (mpa_key) {
	case MPA_KEY_REQUEST:
		memcpy(mpa_frame->key, IEFT_MPA_KEY_REQ, IETF_MPA_KEY_SIZE);
		break;
	case MPA_KEY_REPLY:
		memcpy(mpa_frame->key, IEFT_MPA_KEY_REP, IETF_MPA_KEY_SIZE);
		break;
	default:
		break;
	}
	mpa_frame->flags = IETF_MPA_FLAGS_CRC;
	mpa_frame->rev = cm_node->mpa_frame_rev;
	mpa_frame->priv_data_len = htons(cm_node->pdata.size);
}

/**
 * irdma_build_mpa_v2 - build a MPA V2 frame
 * @cm_node: connection's node
 * @start_addr: buffer start address
 * @mpa_key: to do read0 or write0
 */
static void irdma_build_mpa_v2(struct irdma_cm_node *cm_node, void *start_addr,
			       u8 mpa_key)
{
	struct ietf_mpa_v2 *mpa_frame = start_addr;
	struct ietf_rtr_msg *rtr_msg = &mpa_frame->rtr_msg;
	u16 ctrl_ird, ctrl_ord;

	/* initialize the upper 5 bytes of the frame */
	irdma_build_mpa_v1(cm_node, start_addr, mpa_key);
	mpa_frame->flags |= IETF_MPA_V2_FLAG;
	if (cm_node->iwdev->iw_ooo) {
		mpa_frame->flags |= IETF_MPA_FLAGS_MARKERS;
		cm_node->rcv_mark_en = true;
	}
	mpa_frame->priv_data_len = cpu_to_be16(be16_to_cpu(mpa_frame->priv_data_len) +
					       IETF_RTR_MSG_SIZE);

	/* initialize RTR msg */
	if (cm_node->mpav2_ird_ord == IETF_NO_IRD_ORD) {
		ctrl_ird = IETF_NO_IRD_ORD;
		ctrl_ord = IETF_NO_IRD_ORD;
	} else {
		ctrl_ird = (cm_node->ird_size > IETF_NO_IRD_ORD) ?
				   IETF_NO_IRD_ORD :
				   cm_node->ird_size;
		ctrl_ord = (cm_node->ord_size > IETF_NO_IRD_ORD) ?
				   IETF_NO_IRD_ORD :
				   cm_node->ord_size;
	}
	ctrl_ird |= IETF_PEER_TO_PEER;

	switch (mpa_key) {
	case MPA_KEY_REQUEST:
		ctrl_ord |= IETF_RDMA0_WRITE;
		ctrl_ord |= IETF_RDMA0_READ;
		break;
	case MPA_KEY_REPLY:
		switch (cm_node->send_rdma0_op) {
		case SEND_RDMA_WRITE_ZERO:
			ctrl_ord |= IETF_RDMA0_WRITE;
			break;
		case SEND_RDMA_READ_ZERO:
			ctrl_ord |= IETF_RDMA0_READ;
			break;
		}
		break;
	default:
		break;
	}
	rtr_msg->ctrl_ird = htons(ctrl_ird);
	rtr_msg->ctrl_ord = htons(ctrl_ord);
}

/**
 * irdma_cm_build_mpa_frame - build mpa frame for mpa version 1 or version 2
 * @cm_node: connection's node
 * @mpa: mpa: data buffer
 * @mpa_key: to do read0 or write0
 */
static int irdma_cm_build_mpa_frame(struct irdma_cm_node *cm_node,
				    struct irdma_kmem_info *mpa, u8 mpa_key)
{
	int hdr_len = 0;

	switch (cm_node->mpa_frame_rev) {
	case IETF_MPA_V1:
		hdr_len = sizeof(struct ietf_mpa_v1);
		irdma_build_mpa_v1(cm_node, mpa->addr, mpa_key);
		break;
	case IETF_MPA_V2:
		hdr_len = sizeof(struct ietf_mpa_v2);
		irdma_build_mpa_v2(cm_node, mpa->addr, mpa_key);
		break;
	default:
		break;
	}

	return hdr_len;
}

/**
 * irdma_send_mpa_request - active node send mpa request to passive node
 * @cm_node: connection's node
 */
static int irdma_send_mpa_request(struct irdma_cm_node *cm_node)
{
	struct irdma_puda_buf *sqbuf;

	cm_node->mpa_hdr.addr = &cm_node->mpa_v2_frame;
	cm_node->mpa_hdr.size = irdma_cm_build_mpa_frame(cm_node,
							 &cm_node->mpa_hdr,
							 MPA_KEY_REQUEST);
	if (!cm_node->mpa_hdr.size) {
		ibdev_dbg(&cm_node->iwdev->ibdev,
			  "CM: mpa size = %d\n", cm_node->mpa_hdr.size);
		return -EINVAL;
	}

	sqbuf = cm_node->cm_core->form_cm_frame(cm_node, NULL,
						&cm_node->mpa_hdr,
						&cm_node->pdata, SET_ACK);
	if (!sqbuf)
		return -ENOMEM;

	return irdma_schedule_cm_timer(cm_node, sqbuf, IRDMA_TIMER_TYPE_SEND, 1,
				       0);
}

/**
 * irdma_send_mpa_reject -
 * @cm_node: connection's node
 * @pdata: reject data for connection
 * @plen: length of reject data
 */
static int irdma_send_mpa_reject(struct irdma_cm_node *cm_node,
				 const void *pdata, u8 plen)
{
	struct irdma_puda_buf *sqbuf;
	struct irdma_mpa_priv_info priv_info;

	cm_node->mpa_hdr.addr = &cm_node->mpa_v2_frame;
	cm_node->mpa_hdr.size = irdma_cm_build_mpa_frame(cm_node,
							 &cm_node->mpa_hdr,
							 MPA_KEY_REPLY);

	cm_node->mpa_frame.flags |= IETF_MPA_FLAGS_REJECT;
	priv_info.addr = pdata;
	priv_info.size = plen;

	sqbuf = cm_node->cm_core->form_cm_frame(cm_node, NULL,
						&cm_node->mpa_hdr, &priv_info,
						SET_ACK | SET_FIN);
	if (!sqbuf)
		return -ENOMEM;

	cm_node->state = IRDMA_CM_STATE_FIN_WAIT1;

	return irdma_schedule_cm_timer(cm_node, sqbuf, IRDMA_TIMER_TYPE_SEND, 1,
				       0);
}

/**
 * irdma_negotiate_mpa_v2_ird_ord - negotiate MPAv2 IRD/ORD
 * @cm_node: connection's node
 * @buf: Data pointer
 */
static int irdma_negotiate_mpa_v2_ird_ord(struct irdma_cm_node *cm_node,
					  u8 *buf)
{
	struct ietf_mpa_v2 *mpa_v2_frame;
	struct ietf_rtr_msg *rtr_msg;
	u16 ird_size;
	u16 ord_size;
	u16 ctrl_ord;
	u16 ctrl_ird;

	mpa_v2_frame = (struct ietf_mpa_v2 *)buf;
	rtr_msg = &mpa_v2_frame->rtr_msg;

	/* parse rtr message */
	ctrl_ord = ntohs(rtr_msg->ctrl_ord);
	ctrl_ird = ntohs(rtr_msg->ctrl_ird);
	ird_size = ctrl_ird & IETF_NO_IRD_ORD;
	ord_size = ctrl_ord & IETF_NO_IRD_ORD;

	if (!(ctrl_ird & IETF_PEER_TO_PEER))
		return -EOPNOTSUPP;

	if (ird_size == IETF_NO_IRD_ORD || ord_size == IETF_NO_IRD_ORD) {
		cm_node->mpav2_ird_ord = IETF_NO_IRD_ORD;
		goto negotiate_done;
	}

	if (cm_node->state != IRDMA_CM_STATE_MPAREQ_SENT) {
		/* responder */
		if (!ord_size && (ctrl_ord & IETF_RDMA0_READ))
			cm_node->ird_size = 1;
		if (cm_node->ord_size > ird_size)
			cm_node->ord_size = ird_size;
	} else {
		/* initiator */
		if (!ird_size && (ctrl_ord & IETF_RDMA0_READ))
			/* Remote peer doesn't support RDMA0_READ */
			return -EOPNOTSUPP;

		if (cm_node->ord_size > ird_size)
			cm_node->ord_size = ird_size;

		if (cm_node->ird_size < ord_size)
		/* no resources available */
			return -EINVAL;
	}

negotiate_done:
	if (ctrl_ord & IETF_RDMA0_READ)
		cm_node->send_rdma0_op = SEND_RDMA_READ_ZERO;
	else if (ctrl_ord & IETF_RDMA0_WRITE)
		cm_node->send_rdma0_op = SEND_RDMA_WRITE_ZERO;
	else
		/* Not supported RDMA0 operation */
		return -EOPNOTSUPP;

	ibdev_dbg(&cm_node->iwdev->ibdev,
		  "CM: MPAV2 Negotiated ORD: %d, IRD: %d\n",
		  cm_node->ord_size, cm_node->ird_size);
	trace_irdma_negotiate_mpa_v2(cm_node);
	return 0;
}

/**
 * irdma_parse_mpa - process an IETF MPA frame
 * @cm_node: connection's node
 * @buf: Data pointer
 * @type: to return accept or reject
 * @len: Len of mpa buffer
 */
static int irdma_parse_mpa(struct irdma_cm_node *cm_node, u8 *buf, u32 *type,
			   u32 len)
{
	struct ietf_mpa_v1 *mpa_frame;
	int mpa_hdr_len, priv_data_len, ret;

	*type = IRDMA_MPA_REQUEST_ACCEPT;

	if (len < sizeof(struct ietf_mpa_v1)) {
		ibdev_dbg(&cm_node->iwdev->ibdev,
			  "CM: ietf buffer small (%x)\n", len);
		return -EINVAL;
	}

	mpa_frame = (struct ietf_mpa_v1 *)buf;
	mpa_hdr_len = sizeof(struct ietf_mpa_v1);
	priv_data_len = ntohs(mpa_frame->priv_data_len);

	if (priv_data_len > IETF_MAX_PRIV_DATA_LEN) {
		ibdev_dbg(&cm_node->iwdev->ibdev,
			  "CM: private_data too big %d\n", priv_data_len);
		return -EOVERFLOW;
	}

	if (mpa_frame->rev != IETF_MPA_V1 && mpa_frame->rev != IETF_MPA_V2) {
		ibdev_dbg(&cm_node->iwdev->ibdev,
			  "CM: unsupported mpa rev = %d\n", mpa_frame->rev);
		return -EINVAL;
	}

	if (mpa_frame->rev > cm_node->mpa_frame_rev) {
		ibdev_dbg(&cm_node->iwdev->ibdev, "CM: rev %d\n",
			  mpa_frame->rev);
		return -EINVAL;
	}

	cm_node->mpa_frame_rev = mpa_frame->rev;
	if (cm_node->state != IRDMA_CM_STATE_MPAREQ_SENT) {
		if (memcmp(mpa_frame->key, IEFT_MPA_KEY_REQ,
			   IETF_MPA_KEY_SIZE)) {
			ibdev_dbg(&cm_node->iwdev->ibdev,
				  "CM: Unexpected MPA Key received\n");
			return -EINVAL;
		}
	} else {
		if (memcmp(mpa_frame->key, IEFT_MPA_KEY_REP,
			   IETF_MPA_KEY_SIZE)) {
			ibdev_dbg(&cm_node->iwdev->ibdev,
				  "CM: Unexpected MPA Key received\n");
			return -EINVAL;
		}
	}

	if (priv_data_len + mpa_hdr_len > len) {
		ibdev_dbg(&cm_node->iwdev->ibdev,
			  "CM: ietf buffer len(%x + %x != %x)\n",
			  priv_data_len, mpa_hdr_len, len);
		return -EOVERFLOW;
	}

	if (len > IRDMA_MAX_CM_BUF) {
		ibdev_dbg(&cm_node->iwdev->ibdev,
			  "CM: ietf buffer large len = %d\n", len);
		return -EOVERFLOW;
	}

	switch (mpa_frame->rev) {
	case IETF_MPA_V2:
		mpa_hdr_len += IETF_RTR_MSG_SIZE;
		ret = irdma_negotiate_mpa_v2_ird_ord(cm_node, buf);
		if (ret)
			return ret;
		break;
	case IETF_MPA_V1:
	default:
		break;
	}

	memcpy(cm_node->pdata_buf, buf + mpa_hdr_len, priv_data_len);
	cm_node->pdata.size = priv_data_len;

	if (mpa_frame->flags & IETF_MPA_FLAGS_REJECT)
		*type = IRDMA_MPA_REQUEST_REJECT;

	if (mpa_frame->flags & IETF_MPA_FLAGS_MARKERS)
		cm_node->snd_mark_en = true;

	return 0;
}

/**
 * irdma_schedule_cm_timer
 * @cm_node: connection's node
 * @sqbuf: buffer to send
 * @type: if it is send or close
 * @send_retrans: if rexmits to be done
 * @close_when_complete: is cm_node to be removed
 *
 * note - cm_node needs to be protected before calling this. Encase in:
 *		irdma_rem_ref_cm_node(cm_core, cm_node);
 *		irdma_schedule_cm_timer(...)
 *		refcount_inc(&cm_node->refcnt);
 */
int irdma_schedule_cm_timer(struct irdma_cm_node *cm_node,
			    struct irdma_puda_buf *sqbuf,
			    enum irdma_timer_type type, int send_retrans,
			    int close_when_complete)
{
	struct irdma_sc_vsi *vsi = &cm_node->iwdev->vsi;
	struct irdma_cm_core *cm_core = cm_node->cm_core;
	struct irdma_timer_entry *new_send;
	u32 was_timer_set;
	unsigned long flags;

	new_send = kzalloc(sizeof(*new_send), GFP_ATOMIC);
	if (!new_send) {
		if (type != IRDMA_TIMER_TYPE_CLOSE)
			irdma_free_sqbuf(vsi, sqbuf);
		return -ENOMEM;
	}

	new_send->retrycount = IRDMA_DEFAULT_RETRYS;
	new_send->retranscount = IRDMA_DEFAULT_RETRANS;
	new_send->sqbuf = sqbuf;
	new_send->timetosend = jiffies;
	new_send->type = type;
	new_send->send_retrans = send_retrans;
	new_send->close_when_complete = close_when_complete;

	if (type == IRDMA_TIMER_TYPE_CLOSE) {
		new_send->timetosend += (HZ / 10);
		if (cm_node->close_entry) {
			kfree(new_send);
			ibdev_dbg(&cm_node->iwdev->ibdev,
				  "CM: already close entry\n");
			return -EINVAL;
		}

		cm_node->close_entry = new_send;
	} else { /* type == IRDMA_TIMER_TYPE_SEND */
		spin_lock_irqsave(&cm_node->retrans_list_lock, flags);
		cm_node->send_entry = new_send;
		refcount_inc(&cm_node->refcnt);
		spin_unlock_irqrestore(&cm_node->retrans_list_lock, flags);
		new_send->timetosend = jiffies + IRDMA_RETRY_TIMEOUT;

		refcount_inc(&sqbuf->refcount);
		irdma_puda_send_buf(vsi->ilq, sqbuf);
		if (!send_retrans) {
			irdma_cleanup_retrans_entry(cm_node);
			if (close_when_complete)
				irdma_rem_ref_cm_node(cm_node);
			return 0;
		}
	}

	spin_lock_irqsave(&cm_core->ht_lock, flags);
	was_timer_set = timer_pending(&cm_core->tcp_timer);

	if (!was_timer_set) {
		cm_core->tcp_timer.expires = new_send->timetosend;
		add_timer(&cm_core->tcp_timer);
	}
	spin_unlock_irqrestore(&cm_core->ht_lock, flags);

	return 0;
}

/**
 * irdma_retrans_expired - Could not rexmit the packet
 * @cm_node: connection's node
 */
static void irdma_retrans_expired(struct irdma_cm_node *cm_node)
{
	enum irdma_cm_node_state state = cm_node->state;

	cm_node->state = IRDMA_CM_STATE_CLOSED;
	switch (state) {
	case IRDMA_CM_STATE_SYN_RCVD:
	case IRDMA_CM_STATE_CLOSING:
		irdma_rem_ref_cm_node(cm_node);
		break;
	case IRDMA_CM_STATE_FIN_WAIT1:
	case IRDMA_CM_STATE_LAST_ACK:
		irdma_send_reset(cm_node);
		break;
	default:
		refcount_inc(&cm_node->refcnt);
		irdma_send_reset(cm_node);
		irdma_create_event(cm_node, IRDMA_CM_EVENT_ABORTED);
		break;
	}
}

/**
 * irdma_handle_close_entry - for handling retry/timeouts
 * @cm_node: connection's node
 * @rem_node: flag for remove cm_node
 */
static void irdma_handle_close_entry(struct irdma_cm_node *cm_node,
				     u32 rem_node)
{
	struct irdma_timer_entry *close_entry = cm_node->close_entry;
	struct irdma_qp *iwqp;
	unsigned long flags;

	if (!close_entry)
		return;
	iwqp = (struct irdma_qp *)close_entry->sqbuf;
	if (iwqp) {
		spin_lock_irqsave(&iwqp->lock, flags);
		if (iwqp->cm_id) {
			iwqp->hw_tcp_state = IRDMA_TCP_STATE_CLOSED;
			iwqp->hw_iwarp_state = IRDMA_QP_STATE_ERROR;
			iwqp->last_aeq = IRDMA_AE_RESET_SENT;
			iwqp->ibqp_state = IB_QPS_ERR;
			spin_unlock_irqrestore(&iwqp->lock, flags);
			irdma_cm_disconn(iwqp);
		} else {
			spin_unlock_irqrestore(&iwqp->lock, flags);
		}
	} else if (rem_node) {
		/* TIME_WAIT state */
		irdma_rem_ref_cm_node(cm_node);
	}

	kfree(close_entry);
	cm_node->close_entry = NULL;
}

/**
 * irdma_cm_timer_tick - system's timer expired callback
 * @t: Pointer to timer_list
 */
static void irdma_cm_timer_tick(struct timer_list *t)
{
	unsigned long nexttimeout = jiffies + IRDMA_LONG_TIME;
	struct irdma_cm_node *cm_node;
	struct irdma_timer_entry *send_entry, *close_entry;
	struct list_head *list_core_temp;
	struct list_head *list_node;
	struct irdma_cm_core *cm_core = from_timer(cm_core, t, tcp_timer);
	struct irdma_sc_vsi *vsi;
	u32 settimer = 0;
	unsigned long timetosend;
	unsigned long flags;
	struct list_head timer_list;

	INIT_LIST_HEAD(&timer_list);

	rcu_read_lock();
	irdma_timer_list_prep(cm_core, &timer_list);
	rcu_read_unlock();

	list_for_each_safe (list_node, list_core_temp, &timer_list) {
		cm_node = container_of(list_node, struct irdma_cm_node,
				       timer_entry);
		close_entry = cm_node->close_entry;

		if (close_entry) {
			if (time_after(close_entry->timetosend, jiffies)) {
				if (nexttimeout > close_entry->timetosend ||
				    !settimer) {
					nexttimeout = close_entry->timetosend;
					settimer = 1;
				}
			} else {
				irdma_handle_close_entry(cm_node, 1);
			}
		}

		spin_lock_irqsave(&cm_node->retrans_list_lock, flags);

		send_entry = cm_node->send_entry;
		if (!send_entry)
			goto done;
		if (time_after(send_entry->timetosend, jiffies)) {
			if (cm_node->state != IRDMA_CM_STATE_OFFLOADED) {
				if (nexttimeout > send_entry->timetosend ||
				    !settimer) {
					nexttimeout = send_entry->timetosend;
					settimer = 1;
				}
			} else {
				irdma_free_retrans_entry(cm_node);
			}
			goto done;
		}

		if (cm_node->state == IRDMA_CM_STATE_OFFLOADED ||
		    cm_node->state == IRDMA_CM_STATE_CLOSED) {
			irdma_free_retrans_entry(cm_node);
			goto done;
		}

		if (!send_entry->retranscount || !send_entry->retrycount) {
			irdma_free_retrans_entry(cm_node);

			spin_unlock_irqrestore(&cm_node->retrans_list_lock,
					       flags);
			irdma_retrans_expired(cm_node);
			cm_node->state = IRDMA_CM_STATE_CLOSED;
			spin_lock_irqsave(&cm_node->retrans_list_lock, flags);
			goto done;
		}
		spin_unlock_irqrestore(&cm_node->retrans_list_lock, flags);

		vsi = &cm_node->iwdev->vsi;
		if (!cm_node->ack_rcvd) {
			refcount_inc(&send_entry->sqbuf->refcount);
			irdma_puda_send_buf(vsi->ilq, send_entry->sqbuf);
			cm_node->cm_core->stats_pkt_retrans++;
		}

		spin_lock_irqsave(&cm_node->retrans_list_lock, flags);
		if (send_entry->send_retrans) {
			send_entry->retranscount--;
			timetosend = (IRDMA_RETRY_TIMEOUT <<
				      (IRDMA_DEFAULT_RETRANS -
				       send_entry->retranscount));

			send_entry->timetosend = jiffies +
			    min(timetosend, IRDMA_MAX_TIMEOUT);
			if (nexttimeout > send_entry->timetosend || !settimer) {
				nexttimeout = send_entry->timetosend;
				settimer = 1;
			}
		} else {
			int close_when_complete;

			close_when_complete = send_entry->close_when_complete;
			irdma_free_retrans_entry(cm_node);
			if (close_when_complete)
				irdma_rem_ref_cm_node(cm_node);
		}
done:
		spin_unlock_irqrestore(&cm_node->retrans_list_lock, flags);
		irdma_rem_ref_cm_node(cm_node);
	}

	if (settimer) {
		spin_lock_irqsave(&cm_core->ht_lock, flags);
		if (!timer_pending(&cm_core->tcp_timer)) {
			cm_core->tcp_timer.expires = nexttimeout;
			add_timer(&cm_core->tcp_timer);
		}
		spin_unlock_irqrestore(&cm_core->ht_lock, flags);
	}
}

/**
 * irdma_send_syn - send SYN packet
 * @cm_node: connection's node
 * @sendack: flag to set ACK bit or not
 */
int irdma_send_syn(struct irdma_cm_node *cm_node, u32 sendack)
{
	struct irdma_puda_buf *sqbuf;
	int flags = SET_SYN;
	char optionsbuf[sizeof(struct option_mss) +
			sizeof(struct option_windowscale) +
			sizeof(struct option_base) + TCP_OPTIONS_PADDING];
	struct irdma_kmem_info opts;
	int optionssize = 0;
	/* Sending MSS option */
	union all_known_options *options;

	opts.addr = optionsbuf;
	if (!cm_node)
		return -EINVAL;

	options = (union all_known_options *)&optionsbuf[optionssize];
	options->mss.optionnum = OPTION_NUM_MSS;
	options->mss.len = sizeof(struct option_mss);
	options->mss.mss = htons(cm_node->tcp_cntxt.mss);
	optionssize += sizeof(struct option_mss);

	options = (union all_known_options *)&optionsbuf[optionssize];
	options->windowscale.optionnum = OPTION_NUM_WINDOW_SCALE;
	options->windowscale.len = sizeof(struct option_windowscale);
	options->windowscale.shiftcount = cm_node->tcp_cntxt.rcv_wscale;
	optionssize += sizeof(struct option_windowscale);
	options = (union all_known_options *)&optionsbuf[optionssize];
	options->eol = OPTION_NUM_EOL;
	optionssize += 1;

	if (sendack)
		flags |= SET_ACK;

	opts.size = optionssize;

	sqbuf = cm_node->cm_core->form_cm_frame(cm_node, &opts, NULL, NULL,
						flags);
	if (!sqbuf)
		return -ENOMEM;

	return irdma_schedule_cm_timer(cm_node, sqbuf, IRDMA_TIMER_TYPE_SEND, 1,
				       0);
}

/**
 * irdma_send_ack - Send ACK packet
 * @cm_node: connection's node
 */
void irdma_send_ack(struct irdma_cm_node *cm_node)
{
	struct irdma_puda_buf *sqbuf;
	struct irdma_sc_vsi *vsi = &cm_node->iwdev->vsi;

	sqbuf = cm_node->cm_core->form_cm_frame(cm_node, NULL, NULL, NULL,
						SET_ACK);
	if (sqbuf)
		irdma_puda_send_buf(vsi->ilq, sqbuf);
}

/**
 * irdma_send_fin - Send FIN pkt
 * @cm_node: connection's node
 */
static int irdma_send_fin(struct irdma_cm_node *cm_node)
{
	struct irdma_puda_buf *sqbuf;

	sqbuf = cm_node->cm_core->form_cm_frame(cm_node, NULL, NULL, NULL,
						SET_ACK | SET_FIN);
	if (!sqbuf)
		return -ENOMEM;

	return irdma_schedule_cm_timer(cm_node, sqbuf, IRDMA_TIMER_TYPE_SEND, 1,
				       0);
}

/**
 * irdma_find_listener - find a cm node listening on this addr-port pair
 * @cm_core: cm's core
 * @dst_addr: listener ip addr
 * @ipv4: flag indicating IPv4 when true
 * @dst_port: listener tcp port num
 * @vlan_id: virtual LAN ID
 * @listener_state: state to match with listen node's
 */
static struct irdma_cm_listener *
irdma_find_listener(struct irdma_cm_core *cm_core, u32 *dst_addr, bool ipv4,
		    u16 dst_port, u16 vlan_id,
		    enum irdma_cm_listener_state listener_state)
{
	struct irdma_cm_listener *listen_node;
	static const u32 ip_zero[4] = { 0, 0, 0, 0 };
	u32 listen_addr[4];
	u16 listen_port;
	unsigned long flags;

	/* walk list and find cm_node associated with this session ID */
	spin_lock_irqsave(&cm_core->listen_list_lock, flags);
	list_for_each_entry (listen_node, &cm_core->listen_list, list) {
		memcpy(listen_addr, listen_node->loc_addr, sizeof(listen_addr));
		listen_port = listen_node->loc_port;
<<<<<<< HEAD
		if (listen_port != dst_port ||
=======
		if (listen_node->ipv4 != ipv4 || listen_port != dst_port ||
>>>>>>> 9b37665a
		    !(listener_state & listen_node->listener_state))
			continue;
		/* compare node pair, return node handle if a match */
		if (!memcmp(listen_addr, ip_zero, sizeof(listen_addr)) ||
		    (!memcmp(listen_addr, dst_addr, sizeof(listen_addr)) &&
		     vlan_id == listen_node->vlan_id)) {
			refcount_inc(&listen_node->refcnt);
			spin_unlock_irqrestore(&cm_core->listen_list_lock,
					       flags);
			trace_irdma_find_listener(listen_node);
			return listen_node;
		}
	}
	spin_unlock_irqrestore(&cm_core->listen_list_lock, flags);

	return NULL;
}

/**
 * irdma_del_multiple_qhash - Remove qhash and child listens
 * @iwdev: iWarp device
 * @cm_info: CM info for parent listen node
 * @cm_parent_listen_node: The parent listen node
 */
static enum irdma_status_code
irdma_del_multiple_qhash(struct irdma_device *iwdev,
			 struct irdma_cm_info *cm_info,
			 struct irdma_cm_listener *cm_parent_listen_node)
{
	struct irdma_cm_listener *child_listen_node;
	enum irdma_status_code ret = IRDMA_ERR_CFG;
	struct list_head *pos, *tpos;
	unsigned long flags;

	spin_lock_irqsave(&iwdev->cm_core.listen_list_lock, flags);
	list_for_each_safe (pos, tpos,
			    &cm_parent_listen_node->child_listen_list) {
		child_listen_node = list_entry(pos, struct irdma_cm_listener,
					       child_listen_list);
		if (child_listen_node->ipv4)
			ibdev_dbg(&iwdev->ibdev,
				  "CM: removing child listen for IP=%pI4, port=%d, vlan=%d\n",
				  child_listen_node->loc_addr,
				  child_listen_node->loc_port,
				  child_listen_node->vlan_id);
		else
			ibdev_dbg(&iwdev->ibdev,
				  "CM: removing child listen for IP=%pI6, port=%d, vlan=%d\n",
				  child_listen_node->loc_addr,
				  child_listen_node->loc_port,
				  child_listen_node->vlan_id);
		trace_irdma_del_multiple_qhash(child_listen_node);
		list_del(pos);
		memcpy(cm_info->loc_addr, child_listen_node->loc_addr,
		       sizeof(cm_info->loc_addr));
		cm_info->vlan_id = child_listen_node->vlan_id;
		if (child_listen_node->qhash_set) {
			ret = irdma_manage_qhash(iwdev, cm_info,
						 IRDMA_QHASH_TYPE_TCP_SYN,
						 IRDMA_QHASH_MANAGE_TYPE_DELETE,
						 NULL, false);
			child_listen_node->qhash_set = false;
		} else {
			ret = 0;
		}
		ibdev_dbg(&iwdev->ibdev,
			  "CM: Child listen node freed = %p\n",
			  child_listen_node);
		kfree(child_listen_node);
		cm_parent_listen_node->cm_core->stats_listen_nodes_destroyed++;
	}
	spin_unlock_irqrestore(&iwdev->cm_core.listen_list_lock, flags);

	return ret;
}

/**
 * irdma_netdev_vlan_ipv6 - Gets the netdev and mac
 * @addr: local IPv6 address
 * @vlan_id: vlan id for the given IPv6 address
 * @mac: mac address for the given IPv6 address
 *
 * Returns the net_device of the IPv6 address and also sets the
 * vlan id and mac for that address.
 */
struct net_device *irdma_netdev_vlan_ipv6(u32 *addr, u16 *vlan_id, u8 *mac)
{
	struct net_device *ip_dev = NULL;
	struct in6_addr laddr6;

	if (!IS_ENABLED(CONFIG_IPV6))
		return NULL;

	irdma_copy_ip_htonl(laddr6.in6_u.u6_addr32, addr);
	if (vlan_id)
		*vlan_id = 0xFFFF;	/* Match rdma_vlan_dev_vlan_id() */
	if (mac)
		eth_zero_addr(mac);

	rcu_read_lock();
	for_each_netdev_rcu (&init_net, ip_dev) {
		if (ipv6_chk_addr(&init_net, &laddr6, ip_dev, 1)) {
			if (vlan_id)
				*vlan_id = rdma_vlan_dev_vlan_id(ip_dev);
			if (ip_dev->dev_addr && mac)
				ether_addr_copy(mac, ip_dev->dev_addr);
			break;
		}
	}
	rcu_read_unlock();

	return ip_dev;
}

/**
 * irdma_get_vlan_ipv4 - Returns the vlan_id for IPv4 address
 * @addr: local IPv4 address
 */
u16 irdma_get_vlan_ipv4(u32 *addr)
{
	struct net_device *netdev;
	u16 vlan_id = 0xFFFF;

	netdev = ip_dev_find(&init_net, htonl(addr[0]));
	if (netdev) {
		vlan_id = rdma_vlan_dev_vlan_id(netdev);
		dev_put(netdev);
	}

	return vlan_id;
}

/**
 * irdma_add_mqh_6 - Adds multiple qhashes for IPv6
 * @iwdev: iWarp device
 * @cm_info: CM info for parent listen node
 * @cm_parent_listen_node: The parent listen node
 *
 * Adds a qhash and a child listen node for every IPv6 address
 * on the adapter and adds the associated qhash filter
 */
static enum irdma_status_code
irdma_add_mqh_6(struct irdma_device *iwdev, struct irdma_cm_info *cm_info,
		struct irdma_cm_listener *cm_parent_listen_node)
{
	struct net_device *ip_dev;
	struct inet6_dev *idev;
	struct inet6_ifaddr *ifp, *tmp;
	enum irdma_status_code ret = 0;
	struct irdma_cm_listener *child_listen_node;
	unsigned long flags;

	rtnl_lock();
	for_each_netdev(&init_net, ip_dev) {
		if (!(ip_dev->flags & IFF_UP))
			continue;

		if (((rdma_vlan_dev_vlan_id(ip_dev) >= VLAN_N_VID) ||
		     (rdma_vlan_dev_real_dev(ip_dev) != iwdev->netdev)) &&
		    ip_dev != iwdev->netdev)
			continue;

		idev = __in6_dev_get(ip_dev);
		if (!idev) {
			ibdev_dbg(&iwdev->ibdev, "CM: idev == NULL\n");
			break;
		}
		list_for_each_entry_safe (ifp, tmp, &idev->addr_list, if_list) {
			ibdev_dbg(&iwdev->ibdev, "CM: IP=%pI6, vlan_id=%d, MAC=%pM\n",
				  &ifp->addr, rdma_vlan_dev_vlan_id(ip_dev),
				  ip_dev->dev_addr);
			child_listen_node = kzalloc(sizeof(*child_listen_node), GFP_KERNEL);
			ibdev_dbg(&iwdev->ibdev, "CM: Allocating child listener %p\n",
				  child_listen_node);
			if (!child_listen_node) {
				ibdev_dbg(&iwdev->ibdev, "CM: listener memory allocation\n");
				ret = IRDMA_ERR_NO_MEMORY;
				goto exit;
			}

			cm_info->vlan_id = rdma_vlan_dev_vlan_id(ip_dev);
			cm_parent_listen_node->vlan_id = cm_info->vlan_id;
			memcpy(child_listen_node, cm_parent_listen_node,
			       sizeof(*child_listen_node));
			irdma_copy_ip_ntohl(child_listen_node->loc_addr,
					    ifp->addr.in6_u.u6_addr32);
			memcpy(cm_info->loc_addr, child_listen_node->loc_addr,
			       sizeof(cm_info->loc_addr));
			ret = irdma_manage_qhash(iwdev, cm_info,
						 IRDMA_QHASH_TYPE_TCP_SYN,
						 IRDMA_QHASH_MANAGE_TYPE_ADD,
						 NULL, true);
			if (ret) {
				kfree(child_listen_node);
				continue;
			}

			trace_irdma_add_mqh_6(iwdev, child_listen_node,
					      ip_dev->dev_addr);

			child_listen_node->qhash_set = true;
			spin_lock_irqsave(&iwdev->cm_core.listen_list_lock, flags);
			list_add(&child_listen_node->child_listen_list,
				 &cm_parent_listen_node->child_listen_list);
			spin_unlock_irqrestore(&iwdev->cm_core.listen_list_lock, flags);
			cm_parent_listen_node->cm_core->stats_listen_nodes_created++;
		}
	}
exit:
	rtnl_unlock();

	return ret;
}

/**
 * irdma_add_mqh_4 - Adds multiple qhashes for IPv4
 * @iwdev: iWarp device
 * @cm_info: CM info for parent listen node
 * @cm_parent_listen_node: The parent listen node
 *
 * Adds a qhash and a child listen node for every IPv4 address
 * on the adapter and adds the associated qhash filter
 */
static enum irdma_status_code
irdma_add_mqh_4(struct irdma_device *iwdev, struct irdma_cm_info *cm_info,
		struct irdma_cm_listener *cm_parent_listen_node)
{
	struct net_device *ip_dev;
	struct in_device *idev;
	struct irdma_cm_listener *child_listen_node;
	enum irdma_status_code ret = 0;
	unsigned long flags;
	const struct in_ifaddr *ifa;

	rtnl_lock();
	for_each_netdev(&init_net, ip_dev) {
		if (!(ip_dev->flags & IFF_UP))
			continue;

		if (((rdma_vlan_dev_vlan_id(ip_dev) >= VLAN_N_VID) ||
		     (rdma_vlan_dev_real_dev(ip_dev) != iwdev->netdev)) &&
		    ip_dev != iwdev->netdev)
			continue;

		idev = in_dev_get(ip_dev);
		if (!idev)
			continue;

		in_dev_for_each_ifa_rtnl(ifa, idev) {
			ibdev_dbg(&iwdev->ibdev,
				  "CM: Allocating child CM Listener forIP=%pI4, vlan_id=%d, MAC=%pM\n",
				  &ifa->ifa_address, rdma_vlan_dev_vlan_id(ip_dev),
				  ip_dev->dev_addr);
			child_listen_node = kzalloc(sizeof(*child_listen_node), GFP_KERNEL);
			cm_parent_listen_node->cm_core->stats_listen_nodes_created++;
			ibdev_dbg(&iwdev->ibdev, "CM: Allocating child listener %p\n",
				  child_listen_node);
			if (!child_listen_node) {
				ibdev_dbg(&iwdev->ibdev, "CM: listener memory allocation\n");
				in_dev_put(idev);
				ret = IRDMA_ERR_NO_MEMORY;
				goto exit;
			}

			cm_info->vlan_id = rdma_vlan_dev_vlan_id(ip_dev);
			cm_parent_listen_node->vlan_id = cm_info->vlan_id;
			memcpy(child_listen_node, cm_parent_listen_node,
			       sizeof(*child_listen_node));
			child_listen_node->loc_addr[0] =
				ntohl(ifa->ifa_address);
			memcpy(cm_info->loc_addr, child_listen_node->loc_addr,
			       sizeof(cm_info->loc_addr));
			ret = irdma_manage_qhash(iwdev, cm_info,
						 IRDMA_QHASH_TYPE_TCP_SYN,
						 IRDMA_QHASH_MANAGE_TYPE_ADD,
						 NULL, true);
			if (ret) {
				kfree(child_listen_node);
				cm_parent_listen_node->cm_core
					->stats_listen_nodes_created--;
				continue;
			}

			trace_irdma_add_mqh_4(iwdev, child_listen_node,
					      ip_dev->dev_addr);

			child_listen_node->qhash_set = true;
			spin_lock_irqsave(&iwdev->cm_core.listen_list_lock,
					  flags);
			list_add(&child_listen_node->child_listen_list,
				 &cm_parent_listen_node->child_listen_list);
			spin_unlock_irqrestore(&iwdev->cm_core.listen_list_lock, flags);
		}
		in_dev_put(idev);
	}
exit:
	rtnl_unlock();

	return ret;
}

/**
 * irdma_add_mqh - Adds multiple qhashes
 * @iwdev: iWarp device
 * @cm_info: CM info for parent listen node
 * @cm_listen_node: The parent listen node
 */
static enum irdma_status_code
irdma_add_mqh(struct irdma_device *iwdev, struct irdma_cm_info *cm_info,
	      struct irdma_cm_listener *cm_listen_node)
{
	if (cm_info->ipv4)
		return irdma_add_mqh_4(iwdev, cm_info, cm_listen_node);
	else
		return irdma_add_mqh_6(iwdev, cm_info, cm_listen_node);
}

/**
 * irdma_reset_list_prep - add connection nodes slated for reset to list
 * @cm_core: cm's core
 * @listener: pointer to listener node
 * @reset_list: a list to which cm_node will be selected
 */
static void irdma_reset_list_prep(struct irdma_cm_core *cm_core,
				  struct irdma_cm_listener *listener,
				  struct list_head *reset_list)
{
	struct irdma_cm_node *cm_node;
	int bkt;

	hash_for_each_rcu(cm_core->cm_hash_tbl, bkt, cm_node, list) {
		if (cm_node->listener == listener &&
		    !cm_node->accelerated &&
		    refcount_inc_not_zero(&cm_node->refcnt))
			list_add(&cm_node->reset_entry, reset_list);
	}
}

/**
 * irdma_dec_refcnt_listen - delete listener and associated cm nodes
 * @cm_core: cm's core
 * @listener: pointer to listener node
 * @free_hanging_nodes: to free associated cm_nodes
 * @apbvt_del: flag to delete the apbvt
 */
static int irdma_dec_refcnt_listen(struct irdma_cm_core *cm_core,
				   struct irdma_cm_listener *listener,
				   int free_hanging_nodes, bool apbvt_del)
{
	int err;
	struct list_head *list_pos;
	struct list_head *list_temp;
	struct irdma_cm_node *cm_node;
	struct list_head reset_list;
	struct irdma_cm_info nfo;
	enum irdma_cm_node_state old_state;
	unsigned long flags;

	trace_irdma_dec_refcnt_listen(listener, __builtin_return_address(0));
	/* free non-accelerated child nodes for this listener */
	INIT_LIST_HEAD(&reset_list);
	if (free_hanging_nodes) {
		rcu_read_lock();
		irdma_reset_list_prep(cm_core, listener, &reset_list);
		rcu_read_unlock();
	}

	list_for_each_safe (list_pos, list_temp, &reset_list) {
		cm_node = container_of(list_pos, struct irdma_cm_node,
				       reset_entry);
		if (cm_node->state >= IRDMA_CM_STATE_FIN_WAIT1) {
			irdma_rem_ref_cm_node(cm_node);
			continue;
		}

		irdma_cleanup_retrans_entry(cm_node);
		err = irdma_send_reset(cm_node);
		if (err) {
			cm_node->state = IRDMA_CM_STATE_CLOSED;
			ibdev_dbg(&cm_node->iwdev->ibdev,
				  "CM: send reset failed\n");
		} else {
			old_state = cm_node->state;
			cm_node->state = IRDMA_CM_STATE_LISTENER_DESTROYED;
			if (old_state != IRDMA_CM_STATE_MPAREQ_RCVD)
				irdma_rem_ref_cm_node(cm_node);
		}
	}

	if (refcount_dec_and_test(&listener->refcnt)) {
		spin_lock_irqsave(&cm_core->listen_list_lock, flags);
		list_del(&listener->list);
		spin_unlock_irqrestore(&cm_core->listen_list_lock, flags);

		if (apbvt_del)
			irdma_del_apbvt(listener->iwdev,
					listener->apbvt_entry);
		memcpy(nfo.loc_addr, listener->loc_addr, sizeof(nfo.loc_addr));
		nfo.loc_port = listener->loc_port;
		nfo.ipv4 = listener->ipv4;
		nfo.vlan_id = listener->vlan_id;
		nfo.user_pri = listener->user_pri;
		nfo.qh_qpid = listener->iwdev->vsi.ilq->qp_id;

		if (!list_empty(&listener->child_listen_list)) {
			irdma_del_multiple_qhash(listener->iwdev, &nfo,
						 listener);
		} else {
			if (listener->qhash_set)
				irdma_manage_qhash(listener->iwdev,
						   &nfo,
						   IRDMA_QHASH_TYPE_TCP_SYN,
						   IRDMA_QHASH_MANAGE_TYPE_DELETE,
						   NULL, false);
		}

		cm_core->stats_listen_destroyed++;
		cm_core->stats_listen_nodes_destroyed++;
		ibdev_dbg(&listener->iwdev->ibdev,
			  "CM: loc_port=0x%04x loc_addr=%pI4 cm_listen_node=%p cm_id=%p qhash_set=%d vlan_id=%d apbvt_del=%d\n",
			  listener->loc_port, listener->loc_addr, listener,
			  listener->cm_id, listener->qhash_set,
			  listener->vlan_id, apbvt_del);
		kfree(listener);
		listener = NULL;
		return 0;
	}

	return -EINVAL;
}

/**
 * irdma_cm_del_listen - delete a listener
 * @cm_core: cm's core
 * @listener: passive connection's listener
 * @apbvt_del: flag to delete apbvt
 */
static int irdma_cm_del_listen(struct irdma_cm_core *cm_core,
			       struct irdma_cm_listener *listener,
			       bool apbvt_del)
{
	listener->listener_state = IRDMA_CM_LISTENER_PASSIVE_STATE;
	listener->cm_id = NULL;

	return irdma_dec_refcnt_listen(cm_core, listener, 1, apbvt_del);
}

/**
 * irdma_addr_resolve_neigh - resolve neighbor address
 * @iwdev: iwarp device structure
 * @src_ip: local ip address
 * @dst_ip: remote ip address
 * @arpindex: if there is an arp entry
 */
static int irdma_addr_resolve_neigh(struct irdma_device *iwdev, u32 src_ip,
				    u32 dst_ip, int arpindex)
{
	struct rtable *rt;
	struct neighbour *neigh;
	int rc = arpindex;
	__be32 dst_ipaddr = htonl(dst_ip);
	__be32 src_ipaddr = htonl(src_ip);

	rt = ip_route_output(&init_net, dst_ipaddr, src_ipaddr, 0, 0);
	if (IS_ERR(rt)) {
		ibdev_dbg(&iwdev->ibdev, "CM: ip_route_output fail\n");
		return -EINVAL;
	}

	neigh = dst_neigh_lookup(&rt->dst, &dst_ipaddr);
	if (!neigh)
		goto exit;

	if (neigh->nud_state & NUD_VALID)
		rc = irdma_add_arp(iwdev->rf, &dst_ip, true, neigh->ha);
	else
		neigh_event_send(neigh, NULL);
	if (neigh)
		neigh_release(neigh);
exit:
	ip_rt_put(rt);

	return rc;
}

/**
 * irdma_get_dst_ipv6 - get destination cache entry via ipv6 lookup
 * @src_addr: local ipv6 sock address
 * @dst_addr: destination ipv6 sock address
 */
static struct dst_entry *irdma_get_dst_ipv6(struct sockaddr_in6 *src_addr,
					    struct sockaddr_in6 *dst_addr)
{
	struct dst_entry *dst = NULL;

	if ((IS_ENABLED(CONFIG_IPV6))) {
		struct flowi6 fl6 = {};

		fl6.daddr = dst_addr->sin6_addr;
		fl6.saddr = src_addr->sin6_addr;
		if (ipv6_addr_type(&fl6.daddr) & IPV6_ADDR_LINKLOCAL)
			fl6.flowi6_oif = dst_addr->sin6_scope_id;

		dst = ip6_route_output(&init_net, NULL, &fl6);
	}

	return dst;
}

/**
 * irdma_addr_resolve_neigh_ipv6 - resolve neighbor ipv6 address
 * @iwdev: iwarp device structure
 * @src: local ip address
 * @dest: remote ip address
 * @arpindex: if there is an arp entry
 */
static int irdma_addr_resolve_neigh_ipv6(struct irdma_device *iwdev, u32 *src,
					 u32 *dest, int arpindex)
{
	struct neighbour *neigh;
	int rc = arpindex;
	struct dst_entry *dst;
	struct sockaddr_in6 dst_addr = {};
	struct sockaddr_in6 src_addr = {};

	dst_addr.sin6_family = AF_INET6;
	irdma_copy_ip_htonl(dst_addr.sin6_addr.in6_u.u6_addr32, dest);
	src_addr.sin6_family = AF_INET6;
	irdma_copy_ip_htonl(src_addr.sin6_addr.in6_u.u6_addr32, src);
	dst = irdma_get_dst_ipv6(&src_addr, &dst_addr);
	if (!dst || dst->error) {
		if (dst) {
			dst_release(dst);
			ibdev_dbg(&iwdev->ibdev,
				  "CM: ip6_route_output returned dst->error = %d\n",
				  dst->error);
		}
		return -EINVAL;
	}

	neigh = dst_neigh_lookup(dst, dst_addr.sin6_addr.in6_u.u6_addr32);
	if (!neigh)
		goto exit;

	ibdev_dbg(&iwdev->ibdev, "CM: dst_neigh_lookup MAC=%pM\n",
		  neigh->ha);

	trace_irdma_addr_resolve(iwdev, neigh->ha);

	if (neigh->nud_state & NUD_VALID)
		rc = irdma_add_arp(iwdev->rf, dest, false, neigh->ha);
	else
		neigh_event_send(neigh, NULL);
	if (neigh)
		neigh_release(neigh);
exit:
	dst_release(dst);

	return rc;
}

/**
 * irdma_find_node - find a cm node that matches the reference cm node
 * @cm_core: cm's core
 * @rem_port: remote tcp port num
 * @rem_addr: remote ip addr
 * @loc_port: local tcp port num
 * @loc_addr: local ip addr
 * @vlan_id: local VLAN ID
 */
struct irdma_cm_node *irdma_find_node(struct irdma_cm_core *cm_core,
				      u16 rem_port, u32 *rem_addr, u16 loc_port,
				      u32 *loc_addr, u16 vlan_id)
{
	struct irdma_cm_node *cm_node;
	u32 key = (rem_port << 16) | loc_port;

	rcu_read_lock();
	hash_for_each_possible_rcu(cm_core->cm_hash_tbl, cm_node, list, key) {
		if (cm_node->vlan_id == vlan_id &&
		    cm_node->loc_port == loc_port && cm_node->rem_port == rem_port &&
		    !memcmp(cm_node->loc_addr, loc_addr, sizeof(cm_node->loc_addr)) &&
		    !memcmp(cm_node->rem_addr, rem_addr, sizeof(cm_node->rem_addr))) {
			if (!refcount_inc_not_zero(&cm_node->refcnt))
				goto exit;
			rcu_read_unlock();
			trace_irdma_find_node(cm_node, 0, NULL);
			return cm_node;
		}
	}

exit:
	rcu_read_unlock();

	/* no owner node */
	return NULL;
}

/**
 * irdma_add_hte_node - add a cm node to the hash table
 * @cm_core: cm's core
 * @cm_node: connection's node
 */
static void irdma_add_hte_node(struct irdma_cm_core *cm_core,
			       struct irdma_cm_node *cm_node)
{
	unsigned long flags;
	u32 key = (cm_node->rem_port << 16) | cm_node->loc_port;

	spin_lock_irqsave(&cm_core->ht_lock, flags);
	hash_add_rcu(cm_core->cm_hash_tbl, &cm_node->list, key);
	spin_unlock_irqrestore(&cm_core->ht_lock, flags);
}

/**
 * irdma_ipv4_is_lpb - check if loopback
 * @loc_addr: local addr to compare
 * @rem_addr: remote address
 */
bool irdma_ipv4_is_lpb(u32 loc_addr, u32 rem_addr)
{
	return ipv4_is_loopback(htonl(rem_addr)) || (loc_addr == rem_addr);
}

/**
 * irdma_ipv6_is_lpb - check if loopback
 * @loc_addr: local addr to compare
 * @rem_addr: remote address
 */
bool irdma_ipv6_is_lpb(u32 *loc_addr, u32 *rem_addr)
{
	struct in6_addr raddr6;

	irdma_copy_ip_htonl(raddr6.in6_u.u6_addr32, rem_addr);

	return !memcmp(loc_addr, rem_addr, 16) || ipv6_addr_loopback(&raddr6);
}

/**
 * irdma_cm_create_ah - create a cm address handle
 * @cm_node: The connection manager node to create AH for
 * @wait: Provides option to wait for ah creation or not
 */
static int irdma_cm_create_ah(struct irdma_cm_node *cm_node, bool wait)
{
	struct irdma_ah_info ah_info = {};
	struct irdma_device *iwdev = cm_node->iwdev;

	ether_addr_copy(ah_info.mac_addr, iwdev->netdev->dev_addr);

	ah_info.hop_ttl = 0x40;
	ah_info.tc_tos = cm_node->tos;
	ah_info.vsi = &iwdev->vsi;

	if (cm_node->ipv4) {
		ah_info.ipv4_valid = true;
		ah_info.dest_ip_addr[0] = cm_node->rem_addr[0];
		ah_info.src_ip_addr[0] = cm_node->loc_addr[0];
		ah_info.do_lpbk = irdma_ipv4_is_lpb(ah_info.src_ip_addr[0],
						    ah_info.dest_ip_addr[0]);
	} else {
		memcpy(ah_info.dest_ip_addr, cm_node->rem_addr,
		       sizeof(ah_info.dest_ip_addr));
		memcpy(ah_info.src_ip_addr, cm_node->loc_addr,
		       sizeof(ah_info.src_ip_addr));
		ah_info.do_lpbk = irdma_ipv6_is_lpb(ah_info.src_ip_addr,
						    ah_info.dest_ip_addr);
	}

	ah_info.vlan_tag = cm_node->vlan_id;
	if (cm_node->vlan_id < VLAN_N_VID) {
		ah_info.insert_vlan_tag = 1;
		ah_info.vlan_tag |= cm_node->user_pri << VLAN_PRIO_SHIFT;
	}

	ah_info.dst_arpindex =
		irdma_arp_table(iwdev->rf, ah_info.dest_ip_addr,
				ah_info.ipv4_valid, NULL, IRDMA_ARP_RESOLVE);

	if (irdma_puda_create_ah(&iwdev->rf->sc_dev, &ah_info, wait,
				 IRDMA_PUDA_RSRC_TYPE_ILQ, cm_node,
				 &cm_node->ah))
		return -ENOMEM;

	trace_irdma_create_ah(cm_node);
	return 0;
}

/**
 * irdma_cm_free_ah - free a cm address handle
 * @cm_node: The connection manager node to create AH for
 */
static void irdma_cm_free_ah(struct irdma_cm_node *cm_node)
{
	struct irdma_device *iwdev = cm_node->iwdev;

	trace_irdma_cm_free_ah(cm_node);
	irdma_puda_free_ah(&iwdev->rf->sc_dev, cm_node->ah);
	cm_node->ah = NULL;
}

/**
 * irdma_make_cm_node - create a new instance of a cm node
 * @cm_core: cm's core
 * @iwdev: iwarp device structure
 * @cm_info: quad info for connection
 * @listener: passive connection's listener
 */
static struct irdma_cm_node *
irdma_make_cm_node(struct irdma_cm_core *cm_core, struct irdma_device *iwdev,
		   struct irdma_cm_info *cm_info,
		   struct irdma_cm_listener *listener)
{
	struct irdma_cm_node *cm_node;
	int oldarpindex;
	int arpindex;
	struct net_device *netdev = iwdev->netdev;

	/* create an hte and cm_node for this instance */
	cm_node = kzalloc(sizeof(*cm_node), GFP_ATOMIC);
	if (!cm_node)
		return NULL;

	/* set our node specific transport info */
	cm_node->ipv4 = cm_info->ipv4;
	cm_node->vlan_id = cm_info->vlan_id;
	if (cm_node->vlan_id >= VLAN_N_VID && iwdev->dcb)
		cm_node->vlan_id = 0;
	cm_node->tos = cm_info->tos;
	cm_node->user_pri = cm_info->user_pri;
	if (listener) {
		if (listener->tos != cm_info->tos)
			ibdev_warn(&iwdev->ibdev,
				   "application TOS[%d] and remote client TOS[%d] mismatch\n",
				   listener->tos, cm_info->tos);
		cm_node->tos = max(listener->tos, cm_info->tos);
		cm_node->user_pri = rt_tos2priority(cm_node->tos);
		ibdev_dbg(&iwdev->ibdev,
			  "DCB: listener: TOS:[%d] UP:[%d]\n", cm_node->tos,
			  cm_node->user_pri);
		trace_irdma_listener_tos(iwdev, cm_node->tos,
					 cm_node->user_pri);
	}
	memcpy(cm_node->loc_addr, cm_info->loc_addr, sizeof(cm_node->loc_addr));
	memcpy(cm_node->rem_addr, cm_info->rem_addr, sizeof(cm_node->rem_addr));
	cm_node->loc_port = cm_info->loc_port;
	cm_node->rem_port = cm_info->rem_port;

	cm_node->mpa_frame_rev = IRDMA_CM_DEFAULT_MPA_VER;
	cm_node->send_rdma0_op = SEND_RDMA_READ_ZERO;
	cm_node->iwdev = iwdev;
	cm_node->dev = &iwdev->rf->sc_dev;

	cm_node->ird_size = cm_node->dev->hw_attrs.max_hw_ird;
	cm_node->ord_size = cm_node->dev->hw_attrs.max_hw_ord;

	cm_node->listener = listener;
	cm_node->cm_id = cm_info->cm_id;
	ether_addr_copy(cm_node->loc_mac, netdev->dev_addr);
	spin_lock_init(&cm_node->retrans_list_lock);
	cm_node->ack_rcvd = false;

	init_completion(&cm_node->establish_comp);
	refcount_set(&cm_node->refcnt, 1);
	/* associate our parent CM core */
	cm_node->cm_core = cm_core;
	cm_node->tcp_cntxt.loc_id = IRDMA_CM_DEFAULT_LOCAL_ID;
	cm_node->tcp_cntxt.rcv_wscale = iwdev->rcv_wscale;
	cm_node->tcp_cntxt.rcv_wnd = iwdev->rcv_wnd >> cm_node->tcp_cntxt.rcv_wscale;
	if (cm_node->ipv4) {
		cm_node->tcp_cntxt.loc_seq_num = secure_tcp_seq(htonl(cm_node->loc_addr[0]),
								htonl(cm_node->rem_addr[0]),
								htons(cm_node->loc_port),
								htons(cm_node->rem_port));
		cm_node->tcp_cntxt.mss = iwdev->vsi.mtu - IRDMA_MTU_TO_MSS_IPV4;
	} else if (IS_ENABLED(CONFIG_IPV6)) {
		__be32 loc[4] = {
			htonl(cm_node->loc_addr[0]), htonl(cm_node->loc_addr[1]),
			htonl(cm_node->loc_addr[2]), htonl(cm_node->loc_addr[3])
		};
		__be32 rem[4] = {
			htonl(cm_node->rem_addr[0]), htonl(cm_node->rem_addr[1]),
			htonl(cm_node->rem_addr[2]), htonl(cm_node->rem_addr[3])
		};
		cm_node->tcp_cntxt.loc_seq_num = secure_tcpv6_seq(loc, rem,
								  htons(cm_node->loc_port),
								  htons(cm_node->rem_port));
		cm_node->tcp_cntxt.mss = iwdev->vsi.mtu - IRDMA_MTU_TO_MSS_IPV6;
	}

	if ((cm_node->ipv4 &&
	     irdma_ipv4_is_lpb(cm_node->loc_addr[0], cm_node->rem_addr[0])) ||
	    (!cm_node->ipv4 &&
	     irdma_ipv6_is_lpb(cm_node->loc_addr, cm_node->rem_addr))) {
		cm_node->do_lpb = true;
		arpindex = irdma_arp_table(iwdev->rf, cm_node->rem_addr,
					   cm_node->ipv4, NULL,
					   IRDMA_ARP_RESOLVE);
	} else {
		oldarpindex = irdma_arp_table(iwdev->rf, cm_node->rem_addr,
					      cm_node->ipv4, NULL,
					      IRDMA_ARP_RESOLVE);
		if (cm_node->ipv4)
			arpindex = irdma_addr_resolve_neigh(iwdev,
							    cm_info->loc_addr[0],
							    cm_info->rem_addr[0],
							    oldarpindex);
		else if (IS_ENABLED(CONFIG_IPV6))
			arpindex = irdma_addr_resolve_neigh_ipv6(iwdev,
								 cm_info->loc_addr,
								 cm_info->rem_addr,
								 oldarpindex);
		else
			arpindex = -EINVAL;
	}

	if (arpindex < 0)
		goto err;

	ether_addr_copy(cm_node->rem_mac,
			iwdev->rf->arp_table[arpindex].mac_addr);
	irdma_add_hte_node(cm_core, cm_node);
	cm_core->stats_nodes_created++;
	return cm_node;

err:
	kfree(cm_node);

	return NULL;
}

static void irdma_destroy_connection(struct irdma_cm_node *cm_node)
{
	struct irdma_cm_core *cm_core = cm_node->cm_core;
	struct irdma_qp *iwqp;
	struct irdma_cm_info nfo;

	/* if the node is destroyed before connection was accelerated */
	if (!cm_node->accelerated && cm_node->accept_pend) {
		ibdev_dbg(&cm_node->iwdev->ibdev,
			  "CM: node destroyed before established\n");
		atomic_dec(&cm_node->listener->pend_accepts_cnt);
	}
	if (cm_node->close_entry)
		irdma_handle_close_entry(cm_node, 0);
	if (cm_node->listener) {
		irdma_dec_refcnt_listen(cm_core, cm_node->listener, 0, true);
	} else {
		if (cm_node->apbvt_set) {
			irdma_del_apbvt(cm_node->iwdev, cm_node->apbvt_entry);
			cm_node->apbvt_set = 0;
		}
		irdma_get_addr_info(cm_node, &nfo);
		if (cm_node->qhash_set) {
			nfo.qh_qpid = cm_node->iwdev->vsi.ilq->qp_id;
			irdma_manage_qhash(cm_node->iwdev, &nfo,
					   IRDMA_QHASH_TYPE_TCP_ESTABLISHED,
					   IRDMA_QHASH_MANAGE_TYPE_DELETE, NULL,
					   false);
			cm_node->qhash_set = 0;
		}
	}

	iwqp = cm_node->iwqp;
	if (iwqp) {
		cm_node->cm_id->rem_ref(cm_node->cm_id);
		cm_node->cm_id = NULL;
		iwqp->cm_id = NULL;
		irdma_qp_rem_ref(&iwqp->ibqp);
		cm_node->iwqp = NULL;
	} else if (cm_node->qhash_set) {
		irdma_get_addr_info(cm_node, &nfo);
		nfo.qh_qpid = cm_node->iwdev->vsi.ilq->qp_id;
		irdma_manage_qhash(cm_node->iwdev, &nfo,
				   IRDMA_QHASH_TYPE_TCP_ESTABLISHED,
				   IRDMA_QHASH_MANAGE_TYPE_DELETE, NULL, false);
		cm_node->qhash_set = 0;
	}

	cm_core->cm_free_ah(cm_node);
}

/**
 * irdma_rem_ref_cm_node - destroy an instance of a cm node
 * @cm_node: connection's node
 */
void irdma_rem_ref_cm_node(struct irdma_cm_node *cm_node)
{
	struct irdma_cm_core *cm_core = cm_node->cm_core;
	unsigned long flags;

	trace_irdma_rem_ref_cm_node(cm_node, 0, __builtin_return_address(0));
	spin_lock_irqsave(&cm_core->ht_lock, flags);

	if (!refcount_dec_and_test(&cm_node->refcnt)) {
		spin_unlock_irqrestore(&cm_core->ht_lock, flags);
		return;
	}
	if (cm_node->iwqp) {
		cm_node->iwqp->cm_node = NULL;
		cm_node->iwqp->cm_id = NULL;
	}
	hash_del_rcu(&cm_node->list);
	cm_node->cm_core->stats_nodes_destroyed++;

	spin_unlock_irqrestore(&cm_core->ht_lock, flags);

	irdma_destroy_connection(cm_node);

	kfree_rcu(cm_node, rcu_head);
}

/**
 * irdma_handle_fin_pkt - FIN packet received
 * @cm_node: connection's node
 */
static void irdma_handle_fin_pkt(struct irdma_cm_node *cm_node)
{
	switch (cm_node->state) {
	case IRDMA_CM_STATE_SYN_RCVD:
	case IRDMA_CM_STATE_SYN_SENT:
	case IRDMA_CM_STATE_ESTABLISHED:
	case IRDMA_CM_STATE_MPAREJ_RCVD:
		cm_node->tcp_cntxt.rcv_nxt++;
		irdma_cleanup_retrans_entry(cm_node);
		cm_node->state = IRDMA_CM_STATE_LAST_ACK;
		irdma_send_fin(cm_node);
		break;
	case IRDMA_CM_STATE_MPAREQ_SENT:
		irdma_create_event(cm_node, IRDMA_CM_EVENT_ABORTED);
		cm_node->tcp_cntxt.rcv_nxt++;
		irdma_cleanup_retrans_entry(cm_node);
		cm_node->state = IRDMA_CM_STATE_CLOSED;
		refcount_inc(&cm_node->refcnt);
		irdma_send_reset(cm_node);
		break;
	case IRDMA_CM_STATE_FIN_WAIT1:
		cm_node->tcp_cntxt.rcv_nxt++;
		irdma_cleanup_retrans_entry(cm_node);
		cm_node->state = IRDMA_CM_STATE_CLOSING;
		irdma_send_ack(cm_node);
		/*
		 * Wait for ACK as this is simultaneous close.
		 * After we receive ACK, do not send anything.
		 * Just rm the node.
		 */
		break;
	case IRDMA_CM_STATE_FIN_WAIT2:
		cm_node->tcp_cntxt.rcv_nxt++;
		irdma_cleanup_retrans_entry(cm_node);
		cm_node->state = IRDMA_CM_STATE_TIME_WAIT;
		irdma_send_ack(cm_node);
		irdma_schedule_cm_timer(cm_node, NULL, IRDMA_TIMER_TYPE_CLOSE,
					1, 0);
		break;
	case IRDMA_CM_STATE_TIME_WAIT:
		cm_node->tcp_cntxt.rcv_nxt++;
		irdma_cleanup_retrans_entry(cm_node);
		cm_node->state = IRDMA_CM_STATE_CLOSED;
		irdma_rem_ref_cm_node(cm_node);
		break;
	case IRDMA_CM_STATE_OFFLOADED:
	default:
		ibdev_dbg(&cm_node->iwdev->ibdev,
			  "CM: bad state node state = %d\n", cm_node->state);
		break;
	}
}

/**
 * irdma_handle_rst_pkt - process received RST packet
 * @cm_node: connection's node
 * @rbuf: receive buffer
 */
static void irdma_handle_rst_pkt(struct irdma_cm_node *cm_node,
				 struct irdma_puda_buf *rbuf)
{
	ibdev_dbg(&cm_node->iwdev->ibdev,
		  "CM: caller: %pS cm_node=%p state=%d rem_port=0x%04x loc_port=0x%04x rem_addr=%pI4 loc_addr=%pI4\n",
		  __builtin_return_address(0), cm_node, cm_node->state,
		  cm_node->rem_port, cm_node->loc_port, cm_node->rem_addr,
		  cm_node->loc_addr);

	irdma_cleanup_retrans_entry(cm_node);
	switch (cm_node->state) {
	case IRDMA_CM_STATE_SYN_SENT:
	case IRDMA_CM_STATE_MPAREQ_SENT:
		switch (cm_node->mpa_frame_rev) {
		case IETF_MPA_V2:
			/* Drop down to MPA_V1*/
			cm_node->mpa_frame_rev = IETF_MPA_V1;
			/* send a syn and goto syn sent state */
			cm_node->state = IRDMA_CM_STATE_SYN_SENT;
			if (irdma_send_syn(cm_node, 0))
				irdma_active_open_err(cm_node, false);
			break;
		case IETF_MPA_V1:
		default:
			irdma_active_open_err(cm_node, false);
			break;
		}
		break;
	case IRDMA_CM_STATE_MPAREQ_RCVD:
		atomic_inc(&cm_node->passive_state);
		break;
	case IRDMA_CM_STATE_ESTABLISHED:
	case IRDMA_CM_STATE_SYN_RCVD:
	case IRDMA_CM_STATE_LISTENING:
		irdma_passive_open_err(cm_node, false);
		break;
	case IRDMA_CM_STATE_OFFLOADED:
		irdma_active_open_err(cm_node, false);
		break;
	case IRDMA_CM_STATE_CLOSED:
		break;
	case IRDMA_CM_STATE_FIN_WAIT2:
	case IRDMA_CM_STATE_FIN_WAIT1:
	case IRDMA_CM_STATE_LAST_ACK:
	case IRDMA_CM_STATE_TIME_WAIT:
		cm_node->state = IRDMA_CM_STATE_CLOSED;
		irdma_rem_ref_cm_node(cm_node);
		break;
	default:
		break;
	}
}

/**
 * irdma_handle_rcv_mpa - Process a recv'd mpa buffer
 * @cm_node: connection's node
 * @rbuf: receive buffer
 */
static void irdma_handle_rcv_mpa(struct irdma_cm_node *cm_node,
				 struct irdma_puda_buf *rbuf)
{
	int err;
	int datasize = rbuf->datalen;
	u8 *dataloc = rbuf->data;

	enum irdma_cm_event_type type = IRDMA_CM_EVENT_UNKNOWN;
	u32 res_type;

	err = irdma_parse_mpa(cm_node, dataloc, &res_type, datasize);
	if (err) {
		if (cm_node->state == IRDMA_CM_STATE_MPAREQ_SENT)
			irdma_active_open_err(cm_node, true);
		else
			irdma_passive_open_err(cm_node, true);
		return;
	}

	switch (cm_node->state) {
	case IRDMA_CM_STATE_ESTABLISHED:
		if (res_type == IRDMA_MPA_REQUEST_REJECT)
			ibdev_dbg(&cm_node->iwdev->ibdev,
				  "CM: state for reject\n");
		cm_node->state = IRDMA_CM_STATE_MPAREQ_RCVD;
		type = IRDMA_CM_EVENT_MPA_REQ;
		irdma_send_ack(cm_node); /* ACK received MPA request */
		atomic_set(&cm_node->passive_state,
			   IRDMA_PASSIVE_STATE_INDICATED);
		break;
	case IRDMA_CM_STATE_MPAREQ_SENT:
		irdma_cleanup_retrans_entry(cm_node);
		if (res_type == IRDMA_MPA_REQUEST_REJECT) {
			type = IRDMA_CM_EVENT_MPA_REJECT;
			cm_node->state = IRDMA_CM_STATE_MPAREJ_RCVD;
		} else {
			type = IRDMA_CM_EVENT_CONNECTED;
			cm_node->state = IRDMA_CM_STATE_OFFLOADED;
		}
		irdma_send_ack(cm_node);
		break;
	default:
		ibdev_dbg(&cm_node->iwdev->ibdev,
			  "CM: wrong cm_node state =%d\n", cm_node->state);
		break;
	}
	irdma_create_event(cm_node, type);
}

/**
 * irdma_check_syn - Check for error on received syn ack
 * @cm_node: connection's node
 * @tcph: pointer tcp header
 */
static int irdma_check_syn(struct irdma_cm_node *cm_node, struct tcphdr *tcph)
{
	if (ntohl(tcph->ack_seq) != cm_node->tcp_cntxt.loc_seq_num) {
		irdma_active_open_err(cm_node, true);
		return 1;
	}

	return 0;
}

/**
 * irdma_check_seq - check seq numbers if OK
 * @cm_node: connection's node
 * @tcph: pointer tcp header
 */
static int irdma_check_seq(struct irdma_cm_node *cm_node, struct tcphdr *tcph)
{
	u32 seq;
	u32 ack_seq;
	u32 loc_seq_num = cm_node->tcp_cntxt.loc_seq_num;
	u32 rcv_nxt = cm_node->tcp_cntxt.rcv_nxt;
	u32 rcv_wnd;
	int err = 0;

	seq = ntohl(tcph->seq);
	ack_seq = ntohl(tcph->ack_seq);
	rcv_wnd = cm_node->tcp_cntxt.rcv_wnd;
	if (ack_seq != loc_seq_num ||
	    !between(seq, rcv_nxt, (rcv_nxt + rcv_wnd)))
		err = -1;
	if (err)
		ibdev_dbg(&cm_node->iwdev->ibdev,
			  "CM: seq number err\n");

	return err;
}

void irdma_add_conn_est_qh(struct irdma_cm_node *cm_node)
{
	struct irdma_cm_info nfo;

	irdma_get_addr_info(cm_node, &nfo);
	nfo.qh_qpid = cm_node->iwdev->vsi.ilq->qp_id;
	irdma_manage_qhash(cm_node->iwdev, &nfo,
			   IRDMA_QHASH_TYPE_TCP_ESTABLISHED,
			   IRDMA_QHASH_MANAGE_TYPE_ADD,
			   cm_node, false);
	cm_node->qhash_set = true;
}

/**
 * irdma_handle_syn_pkt - is for Passive node
 * @cm_node: connection's node
 * @rbuf: receive buffer
 */
static void irdma_handle_syn_pkt(struct irdma_cm_node *cm_node,
				 struct irdma_puda_buf *rbuf)
{
	struct tcphdr *tcph = (struct tcphdr *)rbuf->tcph;
	int err;
	u32 inc_sequence;
	int optionsize;

	optionsize = (tcph->doff << 2) - sizeof(struct tcphdr);
	inc_sequence = ntohl(tcph->seq);

	switch (cm_node->state) {
	case IRDMA_CM_STATE_SYN_SENT:
	case IRDMA_CM_STATE_MPAREQ_SENT:
		/* Rcvd syn on active open connection */
		irdma_active_open_err(cm_node, 1);
		break;
	case IRDMA_CM_STATE_LISTENING:
		/* Passive OPEN */
		if (atomic_read(&cm_node->listener->pend_accepts_cnt) >
		    cm_node->listener->backlog) {
			cm_node->cm_core->stats_backlog_drops++;
			irdma_passive_open_err(cm_node, false);
			break;
		}
		err = irdma_handle_tcp_options(cm_node, tcph, optionsize, 1);
		if (err) {
			irdma_passive_open_err(cm_node, false);
			/* drop pkt */
			break;
		}
		err = cm_node->cm_core->cm_create_ah(cm_node, false);
		if (err) {
			irdma_passive_open_err(cm_node, false);
			/* drop pkt */
			break;
		}
		cm_node->tcp_cntxt.rcv_nxt = inc_sequence + 1;
		cm_node->accept_pend = 1;
		atomic_inc(&cm_node->listener->pend_accepts_cnt);

		cm_node->state = IRDMA_CM_STATE_SYN_RCVD;
		break;
	case IRDMA_CM_STATE_CLOSED:
		irdma_cleanup_retrans_entry(cm_node);
		refcount_inc(&cm_node->refcnt);
		irdma_send_reset(cm_node);
		break;
	case IRDMA_CM_STATE_OFFLOADED:
	case IRDMA_CM_STATE_ESTABLISHED:
	case IRDMA_CM_STATE_FIN_WAIT1:
	case IRDMA_CM_STATE_FIN_WAIT2:
	case IRDMA_CM_STATE_MPAREQ_RCVD:
	case IRDMA_CM_STATE_LAST_ACK:
	case IRDMA_CM_STATE_CLOSING:
	case IRDMA_CM_STATE_UNKNOWN:
	default:
		break;
	}
}

/**
 * irdma_handle_synack_pkt - Process SYN+ACK packet (active side)
 * @cm_node: connection's node
 * @rbuf: receive buffer
 */
static void irdma_handle_synack_pkt(struct irdma_cm_node *cm_node,
				    struct irdma_puda_buf *rbuf)
{
	struct tcphdr *tcph = (struct tcphdr *)rbuf->tcph;
	int err;
	u32 inc_sequence;
	int optionsize;

	optionsize = (tcph->doff << 2) - sizeof(struct tcphdr);
	inc_sequence = ntohl(tcph->seq);
	switch (cm_node->state) {
	case IRDMA_CM_STATE_SYN_SENT:
		irdma_cleanup_retrans_entry(cm_node);
		/* active open */
		if (irdma_check_syn(cm_node, tcph)) {
			ibdev_dbg(&cm_node->iwdev->ibdev,
				  "CM: check syn fail\n");
			return;
		}
		cm_node->tcp_cntxt.rem_ack_num = ntohl(tcph->ack_seq);
		/* setup options */
		err = irdma_handle_tcp_options(cm_node, tcph, optionsize, 0);
		if (err) {
			ibdev_dbg(&cm_node->iwdev->ibdev,
				  "CM: cm_node=%p tcp_options failed\n",
				  cm_node);
			break;
		}
		irdma_cleanup_retrans_entry(cm_node);
		cm_node->tcp_cntxt.rcv_nxt = inc_sequence + 1;
		irdma_send_ack(cm_node); /* ACK  for the syn_ack */
		err = irdma_send_mpa_request(cm_node);
		if (err) {
			ibdev_dbg(&cm_node->iwdev->ibdev,
				  "CM: cm_node=%p irdma_send_mpa_request failed\n",
				  cm_node);
			break;
		}
		cm_node->state = IRDMA_CM_STATE_MPAREQ_SENT;
		break;
	case IRDMA_CM_STATE_MPAREQ_RCVD:
		irdma_passive_open_err(cm_node, true);
		break;
	case IRDMA_CM_STATE_LISTENING:
		cm_node->tcp_cntxt.loc_seq_num = ntohl(tcph->ack_seq);
		irdma_cleanup_retrans_entry(cm_node);
		cm_node->state = IRDMA_CM_STATE_CLOSED;
		irdma_send_reset(cm_node);
		break;
	case IRDMA_CM_STATE_CLOSED:
		cm_node->tcp_cntxt.loc_seq_num = ntohl(tcph->ack_seq);
		irdma_cleanup_retrans_entry(cm_node);
		refcount_inc(&cm_node->refcnt);
		irdma_send_reset(cm_node);
		break;
	case IRDMA_CM_STATE_ESTABLISHED:
	case IRDMA_CM_STATE_FIN_WAIT1:
	case IRDMA_CM_STATE_FIN_WAIT2:
	case IRDMA_CM_STATE_LAST_ACK:
	case IRDMA_CM_STATE_OFFLOADED:
	case IRDMA_CM_STATE_CLOSING:
	case IRDMA_CM_STATE_UNKNOWN:
	case IRDMA_CM_STATE_MPAREQ_SENT:
	default:
		break;
	}
}

/**
 * irdma_handle_ack_pkt - process packet with ACK
 * @cm_node: connection's node
 * @rbuf: receive buffer
 */
static int irdma_handle_ack_pkt(struct irdma_cm_node *cm_node,
				struct irdma_puda_buf *rbuf)
{
	struct tcphdr *tcph = (struct tcphdr *)rbuf->tcph;
	u32 inc_sequence;
	int ret;
	int optionsize;
	u32 datasize = rbuf->datalen;

	optionsize = (tcph->doff << 2) - sizeof(struct tcphdr);

	if (irdma_check_seq(cm_node, tcph))
		return -EINVAL;

	inc_sequence = ntohl(tcph->seq);
	switch (cm_node->state) {
	case IRDMA_CM_STATE_SYN_RCVD:
		irdma_cleanup_retrans_entry(cm_node);
		ret = irdma_handle_tcp_options(cm_node, tcph, optionsize, 1);
		if (ret)
			return ret;
		cm_node->tcp_cntxt.rem_ack_num = ntohl(tcph->ack_seq);
		cm_node->state = IRDMA_CM_STATE_ESTABLISHED;
		if (datasize) {
			cm_node->tcp_cntxt.rcv_nxt = inc_sequence + datasize;
			irdma_handle_rcv_mpa(cm_node, rbuf);
		}
		break;
	case IRDMA_CM_STATE_ESTABLISHED:
		irdma_cleanup_retrans_entry(cm_node);
		if (datasize) {
			cm_node->tcp_cntxt.rcv_nxt = inc_sequence + datasize;
			irdma_handle_rcv_mpa(cm_node, rbuf);
		}
		break;
	case IRDMA_CM_STATE_MPAREQ_SENT:
		cm_node->tcp_cntxt.rem_ack_num = ntohl(tcph->ack_seq);
		if (datasize) {
			cm_node->tcp_cntxt.rcv_nxt = inc_sequence + datasize;
			cm_node->ack_rcvd = false;
			irdma_handle_rcv_mpa(cm_node, rbuf);
		} else {
			cm_node->ack_rcvd = true;
		}
		break;
	case IRDMA_CM_STATE_LISTENING:
		irdma_cleanup_retrans_entry(cm_node);
		cm_node->state = IRDMA_CM_STATE_CLOSED;
		irdma_send_reset(cm_node);
		break;
	case IRDMA_CM_STATE_CLOSED:
		irdma_cleanup_retrans_entry(cm_node);
		refcount_inc(&cm_node->refcnt);
		irdma_send_reset(cm_node);
		break;
	case IRDMA_CM_STATE_LAST_ACK:
	case IRDMA_CM_STATE_CLOSING:
		irdma_cleanup_retrans_entry(cm_node);
		cm_node->state = IRDMA_CM_STATE_CLOSED;
		irdma_rem_ref_cm_node(cm_node);
		break;
	case IRDMA_CM_STATE_FIN_WAIT1:
		irdma_cleanup_retrans_entry(cm_node);
		cm_node->state = IRDMA_CM_STATE_FIN_WAIT2;
		break;
	case IRDMA_CM_STATE_SYN_SENT:
	case IRDMA_CM_STATE_FIN_WAIT2:
	case IRDMA_CM_STATE_OFFLOADED:
	case IRDMA_CM_STATE_MPAREQ_RCVD:
	case IRDMA_CM_STATE_UNKNOWN:
	default:
		irdma_cleanup_retrans_entry(cm_node);
		break;
	}

	return 0;
}

/**
 * irdma_process_pkt - process cm packet
 * @cm_node: connection's node
 * @rbuf: receive buffer
 */
static void irdma_process_pkt(struct irdma_cm_node *cm_node,
			      struct irdma_puda_buf *rbuf)
{
	enum irdma_tcpip_pkt_type pkt_type = IRDMA_PKT_TYPE_UNKNOWN;
	struct tcphdr *tcph = (struct tcphdr *)rbuf->tcph;
	u32 fin_set = 0;
	int err;

	if (tcph->rst) {
		pkt_type = IRDMA_PKT_TYPE_RST;
	} else if (tcph->syn) {
		pkt_type = IRDMA_PKT_TYPE_SYN;
		if (tcph->ack)
			pkt_type = IRDMA_PKT_TYPE_SYNACK;
	} else if (tcph->ack) {
		pkt_type = IRDMA_PKT_TYPE_ACK;
	}
	if (tcph->fin)
		fin_set = 1;

	switch (pkt_type) {
	case IRDMA_PKT_TYPE_SYN:
		irdma_handle_syn_pkt(cm_node, rbuf);
		break;
	case IRDMA_PKT_TYPE_SYNACK:
		irdma_handle_synack_pkt(cm_node, rbuf);
		break;
	case IRDMA_PKT_TYPE_ACK:
		err = irdma_handle_ack_pkt(cm_node, rbuf);
		if (fin_set && !err)
			irdma_handle_fin_pkt(cm_node);
		break;
	case IRDMA_PKT_TYPE_RST:
		irdma_handle_rst_pkt(cm_node, rbuf);
		break;
	default:
		if (fin_set &&
		    (!irdma_check_seq(cm_node, (struct tcphdr *)rbuf->tcph)))
			irdma_handle_fin_pkt(cm_node);
		break;
	}
}

/**
 * irdma_make_listen_node - create a listen node with params
 * @cm_core: cm's core
 * @iwdev: iwarp device structure
 * @cm_info: quad info for connection
 */
static struct irdma_cm_listener *
irdma_make_listen_node(struct irdma_cm_core *cm_core,
		       struct irdma_device *iwdev,
		       struct irdma_cm_info *cm_info)
{
	struct irdma_cm_listener *listener;
	unsigned long flags;

	/* cannot have multiple matching listeners */
	listener =
		irdma_find_listener(cm_core, cm_info->loc_addr, cm_info->ipv4,
				    cm_info->loc_port, cm_info->vlan_id,
				    IRDMA_CM_LISTENER_EITHER_STATE);
	if (listener &&
	    listener->listener_state == IRDMA_CM_LISTENER_ACTIVE_STATE) {
		refcount_dec(&listener->refcnt);
		return NULL;
	}

	if (!listener) {
		/* create a CM listen node
		 * 1/2 node to compare incoming traffic to
		 */
		listener = kzalloc(sizeof(*listener), GFP_KERNEL);
		if (!listener)
			return NULL;
		cm_core->stats_listen_nodes_created++;
		memcpy(listener->loc_addr, cm_info->loc_addr,
		       sizeof(listener->loc_addr));
		listener->loc_port = cm_info->loc_port;

		INIT_LIST_HEAD(&listener->child_listen_list);

		refcount_set(&listener->refcnt, 1);
	} else {
		listener->reused_node = 1;
	}

	listener->cm_id = cm_info->cm_id;
	listener->ipv4 = cm_info->ipv4;
	listener->vlan_id = cm_info->vlan_id;
	atomic_set(&listener->pend_accepts_cnt, 0);
	listener->cm_core = cm_core;
	listener->iwdev = iwdev;

	listener->backlog = cm_info->backlog;
	listener->listener_state = IRDMA_CM_LISTENER_ACTIVE_STATE;

	if (!listener->reused_node) {
		spin_lock_irqsave(&cm_core->listen_list_lock, flags);
		list_add(&listener->list, &cm_core->listen_list);
		spin_unlock_irqrestore(&cm_core->listen_list_lock, flags);
	}

	return listener;
}

/**
 * irdma_create_cm_node - make a connection node with params
 * @cm_core: cm's core
 * @iwdev: iwarp device structure
 * @conn_param: connection parameters
 * @cm_info: quad info for connection
 * @caller_cm_node: pointer to cm_node structure to return
 */
static int irdma_create_cm_node(struct irdma_cm_core *cm_core,
				struct irdma_device *iwdev,
				struct iw_cm_conn_param *conn_param,
				struct irdma_cm_info *cm_info,
				struct irdma_cm_node **caller_cm_node)
{
	struct irdma_cm_node *cm_node;
	u16 private_data_len = conn_param->private_data_len;
	const void *private_data = conn_param->private_data;

	/* create a CM connection node */
	cm_node = irdma_make_cm_node(cm_core, iwdev, cm_info, NULL);
	if (!cm_node)
		return -ENOMEM;

	/* set our node side to client (active) side */
	cm_node->tcp_cntxt.client = 1;
	cm_node->tcp_cntxt.rcv_wscale = IRDMA_CM_DEFAULT_RCV_WND_SCALE;

	irdma_record_ird_ord(cm_node, conn_param->ird, conn_param->ord);

	cm_node->pdata.size = private_data_len;
	cm_node->pdata.addr = cm_node->pdata_buf;

	memcpy(cm_node->pdata_buf, private_data, private_data_len);
	*caller_cm_node = cm_node;

	return 0;
}

/**
 * irdma_cm_reject - reject and teardown a connection
 * @cm_node: connection's node
 * @pdata: ptr to private data for reject
 * @plen: size of private data
 */
static int irdma_cm_reject(struct irdma_cm_node *cm_node, const void *pdata,
			   u8 plen)
{
	int ret;
	int passive_state;

	if (cm_node->tcp_cntxt.client)
		return 0;

	irdma_cleanup_retrans_entry(cm_node);

	passive_state = atomic_add_return(1, &cm_node->passive_state);
	if (passive_state == IRDMA_SEND_RESET_EVENT) {
		cm_node->state = IRDMA_CM_STATE_CLOSED;
		irdma_rem_ref_cm_node(cm_node);
		return 0;
	}

	if (cm_node->state == IRDMA_CM_STATE_LISTENER_DESTROYED) {
		irdma_rem_ref_cm_node(cm_node);
		return 0;
	}

	ret = irdma_send_mpa_reject(cm_node, pdata, plen);
	if (!ret)
		return 0;

	cm_node->state = IRDMA_CM_STATE_CLOSED;
	if (irdma_send_reset(cm_node))
		ibdev_dbg(&cm_node->iwdev->ibdev,
			  "CM: send reset failed\n");

	return ret;
}

/**
 * irdma_cm_close - close of cm connection
 * @cm_node: connection's node
 */
static int irdma_cm_close(struct irdma_cm_node *cm_node)
{
	switch (cm_node->state) {
	case IRDMA_CM_STATE_SYN_RCVD:
	case IRDMA_CM_STATE_SYN_SENT:
	case IRDMA_CM_STATE_ONE_SIDE_ESTABLISHED:
	case IRDMA_CM_STATE_ESTABLISHED:
	case IRDMA_CM_STATE_ACCEPTING:
	case IRDMA_CM_STATE_MPAREQ_SENT:
	case IRDMA_CM_STATE_MPAREQ_RCVD:
		irdma_cleanup_retrans_entry(cm_node);
		irdma_send_reset(cm_node);
		break;
	case IRDMA_CM_STATE_CLOSE_WAIT:
		cm_node->state = IRDMA_CM_STATE_LAST_ACK;
		irdma_send_fin(cm_node);
		break;
	case IRDMA_CM_STATE_FIN_WAIT1:
	case IRDMA_CM_STATE_FIN_WAIT2:
	case IRDMA_CM_STATE_LAST_ACK:
	case IRDMA_CM_STATE_TIME_WAIT:
	case IRDMA_CM_STATE_CLOSING:
		return -EINVAL;
	case IRDMA_CM_STATE_LISTENING:
		irdma_cleanup_retrans_entry(cm_node);
		irdma_send_reset(cm_node);
		break;
	case IRDMA_CM_STATE_MPAREJ_RCVD:
	case IRDMA_CM_STATE_UNKNOWN:
	case IRDMA_CM_STATE_INITED:
	case IRDMA_CM_STATE_CLOSED:
	case IRDMA_CM_STATE_LISTENER_DESTROYED:
		irdma_rem_ref_cm_node(cm_node);
		break;
	case IRDMA_CM_STATE_OFFLOADED:
		if (cm_node->send_entry)
			ibdev_dbg(&cm_node->iwdev->ibdev,
				  "CM: CM send_entry in OFFLOADED state\n");
		irdma_rem_ref_cm_node(cm_node);
		break;
	}

	return 0;
}

/**
 * irdma_receive_ilq - recv an ETHERNET packet, and process it
 * through CM
 * @vsi: VSI structure of dev
 * @rbuf: receive buffer
 */
void irdma_receive_ilq(struct irdma_sc_vsi *vsi, struct irdma_puda_buf *rbuf)
{
	struct irdma_cm_node *cm_node;
	struct irdma_cm_listener *listener;
	struct iphdr *iph;
	struct ipv6hdr *ip6h;
	struct tcphdr *tcph;
	struct irdma_cm_info cm_info = {};
	struct irdma_device *iwdev = vsi->back_vsi;
	struct irdma_cm_core *cm_core = &iwdev->cm_core;
	struct vlan_ethhdr *ethh;
	u16 vtag;

	/* if vlan, then maclen = 18 else 14 */
	iph = (struct iphdr *)rbuf->iph;
	print_hex_dump_debug("ILQ: RECEIVE ILQ BUFFER", DUMP_PREFIX_OFFSET,
			     16, 8, rbuf->mem.va, rbuf->totallen, false);
	if (iwdev->rf->sc_dev.hw_attrs.uk_attrs.hw_rev >= IRDMA_GEN_2) {
		if (rbuf->vlan_valid) {
			vtag = rbuf->vlan_id;
			cm_info.user_pri = (vtag & VLAN_PRIO_MASK) >>
					   VLAN_PRIO_SHIFT;
			cm_info.vlan_id = vtag & VLAN_VID_MASK;
		} else {
			cm_info.vlan_id = 0xFFFF;
		}
	} else {
		ethh = rbuf->mem.va;

		if (ethh->h_vlan_proto == htons(ETH_P_8021Q)) {
			vtag = ntohs(ethh->h_vlan_TCI);
			cm_info.user_pri = (vtag & VLAN_PRIO_MASK) >>
					   VLAN_PRIO_SHIFT;
			cm_info.vlan_id = vtag & VLAN_VID_MASK;
			ibdev_dbg(&cm_core->iwdev->ibdev,
				  "CM: vlan_id=%d\n", cm_info.vlan_id);
		} else {
			cm_info.vlan_id = 0xFFFF;
		}
	}
	tcph = (struct tcphdr *)rbuf->tcph;

	if (rbuf->ipv4) {
		cm_info.loc_addr[0] = ntohl(iph->daddr);
		cm_info.rem_addr[0] = ntohl(iph->saddr);
		cm_info.ipv4 = true;
		cm_info.tos = iph->tos;
	} else {
		ip6h = (struct ipv6hdr *)rbuf->iph;
		irdma_copy_ip_ntohl(cm_info.loc_addr,
				    ip6h->daddr.in6_u.u6_addr32);
		irdma_copy_ip_ntohl(cm_info.rem_addr,
				    ip6h->saddr.in6_u.u6_addr32);
		cm_info.ipv4 = false;
		cm_info.tos = (ip6h->priority << 4) | (ip6h->flow_lbl[0] >> 4);
	}
	cm_info.loc_port = ntohs(tcph->dest);
	cm_info.rem_port = ntohs(tcph->source);
	cm_node = irdma_find_node(cm_core, cm_info.rem_port, cm_info.rem_addr,
				  cm_info.loc_port, cm_info.loc_addr, cm_info.vlan_id);

	if (!cm_node) {
		/* Only type of packet accepted are for the
		 * PASSIVE open (syn only)
		 */
		if (!tcph->syn || tcph->ack)
			return;

		listener = irdma_find_listener(cm_core,
					       cm_info.loc_addr,
					       cm_info.ipv4,
					       cm_info.loc_port,
					       cm_info.vlan_id,
					       IRDMA_CM_LISTENER_ACTIVE_STATE);
		if (!listener) {
			cm_info.cm_id = NULL;
			ibdev_dbg(&cm_core->iwdev->ibdev,
				  "CM: no listener found\n");
			return;
		}

		cm_info.cm_id = listener->cm_id;
		cm_node = irdma_make_cm_node(cm_core, iwdev, &cm_info,
					     listener);
		if (!cm_node) {
			ibdev_dbg(&cm_core->iwdev->ibdev,
				  "CM: allocate node failed\n");
			refcount_dec(&listener->refcnt);
			return;
		}

		if (!tcph->rst && !tcph->fin) {
			cm_node->state = IRDMA_CM_STATE_LISTENING;
		} else {
			irdma_rem_ref_cm_node(cm_node);
			return;
		}

		refcount_inc(&cm_node->refcnt);
	} else if (cm_node->state == IRDMA_CM_STATE_OFFLOADED) {
		irdma_rem_ref_cm_node(cm_node);
		return;
	}

	irdma_process_pkt(cm_node, rbuf);
	irdma_rem_ref_cm_node(cm_node);
}

static int irdma_add_qh(struct irdma_cm_node *cm_node, bool active)
{
	if (!active)
		irdma_add_conn_est_qh(cm_node);
	return 0;
}

static void irdma_cm_free_ah_nop(struct irdma_cm_node *cm_node)
{
}

/**
 * irdma_setup_cm_core - setup top level instance of a cm core
 * @iwdev: iwarp device structure
 * @rdma_ver: HW version
 */
enum irdma_status_code irdma_setup_cm_core(struct irdma_device *iwdev,
					   u8 rdma_ver)
{
	struct irdma_cm_core *cm_core = &iwdev->cm_core;

	cm_core->iwdev = iwdev;
	cm_core->dev = &iwdev->rf->sc_dev;

	/* Handles CM event work items send to Iwarp core */
	cm_core->event_wq = alloc_ordered_workqueue("iwarp-event-wq", 0);
	if (!cm_core->event_wq)
		return IRDMA_ERR_NO_MEMORY;

	INIT_LIST_HEAD(&cm_core->listen_list);

	timer_setup(&cm_core->tcp_timer, irdma_cm_timer_tick, 0);

	spin_lock_init(&cm_core->ht_lock);
	spin_lock_init(&cm_core->listen_list_lock);
	spin_lock_init(&cm_core->apbvt_lock);
	switch (rdma_ver) {
	case IRDMA_GEN_1:
		cm_core->form_cm_frame = irdma_form_uda_cm_frame;
		cm_core->cm_create_ah = irdma_add_qh;
		cm_core->cm_free_ah = irdma_cm_free_ah_nop;
		break;
	case IRDMA_GEN_2:
	default:
		cm_core->form_cm_frame = irdma_form_ah_cm_frame;
		cm_core->cm_create_ah = irdma_cm_create_ah;
		cm_core->cm_free_ah = irdma_cm_free_ah;
	}

	return 0;
}

/**
 * irdma_cleanup_cm_core - deallocate a top level instance of a
 * cm core
 * @cm_core: cm's core
 */
void irdma_cleanup_cm_core(struct irdma_cm_core *cm_core)
{
	if (!cm_core)
		return;

	del_timer_sync(&cm_core->tcp_timer);

	destroy_workqueue(cm_core->event_wq);
	cm_core->dev->ws_reset(&cm_core->iwdev->vsi);
}

/**
 * irdma_init_tcp_ctx - setup qp context
 * @cm_node: connection's node
 * @tcp_info: offload info for tcp
 * @iwqp: associate qp for the connection
 */
static void irdma_init_tcp_ctx(struct irdma_cm_node *cm_node,
			       struct irdma_tcp_offload_info *tcp_info,
			       struct irdma_qp *iwqp)
{
	tcp_info->ipv4 = cm_node->ipv4;
	tcp_info->drop_ooo_seg = !iwqp->iwdev->iw_ooo;
	tcp_info->wscale = true;
	tcp_info->ignore_tcp_opt = true;
	tcp_info->ignore_tcp_uns_opt = true;
	tcp_info->no_nagle = false;

	tcp_info->ttl = IRDMA_DEFAULT_TTL;
	tcp_info->rtt_var = IRDMA_DEFAULT_RTT_VAR;
	tcp_info->ss_thresh = IRDMA_DEFAULT_SS_THRESH;
	tcp_info->rexmit_thresh = IRDMA_DEFAULT_REXMIT_THRESH;

	tcp_info->tcp_state = IRDMA_TCP_STATE_ESTABLISHED;
	tcp_info->snd_wscale = cm_node->tcp_cntxt.snd_wscale;
	tcp_info->rcv_wscale = cm_node->tcp_cntxt.rcv_wscale;

	tcp_info->snd_nxt = cm_node->tcp_cntxt.loc_seq_num;
	tcp_info->snd_wnd = cm_node->tcp_cntxt.snd_wnd;
	tcp_info->rcv_nxt = cm_node->tcp_cntxt.rcv_nxt;
	tcp_info->snd_max = cm_node->tcp_cntxt.loc_seq_num;

	tcp_info->snd_una = cm_node->tcp_cntxt.loc_seq_num;
	tcp_info->cwnd = 2 * cm_node->tcp_cntxt.mss;
	tcp_info->snd_wl1 = cm_node->tcp_cntxt.rcv_nxt;
	tcp_info->snd_wl2 = cm_node->tcp_cntxt.loc_seq_num;
	tcp_info->max_snd_window = cm_node->tcp_cntxt.max_snd_wnd;
	tcp_info->rcv_wnd = cm_node->tcp_cntxt.rcv_wnd
			    << cm_node->tcp_cntxt.rcv_wscale;

	tcp_info->flow_label = 0;
	tcp_info->snd_mss = (u32)cm_node->tcp_cntxt.mss;
	tcp_info->tos = cm_node->tos;
	if (cm_node->vlan_id < VLAN_N_VID) {
		tcp_info->insert_vlan_tag = true;
		tcp_info->vlan_tag = cm_node->vlan_id;
		tcp_info->vlan_tag |= cm_node->user_pri << VLAN_PRIO_SHIFT;
	}
	if (cm_node->ipv4) {
		tcp_info->src_port = cm_node->loc_port;
		tcp_info->dst_port = cm_node->rem_port;

		tcp_info->dest_ip_addr[3] = cm_node->rem_addr[0];
		tcp_info->local_ipaddr[3] = cm_node->loc_addr[0];
		tcp_info->arp_idx = (u16)irdma_arp_table(iwqp->iwdev->rf,
							 &tcp_info->dest_ip_addr[3],
							 true, NULL,
							 IRDMA_ARP_RESOLVE);
	} else {
		tcp_info->src_port = cm_node->loc_port;
		tcp_info->dst_port = cm_node->rem_port;
		memcpy(tcp_info->dest_ip_addr, cm_node->rem_addr,
		       sizeof(tcp_info->dest_ip_addr));
		memcpy(tcp_info->local_ipaddr, cm_node->loc_addr,
		       sizeof(tcp_info->local_ipaddr));

		tcp_info->arp_idx = (u16)irdma_arp_table(iwqp->iwdev->rf,
							 &tcp_info->dest_ip_addr[0],
							 false, NULL,
							 IRDMA_ARP_RESOLVE);
	}
}

/**
 * irdma_cm_init_tsa_conn - setup qp for RTS
 * @iwqp: associate qp for the connection
 * @cm_node: connection's node
 */
static void irdma_cm_init_tsa_conn(struct irdma_qp *iwqp,
				   struct irdma_cm_node *cm_node)
{
	struct irdma_iwarp_offload_info *iwarp_info;
	struct irdma_qp_host_ctx_info *ctx_info;

	iwarp_info = &iwqp->iwarp_info;
	ctx_info = &iwqp->ctx_info;

	ctx_info->tcp_info = &iwqp->tcp_info;
	ctx_info->send_cq_num = iwqp->iwscq->sc_cq.cq_uk.cq_id;
	ctx_info->rcv_cq_num = iwqp->iwrcq->sc_cq.cq_uk.cq_id;

	iwarp_info->ord_size = cm_node->ord_size;
	iwarp_info->ird_size = cm_node->ird_size;
	iwarp_info->rd_en = true;
	iwarp_info->rdmap_ver = 1;
	iwarp_info->ddp_ver = 1;
	iwarp_info->pd_id = iwqp->iwpd->sc_pd.pd_id;

	ctx_info->tcp_info_valid = true;
	ctx_info->iwarp_info_valid = true;
	ctx_info->user_pri = cm_node->user_pri;

	irdma_init_tcp_ctx(cm_node, &iwqp->tcp_info, iwqp);
	if (cm_node->snd_mark_en) {
		iwarp_info->snd_mark_en = true;
		iwarp_info->snd_mark_offset = (iwqp->tcp_info.snd_nxt & SNDMARKER_SEQNMASK) +
					       cm_node->lsmm_size;
	}

	cm_node->state = IRDMA_CM_STATE_OFFLOADED;
	iwqp->tcp_info.tcp_state = IRDMA_TCP_STATE_ESTABLISHED;
	iwqp->tcp_info.src_mac_addr_idx = iwqp->iwdev->mac_ip_table_idx;

	if (cm_node->rcv_mark_en) {
		iwarp_info->rcv_mark_en = true;
		iwarp_info->align_hdrs = true;
	}

	irdma_sc_qp_setctx(&iwqp->sc_qp, iwqp->host_ctx.va, ctx_info);

	/* once tcp_info is set, no need to do it again */
	ctx_info->tcp_info_valid = false;
	ctx_info->iwarp_info_valid = false;
}

/**
 * irdma_cm_disconn - when a connection is being closed
 * @iwqp: associated qp for the connection
 */
void irdma_cm_disconn(struct irdma_qp *iwqp)
{
	struct irdma_device *iwdev = iwqp->iwdev;
	struct disconn_work *work;
	unsigned long flags;

	work = kzalloc(sizeof(*work), GFP_ATOMIC);
	if (!work)
		return;

	spin_lock_irqsave(&iwdev->rf->qptable_lock, flags);
	if (!iwdev->rf->qp_table[iwqp->ibqp.qp_num]) {
		spin_unlock_irqrestore(&iwdev->rf->qptable_lock, flags);
		ibdev_dbg(&iwdev->ibdev,
			  "CM: qp_id %d is already freed\n",
			  iwqp->ibqp.qp_num);
		kfree(work);
		return;
	}
	irdma_qp_add_ref(&iwqp->ibqp);
	spin_unlock_irqrestore(&iwdev->rf->qptable_lock, flags);

	work->iwqp = iwqp;
	INIT_WORK(&work->work, irdma_disconnect_worker);
	queue_work(iwdev->cleanup_wq, &work->work);
}

/**
 * irdma_qp_disconnect - free qp and close cm
 * @iwqp: associate qp for the connection
 */
static void irdma_qp_disconnect(struct irdma_qp *iwqp)
{
	struct irdma_device *iwdev = iwqp->iwdev;

	iwqp->active_conn = 0;
	/* close the CM node down if it is still active */
	ibdev_dbg(&iwdev->ibdev, "CM: Call close API\n");
	irdma_cm_close(iwqp->cm_node);
}

/**
 * irdma_cm_disconn_true - called by worker thread to disconnect qp
 * @iwqp: associate qp for the connection
 */
static void irdma_cm_disconn_true(struct irdma_qp *iwqp)
{
	struct iw_cm_id *cm_id;
	struct irdma_device *iwdev;
	struct irdma_sc_qp *qp = &iwqp->sc_qp;
	u16 last_ae;
	u8 original_hw_tcp_state;
	u8 original_ibqp_state;
	int disconn_status = 0;
	int issue_disconn = 0;
	int issue_close = 0;
	int issue_flush = 0;
	unsigned long flags;
	int err;

	iwdev = iwqp->iwdev;
	spin_lock_irqsave(&iwqp->lock, flags);
	if (rdma_protocol_roce(&iwdev->ibdev, 1)) {
		struct ib_qp_attr attr;

		if (iwqp->flush_issued || iwqp->sc_qp.qp_uk.destroy_pending) {
			spin_unlock_irqrestore(&iwqp->lock, flags);
			return;
		}

		spin_unlock_irqrestore(&iwqp->lock, flags);

		attr.qp_state = IB_QPS_ERR;
		irdma_modify_qp_roce(&iwqp->ibqp, &attr, IB_QP_STATE, NULL);
		irdma_ib_qp_event(iwqp, qp->event_type);
		return;
	}

	cm_id = iwqp->cm_id;
	original_hw_tcp_state = iwqp->hw_tcp_state;
	original_ibqp_state = iwqp->ibqp_state;
	last_ae = iwqp->last_aeq;

	if (qp->term_flags) {
		issue_disconn = 1;
		issue_close = 1;
		iwqp->cm_id = NULL;
		irdma_terminate_del_timer(qp);
		if (!iwqp->flush_issued) {
			iwqp->flush_issued = 1;
			issue_flush = 1;
		}
	} else if ((original_hw_tcp_state == IRDMA_TCP_STATE_CLOSE_WAIT) ||
		   ((original_ibqp_state == IB_QPS_RTS) &&
		    (last_ae == IRDMA_AE_LLP_CONNECTION_RESET))) {
		issue_disconn = 1;
		if (last_ae == IRDMA_AE_LLP_CONNECTION_RESET)
			disconn_status = -ECONNRESET;
	}

	if (original_hw_tcp_state == IRDMA_TCP_STATE_CLOSED ||
	    original_hw_tcp_state == IRDMA_TCP_STATE_TIME_WAIT ||
	    last_ae == IRDMA_AE_RDMAP_ROE_BAD_LLP_CLOSE ||
	    last_ae == IRDMA_AE_BAD_CLOSE ||
	    last_ae == IRDMA_AE_LLP_CONNECTION_RESET || iwdev->rf->reset || !cm_id) {
		issue_close = 1;
		iwqp->cm_id = NULL;
		qp->term_flags = 0;
		if (!iwqp->flush_issued) {
			iwqp->flush_issued = 1;
			issue_flush = 1;
		}
	}

	spin_unlock_irqrestore(&iwqp->lock, flags);
	if (issue_flush && !iwqp->sc_qp.qp_uk.destroy_pending) {
		irdma_flush_wqes(iwqp, IRDMA_FLUSH_SQ | IRDMA_FLUSH_RQ |
				 IRDMA_FLUSH_WAIT);

		if (qp->term_flags)
			irdma_ib_qp_event(iwqp, qp->event_type);
	}

	if (!cm_id || !cm_id->event_handler)
		return;

	spin_lock_irqsave(&iwdev->cm_core.ht_lock, flags);
	if (!iwqp->cm_node) {
		spin_unlock_irqrestore(&iwdev->cm_core.ht_lock, flags);
		return;
	}
	refcount_inc(&iwqp->cm_node->refcnt);

	spin_unlock_irqrestore(&iwdev->cm_core.ht_lock, flags);

	if (issue_disconn) {
		err = irdma_send_cm_event(iwqp->cm_node, cm_id,
					  IW_CM_EVENT_DISCONNECT,
					  disconn_status);
		if (err)
			ibdev_dbg(&iwdev->ibdev,
				  "CM: disconnect event failed: - cm_id = %p\n",
				  cm_id);
	}
	if (issue_close) {
		cm_id->provider_data = iwqp;
		err = irdma_send_cm_event(iwqp->cm_node, cm_id,
					  IW_CM_EVENT_CLOSE, 0);
		if (err)
			ibdev_dbg(&iwdev->ibdev,
				  "CM: close event failed: - cm_id = %p\n",
				  cm_id);
		irdma_qp_disconnect(iwqp);
	}
	irdma_rem_ref_cm_node(iwqp->cm_node);
}

/**
 * irdma_disconnect_worker - worker for connection close
 * @work: points or disconn structure
 */
static void irdma_disconnect_worker(struct work_struct *work)
{
	struct disconn_work *dwork = container_of(work, struct disconn_work, work);
	struct irdma_qp *iwqp = dwork->iwqp;

	kfree(dwork);
	irdma_cm_disconn_true(iwqp);
	irdma_qp_rem_ref(&iwqp->ibqp);
}

/**
 * irdma_free_lsmm_rsrc - free lsmm memory and deregister
 * @iwqp: associate qp for the connection
 */
void irdma_free_lsmm_rsrc(struct irdma_qp *iwqp)
{
	struct irdma_device *iwdev;

	iwdev = iwqp->iwdev;

	if (iwqp->ietf_mem.va) {
		if (iwqp->lsmm_mr)
			iwdev->ibdev.ops.dereg_mr(iwqp->lsmm_mr, NULL);
		dma_free_coherent(iwdev->rf->sc_dev.hw->device,
				  iwqp->ietf_mem.size, iwqp->ietf_mem.va,
				  iwqp->ietf_mem.pa);
		iwqp->ietf_mem.va = NULL;
		iwqp->ietf_mem.va = NULL;
	}
}

/**
 * irdma_accept - registered call for connection to be accepted
 * @cm_id: cm information for passive connection
 * @conn_param: accpet parameters
 */
int irdma_accept(struct iw_cm_id *cm_id, struct iw_cm_conn_param *conn_param)
{
	struct ib_qp *ibqp;
	struct irdma_qp *iwqp;
	struct irdma_device *iwdev;
	struct irdma_sc_dev *dev;
	struct irdma_cm_node *cm_node;
	struct ib_qp_attr attr = {};
	int passive_state;
	struct ib_mr *ibmr;
	struct irdma_pd *iwpd;
	u16 buf_len = 0;
	struct irdma_kmem_info accept;
	u64 tagged_offset;
	int wait_ret;
	int ret = 0;

	ibqp = irdma_get_qp(cm_id->device, conn_param->qpn);
	if (!ibqp)
		return -EINVAL;

	iwqp = to_iwqp(ibqp);
	iwdev = iwqp->iwdev;
	dev = &iwdev->rf->sc_dev;
	cm_node = cm_id->provider_data;

	if (((struct sockaddr_in *)&cm_id->local_addr)->sin_family == AF_INET) {
		cm_node->ipv4 = true;
		cm_node->vlan_id = irdma_get_vlan_ipv4(cm_node->loc_addr);
	} else {
		cm_node->ipv4 = false;
		irdma_netdev_vlan_ipv6(cm_node->loc_addr, &cm_node->vlan_id,
				       NULL);
	}
	ibdev_dbg(&iwdev->ibdev, "CM: Accept vlan_id=%d\n",
		  cm_node->vlan_id);

	trace_irdma_accept(cm_node, 0, NULL);

	if (cm_node->state == IRDMA_CM_STATE_LISTENER_DESTROYED) {
		ret = -EINVAL;
		goto error;
	}

	passive_state = atomic_add_return(1, &cm_node->passive_state);
	if (passive_state == IRDMA_SEND_RESET_EVENT) {
		ret = -ECONNRESET;
		goto error;
	}

	buf_len = conn_param->private_data_len + IRDMA_MAX_IETF_SIZE;
	iwqp->ietf_mem.size = ALIGN(buf_len, 1);
	iwqp->ietf_mem.va = dma_alloc_coherent(dev->hw->device,
					       iwqp->ietf_mem.size,
					       &iwqp->ietf_mem.pa, GFP_KERNEL);
	if (!iwqp->ietf_mem.va) {
		ret = -ENOMEM;
		goto error;
	}

	cm_node->pdata.size = conn_param->private_data_len;
	accept.addr = iwqp->ietf_mem.va;
	accept.size = irdma_cm_build_mpa_frame(cm_node, &accept, MPA_KEY_REPLY);
	memcpy((u8 *)accept.addr + accept.size, conn_param->private_data,
	       conn_param->private_data_len);

	if (cm_node->dev->ws_add(iwqp->sc_qp.vsi, cm_node->user_pri)) {
		ret = -ENOMEM;
		goto error;
	}
	iwqp->sc_qp.user_pri = cm_node->user_pri;
	irdma_qp_add_qos(&iwqp->sc_qp);
	/* setup our first outgoing iWarp send WQE (the IETF frame response) */
	iwpd = iwqp->iwpd;
	tagged_offset = (uintptr_t)iwqp->ietf_mem.va;
	ibmr = irdma_reg_phys_mr(&iwpd->ibpd, iwqp->ietf_mem.pa, buf_len,
				 IB_ACCESS_LOCAL_WRITE, &tagged_offset);
	if (IS_ERR(ibmr)) {
		ret = -ENOMEM;
		goto error;
	}

	ibmr->pd = &iwpd->ibpd;
	ibmr->device = iwpd->ibpd.device;
	iwqp->lsmm_mr = ibmr;
	if (iwqp->page)
		iwqp->sc_qp.qp_uk.sq_base = kmap_local_page(iwqp->page);

	cm_node->lsmm_size = accept.size + conn_param->private_data_len;
	irdma_sc_send_lsmm(&iwqp->sc_qp, iwqp->ietf_mem.va, cm_node->lsmm_size,
			   ibmr->lkey);

	if (iwqp->page)
		kunmap_local(iwqp->sc_qp.qp_uk.sq_base);

	iwqp->cm_id = cm_id;
	cm_node->cm_id = cm_id;

	cm_id->provider_data = iwqp;
	iwqp->active_conn = 0;
	iwqp->cm_node = cm_node;
	cm_node->iwqp = iwqp;
	irdma_cm_init_tsa_conn(iwqp, cm_node);
	irdma_qp_add_ref(&iwqp->ibqp);
	cm_id->add_ref(cm_id);

	attr.qp_state = IB_QPS_RTS;
	cm_node->qhash_set = false;
	cm_node->cm_core->cm_free_ah(cm_node);

	irdma_modify_qp(&iwqp->ibqp, &attr, IB_QP_STATE, NULL);
	if (dev->hw_attrs.uk_attrs.feature_flags & IRDMA_FEATURE_RTS_AE) {
		wait_ret = wait_event_interruptible_timeout(iwqp->waitq,
							    iwqp->rts_ae_rcvd,
							    IRDMA_MAX_TIMEOUT);
		if (!wait_ret) {
			ibdev_dbg(&iwdev->ibdev,
				  "CM: Slow Connection: cm_node=%p, loc_port=%d, rem_port=%d, cm_id=%p\n",
				  cm_node, cm_node->loc_port,
				  cm_node->rem_port, cm_node->cm_id);
			ret = -ECONNRESET;
			goto error;
		}
	}

	irdma_send_cm_event(cm_node, cm_id, IW_CM_EVENT_ESTABLISHED, 0);
	cm_node->accelerated = true;
	complete(&cm_node->establish_comp);

	if (cm_node->accept_pend) {
		atomic_dec(&cm_node->listener->pend_accepts_cnt);
		cm_node->accept_pend = 0;
	}

	ibdev_dbg(&iwdev->ibdev,
		  "CM: rem_port=0x%04x, loc_port=0x%04x rem_addr=%pI4 loc_addr=%pI4 cm_node=%p cm_id=%p qp_id = %d\n\n",
		  cm_node->rem_port, cm_node->loc_port, cm_node->rem_addr,
		  cm_node->loc_addr, cm_node, cm_id, ibqp->qp_num);
	cm_node->cm_core->stats_accepts++;

	return 0;
error:
	irdma_free_lsmm_rsrc(iwqp);
	irdma_rem_ref_cm_node(cm_node);

	return ret;
}

/**
 * irdma_reject - registered call for connection to be rejected
 * @cm_id: cm information for passive connection
 * @pdata: private data to be sent
 * @pdata_len: private data length
 */
int irdma_reject(struct iw_cm_id *cm_id, const void *pdata, u8 pdata_len)
{
	struct irdma_device *iwdev;
	struct irdma_cm_node *cm_node;

	cm_node = cm_id->provider_data;
	cm_node->pdata.size = pdata_len;

	trace_irdma_reject(cm_node, 0, NULL);

	iwdev = to_iwdev(cm_id->device);
	if (!iwdev)
		return -EINVAL;

	cm_node->cm_core->stats_rejects++;

	if (pdata_len + sizeof(struct ietf_mpa_v2) > IRDMA_MAX_CM_BUF)
		return -EINVAL;

	return irdma_cm_reject(cm_node, pdata, pdata_len);
}

/**
 * irdma_connect - registered call for connection to be established
 * @cm_id: cm information for passive connection
 * @conn_param: Information about the connection
 */
int irdma_connect(struct iw_cm_id *cm_id, struct iw_cm_conn_param *conn_param)
{
	struct ib_qp *ibqp;
	struct irdma_qp *iwqp;
	struct irdma_device *iwdev;
	struct irdma_cm_node *cm_node;
	struct irdma_cm_info cm_info;
	struct sockaddr_in *laddr;
	struct sockaddr_in *raddr;
	struct sockaddr_in6 *laddr6;
	struct sockaddr_in6 *raddr6;
	int ret = 0;

	ibqp = irdma_get_qp(cm_id->device, conn_param->qpn);
	if (!ibqp)
		return -EINVAL;
	iwqp = to_iwqp(ibqp);
	if (!iwqp)
		return -EINVAL;
	iwdev = iwqp->iwdev;
	if (!iwdev)
		return -EINVAL;

	laddr = (struct sockaddr_in *)&cm_id->m_local_addr;
	raddr = (struct sockaddr_in *)&cm_id->m_remote_addr;
	laddr6 = (struct sockaddr_in6 *)&cm_id->m_local_addr;
	raddr6 = (struct sockaddr_in6 *)&cm_id->m_remote_addr;

	if (!(laddr->sin_port) || !(raddr->sin_port))
		return -EINVAL;

	iwqp->active_conn = 1;
	iwqp->cm_id = NULL;
	cm_id->provider_data = iwqp;

	/* set up the connection params for the node */
	if (cm_id->remote_addr.ss_family == AF_INET) {
		if (iwdev->vsi.mtu < IRDMA_MIN_MTU_IPV4)
			return -EINVAL;

		cm_info.ipv4 = true;
		memset(cm_info.loc_addr, 0, sizeof(cm_info.loc_addr));
		memset(cm_info.rem_addr, 0, sizeof(cm_info.rem_addr));
		cm_info.loc_addr[0] = ntohl(laddr->sin_addr.s_addr);
		cm_info.rem_addr[0] = ntohl(raddr->sin_addr.s_addr);
		cm_info.loc_port = ntohs(laddr->sin_port);
		cm_info.rem_port = ntohs(raddr->sin_port);
		cm_info.vlan_id = irdma_get_vlan_ipv4(cm_info.loc_addr);
	} else {
		if (iwdev->vsi.mtu < IRDMA_MIN_MTU_IPV6)
			return -EINVAL;

		cm_info.ipv4 = false;
		irdma_copy_ip_ntohl(cm_info.loc_addr,
				    laddr6->sin6_addr.in6_u.u6_addr32);
		irdma_copy_ip_ntohl(cm_info.rem_addr,
				    raddr6->sin6_addr.in6_u.u6_addr32);
		cm_info.loc_port = ntohs(laddr6->sin6_port);
		cm_info.rem_port = ntohs(raddr6->sin6_port);
		irdma_netdev_vlan_ipv6(cm_info.loc_addr, &cm_info.vlan_id,
				       NULL);
	}
	cm_info.cm_id = cm_id;
	cm_info.qh_qpid = iwdev->vsi.ilq->qp_id;
	cm_info.tos = cm_id->tos;
	cm_info.user_pri = rt_tos2priority(cm_id->tos);

	if (iwqp->sc_qp.dev->ws_add(iwqp->sc_qp.vsi, cm_info.user_pri))
		return -ENOMEM;
	iwqp->sc_qp.user_pri = cm_info.user_pri;
	irdma_qp_add_qos(&iwqp->sc_qp);
	ibdev_dbg(&iwdev->ibdev, "DCB: TOS:[%d] UP:[%d]\n", cm_id->tos,
		  cm_info.user_pri);

	trace_irdma_dcb_tos(iwdev, cm_id->tos, cm_info.user_pri);

	ret = irdma_create_cm_node(&iwdev->cm_core, iwdev, conn_param, &cm_info,
				   &cm_node);
	if (ret)
		return ret;
	ret = cm_node->cm_core->cm_create_ah(cm_node, true);
	if (ret)
		goto err;
	if (irdma_manage_qhash(iwdev, &cm_info,
			       IRDMA_QHASH_TYPE_TCP_ESTABLISHED,
			       IRDMA_QHASH_MANAGE_TYPE_ADD, NULL, true)) {
		ret = -EINVAL;
		goto err;
	}
	cm_node->qhash_set = true;

	cm_node->apbvt_entry = irdma_add_apbvt(iwdev, cm_info.loc_port);
	if (!cm_node->apbvt_entry) {
		ret = -EINVAL;
		goto err;
	}

	cm_node->apbvt_set = true;
	iwqp->cm_node = cm_node;
	cm_node->iwqp = iwqp;
	iwqp->cm_id = cm_id;
	irdma_qp_add_ref(&iwqp->ibqp);
	cm_id->add_ref(cm_id);

	if (cm_node->state != IRDMA_CM_STATE_OFFLOADED) {
		cm_node->state = IRDMA_CM_STATE_SYN_SENT;
		ret = irdma_send_syn(cm_node, 0);
		if (ret)
			goto err;
	}

	ibdev_dbg(&iwdev->ibdev,
		  "CM: rem_port=0x%04x, loc_port=0x%04x rem_addr=%pI4 loc_addr=%pI4 cm_node=%p cm_id=%p qp_id = %d\n\n",
		  cm_node->rem_port, cm_node->loc_port, cm_node->rem_addr,
		  cm_node->loc_addr, cm_node, cm_id, ibqp->qp_num);

	trace_irdma_connect(cm_node, 0, NULL);

	return 0;

err:
	if (cm_info.ipv4)
		ibdev_dbg(&iwdev->ibdev,
			  "CM: connect() FAILED: dest addr=%pI4",
			  cm_info.rem_addr);
	else
		ibdev_dbg(&iwdev->ibdev,
			  "CM: connect() FAILED: dest addr=%pI6",
			  cm_info.rem_addr);
	irdma_rem_ref_cm_node(cm_node);
	iwdev->cm_core.stats_connect_errs++;

	return ret;
}

/**
 * irdma_create_listen - registered call creating listener
 * @cm_id: cm information for passive connection
 * @backlog: to max accept pending count
 */
int irdma_create_listen(struct iw_cm_id *cm_id, int backlog)
{
	struct irdma_device *iwdev;
	struct irdma_cm_listener *cm_listen_node;
	struct irdma_cm_info cm_info = {};
	enum irdma_status_code err;
	struct sockaddr_in *laddr;
	struct sockaddr_in6 *laddr6;
	bool wildcard = false;

	iwdev = to_iwdev(cm_id->device);
	if (!iwdev)
		return -EINVAL;

	laddr = (struct sockaddr_in *)&cm_id->m_local_addr;
	laddr6 = (struct sockaddr_in6 *)&cm_id->m_local_addr;
	cm_info.qh_qpid = iwdev->vsi.ilq->qp_id;

	if (laddr->sin_family == AF_INET) {
		if (iwdev->vsi.mtu < IRDMA_MIN_MTU_IPV4)
			return -EINVAL;

		cm_info.ipv4 = true;
		cm_info.loc_addr[0] = ntohl(laddr->sin_addr.s_addr);
		cm_info.loc_port = ntohs(laddr->sin_port);

		if (laddr->sin_addr.s_addr != htonl(INADDR_ANY)) {
			cm_info.vlan_id = irdma_get_vlan_ipv4(cm_info.loc_addr);
		} else {
			cm_info.vlan_id = 0xFFFF;
			wildcard = true;
		}
	} else {
		if (iwdev->vsi.mtu < IRDMA_MIN_MTU_IPV6)
			return -EINVAL;

		cm_info.ipv4 = false;
		irdma_copy_ip_ntohl(cm_info.loc_addr,
				    laddr6->sin6_addr.in6_u.u6_addr32);
		cm_info.loc_port = ntohs(laddr6->sin6_port);
		if (ipv6_addr_type(&laddr6->sin6_addr) != IPV6_ADDR_ANY) {
			irdma_netdev_vlan_ipv6(cm_info.loc_addr,
					       &cm_info.vlan_id, NULL);
		} else {
			cm_info.vlan_id = 0xFFFF;
			wildcard = true;
		}
	}

	if (cm_info.vlan_id >= VLAN_N_VID && iwdev->dcb)
		cm_info.vlan_id = 0;
	cm_info.backlog = backlog;
	cm_info.cm_id = cm_id;

	trace_irdma_create_listen(iwdev, &cm_info);

	cm_listen_node = irdma_make_listen_node(&iwdev->cm_core, iwdev,
						&cm_info);
	if (!cm_listen_node) {
		ibdev_dbg(&iwdev->ibdev,
			  "CM: cm_listen_node == NULL\n");
		return -ENOMEM;
	}

	cm_id->provider_data = cm_listen_node;

	cm_listen_node->tos = cm_id->tos;
	cm_listen_node->user_pri = rt_tos2priority(cm_id->tos);
	cm_info.user_pri = cm_listen_node->user_pri;
	if (!cm_listen_node->reused_node) {
		if (wildcard) {
			err = irdma_add_mqh(iwdev, &cm_info, cm_listen_node);
			if (err)
				goto error;
		} else {
			err = irdma_manage_qhash(iwdev, &cm_info,
						 IRDMA_QHASH_TYPE_TCP_SYN,
						 IRDMA_QHASH_MANAGE_TYPE_ADD,
						 NULL, true);
			if (err)
				goto error;

			cm_listen_node->qhash_set = true;
		}

		cm_listen_node->apbvt_entry = irdma_add_apbvt(iwdev,
							      cm_info.loc_port);
		if (!cm_listen_node->apbvt_entry)
			goto error;
	}
	cm_id->add_ref(cm_id);
	cm_listen_node->cm_core->stats_listen_created++;
	ibdev_dbg(&iwdev->ibdev,
		  "CM: loc_port=0x%04x loc_addr=%pI4 cm_listen_node=%p cm_id=%p qhash_set=%d vlan_id=%d\n",
		  cm_listen_node->loc_port, cm_listen_node->loc_addr,
		  cm_listen_node, cm_listen_node->cm_id,
		  cm_listen_node->qhash_set, cm_listen_node->vlan_id);

	return 0;

error:

	irdma_cm_del_listen(&iwdev->cm_core, cm_listen_node, false);

	return -EINVAL;
}

/**
 * irdma_destroy_listen - registered call to destroy listener
 * @cm_id: cm information for passive connection
 */
int irdma_destroy_listen(struct iw_cm_id *cm_id)
{
	struct irdma_device *iwdev;

	iwdev = to_iwdev(cm_id->device);
	if (cm_id->provider_data)
		irdma_cm_del_listen(&iwdev->cm_core, cm_id->provider_data,
				    true);
	else
		ibdev_dbg(&iwdev->ibdev,
			  "CM: cm_id->provider_data was NULL\n");

	cm_id->rem_ref(cm_id);

	return 0;
}

/**
 * irdma_teardown_list_prep - add conn nodes slated for tear down to list
 * @cm_core: cm's core
 * @teardown_list: a list to which cm_node will be selected
 * @ipaddr: pointer to ip address
 * @nfo: pointer to cm_info structure instance
 * @disconnect_all: flag indicating disconnect all QPs
 */
static void irdma_teardown_list_prep(struct irdma_cm_core *cm_core,
				     struct list_head *teardown_list,
				     u32 *ipaddr,
				     struct irdma_cm_info *nfo,
				     bool disconnect_all)
{
	struct irdma_cm_node *cm_node;
	int bkt;

	hash_for_each_rcu(cm_core->cm_hash_tbl, bkt, cm_node, list) {
		if ((disconnect_all ||
		     (nfo->vlan_id == cm_node->vlan_id &&
		      !memcmp(cm_node->loc_addr, ipaddr, nfo->ipv4 ? 4 : 16))) &&
		    refcount_inc_not_zero(&cm_node->refcnt))
			list_add(&cm_node->teardown_entry, teardown_list);
	}
}

/**
 * irdma_cm_event_connected - handle connected active node
 * @event: the info for cm_node of connection
 */
static void irdma_cm_event_connected(struct irdma_cm_event *event)
{
	struct irdma_qp *iwqp;
	struct irdma_device *iwdev;
	struct irdma_cm_node *cm_node;
	struct irdma_sc_dev *dev;
	struct ib_qp_attr attr = {};
	struct iw_cm_id *cm_id;
	int status;
	bool read0;
	int wait_ret = 0;

	cm_node = event->cm_node;
	cm_id = cm_node->cm_id;
	iwqp = cm_id->provider_data;
	iwdev = iwqp->iwdev;
	dev = &iwdev->rf->sc_dev;
	if (iwqp->sc_qp.qp_uk.destroy_pending) {
		status = -ETIMEDOUT;
		goto error;
	}

	irdma_cm_init_tsa_conn(iwqp, cm_node);
	read0 = (cm_node->send_rdma0_op == SEND_RDMA_READ_ZERO);
	if (iwqp->page)
		iwqp->sc_qp.qp_uk.sq_base = kmap_local_page(iwqp->page);
	irdma_sc_send_rtt(&iwqp->sc_qp, read0);
	if (iwqp->page)
		kunmap_local(iwqp->sc_qp.qp_uk.sq_base);

	attr.qp_state = IB_QPS_RTS;
	cm_node->qhash_set = false;
	irdma_modify_qp(&iwqp->ibqp, &attr, IB_QP_STATE, NULL);
	if (dev->hw_attrs.uk_attrs.feature_flags & IRDMA_FEATURE_RTS_AE) {
		wait_ret = wait_event_interruptible_timeout(iwqp->waitq,
							    iwqp->rts_ae_rcvd,
							    IRDMA_MAX_TIMEOUT);
		if (!wait_ret)
			ibdev_dbg(&iwdev->ibdev,
				  "CM: Slow Connection: cm_node=%p, loc_port=%d, rem_port=%d, cm_id=%p\n",
				  cm_node, cm_node->loc_port,
				  cm_node->rem_port, cm_node->cm_id);
	}

	irdma_send_cm_event(cm_node, cm_id, IW_CM_EVENT_CONNECT_REPLY, 0);
	cm_node->accelerated = true;
	complete(&cm_node->establish_comp);
	cm_node->cm_core->cm_free_ah(cm_node);
	return;

error:
	iwqp->cm_id = NULL;
	cm_id->provider_data = NULL;
	irdma_send_cm_event(event->cm_node, cm_id, IW_CM_EVENT_CONNECT_REPLY,
			    status);
	irdma_rem_ref_cm_node(event->cm_node);
}

/**
 * irdma_cm_event_reset - handle reset
 * @event: the info for cm_node of connection
 */
static void irdma_cm_event_reset(struct irdma_cm_event *event)
{
	struct irdma_cm_node *cm_node = event->cm_node;
	struct iw_cm_id *cm_id = cm_node->cm_id;
	struct irdma_qp *iwqp;

	if (!cm_id)
		return;

	iwqp = cm_id->provider_data;
	if (!iwqp)
		return;

	ibdev_dbg(&cm_node->iwdev->ibdev,
		  "CM: reset event %p - cm_id = %p\n", event->cm_node, cm_id);
	iwqp->cm_id = NULL;

	irdma_send_cm_event(cm_node, cm_node->cm_id, IW_CM_EVENT_DISCONNECT,
			    -ECONNRESET);
	irdma_send_cm_event(cm_node, cm_node->cm_id, IW_CM_EVENT_CLOSE, 0);
}

/**
 * irdma_cm_event_handler - send event to cm upper layer
 * @work: pointer of cm event info.
 */
static void irdma_cm_event_handler(struct work_struct *work)
{
	struct irdma_cm_event *event = container_of(work, struct irdma_cm_event, event_work);
	struct irdma_cm_node *cm_node;

	if (!event || !event->cm_node || !event->cm_node->cm_core)
		return;

	cm_node = event->cm_node;
	trace_irdma_cm_event_handler(cm_node, event->type, NULL);

	switch (event->type) {
	case IRDMA_CM_EVENT_MPA_REQ:
		irdma_send_cm_event(cm_node, cm_node->cm_id,
				    IW_CM_EVENT_CONNECT_REQUEST, 0);
		break;
	case IRDMA_CM_EVENT_RESET:
		irdma_cm_event_reset(event);
		break;
	case IRDMA_CM_EVENT_CONNECTED:
		if (!event->cm_node->cm_id ||
		    event->cm_node->state != IRDMA_CM_STATE_OFFLOADED)
			break;
		irdma_cm_event_connected(event);
		break;
	case IRDMA_CM_EVENT_MPA_REJECT:
		if (!event->cm_node->cm_id ||
		    cm_node->state == IRDMA_CM_STATE_OFFLOADED)
			break;
		irdma_send_cm_event(cm_node, cm_node->cm_id,
				    IW_CM_EVENT_CONNECT_REPLY, -ECONNREFUSED);
		break;
	case IRDMA_CM_EVENT_ABORTED:
		if (!event->cm_node->cm_id ||
		    event->cm_node->state == IRDMA_CM_STATE_OFFLOADED)
			break;
		irdma_event_connect_error(event);
		break;
	default:
		ibdev_dbg(&cm_node->iwdev->ibdev,
			  "CM: bad event type = %d\n", event->type);
		break;
	}

	irdma_rem_ref_cm_node(event->cm_node);
	kfree(event);
}

/**
 * irdma_cm_post_event - queue event request for worker thread
 * @event: cm node's info for up event call
 */
static void irdma_cm_post_event(struct irdma_cm_event *event)
{
	refcount_inc(&event->cm_node->refcnt);
	INIT_WORK(&event->event_work, irdma_cm_event_handler);
	queue_work(event->cm_node->cm_core->event_wq, &event->event_work);
}

/**
 * irdma_cm_teardown_connections - teardown QPs
 * @iwdev: device pointer
 * @ipaddr: Pointer to IPv4 or IPv6 address
 * @nfo: Connection info
 * @disconnect_all: flag indicating disconnect all QPs
 *
 * teardown QPs where source or destination addr matches ip addr
 */
void irdma_cm_teardown_connections(struct irdma_device *iwdev, u32 *ipaddr,
				   struct irdma_cm_info *nfo,
				   bool disconnect_all)
{
	struct irdma_cm_core *cm_core = &iwdev->cm_core;
	struct list_head *list_core_temp;
	struct list_head *list_node;
	struct irdma_cm_node *cm_node;
	struct list_head teardown_list;
	struct ib_qp_attr attr;

	INIT_LIST_HEAD(&teardown_list);

	rcu_read_lock();
	irdma_teardown_list_prep(cm_core, &teardown_list, ipaddr, nfo, disconnect_all);
	rcu_read_unlock();

	list_for_each_safe (list_node, list_core_temp, &teardown_list) {
		cm_node = container_of(list_node, struct irdma_cm_node,
				       teardown_entry);
		attr.qp_state = IB_QPS_ERR;
		irdma_modify_qp(&cm_node->iwqp->ibqp, &attr, IB_QP_STATE, NULL);
		if (iwdev->rf->reset)
			irdma_cm_disconn(cm_node->iwqp);
		irdma_rem_ref_cm_node(cm_node);
	}
}

/**
 * irdma_qhash_ctrl - enable/disable qhash for list
 * @iwdev: device pointer
 * @parent_listen_node: parent listen node
 * @nfo: cm info node
 * @ipaddr: Pointer to IPv4 or IPv6 address
 * @ipv4: flag indicating IPv4 when true
 * @ifup: flag indicating interface up when true
 *
 * Enables or disables the qhash for the node in the child
 * listen list that matches ipaddr. If no matching IP was found
 * it will allocate and add a new child listen node to the
 * parent listen node. The listen_list_lock is assumed to be
 * held when called.
 */
static void irdma_qhash_ctrl(struct irdma_device *iwdev,
			     struct irdma_cm_listener *parent_listen_node,
			     struct irdma_cm_info *nfo, u32 *ipaddr, bool ipv4,
			     bool ifup)
{
	struct list_head *child_listen_list = &parent_listen_node->child_listen_list;
	struct irdma_cm_listener *child_listen_node;
	struct list_head *pos, *tpos;
	enum irdma_status_code err;
	bool node_allocated = false;
	enum irdma_quad_hash_manage_type op = ifup ?
					      IRDMA_QHASH_MANAGE_TYPE_ADD :
					      IRDMA_QHASH_MANAGE_TYPE_DELETE;

	list_for_each_safe (pos, tpos, child_listen_list) {
		child_listen_node = list_entry(pos, struct irdma_cm_listener,
					       child_listen_list);
		if (!memcmp(child_listen_node->loc_addr, ipaddr, ipv4 ? 4 : 16))
			goto set_qhash;
	}

	/* if not found then add a child listener if interface is going up */
	if (!ifup)
		return;
	child_listen_node = kmemdup(parent_listen_node,
				    sizeof(*child_listen_node), GFP_ATOMIC);
	if (!child_listen_node)
		return;

	node_allocated = true;
	memcpy(child_listen_node->loc_addr, ipaddr, ipv4 ? 4 : 16);

set_qhash:
	memcpy(nfo->loc_addr, child_listen_node->loc_addr,
	       sizeof(nfo->loc_addr));
	nfo->vlan_id = child_listen_node->vlan_id;
	err = irdma_manage_qhash(iwdev, nfo, IRDMA_QHASH_TYPE_TCP_SYN, op, NULL,
				 false);
	if (!err) {
		child_listen_node->qhash_set = ifup;
		if (node_allocated)
			list_add(&child_listen_node->child_listen_list,
				 &parent_listen_node->child_listen_list);
	} else if (node_allocated) {
		kfree(child_listen_node);
	}
}

/**
 * irdma_if_notify - process an ifdown on an interface
 * @iwdev: device pointer
 * @netdev: network device structure
 * @ipaddr: Pointer to IPv4 or IPv6 address
 * @ipv4: flag indicating IPv4 when true
 * @ifup: flag indicating interface up when true
 */
void irdma_if_notify(struct irdma_device *iwdev, struct net_device *netdev,
		     u32 *ipaddr, bool ipv4, bool ifup)
{
	struct irdma_cm_core *cm_core = &iwdev->cm_core;
	unsigned long flags;
	struct irdma_cm_listener *listen_node;
	static const u32 ip_zero[4] = { 0, 0, 0, 0 };
	struct irdma_cm_info nfo = {};
	u16 vlan_id = rdma_vlan_dev_vlan_id(netdev);
	enum irdma_quad_hash_manage_type op = ifup ?
					      IRDMA_QHASH_MANAGE_TYPE_ADD :
					      IRDMA_QHASH_MANAGE_TYPE_DELETE;

	nfo.vlan_id = vlan_id;
	nfo.ipv4 = ipv4;
	nfo.qh_qpid = 1;

	/* Disable or enable qhash for listeners */
	spin_lock_irqsave(&cm_core->listen_list_lock, flags);
	list_for_each_entry (listen_node, &cm_core->listen_list, list) {
		if (vlan_id != listen_node->vlan_id ||
		    (memcmp(listen_node->loc_addr, ipaddr, ipv4 ? 4 : 16) &&
		     memcmp(listen_node->loc_addr, ip_zero, ipv4 ? 4 : 16)))
			continue;

		memcpy(nfo.loc_addr, listen_node->loc_addr,
		       sizeof(nfo.loc_addr));
		nfo.loc_port = listen_node->loc_port;
		nfo.user_pri = listen_node->user_pri;
		if (!list_empty(&listen_node->child_listen_list)) {
			irdma_qhash_ctrl(iwdev, listen_node, &nfo, ipaddr, ipv4,
					 ifup);
		} else if (memcmp(listen_node->loc_addr, ip_zero,
				  ipv4 ? 4 : 16)) {
			if (!irdma_manage_qhash(iwdev, &nfo,
						IRDMA_QHASH_TYPE_TCP_SYN, op,
						NULL, false))
				listen_node->qhash_set = ifup;
		}
	}
	spin_unlock_irqrestore(&cm_core->listen_list_lock, flags);

	/* disconnect any connected qp's on ifdown */
	if (!ifup)
		irdma_cm_teardown_connections(iwdev, ipaddr, &nfo, false);
}<|MERGE_RESOLUTION|>--- conflicted
+++ resolved
@@ -1479,11 +1479,7 @@
 	list_for_each_entry (listen_node, &cm_core->listen_list, list) {
 		memcpy(listen_addr, listen_node->loc_addr, sizeof(listen_addr));
 		listen_port = listen_node->loc_port;
-<<<<<<< HEAD
-		if (listen_port != dst_port ||
-=======
 		if (listen_node->ipv4 != ipv4 || listen_port != dst_port ||
->>>>>>> 9b37665a
 		    !(listener_state & listen_node->listener_state))
 			continue;
 		/* compare node pair, return node handle if a match */
