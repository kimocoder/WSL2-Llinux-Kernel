// SPDX-License-Identifier: GPL-2.0 or Linux-OpenIB
/* Copyright (c) 2015 - 2021 Intel Corporation */
#include "main.h"

/**
 * irdma_arp_table -manage arp table
 * @rf: RDMA PCI function
 * @ip_addr: ip address for device
 * @ipv4: IPv4 flag
 * @mac_addr: mac address ptr
 * @action: modify, delete or add
 */
int irdma_arp_table(struct irdma_pci_f *rf, u32 *ip_addr, bool ipv4,
		    u8 *mac_addr, u32 action)
{
	unsigned long flags;
	int arp_index;
	u32 ip[4] = {};

	if (ipv4)
		ip[0] = *ip_addr;
	else
		memcpy(ip, ip_addr, sizeof(ip));

	spin_lock_irqsave(&rf->arp_lock, flags);
	for (arp_index = 0; (u32)arp_index < rf->arp_table_size; arp_index++) {
		if (!memcmp(rf->arp_table[arp_index].ip_addr, ip, sizeof(ip)))
			break;
	}

	switch (action) {
	case IRDMA_ARP_ADD:
		if (arp_index != rf->arp_table_size) {
			arp_index = -1;
			break;
		}

		arp_index = 0;
		if (irdma_alloc_rsrc(rf, rf->allocated_arps, rf->arp_table_size,
				     (u32 *)&arp_index, &rf->next_arp_index)) {
			arp_index = -1;
			break;
		}

		memcpy(rf->arp_table[arp_index].ip_addr, ip,
		       sizeof(rf->arp_table[arp_index].ip_addr));
		ether_addr_copy(rf->arp_table[arp_index].mac_addr, mac_addr);
		break;
	case IRDMA_ARP_RESOLVE:
		if (arp_index == rf->arp_table_size)
			arp_index = -1;
		break;
	case IRDMA_ARP_DELETE:
		if (arp_index == rf->arp_table_size) {
			arp_index = -1;
			break;
		}

		memset(rf->arp_table[arp_index].ip_addr, 0,
		       sizeof(rf->arp_table[arp_index].ip_addr));
		eth_zero_addr(rf->arp_table[arp_index].mac_addr);
		irdma_free_rsrc(rf, rf->allocated_arps, arp_index);
		break;
	default:
		arp_index = -1;
		break;
	}

	spin_unlock_irqrestore(&rf->arp_lock, flags);
	return arp_index;
}

/**
 * irdma_add_arp - add a new arp entry if needed
 * @rf: RDMA function
 * @ip: IP address
 * @ipv4: IPv4 flag
 * @mac: MAC address
 */
int irdma_add_arp(struct irdma_pci_f *rf, u32 *ip, bool ipv4, u8 *mac)
{
	int arpidx;

	arpidx = irdma_arp_table(rf, &ip[0], ipv4, NULL, IRDMA_ARP_RESOLVE);
	if (arpidx >= 0) {
		if (ether_addr_equal(rf->arp_table[arpidx].mac_addr, mac))
			return arpidx;

		irdma_manage_arp_cache(rf, rf->arp_table[arpidx].mac_addr, ip,
				       ipv4, IRDMA_ARP_DELETE);
	}

	irdma_manage_arp_cache(rf, mac, ip, ipv4, IRDMA_ARP_ADD);

	return irdma_arp_table(rf, ip, ipv4, NULL, IRDMA_ARP_RESOLVE);
}

/**
 * wr32 - write 32 bits to hw register
 * @hw: hardware information including registers
 * @reg: register offset
 * @val: value to write to register
 */
inline void wr32(struct irdma_hw *hw, u32 reg, u32 val)
{
	writel(val, hw->hw_addr + reg);
}

/**
 * rd32 - read a 32 bit hw register
 * @hw: hardware information including registers
 * @reg: register offset
 *
 * Return value of register content
 */
inline u32 rd32(struct irdma_hw *hw, u32 reg)
{
	return readl(hw->hw_addr + reg);
}

/**
 * rd64 - read a 64 bit hw register
 * @hw: hardware information including registers
 * @reg: register offset
 *
 * Return value of register content
 */
inline u64 rd64(struct irdma_hw *hw, u32 reg)
{
	return readq(hw->hw_addr + reg);
}

static void irdma_gid_change_event(struct ib_device *ibdev)
{
	struct ib_event ib_event;

	ib_event.event = IB_EVENT_GID_CHANGE;
	ib_event.device = ibdev;
	ib_event.element.port_num = 1;
	ib_dispatch_event(&ib_event);
}

/**
 * irdma_inetaddr_event - system notifier for ipv4 addr events
 * @notifier: not used
 * @event: event for notifier
 * @ptr: if address
 */
int irdma_inetaddr_event(struct notifier_block *notifier, unsigned long event,
			 void *ptr)
{
	struct in_ifaddr *ifa = ptr;
	struct net_device *real_dev, *netdev = ifa->ifa_dev->dev;
	struct irdma_device *iwdev;
	struct ib_device *ibdev;
	u32 local_ipaddr;

	real_dev = rdma_vlan_dev_real_dev(netdev);
	if (!real_dev)
		real_dev = netdev;

	ibdev = ib_device_get_by_netdev(real_dev, RDMA_DRIVER_IRDMA);
	if (!ibdev)
		return NOTIFY_DONE;

	iwdev = to_iwdev(ibdev);
	local_ipaddr = ntohl(ifa->ifa_address);
	ibdev_dbg(&iwdev->ibdev,
		  "DEV: netdev %p event %lu local_ip=%pI4 MAC=%pM\n", real_dev,
		  event, &local_ipaddr, real_dev->dev_addr);
	switch (event) {
	case NETDEV_DOWN:
		irdma_manage_arp_cache(iwdev->rf, real_dev->dev_addr,
				       &local_ipaddr, true, IRDMA_ARP_DELETE);
		irdma_if_notify(iwdev, real_dev, &local_ipaddr, true, false);
		irdma_gid_change_event(&iwdev->ibdev);
		break;
	case NETDEV_UP:
	case NETDEV_CHANGEADDR:
		irdma_add_arp(iwdev->rf, &local_ipaddr, true, real_dev->dev_addr);
		irdma_if_notify(iwdev, real_dev, &local_ipaddr, true, true);
		irdma_gid_change_event(&iwdev->ibdev);
		break;
	default:
		break;
	}

	ib_device_put(ibdev);

	return NOTIFY_DONE;
}

/**
 * irdma_inet6addr_event - system notifier for ipv6 addr events
 * @notifier: not used
 * @event: event for notifier
 * @ptr: if address
 */
int irdma_inet6addr_event(struct notifier_block *notifier, unsigned long event,
			  void *ptr)
{
	struct inet6_ifaddr *ifa = ptr;
	struct net_device *real_dev, *netdev = ifa->idev->dev;
	struct irdma_device *iwdev;
	struct ib_device *ibdev;
	u32 local_ipaddr6[4];

	real_dev = rdma_vlan_dev_real_dev(netdev);
	if (!real_dev)
		real_dev = netdev;

	ibdev = ib_device_get_by_netdev(real_dev, RDMA_DRIVER_IRDMA);
	if (!ibdev)
		return NOTIFY_DONE;

	iwdev = to_iwdev(ibdev);
	irdma_copy_ip_ntohl(local_ipaddr6, ifa->addr.in6_u.u6_addr32);
	ibdev_dbg(&iwdev->ibdev,
		  "DEV: netdev %p event %lu local_ip=%pI6 MAC=%pM\n", real_dev,
		  event, local_ipaddr6, real_dev->dev_addr);
	switch (event) {
	case NETDEV_DOWN:
		irdma_manage_arp_cache(iwdev->rf, real_dev->dev_addr,
				       local_ipaddr6, false, IRDMA_ARP_DELETE);
		irdma_if_notify(iwdev, real_dev, local_ipaddr6, false, false);
		irdma_gid_change_event(&iwdev->ibdev);
		break;
	case NETDEV_UP:
	case NETDEV_CHANGEADDR:
		irdma_add_arp(iwdev->rf, local_ipaddr6, false,
			      real_dev->dev_addr);
		irdma_if_notify(iwdev, real_dev, local_ipaddr6, false, true);
		irdma_gid_change_event(&iwdev->ibdev);
		break;
	default:
		break;
	}

	ib_device_put(ibdev);

	return NOTIFY_DONE;
}

/**
 * irdma_net_event - system notifier for net events
 * @notifier: not used
 * @event: event for notifier
 * @ptr: neighbor
 */
int irdma_net_event(struct notifier_block *notifier, unsigned long event,
		    void *ptr)
{
	struct neighbour *neigh = ptr;
	struct net_device *real_dev, *netdev = (struct net_device *)neigh->dev;
	struct irdma_device *iwdev;
	struct ib_device *ibdev;
	__be32 *p;
	u32 local_ipaddr[4] = {};
	bool ipv4 = true;

	switch (event) {
	case NETEVENT_NEIGH_UPDATE:
		real_dev = rdma_vlan_dev_real_dev(netdev);
		if (!real_dev)
			real_dev = netdev;
		ibdev = ib_device_get_by_netdev(real_dev, RDMA_DRIVER_IRDMA);
		if (!ibdev)
			return NOTIFY_DONE;

		iwdev = to_iwdev(ibdev);
		p = (__be32 *)neigh->primary_key;
		if (neigh->tbl->family == AF_INET6) {
			ipv4 = false;
			irdma_copy_ip_ntohl(local_ipaddr, p);
		} else {
			local_ipaddr[0] = ntohl(*p);
		}

		ibdev_dbg(&iwdev->ibdev,
			  "DEV: netdev %p state %d local_ip=%pI4 MAC=%pM\n",
			  iwdev->netdev, neigh->nud_state, local_ipaddr,
			  neigh->ha);

		if (neigh->nud_state & NUD_VALID)
			irdma_add_arp(iwdev->rf, local_ipaddr, ipv4, neigh->ha);

		else
			irdma_manage_arp_cache(iwdev->rf, neigh->ha,
					       local_ipaddr, ipv4,
					       IRDMA_ARP_DELETE);
		ib_device_put(ibdev);
		break;
	default:
		break;
	}

	return NOTIFY_DONE;
}

/**
 * irdma_netdevice_event - system notifier for netdev events
 * @notifier: not used
 * @event: event for notifier
 * @ptr: netdev
 */
int irdma_netdevice_event(struct notifier_block *notifier, unsigned long event,
			  void *ptr)
{
	struct irdma_device *iwdev;
	struct ib_device *ibdev;
	struct net_device *netdev = netdev_notifier_info_to_dev(ptr);

	ibdev = ib_device_get_by_netdev(netdev, RDMA_DRIVER_IRDMA);
	if (!ibdev)
		return NOTIFY_DONE;

	iwdev = to_iwdev(ibdev);
	iwdev->iw_status = 1;
	switch (event) {
	case NETDEV_DOWN:
		iwdev->iw_status = 0;
		fallthrough;
	case NETDEV_UP:
		irdma_port_ibevent(iwdev);
		break;
	default:
		break;
	}
	ib_device_put(ibdev);

	return NOTIFY_DONE;
}

/**
 * irdma_add_ipv6_addr - add ipv6 address to the hw arp table
 * @iwdev: irdma device
 */
static void irdma_add_ipv6_addr(struct irdma_device *iwdev)
{
	struct net_device *ip_dev;
	struct inet6_dev *idev;
	struct inet6_ifaddr *ifp, *tmp;
	u32 local_ipaddr6[4];

	rcu_read_lock();
	for_each_netdev_rcu (&init_net, ip_dev) {
		if (((rdma_vlan_dev_vlan_id(ip_dev) < 0xFFFF &&
		      rdma_vlan_dev_real_dev(ip_dev) == iwdev->netdev) ||
		      ip_dev == iwdev->netdev) &&
		      (READ_ONCE(ip_dev->flags) & IFF_UP)) {
			idev = __in6_dev_get(ip_dev);
			if (!idev) {
				ibdev_err(&iwdev->ibdev, "ipv6 inet device not found\n");
				break;
			}
			list_for_each_entry_safe (ifp, tmp, &idev->addr_list,
						  if_list) {
				ibdev_dbg(&iwdev->ibdev,
					  "INIT: IP=%pI6, vlan_id=%d, MAC=%pM\n",
					  &ifp->addr,
					  rdma_vlan_dev_vlan_id(ip_dev),
					  ip_dev->dev_addr);

				irdma_copy_ip_ntohl(local_ipaddr6,
						    ifp->addr.in6_u.u6_addr32);
				irdma_manage_arp_cache(iwdev->rf,
						       ip_dev->dev_addr,
						       local_ipaddr6, false,
						       IRDMA_ARP_ADD);
			}
		}
	}
	rcu_read_unlock();
}

/**
 * irdma_add_ipv4_addr - add ipv4 address to the hw arp table
 * @iwdev: irdma device
 */
static void irdma_add_ipv4_addr(struct irdma_device *iwdev)
{
	struct net_device *dev;
	struct in_device *idev;
	u32 ip_addr;

	rcu_read_lock();
	for_each_netdev_rcu (&init_net, dev) {
		if (((rdma_vlan_dev_vlan_id(dev) < 0xFFFF &&
		      rdma_vlan_dev_real_dev(dev) == iwdev->netdev) ||
		      dev == iwdev->netdev) && (READ_ONCE(dev->flags) & IFF_UP)) {
			const struct in_ifaddr *ifa;

			idev = __in_dev_get_rcu(dev);
			if (!idev)
				continue;

			in_dev_for_each_ifa_rcu(ifa, idev) {
				ibdev_dbg(&iwdev->ibdev, "CM: IP=%pI4, vlan_id=%d, MAC=%pM\n",
					  &ifa->ifa_address, rdma_vlan_dev_vlan_id(dev),
					  dev->dev_addr);

				ip_addr = ntohl(ifa->ifa_address);
				irdma_manage_arp_cache(iwdev->rf, dev->dev_addr,
						       &ip_addr, true,
						       IRDMA_ARP_ADD);
			}
		}
	}
	rcu_read_unlock();
}

/**
 * irdma_add_ip - add ip addresses
 * @iwdev: irdma device
 *
 * Add ipv4/ipv6 addresses to the arp cache
 */
void irdma_add_ip(struct irdma_device *iwdev)
{
	irdma_add_ipv4_addr(iwdev);
	irdma_add_ipv6_addr(iwdev);
}

/**
 * irdma_alloc_and_get_cqp_request - get cqp struct
 * @cqp: device cqp ptr
 * @wait: cqp to be used in wait mode
 */
struct irdma_cqp_request *irdma_alloc_and_get_cqp_request(struct irdma_cqp *cqp,
							  bool wait)
{
	struct irdma_cqp_request *cqp_request = NULL;
	unsigned long flags;

	spin_lock_irqsave(&cqp->req_lock, flags);
	if (!list_empty(&cqp->cqp_avail_reqs)) {
		cqp_request = list_first_entry(&cqp->cqp_avail_reqs,
					       struct irdma_cqp_request, list);
		list_del_init(&cqp_request->list);
	}
	spin_unlock_irqrestore(&cqp->req_lock, flags);
	if (!cqp_request) {
		cqp_request = kzalloc(sizeof(*cqp_request), GFP_ATOMIC);
		if (cqp_request) {
			cqp_request->dynamic = true;
			if (wait)
				init_waitqueue_head(&cqp_request->waitq);
		}
	}
	if (!cqp_request) {
		ibdev_dbg(to_ibdev(cqp->sc_cqp.dev), "ERR: CQP Request Fail: No Memory");
		return NULL;
	}

	cqp_request->waiting = wait;
	refcount_set(&cqp_request->refcnt, 1);
	memset(&cqp_request->compl_info, 0, sizeof(cqp_request->compl_info));

	return cqp_request;
}

/**
 * irdma_get_cqp_request - increase refcount for cqp_request
 * @cqp_request: pointer to cqp_request instance
 */
static inline void irdma_get_cqp_request(struct irdma_cqp_request *cqp_request)
{
	refcount_inc(&cqp_request->refcnt);
}

/**
 * irdma_free_cqp_request - free cqp request
 * @cqp: cqp ptr
 * @cqp_request: to be put back in cqp list
 */
void irdma_free_cqp_request(struct irdma_cqp *cqp,
			    struct irdma_cqp_request *cqp_request)
{
	unsigned long flags;

	if (cqp_request->dynamic) {
		kfree(cqp_request);
	} else {
		cqp_request->request_done = false;
		cqp_request->callback_fcn = NULL;
		cqp_request->waiting = false;

		spin_lock_irqsave(&cqp->req_lock, flags);
		list_add_tail(&cqp_request->list, &cqp->cqp_avail_reqs);
		spin_unlock_irqrestore(&cqp->req_lock, flags);
	}
	wake_up(&cqp->remove_wq);
}

/**
 * irdma_put_cqp_request - dec ref count and free if 0
 * @cqp: cqp ptr
 * @cqp_request: to be put back in cqp list
 */
void irdma_put_cqp_request(struct irdma_cqp *cqp,
			   struct irdma_cqp_request *cqp_request)
{
	if (refcount_dec_and_test(&cqp_request->refcnt))
		irdma_free_cqp_request(cqp, cqp_request);
}

/**
 * irdma_free_pending_cqp_request -free pending cqp request objs
 * @cqp: cqp ptr
 * @cqp_request: to be put back in cqp list
 */
static void
irdma_free_pending_cqp_request(struct irdma_cqp *cqp,
			       struct irdma_cqp_request *cqp_request)
{
	if (cqp_request->waiting) {
		cqp_request->compl_info.error = true;
		cqp_request->request_done = true;
		wake_up(&cqp_request->waitq);
	}
	wait_event_timeout(cqp->remove_wq,
			   refcount_read(&cqp_request->refcnt) == 1, 1000);
	irdma_put_cqp_request(cqp, cqp_request);
}

/**
 * irdma_cleanup_pending_cqp_op - clean-up cqp with no
 * completions
 * @rf: RDMA PCI function
 */
void irdma_cleanup_pending_cqp_op(struct irdma_pci_f *rf)
{
	struct irdma_sc_dev *dev = &rf->sc_dev;
	struct irdma_cqp *cqp = &rf->cqp;
	struct irdma_cqp_request *cqp_request = NULL;
	struct cqp_cmds_info *pcmdinfo = NULL;
	u32 i, pending_work, wqe_idx;

	pending_work = IRDMA_RING_USED_QUANTA(cqp->sc_cqp.sq_ring);
	wqe_idx = IRDMA_RING_CURRENT_TAIL(cqp->sc_cqp.sq_ring);
	for (i = 0; i < pending_work; i++) {
		cqp_request = (struct irdma_cqp_request *)(unsigned long)
				      cqp->scratch_array[wqe_idx];
		if (cqp_request)
			irdma_free_pending_cqp_request(cqp, cqp_request);
		wqe_idx = (wqe_idx + 1) % IRDMA_RING_SIZE(cqp->sc_cqp.sq_ring);
	}

	while (!list_empty(&dev->cqp_cmd_head)) {
		pcmdinfo = irdma_remove_cqp_head(dev);
		cqp_request =
			container_of(pcmdinfo, struct irdma_cqp_request, info);
		if (cqp_request)
			irdma_free_pending_cqp_request(cqp, cqp_request);
	}
}

/**
 * irdma_wait_event - wait for completion
 * @rf: RDMA PCI function
 * @cqp_request: cqp request to wait
 */
static enum irdma_status_code irdma_wait_event(struct irdma_pci_f *rf,
					       struct irdma_cqp_request *cqp_request)
{
	struct irdma_cqp_timeout cqp_timeout = {};
	bool cqp_error = false;
	enum irdma_status_code err_code = 0;

	cqp_timeout.compl_cqp_cmds = rf->sc_dev.cqp_cmd_stats[IRDMA_OP_CMPL_CMDS];
	do {
		irdma_cqp_ce_handler(rf, &rf->ccq.sc_cq);
		if (wait_event_timeout(cqp_request->waitq,
				       cqp_request->request_done,
				       msecs_to_jiffies(CQP_COMPL_WAIT_TIME_MS)))
			break;

		irdma_check_cqp_progress(&cqp_timeout, &rf->sc_dev);

		if (cqp_timeout.count < CQP_TIMEOUT_THRESHOLD)
			continue;

		if (!rf->reset) {
			rf->reset = true;
			rf->gen_ops.request_reset(rf);
		}
		return IRDMA_ERR_TIMEOUT;
	} while (1);

	cqp_error = cqp_request->compl_info.error;
	if (cqp_error) {
		err_code = IRDMA_ERR_CQP_COMPL_ERROR;
		if (cqp_request->compl_info.maj_err_code == 0xFFFF &&
		    cqp_request->compl_info.min_err_code == 0x8029) {
			if (!rf->reset) {
				rf->reset = true;
				rf->gen_ops.request_reset(rf);
			}
		}
	}

	return err_code;
}

static const char *const irdma_cqp_cmd_names[IRDMA_MAX_CQP_OPS] = {
	[IRDMA_OP_CEQ_DESTROY] = "Destroy CEQ Cmd",
	[IRDMA_OP_AEQ_DESTROY] = "Destroy AEQ Cmd",
	[IRDMA_OP_DELETE_ARP_CACHE_ENTRY] = "Delete ARP Cache Cmd",
	[IRDMA_OP_MANAGE_APBVT_ENTRY] = "Manage APBV Table Entry Cmd",
	[IRDMA_OP_CEQ_CREATE] = "CEQ Create Cmd",
	[IRDMA_OP_AEQ_CREATE] = "AEQ Destroy Cmd",
	[IRDMA_OP_MANAGE_QHASH_TABLE_ENTRY] = "Manage Quad Hash Table Entry Cmd",
	[IRDMA_OP_QP_MODIFY] = "Modify QP Cmd",
	[IRDMA_OP_QP_UPLOAD_CONTEXT] = "Upload Context Cmd",
	[IRDMA_OP_CQ_CREATE] = "Create CQ Cmd",
	[IRDMA_OP_CQ_DESTROY] = "Destroy CQ Cmd",
	[IRDMA_OP_QP_CREATE] = "Create QP Cmd",
	[IRDMA_OP_QP_DESTROY] = "Destroy QP Cmd",
	[IRDMA_OP_ALLOC_STAG] = "Allocate STag Cmd",
	[IRDMA_OP_MR_REG_NON_SHARED] = "Register Non-Shared MR Cmd",
	[IRDMA_OP_DEALLOC_STAG] = "Deallocate STag Cmd",
	[IRDMA_OP_MW_ALLOC] = "Allocate Memory Window Cmd",
	[IRDMA_OP_QP_FLUSH_WQES] = "Flush QP Cmd",
	[IRDMA_OP_ADD_ARP_CACHE_ENTRY] = "Add ARP Cache Cmd",
	[IRDMA_OP_MANAGE_PUSH_PAGE] = "Manage Push Page Cmd",
	[IRDMA_OP_UPDATE_PE_SDS] = "Update PE SDs Cmd",
	[IRDMA_OP_MANAGE_HMC_PM_FUNC_TABLE] = "Manage HMC PM Function Table Cmd",
	[IRDMA_OP_SUSPEND] = "Suspend QP Cmd",
	[IRDMA_OP_RESUME] = "Resume QP Cmd",
	[IRDMA_OP_MANAGE_VF_PBLE_BP] = "Manage VF PBLE Backing Pages Cmd",
	[IRDMA_OP_QUERY_FPM_VAL] = "Query FPM Values Cmd",
	[IRDMA_OP_COMMIT_FPM_VAL] = "Commit FPM Values Cmd",
	[IRDMA_OP_AH_CREATE] = "Create Address Handle Cmd",
	[IRDMA_OP_AH_MODIFY] = "Modify Address Handle Cmd",
	[IRDMA_OP_AH_DESTROY] = "Destroy Address Handle Cmd",
	[IRDMA_OP_MC_CREATE] = "Create Multicast Group Cmd",
	[IRDMA_OP_MC_DESTROY] = "Destroy Multicast Group Cmd",
	[IRDMA_OP_MC_MODIFY] = "Modify Multicast Group Cmd",
	[IRDMA_OP_STATS_ALLOCATE] = "Add Statistics Instance Cmd",
	[IRDMA_OP_STATS_FREE] = "Free Statistics Instance Cmd",
	[IRDMA_OP_STATS_GATHER] = "Gather Statistics Cmd",
	[IRDMA_OP_WS_ADD_NODE] = "Add Work Scheduler Node Cmd",
	[IRDMA_OP_WS_MODIFY_NODE] = "Modify Work Scheduler Node Cmd",
	[IRDMA_OP_WS_DELETE_NODE] = "Delete Work Scheduler Node Cmd",
	[IRDMA_OP_SET_UP_MAP] = "Set UP-UP Mapping Cmd",
	[IRDMA_OP_GEN_AE] = "Generate AE Cmd",
	[IRDMA_OP_QUERY_RDMA_FEATURES] = "RDMA Get Features Cmd",
	[IRDMA_OP_ALLOC_LOCAL_MAC_ENTRY] = "Allocate Local MAC Entry Cmd",
	[IRDMA_OP_ADD_LOCAL_MAC_ENTRY] = "Add Local MAC Entry Cmd",
	[IRDMA_OP_DELETE_LOCAL_MAC_ENTRY] = "Delete Local MAC Entry Cmd",
	[IRDMA_OP_CQ_MODIFY] = "CQ Modify Cmd",
};

static const struct irdma_cqp_err_info irdma_noncrit_err_list[] = {
	{0xffff, 0x8006, "Flush No Wqe Pending"},
	{0xffff, 0x8007, "Modify QP Bad Close"},
	{0xffff, 0x8009, "LLP Closed"},
	{0xffff, 0x800a, "Reset Not Sent"}
};

/**
 * irdma_cqp_crit_err - check if CQP error is critical
 * @dev: pointer to dev structure
 * @cqp_cmd: code for last CQP operation
 * @maj_err_code: major error code
 * @min_err_code: minot error code
 */
bool irdma_cqp_crit_err(struct irdma_sc_dev *dev, u8 cqp_cmd,
			u16 maj_err_code, u16 min_err_code)
{
	int i;

	for (i = 0; i < ARRAY_SIZE(irdma_noncrit_err_list); ++i) {
		if (maj_err_code == irdma_noncrit_err_list[i].maj &&
		    min_err_code == irdma_noncrit_err_list[i].min) {
			ibdev_dbg(to_ibdev(dev),
				  "CQP: [%s Error][%s] maj=0x%x min=0x%x\n",
				  irdma_noncrit_err_list[i].desc,
				  irdma_cqp_cmd_names[cqp_cmd], maj_err_code,
				  min_err_code);
			return false;
		}
	}
	return true;
}

/**
 * irdma_handle_cqp_op - process cqp command
 * @rf: RDMA PCI function
 * @cqp_request: cqp request to process
 */
enum irdma_status_code irdma_handle_cqp_op(struct irdma_pci_f *rf,
					   struct irdma_cqp_request *cqp_request)
{
	struct irdma_sc_dev *dev = &rf->sc_dev;
	struct cqp_cmds_info *info = &cqp_request->info;
	enum irdma_status_code status;
	bool put_cqp_request = true;

	if (rf->reset)
		return IRDMA_ERR_NOT_READY;

	irdma_get_cqp_request(cqp_request);
	status = irdma_process_cqp_cmd(dev, info);
	if (status)
		goto err;

	if (cqp_request->waiting) {
		put_cqp_request = false;
		status = irdma_wait_event(rf, cqp_request);
		if (status)
			goto err;
	}

	return 0;

err:
	if (irdma_cqp_crit_err(dev, info->cqp_cmd,
			       cqp_request->compl_info.maj_err_code,
			       cqp_request->compl_info.min_err_code))
		ibdev_err(&rf->iwdev->ibdev,
			  "[%s Error][op_code=%d] status=%d waiting=%d completion_err=%d maj=0x%x min=0x%x\n",
			  irdma_cqp_cmd_names[info->cqp_cmd], info->cqp_cmd, status, cqp_request->waiting,
			  cqp_request->compl_info.error, cqp_request->compl_info.maj_err_code,
			  cqp_request->compl_info.min_err_code);

	if (put_cqp_request)
		irdma_put_cqp_request(&rf->cqp, cqp_request);

	return status;
}

void irdma_qp_add_ref(struct ib_qp *ibqp)
{
	struct irdma_qp *iwqp = (struct irdma_qp *)ibqp;

	refcount_inc(&iwqp->refcnt);
}

void irdma_qp_rem_ref(struct ib_qp *ibqp)
{
	struct irdma_qp *iwqp = to_iwqp(ibqp);
	struct irdma_device *iwdev = iwqp->iwdev;
	u32 qp_num;
	unsigned long flags;

	spin_lock_irqsave(&iwdev->rf->qptable_lock, flags);
	if (!refcount_dec_and_test(&iwqp->refcnt)) {
		spin_unlock_irqrestore(&iwdev->rf->qptable_lock, flags);
		return;
	}

	qp_num = iwqp->ibqp.qp_num;
	iwdev->rf->qp_table[qp_num] = NULL;
	spin_unlock_irqrestore(&iwdev->rf->qptable_lock, flags);
	complete(&iwqp->free_qp);
}

struct ib_device *to_ibdev(struct irdma_sc_dev *dev)
{
	return &(container_of(dev, struct irdma_pci_f, sc_dev))->iwdev->ibdev;
}

/**
 * irdma_get_qp - get qp address
 * @device: iwarp device
 * @qpn: qp number
 */
struct ib_qp *irdma_get_qp(struct ib_device *device, int qpn)
{
	struct irdma_device *iwdev = to_iwdev(device);

	if (qpn < IW_FIRST_QPN || qpn >= iwdev->rf->max_qp)
		return NULL;

	return &iwdev->rf->qp_table[qpn]->ibqp;
}

/**
 * irdma_get_hw_addr - return hw addr
 * @par: points to shared dev
 */
u8 __iomem *irdma_get_hw_addr(void *par)
{
	struct irdma_sc_dev *dev = par;

	return dev->hw->hw_addr;
}

/**
 * irdma_remove_cqp_head - return head entry and remove
 * @dev: device
 */
void *irdma_remove_cqp_head(struct irdma_sc_dev *dev)
{
	struct list_head *entry;
	struct list_head *list = &dev->cqp_cmd_head;

	if (list_empty(list))
		return NULL;

	entry = list->next;
	list_del(entry);

	return entry;
}

/**
 * irdma_cqp_sds_cmd - create cqp command for sd
 * @dev: hardware control device structure
 * @sdinfo: information for sd cqp
 *
 */
enum irdma_status_code irdma_cqp_sds_cmd(struct irdma_sc_dev *dev,
					 struct irdma_update_sds_info *sdinfo)
{
	struct irdma_cqp_request *cqp_request;
	struct cqp_cmds_info *cqp_info;
	struct irdma_pci_f *rf = dev_to_rf(dev);
	enum irdma_status_code status;

	cqp_request = irdma_alloc_and_get_cqp_request(&rf->cqp, true);
	if (!cqp_request)
		return IRDMA_ERR_NO_MEMORY;

	cqp_info = &cqp_request->info;
	memcpy(&cqp_info->in.u.update_pe_sds.info, sdinfo,
	       sizeof(cqp_info->in.u.update_pe_sds.info));
	cqp_info->cqp_cmd = IRDMA_OP_UPDATE_PE_SDS;
	cqp_info->post_sq = 1;
	cqp_info->in.u.update_pe_sds.dev = dev;
	cqp_info->in.u.update_pe_sds.scratch = (uintptr_t)cqp_request;

	status = irdma_handle_cqp_op(rf, cqp_request);
	irdma_put_cqp_request(&rf->cqp, cqp_request);

	return status;
}

/**
 * irdma_cqp_qp_suspend_resume - cqp command for suspend/resume
 * @qp: hardware control qp
 * @op: suspend or resume
 */
enum irdma_status_code irdma_cqp_qp_suspend_resume(struct irdma_sc_qp *qp,
						   u8 op)
{
	struct irdma_sc_dev *dev = qp->dev;
	struct irdma_cqp_request *cqp_request;
	struct irdma_sc_cqp *cqp = dev->cqp;
	struct cqp_cmds_info *cqp_info;
	struct irdma_pci_f *rf = dev_to_rf(dev);
	enum irdma_status_code status;

	cqp_request = irdma_alloc_and_get_cqp_request(&rf->cqp, false);
	if (!cqp_request)
		return IRDMA_ERR_NO_MEMORY;

	cqp_info = &cqp_request->info;
	cqp_info->cqp_cmd = op;
	cqp_info->in.u.suspend_resume.cqp = cqp;
	cqp_info->in.u.suspend_resume.qp = qp;
	cqp_info->in.u.suspend_resume.scratch = (uintptr_t)cqp_request;

	status = irdma_handle_cqp_op(rf, cqp_request);
	irdma_put_cqp_request(&rf->cqp, cqp_request);

	return status;
}

/**
 * irdma_term_modify_qp - modify qp for term message
 * @qp: hardware control qp
 * @next_state: qp's next state
 * @term: terminate code
 * @term_len: length
 */
void irdma_term_modify_qp(struct irdma_sc_qp *qp, u8 next_state, u8 term,
			  u8 term_len)
{
	struct irdma_qp *iwqp;

	iwqp = qp->qp_uk.back_qp;
	irdma_next_iw_state(iwqp, next_state, 0, term, term_len);
};

/**
 * irdma_terminate_done - after terminate is completed
 * @qp: hardware control qp
 * @timeout_occurred: indicates if terminate timer expired
 */
void irdma_terminate_done(struct irdma_sc_qp *qp, int timeout_occurred)
{
	struct irdma_qp *iwqp;
	u8 hte = 0;
	bool first_time;
	unsigned long flags;

	iwqp = qp->qp_uk.back_qp;
	spin_lock_irqsave(&iwqp->lock, flags);
	if (iwqp->hte_added) {
		iwqp->hte_added = 0;
		hte = 1;
	}
	first_time = !(qp->term_flags & IRDMA_TERM_DONE);
	qp->term_flags |= IRDMA_TERM_DONE;
	spin_unlock_irqrestore(&iwqp->lock, flags);
	if (first_time) {
		if (!timeout_occurred)
			irdma_terminate_del_timer(qp);

		irdma_next_iw_state(iwqp, IRDMA_QP_STATE_ERROR, hte, 0, 0);
		irdma_cm_disconn(iwqp);
	}
}

static void irdma_terminate_timeout(struct timer_list *t)
{
	struct irdma_qp *iwqp = from_timer(iwqp, t, terminate_timer);
	struct irdma_sc_qp *qp = &iwqp->sc_qp;

	irdma_terminate_done(qp, 1);
	irdma_qp_rem_ref(&iwqp->ibqp);
}

/**
 * irdma_terminate_start_timer - start terminate timeout
 * @qp: hardware control qp
 */
void irdma_terminate_start_timer(struct irdma_sc_qp *qp)
{
	struct irdma_qp *iwqp;

	iwqp = qp->qp_uk.back_qp;
	irdma_qp_add_ref(&iwqp->ibqp);
	timer_setup(&iwqp->terminate_timer, irdma_terminate_timeout, 0);
	iwqp->terminate_timer.expires = jiffies + HZ;

	add_timer(&iwqp->terminate_timer);
}

/**
 * irdma_terminate_del_timer - delete terminate timeout
 * @qp: hardware control qp
 */
void irdma_terminate_del_timer(struct irdma_sc_qp *qp)
{
	struct irdma_qp *iwqp;
	int ret;

	iwqp = qp->qp_uk.back_qp;
	ret = del_timer(&iwqp->terminate_timer);
	if (ret)
		irdma_qp_rem_ref(&iwqp->ibqp);
}

/**
 * irdma_cqp_query_fpm_val_cmd - send cqp command for fpm
 * @dev: function device struct
 * @val_mem: buffer for fpm
 * @hmc_fn_id: function id for fpm
 */
enum irdma_status_code
irdma_cqp_query_fpm_val_cmd(struct irdma_sc_dev *dev,
			    struct irdma_dma_mem *val_mem, u8 hmc_fn_id)
{
	struct irdma_cqp_request *cqp_request;
	struct cqp_cmds_info *cqp_info;
	struct irdma_pci_f *rf = dev_to_rf(dev);
	enum irdma_status_code status;

	cqp_request = irdma_alloc_and_get_cqp_request(&rf->cqp, true);
	if (!cqp_request)
		return IRDMA_ERR_NO_MEMORY;

	cqp_info = &cqp_request->info;
	cqp_request->param = NULL;
	cqp_info->in.u.query_fpm_val.cqp = dev->cqp;
	cqp_info->in.u.query_fpm_val.fpm_val_pa = val_mem->pa;
	cqp_info->in.u.query_fpm_val.fpm_val_va = val_mem->va;
	cqp_info->in.u.query_fpm_val.hmc_fn_id = hmc_fn_id;
	cqp_info->cqp_cmd = IRDMA_OP_QUERY_FPM_VAL;
	cqp_info->post_sq = 1;
	cqp_info->in.u.query_fpm_val.scratch = (uintptr_t)cqp_request;

	status = irdma_handle_cqp_op(rf, cqp_request);
	irdma_put_cqp_request(&rf->cqp, cqp_request);

	return status;
}

/**
 * irdma_cqp_commit_fpm_val_cmd - commit fpm values in hw
 * @dev: hardware control device structure
 * @val_mem: buffer with fpm values
 * @hmc_fn_id: function id for fpm
 */
enum irdma_status_code
irdma_cqp_commit_fpm_val_cmd(struct irdma_sc_dev *dev,
			     struct irdma_dma_mem *val_mem, u8 hmc_fn_id)
{
	struct irdma_cqp_request *cqp_request;
	struct cqp_cmds_info *cqp_info;
	struct irdma_pci_f *rf = dev_to_rf(dev);
	enum irdma_status_code status;

	cqp_request = irdma_alloc_and_get_cqp_request(&rf->cqp, true);
	if (!cqp_request)
		return IRDMA_ERR_NO_MEMORY;

	cqp_info = &cqp_request->info;
	cqp_request->param = NULL;
	cqp_info->in.u.commit_fpm_val.cqp = dev->cqp;
	cqp_info->in.u.commit_fpm_val.fpm_val_pa = val_mem->pa;
	cqp_info->in.u.commit_fpm_val.fpm_val_va = val_mem->va;
	cqp_info->in.u.commit_fpm_val.hmc_fn_id = hmc_fn_id;
	cqp_info->cqp_cmd = IRDMA_OP_COMMIT_FPM_VAL;
	cqp_info->post_sq = 1;
	cqp_info->in.u.commit_fpm_val.scratch = (uintptr_t)cqp_request;

	status = irdma_handle_cqp_op(rf, cqp_request);
	irdma_put_cqp_request(&rf->cqp, cqp_request);

	return status;
}

/**
 * irdma_cqp_cq_create_cmd - create a cq for the cqp
 * @dev: device pointer
 * @cq: pointer to created cq
 */
enum irdma_status_code irdma_cqp_cq_create_cmd(struct irdma_sc_dev *dev,
					       struct irdma_sc_cq *cq)
{
	struct irdma_pci_f *rf = dev_to_rf(dev);
	struct irdma_cqp *iwcqp = &rf->cqp;
	struct irdma_cqp_request *cqp_request;
	struct cqp_cmds_info *cqp_info;
	enum irdma_status_code status;

	cqp_request = irdma_alloc_and_get_cqp_request(iwcqp, true);
	if (!cqp_request)
		return IRDMA_ERR_NO_MEMORY;

	cqp_info = &cqp_request->info;
	cqp_info->cqp_cmd = IRDMA_OP_CQ_CREATE;
	cqp_info->post_sq = 1;
	cqp_info->in.u.cq_create.cq = cq;
	cqp_info->in.u.cq_create.scratch = (uintptr_t)cqp_request;

	status = irdma_handle_cqp_op(rf, cqp_request);
	irdma_put_cqp_request(iwcqp, cqp_request);

	return status;
}

/**
 * irdma_cqp_qp_create_cmd - create a qp for the cqp
 * @dev: device pointer
 * @qp: pointer to created qp
 */
enum irdma_status_code irdma_cqp_qp_create_cmd(struct irdma_sc_dev *dev,
					       struct irdma_sc_qp *qp)
{
	struct irdma_pci_f *rf = dev_to_rf(dev);
	struct irdma_cqp *iwcqp = &rf->cqp;
	struct irdma_cqp_request *cqp_request;
	struct cqp_cmds_info *cqp_info;
	struct irdma_create_qp_info *qp_info;
	enum irdma_status_code status;

	cqp_request = irdma_alloc_and_get_cqp_request(iwcqp, true);
	if (!cqp_request)
		return IRDMA_ERR_NO_MEMORY;

	cqp_info = &cqp_request->info;
	qp_info = &cqp_request->info.in.u.qp_create.info;
	memset(qp_info, 0, sizeof(*qp_info));
	qp_info->cq_num_valid = true;
	qp_info->next_iwarp_state = IRDMA_QP_STATE_RTS;
	cqp_info->cqp_cmd = IRDMA_OP_QP_CREATE;
	cqp_info->post_sq = 1;
	cqp_info->in.u.qp_create.qp = qp;
	cqp_info->in.u.qp_create.scratch = (uintptr_t)cqp_request;

	status = irdma_handle_cqp_op(rf, cqp_request);
	irdma_put_cqp_request(iwcqp, cqp_request);

	return status;
}

/**
 * irdma_dealloc_push_page - free a push page for qp
 * @rf: RDMA PCI function
 * @qp: hardware control qp
 */
static void irdma_dealloc_push_page(struct irdma_pci_f *rf,
				    struct irdma_sc_qp *qp)
{
	struct irdma_cqp_request *cqp_request;
	struct cqp_cmds_info *cqp_info;
	enum irdma_status_code status;

	if (qp->push_idx == IRDMA_INVALID_PUSH_PAGE_INDEX)
		return;

	cqp_request = irdma_alloc_and_get_cqp_request(&rf->cqp, false);
	if (!cqp_request)
		return;

	cqp_info = &cqp_request->info;
	cqp_info->cqp_cmd = IRDMA_OP_MANAGE_PUSH_PAGE;
	cqp_info->post_sq = 1;
	cqp_info->in.u.manage_push_page.info.push_idx = qp->push_idx;
	cqp_info->in.u.manage_push_page.info.qs_handle = qp->qs_handle;
	cqp_info->in.u.manage_push_page.info.free_page = 1;
	cqp_info->in.u.manage_push_page.info.push_page_type = 0;
	cqp_info->in.u.manage_push_page.cqp = &rf->cqp.sc_cqp;
	cqp_info->in.u.manage_push_page.scratch = (uintptr_t)cqp_request;
	status = irdma_handle_cqp_op(rf, cqp_request);
	if (!status)
		qp->push_idx = IRDMA_INVALID_PUSH_PAGE_INDEX;
	irdma_put_cqp_request(&rf->cqp, cqp_request);
}

/**
 * irdma_free_qp_rsrc - free up memory resources for qp
 * @iwqp: qp ptr (user or kernel)
 */
void irdma_free_qp_rsrc(struct irdma_qp *iwqp)
{
	struct irdma_device *iwdev = iwqp->iwdev;
	struct irdma_pci_f *rf = iwdev->rf;
	u32 qp_num = iwqp->ibqp.qp_num;

	irdma_ieq_cleanup_qp(iwdev->vsi.ieq, &iwqp->sc_qp);
	irdma_dealloc_push_page(rf, &iwqp->sc_qp);
	if (iwqp->sc_qp.vsi) {
		irdma_qp_rem_qos(&iwqp->sc_qp);
		iwqp->sc_qp.dev->ws_remove(iwqp->sc_qp.vsi,
					   iwqp->sc_qp.user_pri);
	}

	if (qp_num > 2)
		irdma_free_rsrc(rf, rf->allocated_qps, qp_num);
	dma_free_coherent(rf->sc_dev.hw->device, iwqp->q2_ctx_mem.size,
			  iwqp->q2_ctx_mem.va, iwqp->q2_ctx_mem.pa);
	iwqp->q2_ctx_mem.va = NULL;
	dma_free_coherent(rf->sc_dev.hw->device, iwqp->kqp.dma_mem.size,
			  iwqp->kqp.dma_mem.va, iwqp->kqp.dma_mem.pa);
	iwqp->kqp.dma_mem.va = NULL;
	kfree(iwqp->kqp.sq_wrid_mem);
	kfree(iwqp->kqp.rq_wrid_mem);
}

/**
 * irdma_cq_wq_destroy - send cq destroy cqp
 * @rf: RDMA PCI function
 * @cq: hardware control cq
 */
void irdma_cq_wq_destroy(struct irdma_pci_f *rf, struct irdma_sc_cq *cq)
{
	struct irdma_cqp_request *cqp_request;
	struct cqp_cmds_info *cqp_info;

	cqp_request = irdma_alloc_and_get_cqp_request(&rf->cqp, true);
	if (!cqp_request)
		return;

	cqp_info = &cqp_request->info;
	cqp_info->cqp_cmd = IRDMA_OP_CQ_DESTROY;
	cqp_info->post_sq = 1;
	cqp_info->in.u.cq_destroy.cq = cq;
	cqp_info->in.u.cq_destroy.scratch = (uintptr_t)cqp_request;

	irdma_handle_cqp_op(rf, cqp_request);
	irdma_put_cqp_request(&rf->cqp, cqp_request);
}

/**
 * irdma_hw_modify_qp_callback - handle state for modifyQPs that don't wait
 * @cqp_request: modify QP completion
 */
static void irdma_hw_modify_qp_callback(struct irdma_cqp_request *cqp_request)
{
	struct cqp_cmds_info *cqp_info;
	struct irdma_qp *iwqp;

	cqp_info = &cqp_request->info;
	iwqp = cqp_info->in.u.qp_modify.qp->qp_uk.back_qp;
	atomic_dec(&iwqp->hw_mod_qp_pend);
	wake_up(&iwqp->mod_qp_waitq);
}

/**
 * irdma_hw_modify_qp - setup cqp for modify qp
 * @iwdev: RDMA device
 * @iwqp: qp ptr (user or kernel)
 * @info: info for modify qp
 * @wait: flag to wait or not for modify qp completion
 */
enum irdma_status_code irdma_hw_modify_qp(struct irdma_device *iwdev,
					  struct irdma_qp *iwqp,
					  struct irdma_modify_qp_info *info,
					  bool wait)
{
	enum irdma_status_code status;
	struct irdma_pci_f *rf = iwdev->rf;
	struct irdma_cqp_request *cqp_request;
	struct cqp_cmds_info *cqp_info;
	struct irdma_modify_qp_info *m_info;

	cqp_request = irdma_alloc_and_get_cqp_request(&rf->cqp, wait);
	if (!cqp_request)
		return IRDMA_ERR_NO_MEMORY;

	if (!wait) {
		cqp_request->callback_fcn = irdma_hw_modify_qp_callback;
		atomic_inc(&iwqp->hw_mod_qp_pend);
	}
	cqp_info = &cqp_request->info;
	m_info = &cqp_info->in.u.qp_modify.info;
	memcpy(m_info, info, sizeof(*m_info));
	cqp_info->cqp_cmd = IRDMA_OP_QP_MODIFY;
	cqp_info->post_sq = 1;
	cqp_info->in.u.qp_modify.qp = &iwqp->sc_qp;
	cqp_info->in.u.qp_modify.scratch = (uintptr_t)cqp_request;
	status = irdma_handle_cqp_op(rf, cqp_request);
	irdma_put_cqp_request(&rf->cqp, cqp_request);
	if (status) {
		if (rdma_protocol_roce(&iwdev->ibdev, 1))
			return status;

		switch (m_info->next_iwarp_state) {
			struct irdma_gen_ae_info ae_info;

		case IRDMA_QP_STATE_RTS:
		case IRDMA_QP_STATE_IDLE:
		case IRDMA_QP_STATE_TERMINATE:
		case IRDMA_QP_STATE_CLOSING:
			if (info->curr_iwarp_state == IRDMA_QP_STATE_IDLE)
				irdma_send_reset(iwqp->cm_node);
			else
				iwqp->sc_qp.term_flags = IRDMA_TERM_DONE;
			if (!wait) {
				ae_info.ae_code = IRDMA_AE_BAD_CLOSE;
				ae_info.ae_src = 0;
				irdma_gen_ae(rf, &iwqp->sc_qp, &ae_info, false);
			} else {
				cqp_request = irdma_alloc_and_get_cqp_request(&rf->cqp,
									      wait);
				if (!cqp_request)
					return IRDMA_ERR_NO_MEMORY;

				cqp_info = &cqp_request->info;
				m_info = &cqp_info->in.u.qp_modify.info;
				memcpy(m_info, info, sizeof(*m_info));
				cqp_info->cqp_cmd = IRDMA_OP_QP_MODIFY;
				cqp_info->post_sq = 1;
				cqp_info->in.u.qp_modify.qp = &iwqp->sc_qp;
				cqp_info->in.u.qp_modify.scratch = (uintptr_t)cqp_request;
				m_info->next_iwarp_state = IRDMA_QP_STATE_ERROR;
				m_info->reset_tcp_conn = true;
				irdma_handle_cqp_op(rf, cqp_request);
				irdma_put_cqp_request(&rf->cqp, cqp_request);
			}
			break;
		case IRDMA_QP_STATE_ERROR:
		default:
			break;
		}
	}

	return status;
}

/**
 * irdma_cqp_cq_destroy_cmd - destroy the cqp cq
 * @dev: device pointer
 * @cq: pointer to cq
 */
void irdma_cqp_cq_destroy_cmd(struct irdma_sc_dev *dev, struct irdma_sc_cq *cq)
{
	struct irdma_pci_f *rf = dev_to_rf(dev);

	irdma_cq_wq_destroy(rf, cq);
}

/**
 * irdma_cqp_qp_destroy_cmd - destroy the cqp
 * @dev: device pointer
 * @qp: pointer to qp
 */
enum irdma_status_code irdma_cqp_qp_destroy_cmd(struct irdma_sc_dev *dev, struct irdma_sc_qp *qp)
{
	struct irdma_pci_f *rf = dev_to_rf(dev);
	struct irdma_cqp *iwcqp = &rf->cqp;
	struct irdma_cqp_request *cqp_request;
	struct cqp_cmds_info *cqp_info;
	enum irdma_status_code status;

	cqp_request = irdma_alloc_and_get_cqp_request(iwcqp, true);
	if (!cqp_request)
		return IRDMA_ERR_NO_MEMORY;

	cqp_info = &cqp_request->info;
	memset(cqp_info, 0, sizeof(*cqp_info));
	cqp_info->cqp_cmd = IRDMA_OP_QP_DESTROY;
	cqp_info->post_sq = 1;
	cqp_info->in.u.qp_destroy.qp = qp;
	cqp_info->in.u.qp_destroy.scratch = (uintptr_t)cqp_request;
	cqp_info->in.u.qp_destroy.remove_hash_idx = true;

	status = irdma_handle_cqp_op(rf, cqp_request);
	irdma_put_cqp_request(&rf->cqp, cqp_request);

	return status;
}

/**
 * irdma_ieq_mpa_crc_ae - generate AE for crc error
 * @dev: hardware control device structure
 * @qp: hardware control qp
 */
void irdma_ieq_mpa_crc_ae(struct irdma_sc_dev *dev, struct irdma_sc_qp *qp)
{
	struct irdma_gen_ae_info info = {};
	struct irdma_pci_f *rf = dev_to_rf(dev);

	ibdev_dbg(&rf->iwdev->ibdev, "AEQ: Generate MPA CRC AE\n");
	info.ae_code = IRDMA_AE_LLP_RECEIVED_MPA_CRC_ERROR;
	info.ae_src = IRDMA_AE_SOURCE_RQ;
	irdma_gen_ae(rf, qp, &info, false);
}

/**
 * irdma_init_hash_desc - initialize hash for crc calculation
 * @desc: cryption type
 */
enum irdma_status_code irdma_init_hash_desc(struct shash_desc **desc)
{
	struct crypto_shash *tfm;
	struct shash_desc *tdesc;

	tfm = crypto_alloc_shash("crc32c", 0, 0);
	if (IS_ERR(tfm))
		return IRDMA_ERR_MPA_CRC;

	tdesc = kzalloc(sizeof(*tdesc) + crypto_shash_descsize(tfm),
			GFP_KERNEL);
	if (!tdesc) {
		crypto_free_shash(tfm);
		return IRDMA_ERR_MPA_CRC;
	}

	tdesc->tfm = tfm;
	*desc = tdesc;

	return 0;
}

/**
 * irdma_free_hash_desc - free hash desc
 * @desc: to be freed
 */
void irdma_free_hash_desc(struct shash_desc *desc)
{
	if (desc) {
		crypto_free_shash(desc->tfm);
		kfree(desc);
	}
}

/**
 * irdma_ieq_check_mpacrc - check if mpa crc is OK
 * @desc: desc for hash
 * @addr: address of buffer for crc
 * @len: length of buffer
 * @val: value to be compared
 */
enum irdma_status_code irdma_ieq_check_mpacrc(struct shash_desc *desc,
					      void *addr, u32 len, u32 val)
{
	u32 crc = 0;
	int ret;
	enum irdma_status_code ret_code = 0;

	crypto_shash_init(desc);
	ret = crypto_shash_update(desc, addr, len);
	if (!ret)
		crypto_shash_final(desc, (u8 *)&crc);
	if (crc != val)
		ret_code = IRDMA_ERR_MPA_CRC;

	return ret_code;
}

/**
 * irdma_ieq_get_qp - get qp based on quad in puda buffer
 * @dev: hardware control device structure
 * @buf: receive puda buffer on exception q
 */
struct irdma_sc_qp *irdma_ieq_get_qp(struct irdma_sc_dev *dev,
				     struct irdma_puda_buf *buf)
{
	struct irdma_qp *iwqp;
	struct irdma_cm_node *cm_node;
	struct irdma_device *iwdev = buf->vsi->back_vsi;
	u32 loc_addr[4] = {};
	u32 rem_addr[4] = {};
	u16 loc_port, rem_port;
	struct ipv6hdr *ip6h;
	struct iphdr *iph = (struct iphdr *)buf->iph;
	struct tcphdr *tcph = (struct tcphdr *)buf->tcph;

	if (iph->version == 4) {
		loc_addr[0] = ntohl(iph->daddr);
		rem_addr[0] = ntohl(iph->saddr);
	} else {
		ip6h = (struct ipv6hdr *)buf->iph;
		irdma_copy_ip_ntohl(loc_addr, ip6h->daddr.in6_u.u6_addr32);
		irdma_copy_ip_ntohl(rem_addr, ip6h->saddr.in6_u.u6_addr32);
	}
	loc_port = ntohs(tcph->dest);
	rem_port = ntohs(tcph->source);
	cm_node = irdma_find_node(&iwdev->cm_core, rem_port, rem_addr, loc_port,
				  loc_addr, buf->vlan_valid ? buf->vlan_id : 0xFFFF);
	if (!cm_node)
		return NULL;

	iwqp = cm_node->iwqp;
	irdma_rem_ref_cm_node(cm_node);

	return &iwqp->sc_qp;
}

/**
 * irdma_send_ieq_ack - ACKs for duplicate or OOO partials FPDUs
 * @qp: qp ptr
 */
void irdma_send_ieq_ack(struct irdma_sc_qp *qp)
{
	struct irdma_cm_node *cm_node = ((struct irdma_qp *)qp->qp_uk.back_qp)->cm_node;
	struct irdma_puda_buf *buf = qp->pfpdu.lastrcv_buf;
	struct tcphdr *tcph = (struct tcphdr *)buf->tcph;

	cm_node->tcp_cntxt.rcv_nxt = qp->pfpdu.nextseqnum;
	cm_node->tcp_cntxt.loc_seq_num = ntohl(tcph->ack_seq);

	irdma_send_ack(cm_node);
}

/**
 * irdma_puda_ieq_get_ah_info - get AH info from IEQ buffer
 * @qp: qp pointer
 * @ah_info: AH info pointer
 */
void irdma_puda_ieq_get_ah_info(struct irdma_sc_qp *qp,
				struct irdma_ah_info *ah_info)
{
	struct irdma_puda_buf *buf = qp->pfpdu.ah_buf;
	struct iphdr *iph;
	struct ipv6hdr *ip6h;

	memset(ah_info, 0, sizeof(*ah_info));
	ah_info->do_lpbk = true;
	ah_info->vlan_tag = buf->vlan_id;
	ah_info->insert_vlan_tag = buf->vlan_valid;
	ah_info->ipv4_valid = buf->ipv4;
	ah_info->vsi = qp->vsi;

	if (buf->smac_valid)
		ether_addr_copy(ah_info->mac_addr, buf->smac);

	if (buf->ipv4) {
		ah_info->ipv4_valid = true;
		iph = (struct iphdr *)buf->iph;
		ah_info->hop_ttl = iph->ttl;
		ah_info->tc_tos = iph->tos;
		ah_info->dest_ip_addr[0] = ntohl(iph->daddr);
		ah_info->src_ip_addr[0] = ntohl(iph->saddr);
	} else {
		ip6h = (struct ipv6hdr *)buf->iph;
		ah_info->hop_ttl = ip6h->hop_limit;
		ah_info->tc_tos = ip6h->priority;
		irdma_copy_ip_ntohl(ah_info->dest_ip_addr,
				    ip6h->daddr.in6_u.u6_addr32);
		irdma_copy_ip_ntohl(ah_info->src_ip_addr,
				    ip6h->saddr.in6_u.u6_addr32);
	}

	ah_info->dst_arpindex = irdma_arp_table(dev_to_rf(qp->dev),
						ah_info->dest_ip_addr,
						ah_info->ipv4_valid,
						NULL, IRDMA_ARP_RESOLVE);
}

/**
 * irdma_gen1_ieq_update_tcpip_info - update tcpip in the buffer
 * @buf: puda to update
 * @len: length of buffer
 * @seqnum: seq number for tcp
 */
static void irdma_gen1_ieq_update_tcpip_info(struct irdma_puda_buf *buf,
					     u16 len, u32 seqnum)
{
	struct tcphdr *tcph;
	struct iphdr *iph;
	u16 iphlen;
	u16 pktsize;
	u8 *addr = buf->mem.va;

	iphlen = (buf->ipv4) ? 20 : 40;
	iph = (struct iphdr *)(addr + buf->maclen);
	tcph = (struct tcphdr *)(addr + buf->maclen + iphlen);
	pktsize = len + buf->tcphlen + iphlen;
	iph->tot_len = htons(pktsize);
	tcph->seq = htonl(seqnum);
}

/**
 * irdma_ieq_update_tcpip_info - update tcpip in the buffer
 * @buf: puda to update
 * @len: length of buffer
 * @seqnum: seq number for tcp
 */
void irdma_ieq_update_tcpip_info(struct irdma_puda_buf *buf, u16 len,
				 u32 seqnum)
{
	struct tcphdr *tcph;
	u8 *addr;

	if (buf->vsi->dev->hw_attrs.uk_attrs.hw_rev == IRDMA_GEN_1)
		return irdma_gen1_ieq_update_tcpip_info(buf, len, seqnum);

	addr = buf->mem.va;
	tcph = (struct tcphdr *)addr;
	tcph->seq = htonl(seqnum);
}

/**
 * irdma_gen1_puda_get_tcpip_info - get tcpip info from puda
 * buffer
 * @info: to get information
 * @buf: puda buffer
 */
static enum irdma_status_code
irdma_gen1_puda_get_tcpip_info(struct irdma_puda_cmpl_info *info,
			       struct irdma_puda_buf *buf)
{
	struct iphdr *iph;
	struct ipv6hdr *ip6h;
	struct tcphdr *tcph;
	u16 iphlen;
	u16 pkt_len;
	u8 *mem = buf->mem.va;
	struct ethhdr *ethh = buf->mem.va;

	if (ethh->h_proto == htons(0x8100)) {
		info->vlan_valid = true;
		buf->vlan_id = ntohs(((struct vlan_ethhdr *)ethh)->h_vlan_TCI) &
			       VLAN_VID_MASK;
	}

	buf->maclen = (info->vlan_valid) ? 18 : 14;
	iphlen = (info->l3proto) ? 40 : 20;
	buf->ipv4 = (info->l3proto) ? false : true;
	buf->iph = mem + buf->maclen;
	iph = (struct iphdr *)buf->iph;
	buf->tcph = buf->iph + iphlen;
	tcph = (struct tcphdr *)buf->tcph;

	if (buf->ipv4) {
		pkt_len = ntohs(iph->tot_len);
	} else {
		ip6h = (struct ipv6hdr *)buf->iph;
		pkt_len = ntohs(ip6h->payload_len) + iphlen;
	}

	buf->totallen = pkt_len + buf->maclen;

	if (info->payload_len < buf->totallen) {
		ibdev_dbg(to_ibdev(buf->vsi->dev),
			  "ERR: payload_len = 0x%x totallen expected0x%x\n",
			  info->payload_len, buf->totallen);
		return IRDMA_ERR_INVALID_SIZE;
	}

	buf->tcphlen = tcph->doff << 2;
	buf->datalen = pkt_len - iphlen - buf->tcphlen;
	buf->data = buf->datalen ? buf->tcph + buf->tcphlen : NULL;
	buf->hdrlen = buf->maclen + iphlen + buf->tcphlen;
	buf->seqnum = ntohl(tcph->seq);

	return 0;
}

/**
 * irdma_puda_get_tcpip_info - get tcpip info from puda buffer
 * @info: to get information
 * @buf: puda buffer
 */
enum irdma_status_code
irdma_puda_get_tcpip_info(struct irdma_puda_cmpl_info *info,
			  struct irdma_puda_buf *buf)
{
	struct tcphdr *tcph;
	u32 pkt_len;
	u8 *mem;

	if (buf->vsi->dev->hw_attrs.uk_attrs.hw_rev == IRDMA_GEN_1)
		return irdma_gen1_puda_get_tcpip_info(info, buf);

	mem = buf->mem.va;
	buf->vlan_valid = info->vlan_valid;
	if (info->vlan_valid)
		buf->vlan_id = info->vlan;

	buf->ipv4 = info->ipv4;
	if (buf->ipv4)
		buf->iph = mem + IRDMA_IPV4_PAD;
	else
		buf->iph = mem;

	buf->tcph = mem + IRDMA_TCP_OFFSET;
	tcph = (struct tcphdr *)buf->tcph;
	pkt_len = info->payload_len;
	buf->totallen = pkt_len;
	buf->tcphlen = tcph->doff << 2;
	buf->datalen = pkt_len - IRDMA_TCP_OFFSET - buf->tcphlen;
	buf->data = buf->datalen ? buf->tcph + buf->tcphlen : NULL;
	buf->hdrlen = IRDMA_TCP_OFFSET + buf->tcphlen;
	buf->seqnum = ntohl(tcph->seq);

	if (info->smac_valid) {
		ether_addr_copy(buf->smac, info->smac);
		buf->smac_valid = true;
	}

	return 0;
}

/**
 * irdma_hw_stats_timeout - Stats timer-handler which updates all HW stats
 * @t: timer_list pointer
 */
static void irdma_hw_stats_timeout(struct timer_list *t)
{
	struct irdma_vsi_pestat *pf_devstat =
		from_timer(pf_devstat, t, stats_timer);
	struct irdma_sc_vsi *sc_vsi = pf_devstat->vsi;

	if (sc_vsi->dev->hw_attrs.uk_attrs.hw_rev == IRDMA_GEN_1)
		irdma_cqp_gather_stats_gen1(sc_vsi->dev, sc_vsi->pestat);
	else
		irdma_cqp_gather_stats_cmd(sc_vsi->dev, sc_vsi->pestat, false);

	mod_timer(&pf_devstat->stats_timer,
		  jiffies + msecs_to_jiffies(STATS_TIMER_DELAY));
}

/**
 * irdma_hw_stats_start_timer - Start periodic stats timer
 * @vsi: vsi structure pointer
 */
void irdma_hw_stats_start_timer(struct irdma_sc_vsi *vsi)
{
	struct irdma_vsi_pestat *devstat = vsi->pestat;

	timer_setup(&devstat->stats_timer, irdma_hw_stats_timeout, 0);
	mod_timer(&devstat->stats_timer,
		  jiffies + msecs_to_jiffies(STATS_TIMER_DELAY));
}

/**
 * irdma_hw_stats_stop_timer - Delete periodic stats timer
 * @vsi: pointer to vsi structure
 */
void irdma_hw_stats_stop_timer(struct irdma_sc_vsi *vsi)
{
	struct irdma_vsi_pestat *devstat = vsi->pestat;

	del_timer_sync(&devstat->stats_timer);
}

/**
 * irdma_process_stats - Checking for wrap and update stats
 * @pestat: stats structure pointer
 */
static inline void irdma_process_stats(struct irdma_vsi_pestat *pestat)
{
	sc_vsi_update_stats(pestat->vsi);
}

/**
 * irdma_cqp_gather_stats_gen1 - Gather stats
 * @dev: pointer to device structure
 * @pestat: statistics structure
 */
void irdma_cqp_gather_stats_gen1(struct irdma_sc_dev *dev,
				 struct irdma_vsi_pestat *pestat)
{
	struct irdma_gather_stats *gather_stats =
		pestat->gather_info.gather_stats_va;
	u32 stats_inst_offset_32;
	u32 stats_inst_offset_64;

	stats_inst_offset_32 = (pestat->gather_info.use_stats_inst) ?
				       pestat->gather_info.stats_inst_index :
				       pestat->hw->hmc.hmc_fn_id;
	stats_inst_offset_32 *= 4;
	stats_inst_offset_64 = stats_inst_offset_32 * 2;

	gather_stats->rxvlanerr =
		rd32(dev->hw,
		     dev->hw_stats_regs_32[IRDMA_HW_STAT_INDEX_RXVLANERR]
		     + stats_inst_offset_32);
	gather_stats->ip4rxdiscard =
		rd32(dev->hw,
		     dev->hw_stats_regs_32[IRDMA_HW_STAT_INDEX_IP4RXDISCARD]
		     + stats_inst_offset_32);
	gather_stats->ip4rxtrunc =
		rd32(dev->hw,
		     dev->hw_stats_regs_32[IRDMA_HW_STAT_INDEX_IP4RXTRUNC]
		     + stats_inst_offset_32);
	gather_stats->ip4txnoroute =
		rd32(dev->hw,
		     dev->hw_stats_regs_32[IRDMA_HW_STAT_INDEX_IP4TXNOROUTE]
		     + stats_inst_offset_32);
	gather_stats->ip6rxdiscard =
		rd32(dev->hw,
		     dev->hw_stats_regs_32[IRDMA_HW_STAT_INDEX_IP6RXDISCARD]
		     + stats_inst_offset_32);
	gather_stats->ip6rxtrunc =
		rd32(dev->hw,
		     dev->hw_stats_regs_32[IRDMA_HW_STAT_INDEX_IP6RXTRUNC]
		     + stats_inst_offset_32);
	gather_stats->ip6txnoroute =
		rd32(dev->hw,
		     dev->hw_stats_regs_32[IRDMA_HW_STAT_INDEX_IP6TXNOROUTE]
		     + stats_inst_offset_32);
	gather_stats->tcprtxseg =
		rd32(dev->hw,
		     dev->hw_stats_regs_32[IRDMA_HW_STAT_INDEX_TCPRTXSEG]
		     + stats_inst_offset_32);
	gather_stats->tcprxopterr =
		rd32(dev->hw,
		     dev->hw_stats_regs_32[IRDMA_HW_STAT_INDEX_TCPRXOPTERR]
		     + stats_inst_offset_32);

	gather_stats->ip4rxocts =
		rd64(dev->hw,
		     dev->hw_stats_regs_64[IRDMA_HW_STAT_INDEX_IP4RXOCTS]
		     + stats_inst_offset_64);
	gather_stats->ip4rxpkts =
		rd64(dev->hw,
		     dev->hw_stats_regs_64[IRDMA_HW_STAT_INDEX_IP4RXPKTS]
		     + stats_inst_offset_64);
	gather_stats->ip4txfrag =
		rd64(dev->hw,
		     dev->hw_stats_regs_64[IRDMA_HW_STAT_INDEX_IP4RXFRAGS]
		     + stats_inst_offset_64);
	gather_stats->ip4rxmcpkts =
		rd64(dev->hw,
		     dev->hw_stats_regs_64[IRDMA_HW_STAT_INDEX_IP4RXMCPKTS]
		     + stats_inst_offset_64);
	gather_stats->ip4txocts =
		rd64(dev->hw,
		     dev->hw_stats_regs_64[IRDMA_HW_STAT_INDEX_IP4TXOCTS]
		     + stats_inst_offset_64);
	gather_stats->ip4txpkts =
		rd64(dev->hw,
		     dev->hw_stats_regs_64[IRDMA_HW_STAT_INDEX_IP4TXPKTS]
		     + stats_inst_offset_64);
	gather_stats->ip4txfrag =
		rd64(dev->hw,
		     dev->hw_stats_regs_64[IRDMA_HW_STAT_INDEX_IP4TXFRAGS]
		     + stats_inst_offset_64);
	gather_stats->ip4txmcpkts =
		rd64(dev->hw,
		     dev->hw_stats_regs_64[IRDMA_HW_STAT_INDEX_IP4TXMCPKTS]
		     + stats_inst_offset_64);
	gather_stats->ip6rxocts =
		rd64(dev->hw,
		     dev->hw_stats_regs_64[IRDMA_HW_STAT_INDEX_IP6RXOCTS]
		     + stats_inst_offset_64);
	gather_stats->ip6rxpkts =
		rd64(dev->hw,
		     dev->hw_stats_regs_64[IRDMA_HW_STAT_INDEX_IP6RXPKTS]
		     + stats_inst_offset_64);
	gather_stats->ip6txfrags =
		rd64(dev->hw,
		     dev->hw_stats_regs_64[IRDMA_HW_STAT_INDEX_IP6RXFRAGS]
		     + stats_inst_offset_64);
	gather_stats->ip6rxmcpkts =
		rd64(dev->hw,
		     dev->hw_stats_regs_64[IRDMA_HW_STAT_INDEX_IP6RXMCPKTS]
		     + stats_inst_offset_64);
	gather_stats->ip6txocts =
		rd64(dev->hw,
		     dev->hw_stats_regs_64[IRDMA_HW_STAT_INDEX_IP6TXOCTS]
		     + stats_inst_offset_64);
	gather_stats->ip6txpkts =
		rd64(dev->hw,
		     dev->hw_stats_regs_64[IRDMA_HW_STAT_INDEX_IP6TXPKTS]
		     + stats_inst_offset_64);
	gather_stats->ip6txfrags =
		rd64(dev->hw,
		     dev->hw_stats_regs_64[IRDMA_HW_STAT_INDEX_IP6TXFRAGS]
		     + stats_inst_offset_64);
	gather_stats->ip6txmcpkts =
		rd64(dev->hw,
		     dev->hw_stats_regs_64[IRDMA_HW_STAT_INDEX_IP6TXMCPKTS]
		     + stats_inst_offset_64);
	gather_stats->tcprxsegs =
		rd64(dev->hw,
		     dev->hw_stats_regs_64[IRDMA_HW_STAT_INDEX_TCPRXSEGS]
		     + stats_inst_offset_64);
	gather_stats->tcptxsegs =
		rd64(dev->hw,
		     dev->hw_stats_regs_64[IRDMA_HW_STAT_INDEX_TCPTXSEG]
		     + stats_inst_offset_64);
	gather_stats->rdmarxrds =
		rd64(dev->hw,
		     dev->hw_stats_regs_64[IRDMA_HW_STAT_INDEX_RDMARXRDS]
		     + stats_inst_offset_64);
	gather_stats->rdmarxsnds =
		rd64(dev->hw,
		     dev->hw_stats_regs_64[IRDMA_HW_STAT_INDEX_RDMARXSNDS]
		     + stats_inst_offset_64);
	gather_stats->rdmarxwrs =
		rd64(dev->hw,
		     dev->hw_stats_regs_64[IRDMA_HW_STAT_INDEX_RDMARXWRS]
		     + stats_inst_offset_64);
	gather_stats->rdmatxrds =
		rd64(dev->hw,
		     dev->hw_stats_regs_64[IRDMA_HW_STAT_INDEX_RDMATXRDS]
		     + stats_inst_offset_64);
	gather_stats->rdmatxsnds =
		rd64(dev->hw,
		     dev->hw_stats_regs_64[IRDMA_HW_STAT_INDEX_RDMATXSNDS]
		     + stats_inst_offset_64);
	gather_stats->rdmatxwrs =
		rd64(dev->hw,
		     dev->hw_stats_regs_64[IRDMA_HW_STAT_INDEX_RDMATXWRS]
		     + stats_inst_offset_64);
	gather_stats->rdmavbn =
		rd64(dev->hw,
		     dev->hw_stats_regs_64[IRDMA_HW_STAT_INDEX_RDMAVBND]
		     + stats_inst_offset_64);
	gather_stats->rdmavinv =
		rd64(dev->hw,
		     dev->hw_stats_regs_64[IRDMA_HW_STAT_INDEX_RDMAVINV]
		     + stats_inst_offset_64);
	gather_stats->udprxpkts =
		rd64(dev->hw,
		     dev->hw_stats_regs_64[IRDMA_HW_STAT_INDEX_UDPRXPKTS]
		     + stats_inst_offset_64);
	gather_stats->udptxpkts =
		rd64(dev->hw,
		     dev->hw_stats_regs_64[IRDMA_HW_STAT_INDEX_UDPTXPKTS]
		     + stats_inst_offset_64);

	irdma_process_stats(pestat);
}

/**
 * irdma_process_cqp_stats - Checking for wrap and update stats
 * @cqp_request: cqp_request structure pointer
 */
static void irdma_process_cqp_stats(struct irdma_cqp_request *cqp_request)
{
	struct irdma_vsi_pestat *pestat = cqp_request->param;

	irdma_process_stats(pestat);
}

/**
 * irdma_cqp_gather_stats_cmd - Gather stats
 * @dev: pointer to device structure
 * @pestat: pointer to stats info
 * @wait: flag to wait or not wait for stats
 */
enum irdma_status_code
irdma_cqp_gather_stats_cmd(struct irdma_sc_dev *dev,
			   struct irdma_vsi_pestat *pestat, bool wait)

{
	struct irdma_pci_f *rf = dev_to_rf(dev);
	struct irdma_cqp *iwcqp = &rf->cqp;
	struct irdma_cqp_request *cqp_request;
	struct cqp_cmds_info *cqp_info;
	enum irdma_status_code status;

	cqp_request = irdma_alloc_and_get_cqp_request(iwcqp, wait);
	if (!cqp_request)
		return IRDMA_ERR_NO_MEMORY;

	cqp_info = &cqp_request->info;
	memset(cqp_info, 0, sizeof(*cqp_info));
	cqp_info->cqp_cmd = IRDMA_OP_STATS_GATHER;
	cqp_info->post_sq = 1;
	cqp_info->in.u.stats_gather.info = pestat->gather_info;
	cqp_info->in.u.stats_gather.scratch = (uintptr_t)cqp_request;
	cqp_info->in.u.stats_gather.cqp = &rf->cqp.sc_cqp;
	cqp_request->param = pestat;
	if (!wait)
		cqp_request->callback_fcn = irdma_process_cqp_stats;
	status = irdma_handle_cqp_op(rf, cqp_request);
	if (wait)
		irdma_process_stats(pestat);
	irdma_put_cqp_request(&rf->cqp, cqp_request);

	return status;
}

/**
 * irdma_cqp_stats_inst_cmd - Allocate/free stats instance
 * @vsi: pointer to vsi structure
 * @cmd: command to allocate or free
 * @stats_info: pointer to allocate stats info
 */
enum irdma_status_code
irdma_cqp_stats_inst_cmd(struct irdma_sc_vsi *vsi, u8 cmd,
			 struct irdma_stats_inst_info *stats_info)
{
	struct irdma_pci_f *rf = dev_to_rf(vsi->dev);
	struct irdma_cqp *iwcqp = &rf->cqp;
	struct irdma_cqp_request *cqp_request;
	struct cqp_cmds_info *cqp_info;
	enum irdma_status_code status;
	bool wait = false;

	if (cmd == IRDMA_OP_STATS_ALLOCATE)
		wait = true;
	cqp_request = irdma_alloc_and_get_cqp_request(iwcqp, wait);
	if (!cqp_request)
		return IRDMA_ERR_NO_MEMORY;

	cqp_info = &cqp_request->info;
	memset(cqp_info, 0, sizeof(*cqp_info));
	cqp_info->cqp_cmd = cmd;
	cqp_info->post_sq = 1;
	cqp_info->in.u.stats_manage.info = *stats_info;
	cqp_info->in.u.stats_manage.scratch = (uintptr_t)cqp_request;
	cqp_info->in.u.stats_manage.cqp = &rf->cqp.sc_cqp;
	status = irdma_handle_cqp_op(rf, cqp_request);
	if (wait)
		stats_info->stats_idx = cqp_request->compl_info.op_ret_val;
	irdma_put_cqp_request(iwcqp, cqp_request);

	return status;
}

/**
 * irdma_cqp_ceq_cmd - Create/Destroy CEQ's after CEQ 0
 * @dev: pointer to device info
 * @sc_ceq: pointer to ceq structure
 * @op: Create or Destroy
 */
enum irdma_status_code irdma_cqp_ceq_cmd(struct irdma_sc_dev *dev,
					 struct irdma_sc_ceq *sc_ceq, u8 op)
{
	struct irdma_cqp_request *cqp_request;
	struct cqp_cmds_info *cqp_info;
	struct irdma_pci_f *rf = dev_to_rf(dev);
	enum irdma_status_code status;

	cqp_request = irdma_alloc_and_get_cqp_request(&rf->cqp, true);
	if (!cqp_request)
		return IRDMA_ERR_NO_MEMORY;

	cqp_info = &cqp_request->info;
	cqp_info->post_sq = 1;
	cqp_info->cqp_cmd = op;
	cqp_info->in.u.ceq_create.ceq = sc_ceq;
	cqp_info->in.u.ceq_create.scratch = (uintptr_t)cqp_request;

	status = irdma_handle_cqp_op(rf, cqp_request);
	irdma_put_cqp_request(&rf->cqp, cqp_request);

	return status;
}

/**
 * irdma_cqp_aeq_cmd - Create/Destroy AEQ
 * @dev: pointer to device info
 * @sc_aeq: pointer to aeq structure
 * @op: Create or Destroy
 */
enum irdma_status_code irdma_cqp_aeq_cmd(struct irdma_sc_dev *dev,
					 struct irdma_sc_aeq *sc_aeq, u8 op)
{
	struct irdma_cqp_request *cqp_request;
	struct cqp_cmds_info *cqp_info;
	struct irdma_pci_f *rf = dev_to_rf(dev);
	enum irdma_status_code status;

	cqp_request = irdma_alloc_and_get_cqp_request(&rf->cqp, true);
	if (!cqp_request)
		return IRDMA_ERR_NO_MEMORY;

	cqp_info = &cqp_request->info;
	cqp_info->post_sq = 1;
	cqp_info->cqp_cmd = op;
	cqp_info->in.u.aeq_create.aeq = sc_aeq;
	cqp_info->in.u.aeq_create.scratch = (uintptr_t)cqp_request;

	status = irdma_handle_cqp_op(rf, cqp_request);
	irdma_put_cqp_request(&rf->cqp, cqp_request);

	return status;
}

/**
 * irdma_cqp_ws_node_cmd - Add/modify/delete ws node
 * @dev: pointer to device structure
 * @cmd: Add, modify or delete
 * @node_info: pointer to ws node info
 */
enum irdma_status_code
irdma_cqp_ws_node_cmd(struct irdma_sc_dev *dev, u8 cmd,
		      struct irdma_ws_node_info *node_info)
{
	struct irdma_pci_f *rf = dev_to_rf(dev);
	struct irdma_cqp *iwcqp = &rf->cqp;
	struct irdma_sc_cqp *cqp = &iwcqp->sc_cqp;
	struct irdma_cqp_request *cqp_request;
	struct cqp_cmds_info *cqp_info;
	enum irdma_status_code status;
	bool poll;

	if (!rf->sc_dev.ceq_valid)
		poll = true;
	else
		poll = false;

	cqp_request = irdma_alloc_and_get_cqp_request(iwcqp, !poll);
	if (!cqp_request)
		return IRDMA_ERR_NO_MEMORY;

	cqp_info = &cqp_request->info;
	memset(cqp_info, 0, sizeof(*cqp_info));
	cqp_info->cqp_cmd = cmd;
	cqp_info->post_sq = 1;
	cqp_info->in.u.ws_node.info = *node_info;
	cqp_info->in.u.ws_node.cqp = cqp;
	cqp_info->in.u.ws_node.scratch = (uintptr_t)cqp_request;
	status = irdma_handle_cqp_op(rf, cqp_request);
	if (status)
		goto exit;

	if (poll) {
		struct irdma_ccq_cqe_info compl_info;

		status = irdma_sc_poll_for_cqp_op_done(cqp, IRDMA_CQP_OP_WORK_SCHED_NODE,
						       &compl_info);
		node_info->qs_handle = compl_info.op_ret_val;
		ibdev_dbg(&rf->iwdev->ibdev, "DCB: opcode=%d, compl_info.retval=%d\n",
			  compl_info.op_code, compl_info.op_ret_val);
	} else {
		node_info->qs_handle = cqp_request->compl_info.op_ret_val;
	}

exit:
	irdma_put_cqp_request(&rf->cqp, cqp_request);

	return status;
}

/**
 * irdma_cqp_up_map_cmd - Set the up-up mapping
 * @dev: pointer to device structure
 * @cmd: map command
 * @map_info: pointer to up map info
 */
enum irdma_status_code irdma_cqp_up_map_cmd(struct irdma_sc_dev *dev, u8 cmd,
					    struct irdma_up_info *map_info)
{
	struct irdma_pci_f *rf = dev_to_rf(dev);
	struct irdma_cqp *iwcqp = &rf->cqp;
	struct irdma_sc_cqp *cqp = &iwcqp->sc_cqp;
	struct irdma_cqp_request *cqp_request;
	struct cqp_cmds_info *cqp_info;
	enum irdma_status_code status;

	cqp_request = irdma_alloc_and_get_cqp_request(iwcqp, false);
	if (!cqp_request)
		return IRDMA_ERR_NO_MEMORY;

	cqp_info = &cqp_request->info;
	memset(cqp_info, 0, sizeof(*cqp_info));
	cqp_info->cqp_cmd = cmd;
	cqp_info->post_sq = 1;
	cqp_info->in.u.up_map.info = *map_info;
	cqp_info->in.u.up_map.cqp = cqp;
	cqp_info->in.u.up_map.scratch = (uintptr_t)cqp_request;

	status = irdma_handle_cqp_op(rf, cqp_request);
	irdma_put_cqp_request(&rf->cqp, cqp_request);

	return status;
}

/**
 * irdma_ah_cqp_op - perform an AH cqp operation
 * @rf: RDMA PCI function
 * @sc_ah: address handle
 * @cmd: AH operation
 * @wait: wait if true
 * @callback_fcn: Callback function on CQP op completion
 * @cb_param: parameter for callback function
 *
 * returns errno
 */
int irdma_ah_cqp_op(struct irdma_pci_f *rf, struct irdma_sc_ah *sc_ah, u8 cmd,
		    bool wait,
		    void (*callback_fcn)(struct irdma_cqp_request *),
		    void *cb_param)
{
	struct irdma_cqp_request *cqp_request;
	struct cqp_cmds_info *cqp_info;
	enum irdma_status_code status;

	if (cmd != IRDMA_OP_AH_CREATE && cmd != IRDMA_OP_AH_DESTROY)
		return -EINVAL;

	cqp_request = irdma_alloc_and_get_cqp_request(&rf->cqp, wait);
	if (!cqp_request)
		return -ENOMEM;

	cqp_info = &cqp_request->info;
	cqp_info->cqp_cmd = cmd;
	cqp_info->post_sq = 1;
	if (cmd == IRDMA_OP_AH_CREATE) {
		cqp_info->in.u.ah_create.info = sc_ah->ah_info;
		cqp_info->in.u.ah_create.scratch = (uintptr_t)cqp_request;
		cqp_info->in.u.ah_create.cqp = &rf->cqp.sc_cqp;
	} else if (cmd == IRDMA_OP_AH_DESTROY) {
		cqp_info->in.u.ah_destroy.info = sc_ah->ah_info;
		cqp_info->in.u.ah_destroy.scratch = (uintptr_t)cqp_request;
		cqp_info->in.u.ah_destroy.cqp = &rf->cqp.sc_cqp;
	}

	if (!wait) {
		cqp_request->callback_fcn = callback_fcn;
		cqp_request->param = cb_param;
	}
	status = irdma_handle_cqp_op(rf, cqp_request);
	irdma_put_cqp_request(&rf->cqp, cqp_request);

	if (status)
		return -ENOMEM;

	if (wait)
		sc_ah->ah_info.ah_valid = (cmd == IRDMA_OP_AH_CREATE);

	return 0;
}

/**
 * irdma_ieq_ah_cb - callback after creation of AH for IEQ
 * @cqp_request: pointer to cqp_request of create AH
 */
static void irdma_ieq_ah_cb(struct irdma_cqp_request *cqp_request)
{
	struct irdma_sc_qp *qp = cqp_request->param;
	struct irdma_sc_ah *sc_ah = qp->pfpdu.ah;
	unsigned long flags;

	spin_lock_irqsave(&qp->pfpdu.lock, flags);
	if (!cqp_request->compl_info.op_ret_val) {
		sc_ah->ah_info.ah_valid = true;
		irdma_ieq_process_fpdus(qp, qp->vsi->ieq);
	} else {
		sc_ah->ah_info.ah_valid = false;
		irdma_ieq_cleanup_qp(qp->vsi->ieq, qp);
	}
	spin_unlock_irqrestore(&qp->pfpdu.lock, flags);
}

/**
 * irdma_ilq_ah_cb - callback after creation of AH for ILQ
 * @cqp_request: pointer to cqp_request of create AH
 */
static void irdma_ilq_ah_cb(struct irdma_cqp_request *cqp_request)
{
	struct irdma_cm_node *cm_node = cqp_request->param;
	struct irdma_sc_ah *sc_ah = cm_node->ah;

	sc_ah->ah_info.ah_valid = !cqp_request->compl_info.op_ret_val;
	irdma_add_conn_est_qh(cm_node);
}

/**
 * irdma_puda_create_ah - create AH for ILQ/IEQ qp's
 * @dev: device pointer
 * @ah_info: Address handle info
 * @wait: When true will wait for operation to complete
 * @type: ILQ/IEQ
 * @cb_param: Callback param when not waiting
 * @ah_ret: Returned pointer to address handle if created
 *
 */
enum irdma_status_code irdma_puda_create_ah(struct irdma_sc_dev *dev,
					    struct irdma_ah_info *ah_info,
					    bool wait, enum puda_rsrc_type type,
					    void *cb_param,
					    struct irdma_sc_ah **ah_ret)
{
	struct irdma_sc_ah *ah;
	struct irdma_pci_f *rf = dev_to_rf(dev);
	int err;

	ah = kzalloc(sizeof(*ah), GFP_ATOMIC);
	*ah_ret = ah;
	if (!ah)
		return IRDMA_ERR_NO_MEMORY;

	err = irdma_alloc_rsrc(rf, rf->allocated_ahs, rf->max_ah,
			       &ah_info->ah_idx, &rf->next_ah);
	if (err)
		goto err_free;

	ah->dev = dev;
	ah->ah_info = *ah_info;

	if (type == IRDMA_PUDA_RSRC_TYPE_ILQ)
		err = irdma_ah_cqp_op(rf, ah, IRDMA_OP_AH_CREATE, wait,
				      irdma_ilq_ah_cb, cb_param);
	else
		err = irdma_ah_cqp_op(rf, ah, IRDMA_OP_AH_CREATE, wait,
				      irdma_ieq_ah_cb, cb_param);

	if (err)
		goto error;
	return 0;

error:
	irdma_free_rsrc(rf, rf->allocated_ahs, ah->ah_info.ah_idx);
err_free:
	kfree(ah);
	*ah_ret = NULL;
	return IRDMA_ERR_NO_MEMORY;
}

/**
 * irdma_puda_free_ah - free a puda address handle
 * @dev: device pointer
 * @ah: The address handle to free
 */
void irdma_puda_free_ah(struct irdma_sc_dev *dev, struct irdma_sc_ah *ah)
{
	struct irdma_pci_f *rf = dev_to_rf(dev);

	if (!ah)
		return;

	if (ah->ah_info.ah_valid) {
		irdma_ah_cqp_op(rf, ah, IRDMA_OP_AH_DESTROY, false, NULL, NULL);
		irdma_free_rsrc(rf, rf->allocated_ahs, ah->ah_info.ah_idx);
	}

	kfree(ah);
}

/**
 * irdma_gsi_ud_qp_ah_cb - callback after creation of AH for GSI/ID QP
 * @cqp_request: pointer to cqp_request of create AH
 */
void irdma_gsi_ud_qp_ah_cb(struct irdma_cqp_request *cqp_request)
{
	struct irdma_sc_ah *sc_ah = cqp_request->param;

	if (!cqp_request->compl_info.op_ret_val)
		sc_ah->ah_info.ah_valid = true;
	else
		sc_ah->ah_info.ah_valid = false;
}

/**
 * irdma_prm_add_pble_mem - add moemory to pble resources
 * @pprm: pble resource manager
 * @pchunk: chunk of memory to add
 */
enum irdma_status_code irdma_prm_add_pble_mem(struct irdma_pble_prm *pprm,
					      struct irdma_chunk *pchunk)
{
	u64 sizeofbitmap;

	if (pchunk->size & 0xfff)
		return IRDMA_ERR_PARAM;

	sizeofbitmap = (u64)pchunk->size >> pprm->pble_shift;

	pchunk->bitmapbuf = bitmap_zalloc(sizeofbitmap, GFP_KERNEL);
	if (!pchunk->bitmapbuf)
		return IRDMA_ERR_NO_MEMORY;

	pchunk->sizeofbitmap = sizeofbitmap;
	/* each pble is 8 bytes hence shift by 3 */
	pprm->total_pble_alloc += pchunk->size >> 3;
	pprm->free_pble_cnt += pchunk->size >> 3;

	return 0;
}

/**
 * irdma_prm_get_pbles - get pble's from prm
 * @pprm: pble resource manager
 * @chunkinfo: nformation about chunk where pble's were acquired
 * @mem_size: size of pble memory needed
 * @vaddr: returns virtual address of pble memory
 * @fpm_addr: returns fpm address of pble memory
 */
enum irdma_status_code
irdma_prm_get_pbles(struct irdma_pble_prm *pprm,
		    struct irdma_pble_chunkinfo *chunkinfo, u64 mem_size,
		    u64 **vaddr, u64 *fpm_addr)
{
	u64 bits_needed;
	u64 bit_idx = PBLE_INVALID_IDX;
	struct irdma_chunk *pchunk = NULL;
	struct list_head *chunk_entry = pprm->clist.next;
	u32 offset;
	unsigned long flags;
	*vaddr = NULL;
	*fpm_addr = 0;

	bits_needed = DIV_ROUND_UP_ULL(mem_size, BIT_ULL(pprm->pble_shift));

	spin_lock_irqsave(&pprm->prm_lock, flags);
	while (chunk_entry != &pprm->clist) {
		pchunk = (struct irdma_chunk *)chunk_entry;
		bit_idx = bitmap_find_next_zero_area(pchunk->bitmapbuf,
						     pchunk->sizeofbitmap, 0,
						     bits_needed, 0);
		if (bit_idx < pchunk->sizeofbitmap)
			break;

		/* list.next used macro */
		chunk_entry = pchunk->list.next;
	}

	if (!pchunk || bit_idx >= pchunk->sizeofbitmap) {
		spin_unlock_irqrestore(&pprm->prm_lock, flags);
		return IRDMA_ERR_NO_MEMORY;
	}

	bitmap_set(pchunk->bitmapbuf, bit_idx, bits_needed);
	offset = bit_idx << pprm->pble_shift;
	*vaddr = pchunk->vaddr + offset;
	*fpm_addr = pchunk->fpm_addr + offset;

	chunkinfo->pchunk = pchunk;
	chunkinfo->bit_idx = bit_idx;
	chunkinfo->bits_used = bits_needed;
	/* 3 is sizeof pble divide */
	pprm->free_pble_cnt -= chunkinfo->bits_used << (pprm->pble_shift - 3);
	spin_unlock_irqrestore(&pprm->prm_lock, flags);

	return 0;
}

/**
 * irdma_prm_return_pbles - return pbles back to prm
 * @pprm: pble resource manager
 * @chunkinfo: chunk where pble's were acquired and to be freed
 */
void irdma_prm_return_pbles(struct irdma_pble_prm *pprm,
			    struct irdma_pble_chunkinfo *chunkinfo)
{
	unsigned long flags;

	spin_lock_irqsave(&pprm->prm_lock, flags);
	pprm->free_pble_cnt += chunkinfo->bits_used << (pprm->pble_shift - 3);
	bitmap_clear(chunkinfo->pchunk->bitmapbuf, chunkinfo->bit_idx,
		     chunkinfo->bits_used);
	spin_unlock_irqrestore(&pprm->prm_lock, flags);
}

enum irdma_status_code irdma_map_vm_page_list(struct irdma_hw *hw, void *va,
					      dma_addr_t *pg_dma, u32 pg_cnt)
{
	struct page *vm_page;
	int i;
	u8 *addr;

	addr = (u8 *)(uintptr_t)va;
	for (i = 0; i < pg_cnt; i++) {
		vm_page = vmalloc_to_page(addr);
		if (!vm_page)
			goto err;

		pg_dma[i] = dma_map_page(hw->device, vm_page, 0, PAGE_SIZE,
					 DMA_BIDIRECTIONAL);
		if (dma_mapping_error(hw->device, pg_dma[i]))
			goto err;

		addr += PAGE_SIZE;
	}

	return 0;

err:
	irdma_unmap_vm_page_list(hw, pg_dma, i);
	return IRDMA_ERR_NO_MEMORY;
}

void irdma_unmap_vm_page_list(struct irdma_hw *hw, dma_addr_t *pg_dma, u32 pg_cnt)
{
	int i;

	for (i = 0; i < pg_cnt; i++)
		dma_unmap_page(hw->device, pg_dma[i], PAGE_SIZE, DMA_BIDIRECTIONAL);
}

/**
 * irdma_pble_free_paged_mem - free virtual paged memory
 * @chunk: chunk to free with paged memory
 */
void irdma_pble_free_paged_mem(struct irdma_chunk *chunk)
{
	if (!chunk->pg_cnt)
		goto done;

	irdma_unmap_vm_page_list(chunk->dev->hw, chunk->dmainfo.dmaaddrs,
				 chunk->pg_cnt);

done:
	kfree(chunk->dmainfo.dmaaddrs);
	chunk->dmainfo.dmaaddrs = NULL;
	vfree(chunk->vaddr);
	chunk->vaddr = NULL;
	chunk->type = 0;
}

/**
 * irdma_pble_get_paged_mem -allocate paged memory for pbles
 * @chunk: chunk to add for paged memory
 * @pg_cnt: number of pages needed
 */
enum irdma_status_code irdma_pble_get_paged_mem(struct irdma_chunk *chunk,
						u32 pg_cnt)
{
	u32 size;
	void *va;

	chunk->dmainfo.dmaaddrs = kzalloc(pg_cnt << 3, GFP_KERNEL);
	if (!chunk->dmainfo.dmaaddrs)
		return IRDMA_ERR_NO_MEMORY;

	size = PAGE_SIZE * pg_cnt;
	va = vmalloc(size);
	if (!va)
		goto err;

	if (irdma_map_vm_page_list(chunk->dev->hw, va, chunk->dmainfo.dmaaddrs,
				   pg_cnt)) {
		vfree(va);
		goto err;
	}
	chunk->vaddr = va;
	chunk->size = size;
	chunk->pg_cnt = pg_cnt;
	chunk->type = PBLE_SD_PAGED;

	return 0;
err:
	kfree(chunk->dmainfo.dmaaddrs);
	chunk->dmainfo.dmaaddrs = NULL;

	return IRDMA_ERR_NO_MEMORY;
}

/**
 * irdma_alloc_ws_node_id - Allocate a tx scheduler node ID
 * @dev: device pointer
 */
u16 irdma_alloc_ws_node_id(struct irdma_sc_dev *dev)
{
	struct irdma_pci_f *rf = dev_to_rf(dev);
	u32 next = 1;
	u32 node_id;

	if (irdma_alloc_rsrc(rf, rf->allocated_ws_nodes, rf->max_ws_node_id,
			     &node_id, &next))
		return IRDMA_WS_NODE_INVALID;

	return (u16)node_id;
}

/**
 * irdma_free_ws_node_id - Free a tx scheduler node ID
 * @dev: device pointer
 * @node_id: Work scheduler node ID
 */
void irdma_free_ws_node_id(struct irdma_sc_dev *dev, u16 node_id)
{
	struct irdma_pci_f *rf = dev_to_rf(dev);

	irdma_free_rsrc(rf, rf->allocated_ws_nodes, (u32)node_id);
}

/**
 * irdma_modify_qp_to_err - Modify a QP to error
 * @sc_qp: qp structure
 */
void irdma_modify_qp_to_err(struct irdma_sc_qp *sc_qp)
{
	struct irdma_qp *qp = sc_qp->qp_uk.back_qp;
	struct ib_qp_attr attr;

	if (qp->iwdev->rf->reset)
		return;
	attr.qp_state = IB_QPS_ERR;

	if (rdma_protocol_roce(qp->ibqp.device, 1))
		irdma_modify_qp_roce(&qp->ibqp, &attr, IB_QP_STATE, NULL);
	else
		irdma_modify_qp(&qp->ibqp, &attr, IB_QP_STATE, NULL);
}

void irdma_ib_qp_event(struct irdma_qp *iwqp, enum irdma_qp_event_type event)
{
	struct ib_event ibevent;

	if (!iwqp->ibqp.event_handler)
		return;

	switch (event) {
	case IRDMA_QP_EVENT_CATASTROPHIC:
		ibevent.event = IB_EVENT_QP_FATAL;
		break;
	case IRDMA_QP_EVENT_ACCESS_ERR:
		ibevent.event = IB_EVENT_QP_ACCESS_ERR;
		break;
	case IRDMA_QP_EVENT_REQ_ERR:
		ibevent.event = IB_EVENT_QP_REQ_ERR;
		break;
	}
	ibevent.device = iwqp->ibqp.device;
	ibevent.element.qp = &iwqp->ibqp;
	iwqp->ibqp.event_handler(&ibevent, iwqp->ibqp.qp_context);
}

bool irdma_cq_empty(struct irdma_cq *iwcq)
{
	struct irdma_cq_uk *ukcq;
	u64 qword3;
	__le64 *cqe;
	u8 polarity;

	ukcq  = &iwcq->sc_cq.cq_uk;
	cqe = IRDMA_GET_CURRENT_CQ_ELEM(ukcq);
	get_64bit_val(cqe, 24, &qword3);
	polarity = (u8)FIELD_GET(IRDMA_CQ_VALID, qword3);

	return polarity != ukcq->polarity;
<<<<<<< HEAD
=======
}

void irdma_remove_cmpls_list(struct irdma_cq *iwcq)
{
	struct irdma_cmpl_gen *cmpl_node;
	struct list_head *tmp_node, *list_node;

	list_for_each_safe (list_node, tmp_node, &iwcq->cmpl_generated) {
		cmpl_node = list_entry(list_node, struct irdma_cmpl_gen, list);
		list_del(&cmpl_node->list);
		kfree(cmpl_node);
	}
}

int irdma_generated_cmpls(struct irdma_cq *iwcq, struct irdma_cq_poll_info *cq_poll_info)
{
	struct irdma_cmpl_gen *cmpl;

	if (list_empty(&iwcq->cmpl_generated))
		return -ENOENT;
	cmpl = list_first_entry_or_null(&iwcq->cmpl_generated, struct irdma_cmpl_gen, list);
	list_del(&cmpl->list);
	memcpy(cq_poll_info, &cmpl->cpi, sizeof(*cq_poll_info));
	kfree(cmpl);

	ibdev_dbg(iwcq->ibcq.device,
		  "VERBS: %s: Poll artificially generated completion for QP 0x%X, op %u, wr_id=0x%llx\n",
		  __func__, cq_poll_info->qp_id, cq_poll_info->op_type,
		  cq_poll_info->wr_id);

	return 0;
}

/**
 * irdma_set_cpi_common_values - fill in values for polling info struct
 * @cpi: resulting structure of cq_poll_info type
 * @qp: QPair
 * @qp_num: id of the QP
 */
static void irdma_set_cpi_common_values(struct irdma_cq_poll_info *cpi,
					struct irdma_qp_uk *qp, u32 qp_num)
{
	cpi->comp_status = IRDMA_COMPL_STATUS_FLUSHED;
	cpi->error = true;
	cpi->major_err = IRDMA_FLUSH_MAJOR_ERR;
	cpi->minor_err = FLUSH_GENERAL_ERR;
	cpi->qp_handle = (irdma_qp_handle)(uintptr_t)qp;
	cpi->qp_id = qp_num;
}

static inline void irdma_comp_handler(struct irdma_cq *cq)
{
	if (!cq->ibcq.comp_handler)
		return;
	if (atomic_cmpxchg(&cq->armed, 1, 0))
		cq->ibcq.comp_handler(&cq->ibcq, cq->ibcq.cq_context);
}

void irdma_generate_flush_completions(struct irdma_qp *iwqp)
{
	struct irdma_qp_uk *qp = &iwqp->sc_qp.qp_uk;
	struct irdma_ring *sq_ring = &qp->sq_ring;
	struct irdma_ring *rq_ring = &qp->rq_ring;
	struct irdma_cmpl_gen *cmpl;
	__le64 *sw_wqe;
	u64 wqe_qword;
	u32 wqe_idx;
	bool compl_generated = false;
	unsigned long flags1;

	spin_lock_irqsave(&iwqp->iwscq->lock, flags1);
	if (irdma_cq_empty(iwqp->iwscq)) {
		unsigned long flags2;

		spin_lock_irqsave(&iwqp->lock, flags2);
		while (IRDMA_RING_MORE_WORK(*sq_ring)) {
			cmpl = kzalloc(sizeof(*cmpl), GFP_ATOMIC);
			if (!cmpl) {
				spin_unlock_irqrestore(&iwqp->lock, flags2);
				spin_unlock_irqrestore(&iwqp->iwscq->lock, flags1);
				return;
			}

			wqe_idx = sq_ring->tail;
			irdma_set_cpi_common_values(&cmpl->cpi, qp, qp->qp_id);

			cmpl->cpi.wr_id = qp->sq_wrtrk_array[wqe_idx].wrid;
			sw_wqe = qp->sq_base[wqe_idx].elem;
			get_64bit_val(sw_wqe, 24, &wqe_qword);
			cmpl->cpi.op_type = (u8)FIELD_GET(IRDMAQPSQ_OPCODE, IRDMAQPSQ_OPCODE);
			/* remove the SQ WR by moving SQ tail*/
			IRDMA_RING_SET_TAIL(*sq_ring,
				sq_ring->tail + qp->sq_wrtrk_array[sq_ring->tail].quanta);
			if (cmpl->cpi.op_type == IRDMAQP_OP_NOP) {
				kfree(cmpl);
				continue;
			}
			ibdev_dbg(iwqp->iwscq->ibcq.device,
				  "DEV: %s: adding wr_id = 0x%llx SQ Completion to list qp_id=%d\n",
				  __func__, cmpl->cpi.wr_id, qp->qp_id);
			list_add_tail(&cmpl->list, &iwqp->iwscq->cmpl_generated);
			compl_generated = true;
		}
		spin_unlock_irqrestore(&iwqp->lock, flags2);
		spin_unlock_irqrestore(&iwqp->iwscq->lock, flags1);
		if (compl_generated)
			irdma_comp_handler(iwqp->iwscq);
	} else {
		spin_unlock_irqrestore(&iwqp->iwscq->lock, flags1);
		mod_delayed_work(iwqp->iwdev->cleanup_wq, &iwqp->dwork_flush,
				 msecs_to_jiffies(IRDMA_FLUSH_DELAY_MS));
	}

	spin_lock_irqsave(&iwqp->iwrcq->lock, flags1);
	if (irdma_cq_empty(iwqp->iwrcq)) {
		unsigned long flags2;

		spin_lock_irqsave(&iwqp->lock, flags2);
		while (IRDMA_RING_MORE_WORK(*rq_ring)) {
			cmpl = kzalloc(sizeof(*cmpl), GFP_ATOMIC);
			if (!cmpl) {
				spin_unlock_irqrestore(&iwqp->lock, flags2);
				spin_unlock_irqrestore(&iwqp->iwrcq->lock, flags1);
				return;
			}

			wqe_idx = rq_ring->tail;
			irdma_set_cpi_common_values(&cmpl->cpi, qp, qp->qp_id);

			cmpl->cpi.wr_id = qp->rq_wrid_array[wqe_idx];
			cmpl->cpi.op_type = IRDMA_OP_TYPE_REC;
			/* remove the RQ WR by moving RQ tail */
			IRDMA_RING_SET_TAIL(*rq_ring, rq_ring->tail + 1);
			ibdev_dbg(iwqp->iwrcq->ibcq.device,
				  "DEV: %s: adding wr_id = 0x%llx RQ Completion to list qp_id=%d, wqe_idx=%d\n",
				  __func__, cmpl->cpi.wr_id, qp->qp_id,
				  wqe_idx);
			list_add_tail(&cmpl->list, &iwqp->iwrcq->cmpl_generated);

			compl_generated = true;
		}
		spin_unlock_irqrestore(&iwqp->lock, flags2);
		spin_unlock_irqrestore(&iwqp->iwrcq->lock, flags1);
		if (compl_generated)
			irdma_comp_handler(iwqp->iwrcq);
	} else {
		spin_unlock_irqrestore(&iwqp->iwrcq->lock, flags1);
		mod_delayed_work(iwqp->iwdev->cleanup_wq, &iwqp->dwork_flush,
				 msecs_to_jiffies(IRDMA_FLUSH_DELAY_MS));
	}
>>>>>>> 9b37665a
}<|MERGE_RESOLUTION|>--- conflicted
+++ resolved
@@ -2557,8 +2557,6 @@
 	polarity = (u8)FIELD_GET(IRDMA_CQ_VALID, qword3);
 
 	return polarity != ukcq->polarity;
-<<<<<<< HEAD
-=======
 }
 
 void irdma_remove_cmpls_list(struct irdma_cq *iwcq)
@@ -2709,5 +2707,4 @@
 		mod_delayed_work(iwqp->iwdev->cleanup_wq, &iwqp->dwork_flush,
 				 msecs_to_jiffies(IRDMA_FLUSH_DELAY_MS));
 	}
->>>>>>> 9b37665a
 }