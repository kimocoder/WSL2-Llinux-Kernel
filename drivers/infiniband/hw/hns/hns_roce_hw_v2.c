--- conflicted
+++ resolved
@@ -3179,7 +3179,6 @@
 
 	hr_reg_write(mpt_entry, MPT_ST, V2_MPT_ST_FREE);
 	hr_reg_write(mpt_entry, MPT_PD, mr->pd);
-<<<<<<< HEAD
 
 	hr_reg_enable(mpt_entry, MPT_RA_EN);
 	hr_reg_enable(mpt_entry, MPT_R_INV_EN);
@@ -3189,17 +3188,6 @@
 	hr_reg_enable(mpt_entry, MPT_BPD);
 	hr_reg_clear(mpt_entry, MPT_PA);
 
-=======
-
-	hr_reg_enable(mpt_entry, MPT_RA_EN);
-	hr_reg_enable(mpt_entry, MPT_R_INV_EN);
-
-	hr_reg_enable(mpt_entry, MPT_FRE);
-	hr_reg_clear(mpt_entry, MPT_MR_MW);
-	hr_reg_enable(mpt_entry, MPT_BPD);
-	hr_reg_clear(mpt_entry, MPT_PA);
-
->>>>>>> 9b37665a
 	hr_reg_write(mpt_entry, MPT_PBL_HOP_NUM, 1);
 	hr_reg_write(mpt_entry, MPT_PBL_BA_PG_SZ,
 		     to_hr_hw_page_shift(mr->pbl_mtr.hem_cfg.ba_pg_shift));
@@ -4405,17 +4393,9 @@
 	mtu = ib_mtu_enum_to_int(ib_mtu);
 	if (WARN_ON(mtu <= 0))
 		return -EINVAL;
-<<<<<<< HEAD
-#define MAX_LP_MSG_LEN 16384
-	/* MTU * (2 ^ LP_PKTN_INI) shouldn't be bigger than 16KB */
-	lp_pktn_ini = ilog2(MAX_LP_MSG_LEN / mtu);
-	if (WARN_ON(lp_pktn_ini >= 0xF))
-		return -EINVAL;
-=======
 #define MIN_LP_MSG_LEN 1024
 	/* mtu * (2 ^ lp_pktn_ini) should be in the range of 1024 to mtu */
 	lp_pktn_ini = ilog2(max(mtu, MIN_LP_MSG_LEN) / mtu);
->>>>>>> 9b37665a
 
 	if (attr_mask & IB_QP_PATH_MTU) {
 		hr_reg_write(context, QPC_MTU, ib_mtu);
