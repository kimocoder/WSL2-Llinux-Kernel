--- conflicted
+++ resolved
@@ -247,13 +247,6 @@
 		return -EINVAL;
 
 	mutex_lock(&dbs_mutex);
-<<<<<<< HEAD
-	if (ret != 1) {
-		mutex_unlock(&dbs_mutex);
-		return -EINVAL;
-	}
-=======
->>>>>>> 80ffb3cc
 	dbs_tuners_ins.sampling_rate = max(input, min_sampling_rate);
 	mutex_unlock(&dbs_mutex);
 
