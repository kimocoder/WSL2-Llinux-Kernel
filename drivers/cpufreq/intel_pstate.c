--- conflicted
+++ resolved
@@ -1803,21 +1803,12 @@
 static int hybrid_get_cpu_scaling(int cpu)
 {
 	u8 cpu_type = 0;
-<<<<<<< HEAD
 
 	smp_call_function_single(cpu, hybrid_get_type, &cpu_type, 1);
 	/* P-cores have a smaller perf level-to-freqency scaling factor. */
 	if (cpu_type == 0x40)
 		return 78741;
 
-=======
-
-	smp_call_function_single(cpu, hybrid_get_type, &cpu_type, 1);
-	/* P-cores have a smaller perf level-to-freqency scaling factor. */
-	if (cpu_type == 0x40)
-		return 78741;
-
->>>>>>> 5eb2b831
 	return core_get_scaling();
 }
 
