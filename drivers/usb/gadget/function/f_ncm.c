--- conflicted
+++ resolved
@@ -1344,9 +1344,6 @@
 	     "Parsed NTB with %d frames\n", dgram_counter);
 
 	to_process -= block_len;
-<<<<<<< HEAD
-	if (to_process != 0) {
-=======
 
 	/*
 	 * Windows NCM driver avoids USB ZLPs by adding a 1-byte
@@ -1356,7 +1353,6 @@
 	    (*(unsigned char *)(ntb_ptr + block_len) == 0x00)) {
 		to_process--;
 	} else if (to_process > 0) {
->>>>>>> 5eb2b831
 		ntb_ptr = (unsigned char *)(ntb_ptr + block_len);
 		goto parse_ntb;
 	}
