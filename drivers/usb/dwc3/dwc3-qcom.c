--- conflicted
+++ resolved
@@ -791,16 +791,10 @@
 			if (IS_ERR_OR_NULL(qcom->urs_usb)) {
 				dev_err(dev, "failed to create URS USB platdev\n");
 				if (!qcom->urs_usb)
-<<<<<<< HEAD
-					return -ENODEV;
-				else
-					return PTR_ERR(qcom->urs_usb);
-=======
 					ret = -ENODEV;
 				else
 					ret = PTR_ERR(qcom->urs_usb);
 				goto clk_disable;
->>>>>>> 9b37665a
 			}
 		}
 	}
