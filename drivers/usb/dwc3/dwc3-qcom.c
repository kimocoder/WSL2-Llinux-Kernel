// SPDX-License-Identifier: GPL-2.0
/* Copyright (c) 2018, The Linux Foundation. All rights reserved.
 *
 * Inspired by dwc3-of-simple.c
 */

#include <linux/acpi.h>
#include <linux/io.h>
#include <linux/of.h>
#include <linux/clk.h>
#include <linux/irq.h>
#include <linux/of_clk.h>
#include <linux/module.h>
#include <linux/kernel.h>
#include <linux/extcon.h>
#include <linux/interconnect.h>
#include <linux/of_platform.h>
#include <linux/platform_device.h>
#include <linux/phy/phy.h>
#include <linux/usb/of.h>
#include <linux/reset.h>
#include <linux/iopoll.h>

#include "core.h"

/* USB QSCRATCH Hardware registers */
#define QSCRATCH_HS_PHY_CTRL			0x10
#define UTMI_OTG_VBUS_VALID			BIT(20)
#define SW_SESSVLD_SEL				BIT(28)

#define QSCRATCH_SS_PHY_CTRL			0x30
#define LANE0_PWR_PRESENT			BIT(24)

#define QSCRATCH_GENERAL_CFG			0x08
#define PIPE_UTMI_CLK_SEL			BIT(0)
#define PIPE3_PHYSTATUS_SW			BIT(3)
#define PIPE_UTMI_CLK_DIS			BIT(8)

#define PWR_EVNT_IRQ_STAT_REG			0x58
#define PWR_EVNT_LPM_IN_L2_MASK			BIT(4)
#define PWR_EVNT_LPM_OUT_L2_MASK		BIT(5)

#define SDM845_QSCRATCH_BASE_OFFSET		0xf8800
#define SDM845_QSCRATCH_SIZE			0x400
#define SDM845_DWC3_CORE_SIZE			0xcd00

/* Interconnect path bandwidths in MBps */
#define USB_MEMORY_AVG_HS_BW MBps_to_icc(240)
#define USB_MEMORY_PEAK_HS_BW MBps_to_icc(700)
#define USB_MEMORY_AVG_SS_BW  MBps_to_icc(1000)
#define USB_MEMORY_PEAK_SS_BW MBps_to_icc(2500)
#define APPS_USB_AVG_BW 0
#define APPS_USB_PEAK_BW MBps_to_icc(40)

struct dwc3_acpi_pdata {
	u32			qscratch_base_offset;
	u32			qscratch_base_size;
	u32			dwc3_core_base_size;
	int			hs_phy_irq_index;
	int			dp_hs_phy_irq_index;
	int			dm_hs_phy_irq_index;
	int			ss_phy_irq_index;
	bool			is_urs;
};

struct dwc3_qcom {
	struct device		*dev;
	void __iomem		*qscratch_base;
	struct platform_device	*dwc3;
	struct platform_device	*urs_usb;
	struct clk		**clks;
	int			num_clocks;
	struct reset_control	*resets;

	int			hs_phy_irq;
	int			dp_hs_phy_irq;
	int			dm_hs_phy_irq;
	int			ss_phy_irq;

	struct extcon_dev	*edev;
	struct extcon_dev	*host_edev;
	struct notifier_block	vbus_nb;
	struct notifier_block	host_nb;

	const struct dwc3_acpi_pdata *acpi_pdata;

	enum usb_dr_mode	mode;
	bool			is_suspended;
	bool			pm_suspended;
	struct icc_path		*icc_path_ddr;
	struct icc_path		*icc_path_apps;
};

static inline void dwc3_qcom_setbits(void __iomem *base, u32 offset, u32 val)
{
	u32 reg;

	reg = readl(base + offset);
	reg |= val;
	writel(reg, base + offset);

	/* ensure that above write is through */
	readl(base + offset);
}

static inline void dwc3_qcom_clrbits(void __iomem *base, u32 offset, u32 val)
{
	u32 reg;

	reg = readl(base + offset);
	reg &= ~val;
	writel(reg, base + offset);

	/* ensure that above write is through */
	readl(base + offset);
}

static void dwc3_qcom_vbus_overrride_enable(struct dwc3_qcom *qcom, bool enable)
{
	if (enable) {
		dwc3_qcom_setbits(qcom->qscratch_base, QSCRATCH_SS_PHY_CTRL,
				  LANE0_PWR_PRESENT);
		dwc3_qcom_setbits(qcom->qscratch_base, QSCRATCH_HS_PHY_CTRL,
				  UTMI_OTG_VBUS_VALID | SW_SESSVLD_SEL);
	} else {
		dwc3_qcom_clrbits(qcom->qscratch_base, QSCRATCH_SS_PHY_CTRL,
				  LANE0_PWR_PRESENT);
		dwc3_qcom_clrbits(qcom->qscratch_base, QSCRATCH_HS_PHY_CTRL,
				  UTMI_OTG_VBUS_VALID | SW_SESSVLD_SEL);
	}
}

static int dwc3_qcom_vbus_notifier(struct notifier_block *nb,
				   unsigned long event, void *ptr)
{
	struct dwc3_qcom *qcom = container_of(nb, struct dwc3_qcom, vbus_nb);

	/* enable vbus override for device mode */
	dwc3_qcom_vbus_overrride_enable(qcom, event);
	qcom->mode = event ? USB_DR_MODE_PERIPHERAL : USB_DR_MODE_HOST;

	return NOTIFY_DONE;
}

static int dwc3_qcom_host_notifier(struct notifier_block *nb,
				   unsigned long event, void *ptr)
{
	struct dwc3_qcom *qcom = container_of(nb, struct dwc3_qcom, host_nb);

	/* disable vbus override in host mode */
	dwc3_qcom_vbus_overrride_enable(qcom, !event);
	qcom->mode = event ? USB_DR_MODE_HOST : USB_DR_MODE_PERIPHERAL;

	return NOTIFY_DONE;
}

static int dwc3_qcom_register_extcon(struct dwc3_qcom *qcom)
{
	struct device		*dev = qcom->dev;
	struct extcon_dev	*host_edev;
	int			ret;

	if (!of_property_read_bool(dev->of_node, "extcon"))
		return 0;

	qcom->edev = extcon_get_edev_by_phandle(dev, 0);
	if (IS_ERR(qcom->edev))
		return PTR_ERR(qcom->edev);

	qcom->vbus_nb.notifier_call = dwc3_qcom_vbus_notifier;

	qcom->host_edev = extcon_get_edev_by_phandle(dev, 1);
	if (IS_ERR(qcom->host_edev))
		qcom->host_edev = NULL;

	ret = devm_extcon_register_notifier(dev, qcom->edev, EXTCON_USB,
					    &qcom->vbus_nb);
	if (ret < 0) {
		dev_err(dev, "VBUS notifier register failed\n");
		return ret;
	}

	if (qcom->host_edev)
		host_edev = qcom->host_edev;
	else
		host_edev = qcom->edev;

	qcom->host_nb.notifier_call = dwc3_qcom_host_notifier;
	ret = devm_extcon_register_notifier(dev, host_edev, EXTCON_USB_HOST,
					    &qcom->host_nb);
	if (ret < 0) {
		dev_err(dev, "Host notifier register failed\n");
		return ret;
	}

	/* Update initial VBUS override based on extcon state */
	if (extcon_get_state(qcom->edev, EXTCON_USB) ||
	    !extcon_get_state(host_edev, EXTCON_USB_HOST))
		dwc3_qcom_vbus_notifier(&qcom->vbus_nb, true, qcom->edev);
	else
		dwc3_qcom_vbus_notifier(&qcom->vbus_nb, false, qcom->edev);

	return 0;
}

static int dwc3_qcom_interconnect_enable(struct dwc3_qcom *qcom)
{
	int ret;

	ret = icc_enable(qcom->icc_path_ddr);
	if (ret)
		return ret;

	ret = icc_enable(qcom->icc_path_apps);
	if (ret)
		icc_disable(qcom->icc_path_ddr);

	return ret;
}

static int dwc3_qcom_interconnect_disable(struct dwc3_qcom *qcom)
{
	int ret;

	ret = icc_disable(qcom->icc_path_ddr);
	if (ret)
		return ret;

	ret = icc_disable(qcom->icc_path_apps);
	if (ret)
		icc_enable(qcom->icc_path_ddr);

	return ret;
}

/**
 * dwc3_qcom_interconnect_init() - Get interconnect path handles
 * and set bandwidhth.
 * @qcom:			Pointer to the concerned usb core.
 *
 */
static int dwc3_qcom_interconnect_init(struct dwc3_qcom *qcom)
{
	struct device *dev = qcom->dev;
	int ret;

	if (has_acpi_companion(dev))
		return 0;

	qcom->icc_path_ddr = of_icc_get(dev, "usb-ddr");
	if (IS_ERR(qcom->icc_path_ddr)) {
		dev_err(dev, "failed to get usb-ddr path: %ld\n",
			PTR_ERR(qcom->icc_path_ddr));
		return PTR_ERR(qcom->icc_path_ddr);
	}

	qcom->icc_path_apps = of_icc_get(dev, "apps-usb");
	if (IS_ERR(qcom->icc_path_apps)) {
		dev_err(dev, "failed to get apps-usb path: %ld\n",
				PTR_ERR(qcom->icc_path_apps));
		return PTR_ERR(qcom->icc_path_apps);
	}

	if (usb_get_maximum_speed(&qcom->dwc3->dev) >= USB_SPEED_SUPER ||
			usb_get_maximum_speed(&qcom->dwc3->dev) == USB_SPEED_UNKNOWN)
		ret = icc_set_bw(qcom->icc_path_ddr,
			USB_MEMORY_AVG_SS_BW, USB_MEMORY_PEAK_SS_BW);
	else
		ret = icc_set_bw(qcom->icc_path_ddr,
			USB_MEMORY_AVG_HS_BW, USB_MEMORY_PEAK_HS_BW);

	if (ret) {
		dev_err(dev, "failed to set bandwidth for usb-ddr path: %d\n", ret);
		return ret;
	}

	ret = icc_set_bw(qcom->icc_path_apps,
		APPS_USB_AVG_BW, APPS_USB_PEAK_BW);
	if (ret) {
		dev_err(dev, "failed to set bandwidth for apps-usb path: %d\n", ret);
		return ret;
	}

	return 0;
}

/**
 * dwc3_qcom_interconnect_exit() - Release interconnect path handles
 * @qcom:			Pointer to the concerned usb core.
 *
 * This function is used to release interconnect path handle.
 */
static void dwc3_qcom_interconnect_exit(struct dwc3_qcom *qcom)
{
	icc_put(qcom->icc_path_ddr);
	icc_put(qcom->icc_path_apps);
}

static void dwc3_qcom_disable_interrupts(struct dwc3_qcom *qcom)
{
	if (qcom->hs_phy_irq) {
		disable_irq_wake(qcom->hs_phy_irq);
		disable_irq_nosync(qcom->hs_phy_irq);
	}

	if (qcom->dp_hs_phy_irq) {
		disable_irq_wake(qcom->dp_hs_phy_irq);
		disable_irq_nosync(qcom->dp_hs_phy_irq);
	}

	if (qcom->dm_hs_phy_irq) {
		disable_irq_wake(qcom->dm_hs_phy_irq);
		disable_irq_nosync(qcom->dm_hs_phy_irq);
	}

	if (qcom->ss_phy_irq) {
		disable_irq_wake(qcom->ss_phy_irq);
		disable_irq_nosync(qcom->ss_phy_irq);
	}
}

static void dwc3_qcom_enable_interrupts(struct dwc3_qcom *qcom)
{
	if (qcom->hs_phy_irq) {
		enable_irq(qcom->hs_phy_irq);
		enable_irq_wake(qcom->hs_phy_irq);
	}

	if (qcom->dp_hs_phy_irq) {
		enable_irq(qcom->dp_hs_phy_irq);
		enable_irq_wake(qcom->dp_hs_phy_irq);
	}

	if (qcom->dm_hs_phy_irq) {
		enable_irq(qcom->dm_hs_phy_irq);
		enable_irq_wake(qcom->dm_hs_phy_irq);
	}

	if (qcom->ss_phy_irq) {
		enable_irq(qcom->ss_phy_irq);
		enable_irq_wake(qcom->ss_phy_irq);
	}
}

static int dwc3_qcom_suspend(struct dwc3_qcom *qcom)
{
	u32 val;
	int i, ret;

	if (qcom->is_suspended)
		return 0;

	val = readl(qcom->qscratch_base + PWR_EVNT_IRQ_STAT_REG);
	if (!(val & PWR_EVNT_LPM_IN_L2_MASK))
		dev_err(qcom->dev, "HS-PHY not in L2\n");

	for (i = qcom->num_clocks - 1; i >= 0; i--)
		clk_disable_unprepare(qcom->clks[i]);

	ret = dwc3_qcom_interconnect_disable(qcom);
	if (ret)
		dev_warn(qcom->dev, "failed to disable interconnect: %d\n", ret);

	if (device_may_wakeup(qcom->dev))
		dwc3_qcom_enable_interrupts(qcom);

	qcom->is_suspended = true;

	return 0;
}

static int dwc3_qcom_resume(struct dwc3_qcom *qcom)
{
	int ret;
	int i;

	if (!qcom->is_suspended)
		return 0;

	if (device_may_wakeup(qcom->dev))
		dwc3_qcom_disable_interrupts(qcom);

	for (i = 0; i < qcom->num_clocks; i++) {
		ret = clk_prepare_enable(qcom->clks[i]);
		if (ret < 0) {
			while (--i >= 0)
				clk_disable_unprepare(qcom->clks[i]);
			return ret;
		}
	}

	ret = dwc3_qcom_interconnect_enable(qcom);
	if (ret)
		dev_warn(qcom->dev, "failed to enable interconnect: %d\n", ret);

	/* Clear existing events from PHY related to L2 in/out */
	dwc3_qcom_setbits(qcom->qscratch_base, PWR_EVNT_IRQ_STAT_REG,
			  PWR_EVNT_LPM_IN_L2_MASK | PWR_EVNT_LPM_OUT_L2_MASK);

	qcom->is_suspended = false;

	return 0;
}

static irqreturn_t qcom_dwc3_resume_irq(int irq, void *data)
{
	struct dwc3_qcom *qcom = data;
	struct dwc3	*dwc = platform_get_drvdata(qcom->dwc3);

	/* If pm_suspended then let pm_resume take care of resuming h/w */
	if (qcom->pm_suspended)
		return IRQ_HANDLED;

	if (dwc->xhci)
		pm_runtime_resume(&dwc->xhci->dev);

	return IRQ_HANDLED;
}

static void dwc3_qcom_select_utmi_clk(struct dwc3_qcom *qcom)
{
	/* Configure dwc3 to use UTMI clock as PIPE clock not present */
	dwc3_qcom_setbits(qcom->qscratch_base, QSCRATCH_GENERAL_CFG,
			  PIPE_UTMI_CLK_DIS);

	usleep_range(100, 1000);

	dwc3_qcom_setbits(qcom->qscratch_base, QSCRATCH_GENERAL_CFG,
			  PIPE_UTMI_CLK_SEL | PIPE3_PHYSTATUS_SW);

	usleep_range(100, 1000);

	dwc3_qcom_clrbits(qcom->qscratch_base, QSCRATCH_GENERAL_CFG,
			  PIPE_UTMI_CLK_DIS);
}

static int dwc3_qcom_get_irq(struct platform_device *pdev,
			     const char *name, int num)
{
	struct dwc3_qcom *qcom = platform_get_drvdata(pdev);
	struct platform_device *pdev_irq = qcom->urs_usb ? qcom->urs_usb : pdev;
	struct device_node *np = pdev->dev.of_node;
	int ret;

	if (np)
		ret = platform_get_irq_byname(pdev_irq, name);
	else
		ret = platform_get_irq(pdev_irq, num);

	return ret;
}

static int dwc3_qcom_setup_irq(struct platform_device *pdev)
{
	struct dwc3_qcom *qcom = platform_get_drvdata(pdev);
	const struct dwc3_acpi_pdata *pdata = qcom->acpi_pdata;
	int irq;
	int ret;

	irq = dwc3_qcom_get_irq(pdev, "hs_phy_irq",
				pdata ? pdata->hs_phy_irq_index : -1);
	if (irq > 0) {
		/* Keep wakeup interrupts disabled until suspend */
		irq_set_status_flags(irq, IRQ_NOAUTOEN);
		ret = devm_request_threaded_irq(qcom->dev, irq, NULL,
					qcom_dwc3_resume_irq,
					IRQF_TRIGGER_HIGH | IRQF_ONESHOT,
					"qcom_dwc3 HS", qcom);
		if (ret) {
			dev_err(qcom->dev, "hs_phy_irq failed: %d\n", ret);
			return ret;
		}
		qcom->hs_phy_irq = irq;
	}

	irq = dwc3_qcom_get_irq(pdev, "dp_hs_phy_irq",
				pdata ? pdata->dp_hs_phy_irq_index : -1);
	if (irq > 0) {
		irq_set_status_flags(irq, IRQ_NOAUTOEN);
		ret = devm_request_threaded_irq(qcom->dev, irq, NULL,
					qcom_dwc3_resume_irq,
					IRQF_TRIGGER_HIGH | IRQF_ONESHOT,
					"qcom_dwc3 DP_HS", qcom);
		if (ret) {
			dev_err(qcom->dev, "dp_hs_phy_irq failed: %d\n", ret);
			return ret;
		}
		qcom->dp_hs_phy_irq = irq;
	}

	irq = dwc3_qcom_get_irq(pdev, "dm_hs_phy_irq",
				pdata ? pdata->dm_hs_phy_irq_index : -1);
	if (irq > 0) {
		irq_set_status_flags(irq, IRQ_NOAUTOEN);
		ret = devm_request_threaded_irq(qcom->dev, irq, NULL,
					qcom_dwc3_resume_irq,
					IRQF_TRIGGER_HIGH | IRQF_ONESHOT,
					"qcom_dwc3 DM_HS", qcom);
		if (ret) {
			dev_err(qcom->dev, "dm_hs_phy_irq failed: %d\n", ret);
			return ret;
		}
		qcom->dm_hs_phy_irq = irq;
	}

	irq = dwc3_qcom_get_irq(pdev, "ss_phy_irq",
				pdata ? pdata->ss_phy_irq_index : -1);
	if (irq > 0) {
		irq_set_status_flags(irq, IRQ_NOAUTOEN);
		ret = devm_request_threaded_irq(qcom->dev, irq, NULL,
					qcom_dwc3_resume_irq,
					IRQF_TRIGGER_HIGH | IRQF_ONESHOT,
					"qcom_dwc3 SS", qcom);
		if (ret) {
			dev_err(qcom->dev, "ss_phy_irq failed: %d\n", ret);
			return ret;
		}
		qcom->ss_phy_irq = irq;
	}

	return 0;
}

static int dwc3_qcom_clk_init(struct dwc3_qcom *qcom, int count)
{
	struct device		*dev = qcom->dev;
	struct device_node	*np = dev->of_node;
	int			i;

	if (!np || !count)
		return 0;

	if (count < 0)
		return count;

	qcom->num_clocks = count;

	qcom->clks = devm_kcalloc(dev, qcom->num_clocks,
				  sizeof(struct clk *), GFP_KERNEL);
	if (!qcom->clks)
		return -ENOMEM;

	for (i = 0; i < qcom->num_clocks; i++) {
		struct clk	*clk;
		int		ret;

		clk = of_clk_get(np, i);
		if (IS_ERR(clk)) {
			while (--i >= 0)
				clk_put(qcom->clks[i]);
			return PTR_ERR(clk);
		}

		ret = clk_prepare_enable(clk);
		if (ret < 0) {
			while (--i >= 0) {
				clk_disable_unprepare(qcom->clks[i]);
				clk_put(qcom->clks[i]);
			}
			clk_put(clk);

			return ret;
		}

		qcom->clks[i] = clk;
	}

	return 0;
}

static const struct property_entry dwc3_qcom_acpi_properties[] = {
	PROPERTY_ENTRY_STRING("dr_mode", "host"),
	{}
};

static int dwc3_qcom_acpi_register_core(struct platform_device *pdev)
{
	struct dwc3_qcom	*qcom = platform_get_drvdata(pdev);
	struct device		*dev = &pdev->dev;
	struct resource		*res, *child_res = NULL;
	struct platform_device	*pdev_irq = qcom->urs_usb ? qcom->urs_usb :
							    pdev;
	int			irq;
	int			ret;

	qcom->dwc3 = platform_device_alloc("dwc3", PLATFORM_DEVID_AUTO);
	if (!qcom->dwc3)
		return -ENOMEM;

	qcom->dwc3->dev.parent = dev;
	qcom->dwc3->dev.type = dev->type;
	qcom->dwc3->dev.dma_mask = dev->dma_mask;
	qcom->dwc3->dev.dma_parms = dev->dma_parms;
	qcom->dwc3->dev.coherent_dma_mask = dev->coherent_dma_mask;

	child_res = kcalloc(2, sizeof(*child_res), GFP_KERNEL);
	if (!child_res)
		return -ENOMEM;

	res = platform_get_resource(pdev, IORESOURCE_MEM, 0);
	if (!res) {
		dev_err(&pdev->dev, "failed to get memory resource\n");
		ret = -ENODEV;
		goto out;
	}

	child_res[0].flags = res->flags;
	child_res[0].start = res->start;
	child_res[0].end = child_res[0].start +
		qcom->acpi_pdata->dwc3_core_base_size;

	irq = platform_get_irq(pdev_irq, 0);
	if (irq < 0) {
		ret = irq;
		goto out;
	}
	child_res[1].flags = IORESOURCE_IRQ;
	child_res[1].start = child_res[1].end = irq;

	ret = platform_device_add_resources(qcom->dwc3, child_res, 2);
	if (ret) {
		dev_err(&pdev->dev, "failed to add resources\n");
		goto out;
	}

	ret = platform_device_add_properties(qcom->dwc3,
					     dwc3_qcom_acpi_properties);
	if (ret < 0) {
		dev_err(&pdev->dev, "failed to add properties\n");
		goto out;
	}

	ret = platform_device_add(qcom->dwc3);
	if (ret)
		dev_err(&pdev->dev, "failed to add device\n");

out:
	kfree(child_res);
	return ret;
}

static int dwc3_qcom_of_register_core(struct platform_device *pdev)
{
	struct dwc3_qcom	*qcom = platform_get_drvdata(pdev);
	struct device_node	*np = pdev->dev.of_node, *dwc3_np;
	struct device		*dev = &pdev->dev;
	int			ret;

	dwc3_np = of_get_child_by_name(np, "dwc3");
	if (!dwc3_np) {
		dev_err(dev, "failed to find dwc3 core child\n");
		return -ENODEV;
	}

	ret = of_platform_populate(np, NULL, NULL, dev);
	if (ret) {
		dev_err(dev, "failed to register dwc3 core - %d\n", ret);
		goto node_put;
	}

	qcom->dwc3 = of_find_device_by_node(dwc3_np);
	if (!qcom->dwc3) {
		ret = -ENODEV;
		dev_err(dev, "failed to get dwc3 platform device\n");
	}

node_put:
	of_node_put(dwc3_np);

	return ret;
}

static struct platform_device *
dwc3_qcom_create_urs_usb_platdev(struct device *dev)
{
	struct fwnode_handle *fwh;
	struct acpi_device *adev;
	char name[8];
	int ret;
	int id;

	/* Figure out device id */
	ret = sscanf(fwnode_get_name(dev->fwnode), "URS%d", &id);
	if (!ret)
		return NULL;

	/* Find the child using name */
	snprintf(name, sizeof(name), "USB%d", id);
	fwh = fwnode_get_named_child_node(dev->fwnode, name);
	if (!fwh)
		return NULL;

	adev = to_acpi_device_node(fwh);
	if (!adev)
		return NULL;

	return acpi_create_platform_device(adev, NULL);
}

static int dwc3_qcom_probe(struct platform_device *pdev)
{
	struct device_node	*np = pdev->dev.of_node;
	struct device		*dev = &pdev->dev;
	struct dwc3_qcom	*qcom;
	struct resource		*res, *parent_res = NULL;
	int			ret, i;
	bool			ignore_pipe_clk;

	qcom = devm_kzalloc(&pdev->dev, sizeof(*qcom), GFP_KERNEL);
	if (!qcom)
		return -ENOMEM;

	platform_set_drvdata(pdev, qcom);
	qcom->dev = &pdev->dev;

	if (has_acpi_companion(dev)) {
		qcom->acpi_pdata = acpi_device_get_match_data(dev);
		if (!qcom->acpi_pdata) {
			dev_err(&pdev->dev, "no supporting ACPI device data\n");
			return -EINVAL;
		}
	}

	qcom->resets = devm_reset_control_array_get_optional_exclusive(dev);
	if (IS_ERR(qcom->resets)) {
		ret = PTR_ERR(qcom->resets);
		dev_err(&pdev->dev, "failed to get resets, err=%d\n", ret);
		return ret;
	}

	ret = reset_control_assert(qcom->resets);
	if (ret) {
		dev_err(&pdev->dev, "failed to assert resets, err=%d\n", ret);
		return ret;
	}

	usleep_range(10, 1000);

	ret = reset_control_deassert(qcom->resets);
	if (ret) {
		dev_err(&pdev->dev, "failed to deassert resets, err=%d\n", ret);
		goto reset_assert;
	}

	ret = dwc3_qcom_clk_init(qcom, of_clk_get_parent_count(np));
	if (ret) {
		dev_err(dev, "failed to get clocks\n");
		goto reset_assert;
	}

	res = platform_get_resource(pdev, IORESOURCE_MEM, 0);

	if (np) {
		parent_res = res;
	} else {
		parent_res = kmemdup(res, sizeof(struct resource), GFP_KERNEL);
		if (!parent_res)
			return -ENOMEM;

		parent_res->start = res->start +
			qcom->acpi_pdata->qscratch_base_offset;
		parent_res->end = parent_res->start +
			qcom->acpi_pdata->qscratch_base_size;

		if (qcom->acpi_pdata->is_urs) {
			qcom->urs_usb = dwc3_qcom_create_urs_usb_platdev(dev);
<<<<<<< HEAD
			if (!qcom->urs_usb) {
				dev_err(dev, "failed to create URS USB platdev\n");
				return -ENODEV;
=======
			if (IS_ERR_OR_NULL(qcom->urs_usb)) {
				dev_err(dev, "failed to create URS USB platdev\n");
				if (!qcom->urs_usb)
					return -ENODEV;
				else
					return PTR_ERR(qcom->urs_usb);
>>>>>>> 13e45d7f
			}
		}
	}

	qcom->qscratch_base = devm_ioremap_resource(dev, parent_res);
	if (IS_ERR(qcom->qscratch_base)) {
		dev_err(dev, "failed to map qscratch, err=%d\n", ret);
		ret = PTR_ERR(qcom->qscratch_base);
		goto clk_disable;
	}

	ret = dwc3_qcom_setup_irq(pdev);
	if (ret) {
		dev_err(dev, "failed to setup IRQs, err=%d\n", ret);
		goto clk_disable;
	}

	/*
	 * Disable pipe_clk requirement if specified. Used when dwc3
	 * operates without SSPHY and only HS/FS/LS modes are supported.
	 */
	ignore_pipe_clk = device_property_read_bool(dev,
				"qcom,select-utmi-as-pipe-clk");
	if (ignore_pipe_clk)
		dwc3_qcom_select_utmi_clk(qcom);

	if (np)
		ret = dwc3_qcom_of_register_core(pdev);
	else
		ret = dwc3_qcom_acpi_register_core(pdev);

	if (ret) {
		dev_err(dev, "failed to register DWC3 Core, err=%d\n", ret);
		goto depopulate;
	}

	ret = dwc3_qcom_interconnect_init(qcom);
	if (ret)
		goto depopulate;

	qcom->mode = usb_get_dr_mode(&qcom->dwc3->dev);

	/* enable vbus override for device mode */
	if (qcom->mode == USB_DR_MODE_PERIPHERAL)
		dwc3_qcom_vbus_overrride_enable(qcom, true);

	/* register extcon to override sw_vbus on Vbus change later */
	ret = dwc3_qcom_register_extcon(qcom);
	if (ret)
		goto interconnect_exit;

	device_init_wakeup(&pdev->dev, 1);
	qcom->is_suspended = false;
	pm_runtime_set_active(dev);
	pm_runtime_enable(dev);
	pm_runtime_forbid(dev);

	return 0;

interconnect_exit:
	dwc3_qcom_interconnect_exit(qcom);
depopulate:
	if (np)
		of_platform_depopulate(&pdev->dev);
	else
		platform_device_put(pdev);
clk_disable:
	for (i = qcom->num_clocks - 1; i >= 0; i--) {
		clk_disable_unprepare(qcom->clks[i]);
		clk_put(qcom->clks[i]);
	}
reset_assert:
	reset_control_assert(qcom->resets);

	return ret;
}

static int dwc3_qcom_remove(struct platform_device *pdev)
{
	struct dwc3_qcom *qcom = platform_get_drvdata(pdev);
	struct device *dev = &pdev->dev;
	int i;

	of_platform_depopulate(dev);

	for (i = qcom->num_clocks - 1; i >= 0; i--) {
		clk_disable_unprepare(qcom->clks[i]);
		clk_put(qcom->clks[i]);
	}
	qcom->num_clocks = 0;

	dwc3_qcom_interconnect_exit(qcom);
	reset_control_assert(qcom->resets);

	pm_runtime_allow(dev);
	pm_runtime_disable(dev);

	return 0;
}

static int __maybe_unused dwc3_qcom_pm_suspend(struct device *dev)
{
	struct dwc3_qcom *qcom = dev_get_drvdata(dev);
	int ret = 0;

	ret = dwc3_qcom_suspend(qcom);
	if (!ret)
		qcom->pm_suspended = true;

	return ret;
}

static int __maybe_unused dwc3_qcom_pm_resume(struct device *dev)
{
	struct dwc3_qcom *qcom = dev_get_drvdata(dev);
	int ret;

	ret = dwc3_qcom_resume(qcom);
	if (!ret)
		qcom->pm_suspended = false;

	return ret;
}

static int __maybe_unused dwc3_qcom_runtime_suspend(struct device *dev)
{
	struct dwc3_qcom *qcom = dev_get_drvdata(dev);

	return dwc3_qcom_suspend(qcom);
}

static int __maybe_unused dwc3_qcom_runtime_resume(struct device *dev)
{
	struct dwc3_qcom *qcom = dev_get_drvdata(dev);

	return dwc3_qcom_resume(qcom);
}

static const struct dev_pm_ops dwc3_qcom_dev_pm_ops = {
	SET_SYSTEM_SLEEP_PM_OPS(dwc3_qcom_pm_suspend, dwc3_qcom_pm_resume)
	SET_RUNTIME_PM_OPS(dwc3_qcom_runtime_suspend, dwc3_qcom_runtime_resume,
			   NULL)
};

static const struct of_device_id dwc3_qcom_of_match[] = {
	{ .compatible = "qcom,dwc3" },
	{ .compatible = "qcom,msm8996-dwc3" },
	{ .compatible = "qcom,msm8998-dwc3" },
	{ .compatible = "qcom,sdm845-dwc3" },
	{ }
};
MODULE_DEVICE_TABLE(of, dwc3_qcom_of_match);

#ifdef CONFIG_ACPI
static const struct dwc3_acpi_pdata sdm845_acpi_pdata = {
	.qscratch_base_offset = SDM845_QSCRATCH_BASE_OFFSET,
	.qscratch_base_size = SDM845_QSCRATCH_SIZE,
	.dwc3_core_base_size = SDM845_DWC3_CORE_SIZE,
	.hs_phy_irq_index = 1,
	.dp_hs_phy_irq_index = 4,
	.dm_hs_phy_irq_index = 3,
	.ss_phy_irq_index = 2
};

static const struct dwc3_acpi_pdata sdm845_acpi_urs_pdata = {
	.qscratch_base_offset = SDM845_QSCRATCH_BASE_OFFSET,
	.qscratch_base_size = SDM845_QSCRATCH_SIZE,
	.dwc3_core_base_size = SDM845_DWC3_CORE_SIZE,
	.hs_phy_irq_index = 1,
	.dp_hs_phy_irq_index = 4,
	.dm_hs_phy_irq_index = 3,
	.ss_phy_irq_index = 2,
	.is_urs = true,
};

static const struct acpi_device_id dwc3_qcom_acpi_match[] = {
	{ "QCOM2430", (unsigned long)&sdm845_acpi_pdata },
	{ "QCOM0304", (unsigned long)&sdm845_acpi_urs_pdata },
	{ "QCOM0497", (unsigned long)&sdm845_acpi_urs_pdata },
	{ "QCOM04A6", (unsigned long)&sdm845_acpi_pdata },
	{ },
};
MODULE_DEVICE_TABLE(acpi, dwc3_qcom_acpi_match);
#endif

static struct platform_driver dwc3_qcom_driver = {
	.probe		= dwc3_qcom_probe,
	.remove		= dwc3_qcom_remove,
	.driver		= {
		.name	= "dwc3-qcom",
		.pm	= &dwc3_qcom_dev_pm_ops,
		.of_match_table	= dwc3_qcom_of_match,
		.acpi_match_table = ACPI_PTR(dwc3_qcom_acpi_match),
	},
};

module_platform_driver(dwc3_qcom_driver);

MODULE_LICENSE("GPL v2");
MODULE_DESCRIPTION("DesignWare DWC3 QCOM Glue Driver");<|MERGE_RESOLUTION|>--- conflicted
+++ resolved
@@ -764,18 +764,12 @@
 
 		if (qcom->acpi_pdata->is_urs) {
 			qcom->urs_usb = dwc3_qcom_create_urs_usb_platdev(dev);
-<<<<<<< HEAD
-			if (!qcom->urs_usb) {
-				dev_err(dev, "failed to create URS USB platdev\n");
-				return -ENODEV;
-=======
 			if (IS_ERR_OR_NULL(qcom->urs_usb)) {
 				dev_err(dev, "failed to create URS USB platdev\n");
 				if (!qcom->urs_usb)
 					return -ENODEV;
 				else
 					return PTR_ERR(qcom->urs_usb);
->>>>>>> 13e45d7f
 			}
 		}
 	}
