// SPDX-License-Identifier: GPL-2.0
/*
 * dwc3-pci.c - PCI Specific glue layer
 *
 * Copyright (C) 2010-2011 Texas Instruments Incorporated - https://www.ti.com
 *
 * Authors: Felipe Balbi <balbi@ti.com>,
 *	    Sebastian Andrzej Siewior <bigeasy@linutronix.de>
 */

#include <linux/kernel.h>
#include <linux/module.h>
#include <linux/slab.h>
#include <linux/pci.h>
#include <linux/workqueue.h>
#include <linux/pm_runtime.h>
#include <linux/platform_device.h>
#include <linux/gpio/consumer.h>
#include <linux/gpio/machine.h>
#include <linux/acpi.h>
#include <linux/delay.h>

#define PCI_DEVICE_ID_INTEL_BYT			0x0f37
#define PCI_DEVICE_ID_INTEL_MRFLD		0x119e
#define PCI_DEVICE_ID_INTEL_BSW			0x22b7
#define PCI_DEVICE_ID_INTEL_SPTLP		0x9d30
#define PCI_DEVICE_ID_INTEL_SPTH		0xa130
#define PCI_DEVICE_ID_INTEL_BXT			0x0aaa
#define PCI_DEVICE_ID_INTEL_BXT_M		0x1aaa
#define PCI_DEVICE_ID_INTEL_APL			0x5aaa
#define PCI_DEVICE_ID_INTEL_KBP			0xa2b0
#define PCI_DEVICE_ID_INTEL_CMLLP		0x02ee
#define PCI_DEVICE_ID_INTEL_CMLH		0x06ee
#define PCI_DEVICE_ID_INTEL_GLK			0x31aa
#define PCI_DEVICE_ID_INTEL_CNPLP		0x9dee
#define PCI_DEVICE_ID_INTEL_CNPH		0xa36e
#define PCI_DEVICE_ID_INTEL_CNPV		0xa3b0
#define PCI_DEVICE_ID_INTEL_ICLLP		0x34ee
#define PCI_DEVICE_ID_INTEL_EHL			0x4b7e
#define PCI_DEVICE_ID_INTEL_TGPLP		0xa0ee
#define PCI_DEVICE_ID_INTEL_TGPH		0x43ee
#define PCI_DEVICE_ID_INTEL_JSP			0x4dee
#define PCI_DEVICE_ID_INTEL_ADLP		0x51ee
#define PCI_DEVICE_ID_INTEL_ADLM		0x54ee
#define PCI_DEVICE_ID_INTEL_ADLS		0x7ae1
#define PCI_DEVICE_ID_INTEL_RPL			0xa70e
#define PCI_DEVICE_ID_INTEL_RPLS		0x7a61
<<<<<<< HEAD
#define PCI_DEVICE_ID_INTEL_MTLP		0x7ec1
=======
#define PCI_DEVICE_ID_INTEL_MTLM		0x7eb1
#define PCI_DEVICE_ID_INTEL_MTLP		0x7ec1
#define PCI_DEVICE_ID_INTEL_MTLS		0x7f6f
>>>>>>> 9b37665a
#define PCI_DEVICE_ID_INTEL_MTL			0x7e7e
#define PCI_DEVICE_ID_INTEL_TGL			0x9a15
#define PCI_DEVICE_ID_AMD_MR			0x163a

#define PCI_INTEL_BXT_DSM_GUID		"732b85d5-b7a7-4a1b-9ba0-4bbd00ffd511"
#define PCI_INTEL_BXT_FUNC_PMU_PWR	4
#define PCI_INTEL_BXT_STATE_D0		0
#define PCI_INTEL_BXT_STATE_D3		3

#define GP_RWBAR			1
#define GP_RWREG1			0xa0
#define GP_RWREG1_ULPI_REFCLK_DISABLE	(1 << 17)

/**
 * struct dwc3_pci - Driver private structure
 * @dwc3: child dwc3 platform_device
 * @pci: our link to PCI bus
 * @guid: _DSM GUID
 * @has_dsm_for_pm: true for devices which need to run _DSM on runtime PM
 * @wakeup_work: work for asynchronous resume
 */
struct dwc3_pci {
	struct platform_device *dwc3;
	struct pci_dev *pci;

	guid_t guid;

	unsigned int has_dsm_for_pm:1;
	struct work_struct wakeup_work;
};

static const struct acpi_gpio_params reset_gpios = { 0, 0, false };
static const struct acpi_gpio_params cs_gpios = { 1, 0, false };

static const struct acpi_gpio_mapping acpi_dwc3_byt_gpios[] = {
	{ "reset-gpios", &reset_gpios, 1 },
	{ "cs-gpios", &cs_gpios, 1 },
	{ },
};

static struct gpiod_lookup_table platform_bytcr_gpios = {
	.dev_id		= "0000:00:16.0",
	.table		= {
		GPIO_LOOKUP("INT33FC:00", 54, "cs", GPIO_ACTIVE_HIGH),
		GPIO_LOOKUP("INT33FC:02", 14, "reset", GPIO_ACTIVE_HIGH),
		{}
	},
};

static int dwc3_byt_enable_ulpi_refclock(struct pci_dev *pci)
{
	void __iomem	*reg;
	u32		value;

	reg = pcim_iomap(pci, GP_RWBAR, 0);
	if (!reg)
		return -ENOMEM;

	value = readl(reg + GP_RWREG1);
	if (!(value & GP_RWREG1_ULPI_REFCLK_DISABLE))
		goto unmap; /* ULPI refclk already enabled */

	value &= ~GP_RWREG1_ULPI_REFCLK_DISABLE;
	writel(value, reg + GP_RWREG1);
	/* This comes from the Intel Android x86 tree w/o any explanation */
	msleep(100);
unmap:
	pcim_iounmap(pci, reg);
	return 0;
}

static const struct property_entry dwc3_pci_intel_properties[] = {
	PROPERTY_ENTRY_STRING("dr_mode", "peripheral"),
	PROPERTY_ENTRY_BOOL("linux,sysdev_is_parent"),
	{}
};

static const struct property_entry dwc3_pci_intel_byt_properties[] = {
	PROPERTY_ENTRY_STRING("dr_mode", "peripheral"),
	PROPERTY_ENTRY_BOOL("snps,dis_u2_susphy_quirk"),
	PROPERTY_ENTRY_BOOL("linux,sysdev_is_parent"),
	{}
};

static const struct property_entry dwc3_pci_mrfld_properties[] = {
	PROPERTY_ENTRY_STRING("dr_mode", "otg"),
	PROPERTY_ENTRY_STRING("linux,extcon-name", "mrfld_bcove_pwrsrc"),
	PROPERTY_ENTRY_BOOL("snps,dis_u3_susphy_quirk"),
	PROPERTY_ENTRY_BOOL("snps,dis_u2_susphy_quirk"),
	PROPERTY_ENTRY_BOOL("snps,usb2-gadget-lpm-disable"),
	PROPERTY_ENTRY_BOOL("linux,sysdev_is_parent"),
	{}
};

static const struct property_entry dwc3_pci_amd_properties[] = {
	PROPERTY_ENTRY_BOOL("snps,has-lpm-erratum"),
	PROPERTY_ENTRY_U8("snps,lpm-nyet-threshold", 0xf),
	PROPERTY_ENTRY_BOOL("snps,u2exit_lfps_quirk"),
	PROPERTY_ENTRY_BOOL("snps,u2ss_inp3_quirk"),
	PROPERTY_ENTRY_BOOL("snps,req_p1p2p3_quirk"),
	PROPERTY_ENTRY_BOOL("snps,del_p1p2p3_quirk"),
	PROPERTY_ENTRY_BOOL("snps,del_phy_power_chg_quirk"),
	PROPERTY_ENTRY_BOOL("snps,lfps_filter_quirk"),
	PROPERTY_ENTRY_BOOL("snps,rx_detect_poll_quirk"),
	PROPERTY_ENTRY_BOOL("snps,tx_de_emphasis_quirk"),
	PROPERTY_ENTRY_U8("snps,tx_de_emphasis", 1),
	/* FIXME these quirks should be removed when AMD NL tapes out */
	PROPERTY_ENTRY_BOOL("snps,disable_scramble_quirk"),
	PROPERTY_ENTRY_BOOL("snps,dis_u3_susphy_quirk"),
	PROPERTY_ENTRY_BOOL("snps,dis_u2_susphy_quirk"),
	PROPERTY_ENTRY_BOOL("linux,sysdev_is_parent"),
	{}
};

static const struct property_entry dwc3_pci_mr_properties[] = {
	PROPERTY_ENTRY_STRING("dr_mode", "otg"),
	PROPERTY_ENTRY_BOOL("usb-role-switch"),
	PROPERTY_ENTRY_STRING("role-switch-default-mode", "host"),
	PROPERTY_ENTRY_BOOL("linux,sysdev_is_parent"),
	{}
};

static const struct software_node dwc3_pci_intel_swnode = {
	.properties = dwc3_pci_intel_properties,
};

static const struct software_node dwc3_pci_intel_byt_swnode = {
	.properties = dwc3_pci_intel_byt_properties,
};

static const struct software_node dwc3_pci_intel_mrfld_swnode = {
	.properties = dwc3_pci_mrfld_properties,
};

static const struct software_node dwc3_pci_amd_swnode = {
	.properties = dwc3_pci_amd_properties,
};

static const struct software_node dwc3_pci_amd_mr_swnode = {
	.properties = dwc3_pci_mr_properties,
};

static int dwc3_pci_quirks(struct dwc3_pci *dwc,
			   const struct software_node *swnode)
{
	struct pci_dev			*pdev = dwc->pci;

	if (pdev->vendor == PCI_VENDOR_ID_INTEL) {
		if (pdev->device == PCI_DEVICE_ID_INTEL_BXT ||
		    pdev->device == PCI_DEVICE_ID_INTEL_BXT_M ||
		    pdev->device == PCI_DEVICE_ID_INTEL_EHL) {
			guid_parse(PCI_INTEL_BXT_DSM_GUID, &dwc->guid);
			dwc->has_dsm_for_pm = true;
		}

		if (pdev->device == PCI_DEVICE_ID_INTEL_BYT) {
			struct gpio_desc *gpio;
			int ret;

			/* On BYT the FW does not always enable the refclock */
			ret = dwc3_byt_enable_ulpi_refclock(pdev);
			if (ret)
				return ret;

			ret = devm_acpi_dev_add_driver_gpios(&pdev->dev,
					acpi_dwc3_byt_gpios);
			if (ret)
				dev_dbg(&pdev->dev, "failed to add mapping table\n");

			/*
			 * A lot of BYT devices lack ACPI resource entries for
			 * the GPIOs, add a fallback mapping to the reference
			 * design GPIOs which all boards seem to use.
			 */
			gpiod_add_lookup_table(&platform_bytcr_gpios);

			/*
			 * These GPIOs will turn on the USB2 PHY. Note that we have to
			 * put the gpio descriptors again here because the phy driver
			 * might want to grab them, too.
			 */
			gpio = gpiod_get_optional(&pdev->dev, "cs", GPIOD_OUT_LOW);
			if (IS_ERR(gpio))
				return PTR_ERR(gpio);

			gpiod_set_value_cansleep(gpio, 1);
			gpiod_put(gpio);

			gpio = gpiod_get_optional(&pdev->dev, "reset", GPIOD_OUT_LOW);
			if (IS_ERR(gpio))
				return PTR_ERR(gpio);

			if (gpio) {
				gpiod_set_value_cansleep(gpio, 1);
				gpiod_put(gpio);
				usleep_range(10000, 11000);
			}
		}
	}

	return device_add_software_node(&dwc->dwc3->dev, swnode);
}

#ifdef CONFIG_PM
static void dwc3_pci_resume_work(struct work_struct *work)
{
	struct dwc3_pci *dwc = container_of(work, struct dwc3_pci, wakeup_work);
	struct platform_device *dwc3 = dwc->dwc3;
	int ret;

	ret = pm_runtime_get_sync(&dwc3->dev);
	if (ret < 0) {
		pm_runtime_put_sync_autosuspend(&dwc3->dev);
		return;
	}

	pm_runtime_mark_last_busy(&dwc3->dev);
	pm_runtime_put_sync_autosuspend(&dwc3->dev);
}
#endif

static int dwc3_pci_probe(struct pci_dev *pci, const struct pci_device_id *id)
{
	struct dwc3_pci		*dwc;
	struct resource		res[2];
	int			ret;
	struct device		*dev = &pci->dev;

	ret = pcim_enable_device(pci);
	if (ret) {
		dev_err(dev, "failed to enable pci device\n");
		return -ENODEV;
	}

	pci_set_master(pci);

	dwc = devm_kzalloc(dev, sizeof(*dwc), GFP_KERNEL);
	if (!dwc)
		return -ENOMEM;

	dwc->dwc3 = platform_device_alloc("dwc3", PLATFORM_DEVID_AUTO);
	if (!dwc->dwc3)
		return -ENOMEM;

	memset(res, 0x00, sizeof(struct resource) * ARRAY_SIZE(res));

	res[0].start	= pci_resource_start(pci, 0);
	res[0].end	= pci_resource_end(pci, 0);
	res[0].name	= "dwc_usb3";
	res[0].flags	= IORESOURCE_MEM;

	res[1].start	= pci->irq;
	res[1].name	= "dwc_usb3";
	res[1].flags	= IORESOURCE_IRQ;

	ret = platform_device_add_resources(dwc->dwc3, res, ARRAY_SIZE(res));
	if (ret) {
		dev_err(dev, "couldn't add resources to dwc3 device\n");
		goto err;
	}

	dwc->pci = pci;
	dwc->dwc3->dev.parent = dev;
	ACPI_COMPANION_SET(&dwc->dwc3->dev, ACPI_COMPANION(dev));

	ret = dwc3_pci_quirks(dwc, (void *)id->driver_data);
	if (ret)
		goto err;

	ret = platform_device_add(dwc->dwc3);
	if (ret) {
		dev_err(dev, "failed to register dwc3 device\n");
		goto err;
	}

	device_init_wakeup(dev, true);
	pci_set_drvdata(pci, dwc);
	pm_runtime_put(dev);
#ifdef CONFIG_PM
	INIT_WORK(&dwc->wakeup_work, dwc3_pci_resume_work);
#endif

	return 0;
err:
	device_remove_software_node(&dwc->dwc3->dev);
	platform_device_put(dwc->dwc3);
	return ret;
}

static void dwc3_pci_remove(struct pci_dev *pci)
{
	struct dwc3_pci		*dwc = pci_get_drvdata(pci);
	struct pci_dev		*pdev = dwc->pci;

	if (pdev->device == PCI_DEVICE_ID_INTEL_BYT)
		gpiod_remove_lookup_table(&platform_bytcr_gpios);
#ifdef CONFIG_PM
	cancel_work_sync(&dwc->wakeup_work);
#endif
	device_init_wakeup(&pci->dev, false);
	pm_runtime_get(&pci->dev);
	device_remove_software_node(&dwc->dwc3->dev);
	platform_device_unregister(dwc->dwc3);
}

static const struct pci_device_id dwc3_pci_id_table[] = {
	{ PCI_VDEVICE(INTEL, PCI_DEVICE_ID_INTEL_BSW),
	  (kernel_ulong_t) &dwc3_pci_intel_swnode, },

	{ PCI_VDEVICE(INTEL, PCI_DEVICE_ID_INTEL_BYT),
	  (kernel_ulong_t) &dwc3_pci_intel_byt_swnode, },

	{ PCI_VDEVICE(INTEL, PCI_DEVICE_ID_INTEL_MRFLD),
	  (kernel_ulong_t) &dwc3_pci_intel_mrfld_swnode, },

	{ PCI_VDEVICE(INTEL, PCI_DEVICE_ID_INTEL_CMLLP),
	  (kernel_ulong_t) &dwc3_pci_intel_swnode, },

	{ PCI_VDEVICE(INTEL, PCI_DEVICE_ID_INTEL_CMLH),
	  (kernel_ulong_t) &dwc3_pci_intel_swnode, },

	{ PCI_VDEVICE(INTEL, PCI_DEVICE_ID_INTEL_SPTLP),
	  (kernel_ulong_t) &dwc3_pci_intel_swnode, },

	{ PCI_VDEVICE(INTEL, PCI_DEVICE_ID_INTEL_SPTH),
	  (kernel_ulong_t) &dwc3_pci_intel_swnode, },

	{ PCI_VDEVICE(INTEL, PCI_DEVICE_ID_INTEL_BXT),
	  (kernel_ulong_t) &dwc3_pci_intel_swnode, },

	{ PCI_VDEVICE(INTEL, PCI_DEVICE_ID_INTEL_BXT_M),
	  (kernel_ulong_t) &dwc3_pci_intel_swnode, },

	{ PCI_VDEVICE(INTEL, PCI_DEVICE_ID_INTEL_APL),
	  (kernel_ulong_t) &dwc3_pci_intel_swnode, },

	{ PCI_VDEVICE(INTEL, PCI_DEVICE_ID_INTEL_KBP),
	  (kernel_ulong_t) &dwc3_pci_intel_swnode, },

	{ PCI_VDEVICE(INTEL, PCI_DEVICE_ID_INTEL_GLK),
	  (kernel_ulong_t) &dwc3_pci_intel_swnode, },

	{ PCI_VDEVICE(INTEL, PCI_DEVICE_ID_INTEL_CNPLP),
	  (kernel_ulong_t) &dwc3_pci_intel_swnode, },

	{ PCI_VDEVICE(INTEL, PCI_DEVICE_ID_INTEL_CNPH),
	  (kernel_ulong_t) &dwc3_pci_intel_swnode, },

	{ PCI_VDEVICE(INTEL, PCI_DEVICE_ID_INTEL_CNPV),
	  (kernel_ulong_t) &dwc3_pci_intel_swnode, },

	{ PCI_VDEVICE(INTEL, PCI_DEVICE_ID_INTEL_ICLLP),
	  (kernel_ulong_t) &dwc3_pci_intel_swnode, },

	{ PCI_VDEVICE(INTEL, PCI_DEVICE_ID_INTEL_EHL),
	  (kernel_ulong_t) &dwc3_pci_intel_swnode, },

	{ PCI_VDEVICE(INTEL, PCI_DEVICE_ID_INTEL_TGPLP),
	  (kernel_ulong_t) &dwc3_pci_intel_swnode, },

	{ PCI_VDEVICE(INTEL, PCI_DEVICE_ID_INTEL_TGPH),
	  (kernel_ulong_t) &dwc3_pci_intel_swnode, },

	{ PCI_VDEVICE(INTEL, PCI_DEVICE_ID_INTEL_JSP),
	  (kernel_ulong_t) &dwc3_pci_intel_swnode, },

	{ PCI_VDEVICE(INTEL, PCI_DEVICE_ID_INTEL_ADLP),
	  (kernel_ulong_t) &dwc3_pci_intel_swnode, },

	{ PCI_VDEVICE(INTEL, PCI_DEVICE_ID_INTEL_ADLM),
	  (kernel_ulong_t) &dwc3_pci_intel_swnode, },

	{ PCI_VDEVICE(INTEL, PCI_DEVICE_ID_INTEL_ADLS),
	  (kernel_ulong_t) &dwc3_pci_intel_swnode, },

	{ PCI_VDEVICE(INTEL, PCI_DEVICE_ID_INTEL_RPL),
	  (kernel_ulong_t) &dwc3_pci_intel_swnode, },

	{ PCI_VDEVICE(INTEL, PCI_DEVICE_ID_INTEL_RPLS),
	  (kernel_ulong_t) &dwc3_pci_intel_swnode, },

<<<<<<< HEAD
	{ PCI_VDEVICE(INTEL, PCI_DEVICE_ID_INTEL_MTLP),
	  (kernel_ulong_t) &dwc3_pci_intel_swnode, },

=======
	{ PCI_VDEVICE(INTEL, PCI_DEVICE_ID_INTEL_MTLM),
	  (kernel_ulong_t) &dwc3_pci_intel_swnode, },

	{ PCI_VDEVICE(INTEL, PCI_DEVICE_ID_INTEL_MTLP),
	  (kernel_ulong_t) &dwc3_pci_intel_swnode, },

	{ PCI_VDEVICE(INTEL, PCI_DEVICE_ID_INTEL_MTLS),
	  (kernel_ulong_t) &dwc3_pci_intel_swnode, },

>>>>>>> 9b37665a
	{ PCI_VDEVICE(INTEL, PCI_DEVICE_ID_INTEL_MTL),
	  (kernel_ulong_t) &dwc3_pci_intel_swnode, },

	{ PCI_VDEVICE(INTEL, PCI_DEVICE_ID_INTEL_TGL),
	  (kernel_ulong_t) &dwc3_pci_intel_swnode, },

	{ PCI_VDEVICE(AMD, PCI_DEVICE_ID_AMD_NL_USB),
	  (kernel_ulong_t) &dwc3_pci_amd_swnode, },

	{ PCI_VDEVICE(AMD, PCI_DEVICE_ID_AMD_MR),
	  (kernel_ulong_t)&dwc3_pci_amd_mr_swnode, },

	{  }	/* Terminating Entry */
};
MODULE_DEVICE_TABLE(pci, dwc3_pci_id_table);

#if defined(CONFIG_PM) || defined(CONFIG_PM_SLEEP)
static int dwc3_pci_dsm(struct dwc3_pci *dwc, int param)
{
	union acpi_object *obj;
	union acpi_object tmp;
	union acpi_object argv4 = ACPI_INIT_DSM_ARGV4(1, &tmp);

	if (!dwc->has_dsm_for_pm)
		return 0;

	tmp.type = ACPI_TYPE_INTEGER;
	tmp.integer.value = param;

	obj = acpi_evaluate_dsm(ACPI_HANDLE(&dwc->pci->dev), &dwc->guid,
			1, PCI_INTEL_BXT_FUNC_PMU_PWR, &argv4);
	if (!obj) {
		dev_err(&dwc->pci->dev, "failed to evaluate _DSM\n");
		return -EIO;
	}

	ACPI_FREE(obj);

	return 0;
}
#endif /* CONFIG_PM || CONFIG_PM_SLEEP */

#ifdef CONFIG_PM
static int dwc3_pci_runtime_suspend(struct device *dev)
{
	struct dwc3_pci		*dwc = dev_get_drvdata(dev);

	if (device_can_wakeup(dev))
		return dwc3_pci_dsm(dwc, PCI_INTEL_BXT_STATE_D3);

	return -EBUSY;
}

static int dwc3_pci_runtime_resume(struct device *dev)
{
	struct dwc3_pci		*dwc = dev_get_drvdata(dev);
	int			ret;

	ret = dwc3_pci_dsm(dwc, PCI_INTEL_BXT_STATE_D0);
	if (ret)
		return ret;

	queue_work(pm_wq, &dwc->wakeup_work);

	return 0;
}
#endif /* CONFIG_PM */

#ifdef CONFIG_PM_SLEEP
static int dwc3_pci_suspend(struct device *dev)
{
	struct dwc3_pci		*dwc = dev_get_drvdata(dev);

	return dwc3_pci_dsm(dwc, PCI_INTEL_BXT_STATE_D3);
}

static int dwc3_pci_resume(struct device *dev)
{
	struct dwc3_pci		*dwc = dev_get_drvdata(dev);

	return dwc3_pci_dsm(dwc, PCI_INTEL_BXT_STATE_D0);
}
#endif /* CONFIG_PM_SLEEP */

static const struct dev_pm_ops dwc3_pci_dev_pm_ops = {
	SET_SYSTEM_SLEEP_PM_OPS(dwc3_pci_suspend, dwc3_pci_resume)
	SET_RUNTIME_PM_OPS(dwc3_pci_runtime_suspend, dwc3_pci_runtime_resume,
		NULL)
};

static struct pci_driver dwc3_pci_driver = {
	.name		= "dwc3-pci",
	.id_table	= dwc3_pci_id_table,
	.probe		= dwc3_pci_probe,
	.remove		= dwc3_pci_remove,
	.driver		= {
		.pm	= &dwc3_pci_dev_pm_ops,
	}
};

MODULE_AUTHOR("Felipe Balbi <balbi@ti.com>");
MODULE_LICENSE("GPL v2");
MODULE_DESCRIPTION("DesignWare USB3 PCI Glue Layer");

module_pci_driver(dwc3_pci_driver);<|MERGE_RESOLUTION|>--- conflicted
+++ resolved
@@ -45,13 +45,9 @@
 #define PCI_DEVICE_ID_INTEL_ADLS		0x7ae1
 #define PCI_DEVICE_ID_INTEL_RPL			0xa70e
 #define PCI_DEVICE_ID_INTEL_RPLS		0x7a61
-<<<<<<< HEAD
-#define PCI_DEVICE_ID_INTEL_MTLP		0x7ec1
-=======
 #define PCI_DEVICE_ID_INTEL_MTLM		0x7eb1
 #define PCI_DEVICE_ID_INTEL_MTLP		0x7ec1
 #define PCI_DEVICE_ID_INTEL_MTLS		0x7f6f
->>>>>>> 9b37665a
 #define PCI_DEVICE_ID_INTEL_MTL			0x7e7e
 #define PCI_DEVICE_ID_INTEL_TGL			0x9a15
 #define PCI_DEVICE_ID_AMD_MR			0x163a
@@ -433,21 +429,15 @@
 	{ PCI_VDEVICE(INTEL, PCI_DEVICE_ID_INTEL_RPLS),
 	  (kernel_ulong_t) &dwc3_pci_intel_swnode, },
 
-<<<<<<< HEAD
+	{ PCI_VDEVICE(INTEL, PCI_DEVICE_ID_INTEL_MTLM),
+	  (kernel_ulong_t) &dwc3_pci_intel_swnode, },
+
 	{ PCI_VDEVICE(INTEL, PCI_DEVICE_ID_INTEL_MTLP),
 	  (kernel_ulong_t) &dwc3_pci_intel_swnode, },
 
-=======
-	{ PCI_VDEVICE(INTEL, PCI_DEVICE_ID_INTEL_MTLM),
-	  (kernel_ulong_t) &dwc3_pci_intel_swnode, },
-
-	{ PCI_VDEVICE(INTEL, PCI_DEVICE_ID_INTEL_MTLP),
-	  (kernel_ulong_t) &dwc3_pci_intel_swnode, },
-
 	{ PCI_VDEVICE(INTEL, PCI_DEVICE_ID_INTEL_MTLS),
 	  (kernel_ulong_t) &dwc3_pci_intel_swnode, },
 
->>>>>>> 9b37665a
 	{ PCI_VDEVICE(INTEL, PCI_DEVICE_ID_INTEL_MTL),
 	  (kernel_ulong_t) &dwc3_pci_intel_swnode, },
 
