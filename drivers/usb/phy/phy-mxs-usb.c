--- conflicted
+++ resolved
@@ -388,12 +388,7 @@
 
 static bool mxs_phy_is_otg_host(struct mxs_phy *mxs_phy)
 {
-<<<<<<< HEAD
-	return IS_ENABLED(CONFIG_USB_OTG) &&
-		mxs_phy->phy.last_event == USB_EVENT_ID;
-=======
 	return mxs_phy->phy.last_event == USB_EVENT_ID;
->>>>>>> 5eb2b831
 }
 
 static void mxs_phy_disconnect_line(struct mxs_phy *mxs_phy, bool on)
