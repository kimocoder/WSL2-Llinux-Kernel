// SPDX-License-Identifier: GPL-2.0
/*
 * xhci-plat.c - xHCI host controller driver platform Bus Glue.
 *
 * Copyright (C) 2012 Texas Instruments Incorporated - https://www.ti.com
 * Author: Sebastian Andrzej Siewior <bigeasy@linutronix.de>
 *
 * A lot of code borrowed from the Linux xHCI driver.
 */

#include <linux/clk.h>
#include <linux/dma-mapping.h>
#include <linux/module.h>
#include <linux/pci.h>
#include <linux/of.h>
#include <linux/of_device.h>
#include <linux/platform_device.h>
#include <linux/usb/phy.h>
#include <linux/slab.h>
#include <linux/acpi.h>
#include <linux/usb/of.h>

#include "xhci.h"
#include "xhci-plat.h"
#include "xhci-mvebu.h"
#include "xhci-rcar.h"

static struct hc_driver __read_mostly xhci_plat_hc_driver;

static int xhci_plat_setup(struct usb_hcd *hcd);
static int xhci_plat_start(struct usb_hcd *hcd);

static const struct xhci_driver_overrides xhci_plat_overrides __initconst = {
	.extra_priv_size = sizeof(struct xhci_plat_priv),
	.reset = xhci_plat_setup,
	.start = xhci_plat_start,
};

static void xhci_priv_plat_start(struct usb_hcd *hcd)
{
	struct xhci_plat_priv *priv = hcd_to_xhci_priv(hcd);

	if (priv->plat_start)
		priv->plat_start(hcd);
}

static int xhci_priv_plat_setup(struct usb_hcd *hcd)
{
	struct xhci_plat_priv *priv = hcd_to_xhci_priv(hcd);

	if (!priv->plat_setup)
		return 0;

	return priv->plat_setup(hcd);
}

static int xhci_priv_init_quirk(struct usb_hcd *hcd)
{
	struct xhci_plat_priv *priv = hcd_to_xhci_priv(hcd);

	if (!priv->init_quirk)
		return 0;

	return priv->init_quirk(hcd);
}

static int xhci_priv_suspend_quirk(struct usb_hcd *hcd)
{
	struct xhci_plat_priv *priv = hcd_to_xhci_priv(hcd);

	if (!priv->suspend_quirk)
		return 0;

	return priv->suspend_quirk(hcd);
}

static int xhci_priv_resume_quirk(struct usb_hcd *hcd)
{
	struct xhci_plat_priv *priv = hcd_to_xhci_priv(hcd);

	if (!priv->resume_quirk)
		return 0;

	return priv->resume_quirk(hcd);
}

static void xhci_plat_quirks(struct device *dev, struct xhci_hcd *xhci)
{
	struct xhci_plat_priv *priv = xhci_to_priv(xhci);

	/*
	 * As of now platform drivers don't provide MSI support so we ensure
	 * here that the generic code does not try to make a pci_dev from our
	 * dev struct in order to setup MSI
	 */
	xhci->quirks |= XHCI_PLAT | priv->quirks;
}

/* called during probe() after chip reset completes */
static int xhci_plat_setup(struct usb_hcd *hcd)
{
	int ret;


	ret = xhci_priv_init_quirk(hcd);
	if (ret)
		return ret;

	return xhci_gen_setup(hcd, xhci_plat_quirks);
}

static int xhci_plat_start(struct usb_hcd *hcd)
{
	xhci_priv_plat_start(hcd);
	return xhci_run(hcd);
}

#ifdef CONFIG_OF
static const struct xhci_plat_priv xhci_plat_marvell_armada = {
	.init_quirk = xhci_mvebu_mbus_init_quirk,
};

static const struct xhci_plat_priv xhci_plat_marvell_armada3700 = {
	.plat_setup = xhci_mvebu_a3700_plat_setup,
	.init_quirk = xhci_mvebu_a3700_init_quirk,
};

static const struct xhci_plat_priv xhci_plat_renesas_rcar_gen2 = {
	SET_XHCI_PLAT_PRIV_FOR_RCAR(XHCI_RCAR_FIRMWARE_NAME_V1)
};

static const struct xhci_plat_priv xhci_plat_renesas_rcar_gen3 = {
	SET_XHCI_PLAT_PRIV_FOR_RCAR(XHCI_RCAR_FIRMWARE_NAME_V3)
};

static const struct xhci_plat_priv xhci_plat_brcm = {
	.quirks = XHCI_RESET_ON_RESUME | XHCI_SUSPEND_RESUME_CLKS,
};

static const struct of_device_id usb_xhci_of_match[] = {
	{
		.compatible = "generic-xhci",
	}, {
		.compatible = "xhci-platform",
	}, {
		.compatible = "marvell,armada-375-xhci",
		.data = &xhci_plat_marvell_armada,
	}, {
		.compatible = "marvell,armada-380-xhci",
		.data = &xhci_plat_marvell_armada,
	}, {
		.compatible = "marvell,armada3700-xhci",
		.data = &xhci_plat_marvell_armada3700,
	}, {
		.compatible = "renesas,xhci-r8a7790",
		.data = &xhci_plat_renesas_rcar_gen2,
	}, {
		.compatible = "renesas,xhci-r8a7791",
		.data = &xhci_plat_renesas_rcar_gen2,
	}, {
		.compatible = "renesas,xhci-r8a7793",
		.data = &xhci_plat_renesas_rcar_gen2,
	}, {
		.compatible = "renesas,xhci-r8a7795",
		.data = &xhci_plat_renesas_rcar_gen3,
	}, {
		.compatible = "renesas,xhci-r8a7796",
		.data = &xhci_plat_renesas_rcar_gen3,
	}, {
		.compatible = "renesas,rcar-gen2-xhci",
		.data = &xhci_plat_renesas_rcar_gen2,
	}, {
		.compatible = "renesas,rcar-gen3-xhci",
		.data = &xhci_plat_renesas_rcar_gen3,
	}, {
		.compatible = "brcm,xhci-brcm-v2",
		.data = &xhci_plat_brcm,
	}, {
		.compatible = "brcm,bcm7445-xhci",
		.data = &xhci_plat_brcm,
	},
	{},
};
MODULE_DEVICE_TABLE(of, usb_xhci_of_match);
#endif

static int xhci_plat_probe(struct platform_device *pdev)
{
	const struct xhci_plat_priv *priv_match;
	const struct hc_driver	*driver;
	struct device		*sysdev, *tmpdev;
	struct xhci_hcd		*xhci;
	struct resource         *res;
	struct usb_hcd		*hcd;
	int			ret;
	int			irq;
	struct xhci_plat_priv	*priv = NULL;


	if (usb_disabled())
		return -ENODEV;

	driver = &xhci_plat_hc_driver;

	irq = platform_get_irq(pdev, 0);
	if (irq < 0)
		return irq;

	/*
	 * sysdev must point to a device that is known to the system firmware
	 * or PCI hardware. We handle these three cases here:
	 * 1. xhci_plat comes from firmware
	 * 2. xhci_plat is child of a device from firmware (dwc3-plat)
	 * 3. xhci_plat is grandchild of a pci device (dwc3-pci)
	 */
	for (sysdev = &pdev->dev; sysdev; sysdev = sysdev->parent) {
		if (is_of_node(sysdev->fwnode) ||
			is_acpi_device_node(sysdev->fwnode))
			break;
#ifdef CONFIG_PCI
		else if (sysdev->bus == &pci_bus_type)
			break;
#endif
	}

	if (!sysdev)
		sysdev = &pdev->dev;

	/* Try to set 64-bit DMA first */
	if (WARN_ON(!sysdev->dma_mask))
		/* Platform did not initialize dma_mask */
		ret = dma_coerce_mask_and_coherent(sysdev,
						   DMA_BIT_MASK(64));
	else
		ret = dma_set_mask_and_coherent(sysdev, DMA_BIT_MASK(64));

	/* If seting 64-bit DMA mask fails, fall back to 32-bit DMA mask */
	if (ret) {
		ret = dma_set_mask_and_coherent(sysdev, DMA_BIT_MASK(32));
		if (ret)
			return ret;
	}

	pm_runtime_set_active(&pdev->dev);
	pm_runtime_enable(&pdev->dev);
	pm_runtime_get_noresume(&pdev->dev);

	hcd = __usb_create_hcd(driver, sysdev, &pdev->dev,
			       dev_name(&pdev->dev), NULL);
	if (!hcd) {
		ret = -ENOMEM;
		goto disable_runtime;
	}

	hcd->regs = devm_platform_get_and_ioremap_resource(pdev, 0, &res);
	if (IS_ERR(hcd->regs)) {
		ret = PTR_ERR(hcd->regs);
		goto put_hcd;
	}

	hcd->rsrc_start = res->start;
	hcd->rsrc_len = resource_size(res);

	xhci = hcd_to_xhci(hcd);

	/*
	 * Not all platforms have clks so it is not an error if the
	 * clock do not exist.
	 */
	xhci->reg_clk = devm_clk_get_optional(&pdev->dev, "reg");
	if (IS_ERR(xhci->reg_clk)) {
		ret = PTR_ERR(xhci->reg_clk);
		goto put_hcd;
	}

	ret = clk_prepare_enable(xhci->reg_clk);
	if (ret)
		goto put_hcd;

	xhci->clk = devm_clk_get_optional(&pdev->dev, NULL);
	if (IS_ERR(xhci->clk)) {
		ret = PTR_ERR(xhci->clk);
		goto disable_reg_clk;
	}

	ret = clk_prepare_enable(xhci->clk);
	if (ret)
		goto disable_reg_clk;

	if (pdev->dev.of_node)
		priv_match = of_device_get_match_data(&pdev->dev);
	else
		priv_match = dev_get_platdata(&pdev->dev);

	if (priv_match) {
		priv = hcd_to_xhci_priv(hcd);
		/* Just copy data for now */
		*priv = *priv_match;
	}

	device_set_wakeup_capable(&pdev->dev, true);

	xhci->main_hcd = hcd;
	xhci->shared_hcd = __usb_create_hcd(driver, sysdev, &pdev->dev,
			dev_name(&pdev->dev), hcd);
	if (!xhci->shared_hcd) {
		ret = -ENOMEM;
		goto disable_clk;
	}

	/* imod_interval is the interrupt moderation value in nanoseconds. */
	xhci->imod_interval = 40000;

	/* Iterate over all parent nodes for finding quirks */
	for (tmpdev = &pdev->dev; tmpdev; tmpdev = tmpdev->parent) {

		if (device_property_read_bool(tmpdev, "usb2-lpm-disable"))
			xhci->quirks |= XHCI_HW_LPM_DISABLE;

		if (device_property_read_bool(tmpdev, "usb3-lpm-capable"))
			xhci->quirks |= XHCI_LPM_SUPPORT;

		if (device_property_read_bool(tmpdev, "quirk-broken-port-ped"))
			xhci->quirks |= XHCI_BROKEN_PORT_PED;

		device_property_read_u32(tmpdev, "imod-interval-ns",
					 &xhci->imod_interval);
	}

	hcd->usb_phy = devm_usb_get_phy_by_phandle(sysdev, "usb-phy", 0);
	if (IS_ERR(hcd->usb_phy)) {
		ret = PTR_ERR(hcd->usb_phy);
		if (ret == -EPROBE_DEFER)
			goto put_usb3_hcd;
		hcd->usb_phy = NULL;
	} else {
		ret = usb_phy_init(hcd->usb_phy);
		if (ret)
			goto put_usb3_hcd;
	}

	hcd->tpl_support = of_usb_host_tpl_support(sysdev->of_node);
	xhci->shared_hcd->tpl_support = hcd->tpl_support;

	if (priv) {
		ret = xhci_priv_plat_setup(hcd);
		if (ret)
			goto disable_usb_phy;
	}

	if ((xhci->quirks & XHCI_SKIP_PHY_INIT) || (priv && (priv->quirks & XHCI_SKIP_PHY_INIT)))
		hcd->skip_phy_initialization = 1;

	if (priv && (priv->quirks & XHCI_SG_TRB_CACHE_SIZE_QUIRK))
		xhci->quirks |= XHCI_SG_TRB_CACHE_SIZE_QUIRK;

	ret = usb_add_hcd(hcd, irq, IRQF_SHARED);
	if (ret)
		goto disable_usb_phy;

	if (HCC_MAX_PSA(xhci->hcc_params) >= 4)
		xhci->shared_hcd->can_do_streams = 1;

	ret = usb_add_hcd(xhci->shared_hcd, irq, IRQF_SHARED);
	if (ret)
		goto dealloc_usb2_hcd;

	device_enable_async_suspend(&pdev->dev);
	pm_runtime_put_noidle(&pdev->dev);

	/*
	 * Prevent runtime pm from being on as default, users should enable
	 * runtime pm using power/control in sysfs.
	 */
	pm_runtime_forbid(&pdev->dev);

	return 0;


dealloc_usb2_hcd:
	usb_remove_hcd(hcd);

disable_usb_phy:
	usb_phy_shutdown(hcd->usb_phy);

put_usb3_hcd:
	usb_put_hcd(xhci->shared_hcd);

disable_clk:
	clk_disable_unprepare(xhci->clk);

disable_reg_clk:
	clk_disable_unprepare(xhci->reg_clk);

put_hcd:
	usb_put_hcd(hcd);

disable_runtime:
	pm_runtime_put_noidle(&pdev->dev);
	pm_runtime_disable(&pdev->dev);

	return ret;
}

static int xhci_plat_remove(struct platform_device *dev)
{
	struct usb_hcd	*hcd = platform_get_drvdata(dev);
	struct xhci_hcd	*xhci = hcd_to_xhci(hcd);
	struct clk *clk = xhci->clk;
	struct clk *reg_clk = xhci->reg_clk;
	struct usb_hcd *shared_hcd = xhci->shared_hcd;

	pm_runtime_get_sync(&dev->dev);
	xhci->xhc_state |= XHCI_STATE_REMOVING;

	usb_remove_hcd(shared_hcd);
	xhci->shared_hcd = NULL;
	usb_phy_shutdown(hcd->usb_phy);

	usb_remove_hcd(hcd);
	usb_put_hcd(shared_hcd);

	clk_disable_unprepare(clk);
	clk_disable_unprepare(reg_clk);
	usb_put_hcd(hcd);

	pm_runtime_disable(&dev->dev);
	pm_runtime_put_noidle(&dev->dev);
	pm_runtime_set_suspended(&dev->dev);

	return 0;
}

static int __maybe_unused xhci_plat_suspend(struct device *dev)
{
	struct usb_hcd	*hcd = dev_get_drvdata(dev);
	struct xhci_hcd	*xhci = hcd_to_xhci(hcd);
	int ret;

	if (pm_runtime_suspended(dev))
		pm_runtime_resume(dev);

	ret = xhci_priv_suspend_quirk(hcd);
	if (ret)
		return ret;
	/*
	 * xhci_suspend() needs `do_wakeup` to know whether host is allowed
	 * to do wakeup during suspend.
	 */
	ret = xhci_suspend(xhci, device_may_wakeup(dev));
	if (ret)
		return ret;

	if (!device_may_wakeup(dev) && (xhci->quirks & XHCI_SUSPEND_RESUME_CLKS)) {
		clk_disable_unprepare(xhci->clk);
		clk_disable_unprepare(xhci->reg_clk);
	}

	return 0;
}

static int __maybe_unused xhci_plat_resume(struct device *dev)
{
	struct usb_hcd	*hcd = dev_get_drvdata(dev);
	struct xhci_hcd	*xhci = hcd_to_xhci(hcd);
	int ret;

	if (!device_may_wakeup(dev) && (xhci->quirks & XHCI_SUSPEND_RESUME_CLKS)) {
<<<<<<< HEAD
		clk_prepare_enable(xhci->clk);
		clk_prepare_enable(xhci->reg_clk);
=======
		ret = clk_prepare_enable(xhci->clk);
		if (ret)
			return ret;

		ret = clk_prepare_enable(xhci->reg_clk);
		if (ret) {
			clk_disable_unprepare(xhci->clk);
			return ret;
		}
>>>>>>> c33f17e6
	}

	ret = xhci_priv_resume_quirk(hcd);
	if (ret)
		goto disable_clks;

	ret = xhci_resume(xhci, 0);
	if (ret)
		goto disable_clks;

	pm_runtime_disable(dev);
	pm_runtime_set_active(dev);
	pm_runtime_enable(dev);

	return 0;

disable_clks:
	if (!device_may_wakeup(dev) && (xhci->quirks & XHCI_SUSPEND_RESUME_CLKS)) {
		clk_disable_unprepare(xhci->clk);
		clk_disable_unprepare(xhci->reg_clk);
	}

	return ret;
}

static int __maybe_unused xhci_plat_runtime_suspend(struct device *dev)
{
	struct usb_hcd  *hcd = dev_get_drvdata(dev);
	struct xhci_hcd *xhci = hcd_to_xhci(hcd);
	int ret;

	ret = xhci_priv_suspend_quirk(hcd);
	if (ret)
		return ret;

	return xhci_suspend(xhci, true);
}

static int __maybe_unused xhci_plat_runtime_resume(struct device *dev)
{
	struct usb_hcd  *hcd = dev_get_drvdata(dev);
	struct xhci_hcd *xhci = hcd_to_xhci(hcd);

	return xhci_resume(xhci, 0);
}

static const struct dev_pm_ops xhci_plat_pm_ops = {
	SET_SYSTEM_SLEEP_PM_OPS(xhci_plat_suspend, xhci_plat_resume)

	SET_RUNTIME_PM_OPS(xhci_plat_runtime_suspend,
			   xhci_plat_runtime_resume,
			   NULL)
};

#ifdef CONFIG_ACPI
static const struct acpi_device_id usb_xhci_acpi_match[] = {
	/* XHCI-compliant USB Controller */
	{ "PNP0D10", },
	{ }
};
MODULE_DEVICE_TABLE(acpi, usb_xhci_acpi_match);
#endif

static struct platform_driver usb_xhci_driver = {
	.probe	= xhci_plat_probe,
	.remove	= xhci_plat_remove,
	.shutdown = usb_hcd_platform_shutdown,
	.driver	= {
		.name = "xhci-hcd",
		.pm = &xhci_plat_pm_ops,
		.of_match_table = of_match_ptr(usb_xhci_of_match),
		.acpi_match_table = ACPI_PTR(usb_xhci_acpi_match),
	},
};
MODULE_ALIAS("platform:xhci-hcd");

static int __init xhci_plat_init(void)
{
	xhci_init_driver(&xhci_plat_hc_driver, &xhci_plat_overrides);
	return platform_driver_register(&usb_xhci_driver);
}
module_init(xhci_plat_init);

static void __exit xhci_plat_exit(void)
{
	platform_driver_unregister(&usb_xhci_driver);
}
module_exit(xhci_plat_exit);

MODULE_DESCRIPTION("xHCI Platform Host Controller Driver");
MODULE_LICENSE("GPL");<|MERGE_RESOLUTION|>--- conflicted
+++ resolved
@@ -466,10 +466,6 @@
 	int ret;
 
 	if (!device_may_wakeup(dev) && (xhci->quirks & XHCI_SUSPEND_RESUME_CLKS)) {
-<<<<<<< HEAD
-		clk_prepare_enable(xhci->clk);
-		clk_prepare_enable(xhci->reg_clk);
-=======
 		ret = clk_prepare_enable(xhci->clk);
 		if (ret)
 			return ret;
@@ -479,7 +475,6 @@
 			clk_disable_unprepare(xhci->clk);
 			return ret;
 		}
->>>>>>> c33f17e6
 	}
 
 	ret = xhci_priv_resume_quirk(hcd);
