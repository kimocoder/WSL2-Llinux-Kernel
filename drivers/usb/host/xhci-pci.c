// SPDX-License-Identifier: GPL-2.0
/*
 * xHCI host controller driver PCI Bus Glue.
 *
 * Copyright (C) 2008 Intel Corp.
 *
 * Author: Sarah Sharp
 * Some code borrowed from the Linux EHCI driver.
 */

#include <linux/pci.h>
#include <linux/slab.h>
#include <linux/module.h>
#include <linux/acpi.h>
#include <linux/reset.h>

#include "xhci.h"
#include "xhci-trace.h"
#include "xhci-pci.h"

#define SSIC_PORT_NUM		2
#define SSIC_PORT_CFG2		0x880c
#define SSIC_PORT_CFG2_OFFSET	0x30
#define PROG_DONE		(1 << 30)
#define SSIC_PORT_UNUSED	(1 << 31)
#define SPARSE_DISABLE_BIT	17
#define SPARSE_CNTL_ENABLE	0xC12C

/* Device for a quirk */
#define PCI_VENDOR_ID_FRESCO_LOGIC	0x1b73
#define PCI_DEVICE_ID_FRESCO_LOGIC_PDK	0x1000
#define PCI_DEVICE_ID_FRESCO_LOGIC_FL1009	0x1009
#define PCI_DEVICE_ID_FRESCO_LOGIC_FL1100	0x1100
#define PCI_DEVICE_ID_FRESCO_LOGIC_FL1400	0x1400

#define PCI_VENDOR_ID_ETRON		0x1b6f
#define PCI_DEVICE_ID_EJ168		0x7023

#define PCI_DEVICE_ID_INTEL_LYNXPOINT_XHCI	0x8c31
#define PCI_DEVICE_ID_INTEL_LYNXPOINT_LP_XHCI	0x9c31
#define PCI_DEVICE_ID_INTEL_WILDCATPOINT_LP_XHCI	0x9cb1
#define PCI_DEVICE_ID_INTEL_CHERRYVIEW_XHCI		0x22b5
#define PCI_DEVICE_ID_INTEL_SUNRISEPOINT_H_XHCI		0xa12f
#define PCI_DEVICE_ID_INTEL_SUNRISEPOINT_LP_XHCI	0x9d2f
#define PCI_DEVICE_ID_INTEL_BROXTON_M_XHCI		0x0aa8
#define PCI_DEVICE_ID_INTEL_BROXTON_B_XHCI		0x1aa8
#define PCI_DEVICE_ID_INTEL_APL_XHCI			0x5aa8
#define PCI_DEVICE_ID_INTEL_DNV_XHCI			0x19d0
#define PCI_DEVICE_ID_INTEL_ALPINE_RIDGE_2C_XHCI	0x15b5
#define PCI_DEVICE_ID_INTEL_ALPINE_RIDGE_4C_XHCI	0x15b6
#define PCI_DEVICE_ID_INTEL_ALPINE_RIDGE_LP_XHCI	0x15c1
#define PCI_DEVICE_ID_INTEL_ALPINE_RIDGE_C_2C_XHCI	0x15db
#define PCI_DEVICE_ID_INTEL_ALPINE_RIDGE_C_4C_XHCI	0x15d4
#define PCI_DEVICE_ID_INTEL_TITAN_RIDGE_2C_XHCI		0x15e9
#define PCI_DEVICE_ID_INTEL_TITAN_RIDGE_4C_XHCI		0x15ec
#define PCI_DEVICE_ID_INTEL_TITAN_RIDGE_DD_XHCI		0x15f0
#define PCI_DEVICE_ID_INTEL_ICE_LAKE_XHCI		0x8a13
#define PCI_DEVICE_ID_INTEL_CML_XHCI			0xa3af
#define PCI_DEVICE_ID_INTEL_TIGER_LAKE_XHCI		0x9a13
#define PCI_DEVICE_ID_INTEL_MAPLE_RIDGE_XHCI		0x1138
<<<<<<< HEAD
#define PCI_DEVICE_ID_INTEL_ALDER_LAKE_XHCI		0x461e
#define PCI_DEVICE_ID_INTEL_ALDER_LAKE_N_XHCI		0x464e
#define PCI_DEVICE_ID_INTEL_ALDER_LAKE_PCH_XHCI	0x51ed
#define PCI_DEVICE_ID_INTEL_RAPTOR_LAKE_XHCI		0xa71e
#define PCI_DEVICE_ID_INTEL_METEOR_LAKE_XHCI		0x7ec0
=======
#define PCI_DEVICE_ID_INTEL_ALDER_LAKE_PCH_XHCI		0x51ed
>>>>>>> ea6ea9fa

#define PCI_DEVICE_ID_AMD_RENOIR_XHCI			0x1639
#define PCI_DEVICE_ID_AMD_PROMONTORYA_4			0x43b9
#define PCI_DEVICE_ID_AMD_PROMONTORYA_3			0x43ba
#define PCI_DEVICE_ID_AMD_PROMONTORYA_2			0x43bb
#define PCI_DEVICE_ID_AMD_PROMONTORYA_1			0x43bc
<<<<<<< HEAD
#define PCI_DEVICE_ID_AMD_YELLOW_CARP_XHCI_1		0x161a
#define PCI_DEVICE_ID_AMD_YELLOW_CARP_XHCI_2		0x161b
#define PCI_DEVICE_ID_AMD_YELLOW_CARP_XHCI_3		0x161d
#define PCI_DEVICE_ID_AMD_YELLOW_CARP_XHCI_4		0x161e
#define PCI_DEVICE_ID_AMD_YELLOW_CARP_XHCI_5		0x15d6
#define PCI_DEVICE_ID_AMD_YELLOW_CARP_XHCI_6		0x15d7
#define PCI_DEVICE_ID_AMD_YELLOW_CARP_XHCI_7		0x161c
#define PCI_DEVICE_ID_AMD_YELLOW_CARP_XHCI_8		0x161f
=======
>>>>>>> ea6ea9fa

#define PCI_DEVICE_ID_ASMEDIA_1042_XHCI			0x1042
#define PCI_DEVICE_ID_ASMEDIA_1042A_XHCI		0x1142
#define PCI_DEVICE_ID_ASMEDIA_1142_XHCI			0x1242
#define PCI_DEVICE_ID_ASMEDIA_2142_XHCI			0x2142
#define PCI_DEVICE_ID_ASMEDIA_3242_XHCI			0x3242

static const char hcd_name[] = "xhci_hcd";

static struct hc_driver __read_mostly xhci_pci_hc_driver;

static int xhci_pci_setup(struct usb_hcd *hcd);

static const struct xhci_driver_overrides xhci_pci_overrides __initconst = {
	.reset = xhci_pci_setup,
};

/* called after powerup, by probe or system-pm "wakeup" */
static int xhci_pci_reinit(struct xhci_hcd *xhci, struct pci_dev *pdev)
{
	/*
	 * TODO: Implement finding debug ports later.
	 * TODO: see if there are any quirks that need to be added to handle
	 * new extended capabilities.
	 */

	/* PCI Memory-Write-Invalidate cycle support is optional (uncommon) */
	if (!pci_set_mwi(pdev))
		xhci_dbg(xhci, "MWI active\n");

	xhci_dbg(xhci, "Finished xhci_pci_reinit\n");
	return 0;
}

static void xhci_pci_quirks(struct device *dev, struct xhci_hcd *xhci)
{
	struct pci_dev                  *pdev = to_pci_dev(dev);
	struct xhci_driver_data         *driver_data;
	const struct pci_device_id      *id;

	id = pci_match_id(pdev->driver->id_table, pdev);

	if (id && id->driver_data) {
		driver_data = (struct xhci_driver_data *)id->driver_data;
		xhci->quirks |= driver_data->quirks;
	}

	/* Look for vendor-specific quirks */
	if (pdev->vendor == PCI_VENDOR_ID_FRESCO_LOGIC &&
			(pdev->device == PCI_DEVICE_ID_FRESCO_LOGIC_PDK ||
			 pdev->device == PCI_DEVICE_ID_FRESCO_LOGIC_FL1400)) {
		if (pdev->device == PCI_DEVICE_ID_FRESCO_LOGIC_PDK &&
				pdev->revision == 0x0) {
			xhci->quirks |= XHCI_RESET_EP_QUIRK;
			xhci_dbg_trace(xhci, trace_xhci_dbg_quirks,
				"QUIRK: Fresco Logic xHC needs configure"
				" endpoint cmd after reset endpoint");
		}
		if (pdev->device == PCI_DEVICE_ID_FRESCO_LOGIC_PDK &&
				pdev->revision == 0x4) {
			xhci->quirks |= XHCI_SLOW_SUSPEND;
			xhci_dbg_trace(xhci, trace_xhci_dbg_quirks,
				"QUIRK: Fresco Logic xHC revision %u"
				"must be suspended extra slowly",
				pdev->revision);
		}
		if (pdev->device == PCI_DEVICE_ID_FRESCO_LOGIC_PDK)
			xhci->quirks |= XHCI_BROKEN_STREAMS;
		/* Fresco Logic confirms: all revisions of this chip do not
		 * support MSI, even though some of them claim to in their PCI
		 * capabilities.
		 */
		xhci->quirks |= XHCI_BROKEN_MSI;
		xhci_dbg_trace(xhci, trace_xhci_dbg_quirks,
				"QUIRK: Fresco Logic revision %u "
				"has broken MSI implementation",
				pdev->revision);
		xhci->quirks |= XHCI_TRUST_TX_LENGTH;
	}

	if (pdev->vendor == PCI_VENDOR_ID_FRESCO_LOGIC &&
			pdev->device == PCI_DEVICE_ID_FRESCO_LOGIC_FL1009)
		xhci->quirks |= XHCI_BROKEN_STREAMS;

	if (pdev->vendor == PCI_VENDOR_ID_FRESCO_LOGIC &&
			pdev->device == PCI_DEVICE_ID_FRESCO_LOGIC_FL1100)
		xhci->quirks |= XHCI_TRUST_TX_LENGTH;

	if (pdev->vendor == PCI_VENDOR_ID_NEC)
		xhci->quirks |= XHCI_NEC_HOST;

	if (pdev->vendor == PCI_VENDOR_ID_AMD && xhci->hci_version == 0x96)
		xhci->quirks |= XHCI_AMD_0x96_HOST;

	/* AMD PLL quirk */
	if (pdev->vendor == PCI_VENDOR_ID_AMD && usb_amd_quirk_pll_check())
		xhci->quirks |= XHCI_AMD_PLL_FIX;

	if (pdev->vendor == PCI_VENDOR_ID_AMD &&
		(pdev->device == 0x145c ||
		 pdev->device == 0x15e0 ||
		 pdev->device == 0x15e1 ||
		 pdev->device == 0x43bb))
		xhci->quirks |= XHCI_SUSPEND_DELAY;

	if (pdev->vendor == PCI_VENDOR_ID_AMD &&
	    (pdev->device == 0x15e0 || pdev->device == 0x15e1))
		xhci->quirks |= XHCI_SNPS_BROKEN_SUSPEND;

	if (pdev->vendor == PCI_VENDOR_ID_AMD && pdev->device == 0x15e5) {
		xhci->quirks |= XHCI_DISABLE_SPARSE;
		xhci->quirks |= XHCI_RESET_ON_RESUME;
	}

	if (pdev->vendor == PCI_VENDOR_ID_AMD)
		xhci->quirks |= XHCI_TRUST_TX_LENGTH;

	if ((pdev->vendor == PCI_VENDOR_ID_AMD) &&
		((pdev->device == PCI_DEVICE_ID_AMD_PROMONTORYA_4) ||
		(pdev->device == PCI_DEVICE_ID_AMD_PROMONTORYA_3) ||
		(pdev->device == PCI_DEVICE_ID_AMD_PROMONTORYA_2) ||
		(pdev->device == PCI_DEVICE_ID_AMD_PROMONTORYA_1)))
		xhci->quirks |= XHCI_U2_DISABLE_WAKE;

	if (pdev->vendor == PCI_VENDOR_ID_AMD &&
		pdev->device == PCI_DEVICE_ID_AMD_RENOIR_XHCI)
		xhci->quirks |= XHCI_BROKEN_D3COLD;

	if (pdev->vendor == PCI_VENDOR_ID_INTEL) {
		xhci->quirks |= XHCI_LPM_SUPPORT;
		xhci->quirks |= XHCI_INTEL_HOST;
		xhci->quirks |= XHCI_AVOID_BEI;
	}
	if (pdev->vendor == PCI_VENDOR_ID_INTEL &&
			pdev->device == PCI_DEVICE_ID_INTEL_PANTHERPOINT_XHCI) {
		xhci->quirks |= XHCI_EP_LIMIT_QUIRK;
		xhci->limit_active_eps = 64;
		xhci->quirks |= XHCI_SW_BW_CHECKING;
		/*
		 * PPT desktop boards DH77EB and DH77DF will power back on after
		 * a few seconds of being shutdown.  The fix for this is to
		 * switch the ports from xHCI to EHCI on shutdown.  We can't use
		 * DMI information to find those particular boards (since each
		 * vendor will change the board name), so we have to key off all
		 * PPT chipsets.
		 */
		xhci->quirks |= XHCI_SPURIOUS_REBOOT;
	}
	if (pdev->vendor == PCI_VENDOR_ID_INTEL &&
		(pdev->device == PCI_DEVICE_ID_INTEL_LYNXPOINT_LP_XHCI ||
		 pdev->device == PCI_DEVICE_ID_INTEL_WILDCATPOINT_LP_XHCI)) {
		xhci->quirks |= XHCI_SPURIOUS_REBOOT;
		xhci->quirks |= XHCI_SPURIOUS_WAKEUP;
	}
	if (pdev->vendor == PCI_VENDOR_ID_INTEL &&
		(pdev->device == PCI_DEVICE_ID_INTEL_SUNRISEPOINT_LP_XHCI ||
		 pdev->device == PCI_DEVICE_ID_INTEL_SUNRISEPOINT_H_XHCI ||
		 pdev->device == PCI_DEVICE_ID_INTEL_CHERRYVIEW_XHCI ||
		 pdev->device == PCI_DEVICE_ID_INTEL_BROXTON_M_XHCI ||
		 pdev->device == PCI_DEVICE_ID_INTEL_BROXTON_B_XHCI ||
		 pdev->device == PCI_DEVICE_ID_INTEL_APL_XHCI ||
		 pdev->device == PCI_DEVICE_ID_INTEL_DNV_XHCI ||
		 pdev->device == PCI_DEVICE_ID_INTEL_CML_XHCI)) {
		xhci->quirks |= XHCI_PME_STUCK_QUIRK;
	}
	if (pdev->vendor == PCI_VENDOR_ID_INTEL &&
	    pdev->device == PCI_DEVICE_ID_INTEL_CHERRYVIEW_XHCI)
		xhci->quirks |= XHCI_SSIC_PORT_UNUSED;
	if (pdev->vendor == PCI_VENDOR_ID_INTEL &&
	    (pdev->device == PCI_DEVICE_ID_INTEL_CHERRYVIEW_XHCI ||
	     pdev->device == PCI_DEVICE_ID_INTEL_SUNRISEPOINT_LP_XHCI ||
	     pdev->device == PCI_DEVICE_ID_INTEL_APL_XHCI))
		xhci->quirks |= XHCI_INTEL_USB_ROLE_SW;
	if (pdev->vendor == PCI_VENDOR_ID_INTEL &&
	    (pdev->device == PCI_DEVICE_ID_INTEL_CHERRYVIEW_XHCI ||
	     pdev->device == PCI_DEVICE_ID_INTEL_SUNRISEPOINT_LP_XHCI ||
	     pdev->device == PCI_DEVICE_ID_INTEL_SUNRISEPOINT_H_XHCI ||
	     pdev->device == PCI_DEVICE_ID_INTEL_APL_XHCI ||
	     pdev->device == PCI_DEVICE_ID_INTEL_DNV_XHCI))
		xhci->quirks |= XHCI_MISSING_CAS;

	if (pdev->vendor == PCI_VENDOR_ID_INTEL &&
	    pdev->device == PCI_DEVICE_ID_INTEL_ALDER_LAKE_PCH_XHCI)
		xhci->quirks |= XHCI_RESET_TO_DEFAULT;

	if (pdev->vendor == PCI_VENDOR_ID_INTEL &&
	    (pdev->device == PCI_DEVICE_ID_INTEL_ALPINE_RIDGE_2C_XHCI ||
	     pdev->device == PCI_DEVICE_ID_INTEL_ALPINE_RIDGE_4C_XHCI ||
	     pdev->device == PCI_DEVICE_ID_INTEL_ALPINE_RIDGE_LP_XHCI ||
	     pdev->device == PCI_DEVICE_ID_INTEL_ALPINE_RIDGE_C_2C_XHCI ||
	     pdev->device == PCI_DEVICE_ID_INTEL_ALPINE_RIDGE_C_4C_XHCI ||
	     pdev->device == PCI_DEVICE_ID_INTEL_TITAN_RIDGE_2C_XHCI ||
	     pdev->device == PCI_DEVICE_ID_INTEL_TITAN_RIDGE_4C_XHCI ||
	     pdev->device == PCI_DEVICE_ID_INTEL_TITAN_RIDGE_DD_XHCI ||
	     pdev->device == PCI_DEVICE_ID_INTEL_ICE_LAKE_XHCI ||
	     pdev->device == PCI_DEVICE_ID_INTEL_TIGER_LAKE_XHCI ||
<<<<<<< HEAD
	     pdev->device == PCI_DEVICE_ID_INTEL_MAPLE_RIDGE_XHCI ||
	     pdev->device == PCI_DEVICE_ID_INTEL_ALDER_LAKE_XHCI ||
	     pdev->device == PCI_DEVICE_ID_INTEL_ALDER_LAKE_N_XHCI ||
	     pdev->device == PCI_DEVICE_ID_INTEL_ALDER_LAKE_PCH_XHCI ||
	     pdev->device == PCI_DEVICE_ID_INTEL_RAPTOR_LAKE_XHCI ||
	     pdev->device == PCI_DEVICE_ID_INTEL_METEOR_LAKE_XHCI))
=======
	     pdev->device == PCI_DEVICE_ID_INTEL_MAPLE_RIDGE_XHCI))
>>>>>>> ea6ea9fa
		xhci->quirks |= XHCI_DEFAULT_PM_RUNTIME_ALLOW;

	if (pdev->vendor == PCI_VENDOR_ID_ETRON &&
			pdev->device == PCI_DEVICE_ID_EJ168) {
		xhci->quirks |= XHCI_RESET_ON_RESUME;
		xhci->quirks |= XHCI_TRUST_TX_LENGTH;
		xhci->quirks |= XHCI_BROKEN_STREAMS;
	}
	if (pdev->vendor == PCI_VENDOR_ID_RENESAS &&
	    pdev->device == 0x0014) {
		xhci->quirks |= XHCI_TRUST_TX_LENGTH;
		xhci->quirks |= XHCI_ZERO_64B_REGS;
	}
	if (pdev->vendor == PCI_VENDOR_ID_RENESAS &&
	    pdev->device == 0x0015) {
		xhci->quirks |= XHCI_RESET_ON_RESUME;
		xhci->quirks |= XHCI_ZERO_64B_REGS;
	}
	if (pdev->vendor == PCI_VENDOR_ID_VIA)
		xhci->quirks |= XHCI_RESET_ON_RESUME;

	/* See https://bugzilla.kernel.org/show_bug.cgi?id=79511 */
	if (pdev->vendor == PCI_VENDOR_ID_VIA &&
			pdev->device == 0x3432)
		xhci->quirks |= XHCI_BROKEN_STREAMS;

	if (pdev->vendor == PCI_VENDOR_ID_VIA && pdev->device == 0x3483) {
		xhci->quirks |= XHCI_LPM_SUPPORT;
		xhci->quirks |= XHCI_EP_CTX_BROKEN_DCS;
	}

	if (pdev->vendor == PCI_VENDOR_ID_ASMEDIA &&
		pdev->device == PCI_DEVICE_ID_ASMEDIA_1042_XHCI) {
		/*
		 * try to tame the ASMedia 1042 controller which reports 0.96
		 * but appears to behave more like 1.0
		 */
		xhci->quirks |= XHCI_SPURIOUS_SUCCESS;
		xhci->quirks |= XHCI_BROKEN_STREAMS;
	}
	if (pdev->vendor == PCI_VENDOR_ID_ASMEDIA &&
		pdev->device == PCI_DEVICE_ID_ASMEDIA_1042A_XHCI) {
		xhci->quirks |= XHCI_TRUST_TX_LENGTH;
		xhci->quirks |= XHCI_NO_64BIT_SUPPORT;
	}
	if (pdev->vendor == PCI_VENDOR_ID_ASMEDIA &&
	    (pdev->device == PCI_DEVICE_ID_ASMEDIA_1142_XHCI ||
	     pdev->device == PCI_DEVICE_ID_ASMEDIA_2142_XHCI ||
	     pdev->device == PCI_DEVICE_ID_ASMEDIA_3242_XHCI))
		xhci->quirks |= XHCI_NO_64BIT_SUPPORT;

	if (pdev->vendor == PCI_VENDOR_ID_ASMEDIA &&
		pdev->device == PCI_DEVICE_ID_ASMEDIA_1042A_XHCI)
		xhci->quirks |= XHCI_ASMEDIA_MODIFY_FLOWCONTROL;

	if (pdev->vendor == PCI_VENDOR_ID_TI && pdev->device == 0x8241)
		xhci->quirks |= XHCI_LIMIT_ENDPOINT_INTERVAL_7;

	if ((pdev->vendor == PCI_VENDOR_ID_BROADCOM ||
	     pdev->vendor == PCI_VENDOR_ID_CAVIUM) &&
	     pdev->device == 0x9026)
		xhci->quirks |= XHCI_RESET_PLL_ON_DISCONNECT;

	if (pdev->vendor == PCI_VENDOR_ID_AMD &&
	    (pdev->device == PCI_DEVICE_ID_AMD_PROMONTORYA_2 ||
	     pdev->device == PCI_DEVICE_ID_AMD_PROMONTORYA_4))
		xhci->quirks |= XHCI_NO_SOFT_RETRY;

<<<<<<< HEAD
	if (pdev->vendor == PCI_VENDOR_ID_AMD &&
	    (pdev->device == PCI_DEVICE_ID_AMD_YELLOW_CARP_XHCI_1 ||
	    pdev->device == PCI_DEVICE_ID_AMD_YELLOW_CARP_XHCI_2 ||
	    pdev->device == PCI_DEVICE_ID_AMD_YELLOW_CARP_XHCI_3 ||
	    pdev->device == PCI_DEVICE_ID_AMD_YELLOW_CARP_XHCI_4 ||
	    pdev->device == PCI_DEVICE_ID_AMD_YELLOW_CARP_XHCI_5 ||
	    pdev->device == PCI_DEVICE_ID_AMD_YELLOW_CARP_XHCI_6 ||
	    pdev->device == PCI_DEVICE_ID_AMD_YELLOW_CARP_XHCI_7 ||
	    pdev->device == PCI_DEVICE_ID_AMD_YELLOW_CARP_XHCI_8))
=======
	/* xHC spec requires PCI devices to support D3hot and D3cold */
	if (xhci->hci_version >= 0x120)
>>>>>>> ea6ea9fa
		xhci->quirks |= XHCI_DEFAULT_PM_RUNTIME_ALLOW;

	if (xhci->quirks & XHCI_RESET_ON_RESUME)
		xhci_dbg_trace(xhci, trace_xhci_dbg_quirks,
				"QUIRK: Resetting on resume");
}

#ifdef CONFIG_ACPI
static void xhci_pme_acpi_rtd3_enable(struct pci_dev *dev)
{
	static const guid_t intel_dsm_guid =
		GUID_INIT(0xac340cb7, 0xe901, 0x45bf,
			  0xb7, 0xe6, 0x2b, 0x34, 0xec, 0x93, 0x1e, 0x23);
	union acpi_object *obj;

	obj = acpi_evaluate_dsm(ACPI_HANDLE(&dev->dev), &intel_dsm_guid, 3, 1,
				NULL);
	ACPI_FREE(obj);
}
#else
static void xhci_pme_acpi_rtd3_enable(struct pci_dev *dev) { }
#endif /* CONFIG_ACPI */

/* called during probe() after chip reset completes */
static int xhci_pci_setup(struct usb_hcd *hcd)
{
	struct xhci_hcd		*xhci;
	struct pci_dev		*pdev = to_pci_dev(hcd->self.controller);
	int			retval;

	xhci = hcd_to_xhci(hcd);
	if (!xhci->sbrn)
		pci_read_config_byte(pdev, XHCI_SBRN_OFFSET, &xhci->sbrn);

	/* imod_interval is the interrupt moderation value in nanoseconds. */
	xhci->imod_interval = 40000;

	retval = xhci_gen_setup(hcd, xhci_pci_quirks);
	if (retval)
		return retval;

	if (!usb_hcd_is_primary_hcd(hcd))
		return 0;

	if (xhci->quirks & XHCI_PME_STUCK_QUIRK)
		xhci_pme_acpi_rtd3_enable(pdev);

	xhci_dbg(xhci, "Got SBRN %u\n", (unsigned int) xhci->sbrn);

	/* Find any debug ports */
	return xhci_pci_reinit(xhci, pdev);
}

/*
 * We need to register our own PCI probe function (instead of the USB core's
 * function) in order to create a second roothub under xHCI.
 */
static int xhci_pci_probe(struct pci_dev *dev, const struct pci_device_id *id)
{
	int retval;
	struct xhci_hcd *xhci;
	struct usb_hcd *hcd;
	struct xhci_driver_data *driver_data;
	struct reset_control *reset;

	driver_data = (struct xhci_driver_data *)id->driver_data;
	if (driver_data && driver_data->quirks & XHCI_RENESAS_FW_QUIRK) {
		retval = renesas_xhci_check_request_fw(dev, id);
		if (retval)
			return retval;
	}

	reset = devm_reset_control_get_optional_exclusive(&dev->dev, NULL);
	if (IS_ERR(reset))
		return PTR_ERR(reset);
	reset_control_reset(reset);

	/* Prevent runtime suspending between USB-2 and USB-3 initialization */
	pm_runtime_get_noresume(&dev->dev);

	/* Register the USB 2.0 roothub.
	 * FIXME: USB core must know to register the USB 2.0 roothub first.
	 * This is sort of silly, because we could just set the HCD driver flags
	 * to say USB 2.0, but I'm not sure what the implications would be in
	 * the other parts of the HCD code.
	 */
	retval = usb_hcd_pci_probe(dev, id, &xhci_pci_hc_driver);

	if (retval)
		goto put_runtime_pm;

	/* USB 2.0 roothub is stored in the PCI device now. */
	hcd = dev_get_drvdata(&dev->dev);
	xhci = hcd_to_xhci(hcd);
	xhci->reset = reset;
	xhci->shared_hcd = usb_create_shared_hcd(&xhci_pci_hc_driver, &dev->dev,
						 pci_name(dev), hcd);
	if (!xhci->shared_hcd) {
		retval = -ENOMEM;
		goto dealloc_usb2_hcd;
	}

	retval = xhci_ext_cap_init(xhci);
	if (retval)
		goto put_usb3_hcd;

	retval = usb_add_hcd(xhci->shared_hcd, dev->irq,
			IRQF_SHARED);
	if (retval)
		goto put_usb3_hcd;
	/* Roothub already marked as USB 3.0 speed */

	if (!(xhci->quirks & XHCI_BROKEN_STREAMS) &&
			HCC_MAX_PSA(xhci->hcc_params) >= 4)
		xhci->shared_hcd->can_do_streams = 1;

	/* USB-2 and USB-3 roothubs initialized, allow runtime pm suspend */
	pm_runtime_put_noidle(&dev->dev);

	if (xhci->quirks & XHCI_DEFAULT_PM_RUNTIME_ALLOW)
		pm_runtime_allow(&dev->dev);

	return 0;

put_usb3_hcd:
	usb_put_hcd(xhci->shared_hcd);
dealloc_usb2_hcd:
	usb_hcd_pci_remove(dev);
put_runtime_pm:
	pm_runtime_put_noidle(&dev->dev);
	return retval;
}

static void xhci_pci_remove(struct pci_dev *dev)
{
	struct xhci_hcd *xhci;

	xhci = hcd_to_xhci(pci_get_drvdata(dev));

	xhci->xhc_state |= XHCI_STATE_REMOVING;

	if (xhci->quirks & XHCI_DEFAULT_PM_RUNTIME_ALLOW)
		pm_runtime_forbid(&dev->dev);

	if (xhci->shared_hcd) {
		usb_remove_hcd(xhci->shared_hcd);
		usb_put_hcd(xhci->shared_hcd);
		xhci->shared_hcd = NULL;
	}

	/* Workaround for spurious wakeups at shutdown with HSW */
	if (xhci->quirks & XHCI_SPURIOUS_WAKEUP)
		pci_set_power_state(dev, PCI_D3hot);

	usb_hcd_pci_remove(dev);
}

#ifdef CONFIG_PM
/*
 * In some Intel xHCI controllers, in order to get D3 working,
 * through a vendor specific SSIC CONFIG register at offset 0x883c,
 * SSIC PORT need to be marked as "unused" before putting xHCI
 * into D3. After D3 exit, the SSIC port need to be marked as "used".
 * Without this change, xHCI might not enter D3 state.
 */
static void xhci_ssic_port_unused_quirk(struct usb_hcd *hcd, bool suspend)
{
	struct xhci_hcd	*xhci = hcd_to_xhci(hcd);
	u32 val;
	void __iomem *reg;
	int i;

	for (i = 0; i < SSIC_PORT_NUM; i++) {
		reg = (void __iomem *) xhci->cap_regs +
				SSIC_PORT_CFG2 +
				i * SSIC_PORT_CFG2_OFFSET;

		/* Notify SSIC that SSIC profile programming is not done. */
		val = readl(reg) & ~PROG_DONE;
		writel(val, reg);

		/* Mark SSIC port as unused(suspend) or used(resume) */
		val = readl(reg);
		if (suspend)
			val |= SSIC_PORT_UNUSED;
		else
			val &= ~SSIC_PORT_UNUSED;
		writel(val, reg);

		/* Notify SSIC that SSIC profile programming is done */
		val = readl(reg) | PROG_DONE;
		writel(val, reg);
		readl(reg);
	}
}

/*
 * Make sure PME works on some Intel xHCI controllers by writing 1 to clear
 * the Internal PME flag bit in vendor specific PMCTRL register at offset 0x80a4
 */
static void xhci_pme_quirk(struct usb_hcd *hcd)
{
	struct xhci_hcd	*xhci = hcd_to_xhci(hcd);
	void __iomem *reg;
	u32 val;

	reg = (void __iomem *) xhci->cap_regs + 0x80a4;
	val = readl(reg);
	writel(val | BIT(28), reg);
	readl(reg);
}

static void xhci_sparse_control_quirk(struct usb_hcd *hcd)
{
	u32 reg;

	reg = readl(hcd->regs + SPARSE_CNTL_ENABLE);
	reg &= ~BIT(SPARSE_DISABLE_BIT);
	writel(reg, hcd->regs + SPARSE_CNTL_ENABLE);
}

static int xhci_pci_suspend(struct usb_hcd *hcd, bool do_wakeup)
{
	struct xhci_hcd	*xhci = hcd_to_xhci(hcd);
	struct pci_dev		*pdev = to_pci_dev(hcd->self.controller);
	int			ret;

	/*
	 * Systems with the TI redriver that loses port status change events
	 * need to have the registers polled during D3, so avoid D3cold.
	 */
	if (xhci->quirks & (XHCI_COMP_MODE_QUIRK | XHCI_BROKEN_D3COLD))
		pci_d3cold_disable(pdev);

	if (xhci->quirks & XHCI_PME_STUCK_QUIRK)
		xhci_pme_quirk(hcd);

	if (xhci->quirks & XHCI_SSIC_PORT_UNUSED)
		xhci_ssic_port_unused_quirk(hcd, true);

	if (xhci->quirks & XHCI_DISABLE_SPARSE)
		xhci_sparse_control_quirk(hcd);

	ret = xhci_suspend(xhci, do_wakeup);
	if (ret && (xhci->quirks & XHCI_SSIC_PORT_UNUSED))
		xhci_ssic_port_unused_quirk(hcd, false);

	return ret;
}

static int xhci_pci_resume(struct usb_hcd *hcd, bool hibernated)
{
	struct xhci_hcd		*xhci = hcd_to_xhci(hcd);
	struct pci_dev		*pdev = to_pci_dev(hcd->self.controller);
	int			retval = 0;

	reset_control_reset(xhci->reset);

	/* The BIOS on systems with the Intel Panther Point chipset may or may
	 * not support xHCI natively.  That means that during system resume, it
	 * may switch the ports back to EHCI so that users can use their
	 * keyboard to select a kernel from GRUB after resume from hibernate.
	 *
	 * The BIOS is supposed to remember whether the OS had xHCI ports
	 * enabled before resume, and switch the ports back to xHCI when the
	 * BIOS/OS semaphore is written, but we all know we can't trust BIOS
	 * writers.
	 *
	 * Unconditionally switch the ports back to xHCI after a system resume.
	 * It should not matter whether the EHCI or xHCI controller is
	 * resumed first. It's enough to do the switchover in xHCI because
	 * USB core won't notice anything as the hub driver doesn't start
	 * running again until after all the devices (including both EHCI and
	 * xHCI host controllers) have been resumed.
	 */

	if (pdev->vendor == PCI_VENDOR_ID_INTEL)
		usb_enable_intel_xhci_ports(pdev);

	if (xhci->quirks & XHCI_SSIC_PORT_UNUSED)
		xhci_ssic_port_unused_quirk(hcd, false);

	if (xhci->quirks & XHCI_PME_STUCK_QUIRK)
		xhci_pme_quirk(hcd);

	retval = xhci_resume(xhci, hibernated);
	return retval;
}

static void xhci_pci_shutdown(struct usb_hcd *hcd)
{
	struct xhci_hcd		*xhci = hcd_to_xhci(hcd);
	struct pci_dev		*pdev = to_pci_dev(hcd->self.controller);

	xhci_shutdown(hcd);

	/* Yet another workaround for spurious wakeups at shutdown with HSW */
	if (xhci->quirks & XHCI_SPURIOUS_WAKEUP)
		pci_set_power_state(pdev, PCI_D3hot);
}
#endif /* CONFIG_PM */

/*-------------------------------------------------------------------------*/

static const struct xhci_driver_data reneses_data = {
	.quirks  = XHCI_RENESAS_FW_QUIRK,
	.firmware = "renesas_usb_fw.mem",
};

/* PCI driver selection metadata; PCI hotplugging uses this */
static const struct pci_device_id pci_ids[] = {
	{ PCI_DEVICE(0x1912, 0x0014),
		.driver_data =  (unsigned long)&reneses_data,
	},
	{ PCI_DEVICE(0x1912, 0x0015),
		.driver_data =  (unsigned long)&reneses_data,
	},
	/* handle any USB 3.0 xHCI controller */
	{ PCI_DEVICE_CLASS(PCI_CLASS_SERIAL_USB_XHCI, ~0),
	},
	{ /* end: all zeroes */ }
};
MODULE_DEVICE_TABLE(pci, pci_ids);

/*
 * Without CONFIG_USB_XHCI_PCI_RENESAS renesas_xhci_check_request_fw() won't
 * load firmware, so don't encumber the xhci-pci driver with it.
 */
#if IS_ENABLED(CONFIG_USB_XHCI_PCI_RENESAS)
MODULE_FIRMWARE("renesas_usb_fw.mem");
#endif

/* pci driver glue; this is a "new style" PCI driver module */
static struct pci_driver xhci_pci_driver = {
	.name =		hcd_name,
	.id_table =	pci_ids,

	.probe =	xhci_pci_probe,
	.remove =	xhci_pci_remove,
	/* suspend and resume implemented later */

	.shutdown = 	usb_hcd_pci_shutdown,
#ifdef CONFIG_PM
	.driver = {
		.pm = &usb_hcd_pci_pm_ops
	},
#endif
};

static int __init xhci_pci_init(void)
{
	xhci_init_driver(&xhci_pci_hc_driver, &xhci_pci_overrides);
#ifdef CONFIG_PM
	xhci_pci_hc_driver.pci_suspend = xhci_pci_suspend;
	xhci_pci_hc_driver.pci_resume = xhci_pci_resume;
	xhci_pci_hc_driver.shutdown = xhci_pci_shutdown;
#endif
	return pci_register_driver(&xhci_pci_driver);
}
module_init(xhci_pci_init);

static void __exit xhci_pci_exit(void)
{
	pci_unregister_driver(&xhci_pci_driver);
}
module_exit(xhci_pci_exit);

MODULE_DESCRIPTION("xHCI PCI Host Controller Driver");
MODULE_LICENSE("GPL");<|MERGE_RESOLUTION|>--- conflicted
+++ resolved
@@ -58,32 +58,13 @@
 #define PCI_DEVICE_ID_INTEL_CML_XHCI			0xa3af
 #define PCI_DEVICE_ID_INTEL_TIGER_LAKE_XHCI		0x9a13
 #define PCI_DEVICE_ID_INTEL_MAPLE_RIDGE_XHCI		0x1138
-<<<<<<< HEAD
-#define PCI_DEVICE_ID_INTEL_ALDER_LAKE_XHCI		0x461e
-#define PCI_DEVICE_ID_INTEL_ALDER_LAKE_N_XHCI		0x464e
-#define PCI_DEVICE_ID_INTEL_ALDER_LAKE_PCH_XHCI	0x51ed
-#define PCI_DEVICE_ID_INTEL_RAPTOR_LAKE_XHCI		0xa71e
-#define PCI_DEVICE_ID_INTEL_METEOR_LAKE_XHCI		0x7ec0
-=======
 #define PCI_DEVICE_ID_INTEL_ALDER_LAKE_PCH_XHCI		0x51ed
->>>>>>> ea6ea9fa
 
 #define PCI_DEVICE_ID_AMD_RENOIR_XHCI			0x1639
 #define PCI_DEVICE_ID_AMD_PROMONTORYA_4			0x43b9
 #define PCI_DEVICE_ID_AMD_PROMONTORYA_3			0x43ba
 #define PCI_DEVICE_ID_AMD_PROMONTORYA_2			0x43bb
 #define PCI_DEVICE_ID_AMD_PROMONTORYA_1			0x43bc
-<<<<<<< HEAD
-#define PCI_DEVICE_ID_AMD_YELLOW_CARP_XHCI_1		0x161a
-#define PCI_DEVICE_ID_AMD_YELLOW_CARP_XHCI_2		0x161b
-#define PCI_DEVICE_ID_AMD_YELLOW_CARP_XHCI_3		0x161d
-#define PCI_DEVICE_ID_AMD_YELLOW_CARP_XHCI_4		0x161e
-#define PCI_DEVICE_ID_AMD_YELLOW_CARP_XHCI_5		0x15d6
-#define PCI_DEVICE_ID_AMD_YELLOW_CARP_XHCI_6		0x15d7
-#define PCI_DEVICE_ID_AMD_YELLOW_CARP_XHCI_7		0x161c
-#define PCI_DEVICE_ID_AMD_YELLOW_CARP_XHCI_8		0x161f
-=======
->>>>>>> ea6ea9fa
 
 #define PCI_DEVICE_ID_ASMEDIA_1042_XHCI			0x1042
 #define PCI_DEVICE_ID_ASMEDIA_1042A_XHCI		0x1142
@@ -280,16 +261,7 @@
 	     pdev->device == PCI_DEVICE_ID_INTEL_TITAN_RIDGE_DD_XHCI ||
 	     pdev->device == PCI_DEVICE_ID_INTEL_ICE_LAKE_XHCI ||
 	     pdev->device == PCI_DEVICE_ID_INTEL_TIGER_LAKE_XHCI ||
-<<<<<<< HEAD
-	     pdev->device == PCI_DEVICE_ID_INTEL_MAPLE_RIDGE_XHCI ||
-	     pdev->device == PCI_DEVICE_ID_INTEL_ALDER_LAKE_XHCI ||
-	     pdev->device == PCI_DEVICE_ID_INTEL_ALDER_LAKE_N_XHCI ||
-	     pdev->device == PCI_DEVICE_ID_INTEL_ALDER_LAKE_PCH_XHCI ||
-	     pdev->device == PCI_DEVICE_ID_INTEL_RAPTOR_LAKE_XHCI ||
-	     pdev->device == PCI_DEVICE_ID_INTEL_METEOR_LAKE_XHCI))
-=======
 	     pdev->device == PCI_DEVICE_ID_INTEL_MAPLE_RIDGE_XHCI))
->>>>>>> ea6ea9fa
 		xhci->quirks |= XHCI_DEFAULT_PM_RUNTIME_ALLOW;
 
 	if (pdev->vendor == PCI_VENDOR_ID_ETRON &&
@@ -358,20 +330,8 @@
 	     pdev->device == PCI_DEVICE_ID_AMD_PROMONTORYA_4))
 		xhci->quirks |= XHCI_NO_SOFT_RETRY;
 
-<<<<<<< HEAD
-	if (pdev->vendor == PCI_VENDOR_ID_AMD &&
-	    (pdev->device == PCI_DEVICE_ID_AMD_YELLOW_CARP_XHCI_1 ||
-	    pdev->device == PCI_DEVICE_ID_AMD_YELLOW_CARP_XHCI_2 ||
-	    pdev->device == PCI_DEVICE_ID_AMD_YELLOW_CARP_XHCI_3 ||
-	    pdev->device == PCI_DEVICE_ID_AMD_YELLOW_CARP_XHCI_4 ||
-	    pdev->device == PCI_DEVICE_ID_AMD_YELLOW_CARP_XHCI_5 ||
-	    pdev->device == PCI_DEVICE_ID_AMD_YELLOW_CARP_XHCI_6 ||
-	    pdev->device == PCI_DEVICE_ID_AMD_YELLOW_CARP_XHCI_7 ||
-	    pdev->device == PCI_DEVICE_ID_AMD_YELLOW_CARP_XHCI_8))
-=======
 	/* xHC spec requires PCI devices to support D3hot and D3cold */
 	if (xhci->hci_version >= 0x120)
->>>>>>> ea6ea9fa
 		xhci->quirks |= XHCI_DEFAULT_PM_RUNTIME_ALLOW;
 
 	if (xhci->quirks & XHCI_RESET_ON_RESUME)
