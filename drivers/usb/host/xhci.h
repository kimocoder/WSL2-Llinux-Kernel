--- conflicted
+++ resolved
@@ -1733,13 +1733,10 @@
 	struct xhci_hub		*rhub;
 	struct xhci_port_cap	*port_cap;
 	unsigned int		lpm_incapable:1;
-<<<<<<< HEAD
-=======
 	unsigned long		resume_timestamp;
 	bool			rexit_active;
 	struct completion	rexit_done;
 	struct completion	u3exit_done;
->>>>>>> 5eb2b831
 };
 
 struct xhci_hub {
