// SPDX-License-Identifier: GPL-2.0
/*
 * xHCI host controller driver
 *
 * Copyright (C) 2008 Intel Corp.
 *
 * Author: Sarah Sharp
 * Some code borrowed from the Linux EHCI driver.
 */

#include <linux/pci.h>
#include <linux/iopoll.h>
#include <linux/irq.h>
#include <linux/log2.h>
#include <linux/module.h>
#include <linux/moduleparam.h>
#include <linux/slab.h>
#include <linux/dmi.h>
#include <linux/dma-mapping.h>

#include "xhci.h"
#include "xhci-trace.h"
#include "xhci-debugfs.h"
#include "xhci-dbgcap.h"

#define DRIVER_AUTHOR "Sarah Sharp"
#define DRIVER_DESC "'eXtensible' Host Controller (xHC) Driver"

#define	PORT_WAKE_BITS	(PORT_WKOC_E | PORT_WKDISC_E | PORT_WKCONN_E)

/* Some 0.95 hardware can't handle the chain bit on a Link TRB being cleared */
static int link_quirk;
module_param(link_quirk, int, S_IRUGO | S_IWUSR);
MODULE_PARM_DESC(link_quirk, "Don't clear the chain bit on a link TRB");

static unsigned long long quirks;
module_param(quirks, ullong, S_IRUGO);
MODULE_PARM_DESC(quirks, "Bit flags for quirks to be enabled as default");

static bool td_on_ring(struct xhci_td *td, struct xhci_ring *ring)
{
	struct xhci_segment *seg = ring->first_seg;

	if (!td || !td->start_seg)
		return false;
	do {
		if (seg == td->start_seg)
			return true;
		seg = seg->next;
	} while (seg && seg != ring->first_seg);

	return false;
}

/*
 * xhci_handshake - spin reading hc until handshake completes or fails
 * @ptr: address of hc register to be read
 * @mask: bits to look at in result of read
 * @done: value of those bits when handshake succeeds
 * @usec: timeout in microseconds
 *
 * Returns negative errno, or zero on success
 *
 * Success happens when the "mask" bits have the specified value (hardware
 * handshake done).  There are two failure modes:  "usec" have passed (major
 * hardware flakeout), or the register reads as all-ones (hardware removed).
 */
int xhci_handshake(void __iomem *ptr, u32 mask, u32 done, u64 timeout_us)
{
	u32	result;
	int	ret;

	ret = readl_poll_timeout_atomic(ptr, result,
					(result & mask) == done ||
					result == U32_MAX,
					1, timeout_us);
	if (result == U32_MAX)		/* card removed */
		return -ENODEV;

	return ret;
}

/*
 * Disable interrupts and begin the xHCI halting process.
 */
void xhci_quiesce(struct xhci_hcd *xhci)
{
	u32 halted;
	u32 cmd;
	u32 mask;

	mask = ~(XHCI_IRQS);
	halted = readl(&xhci->op_regs->status) & STS_HALT;
	if (!halted)
		mask &= ~CMD_RUN;

	cmd = readl(&xhci->op_regs->command);
	cmd &= mask;
	writel(cmd, &xhci->op_regs->command);
}

/*
 * Force HC into halt state.
 *
 * Disable any IRQs and clear the run/stop bit.
 * HC will complete any current and actively pipelined transactions, and
 * should halt within 16 ms of the run/stop bit being cleared.
 * Read HC Halted bit in the status register to see when the HC is finished.
 */
int xhci_halt(struct xhci_hcd *xhci)
{
	int ret;
	xhci_dbg_trace(xhci, trace_xhci_dbg_init, "// Halt the HC");
	xhci_quiesce(xhci);

	ret = xhci_handshake(&xhci->op_regs->status,
			STS_HALT, STS_HALT, XHCI_MAX_HALT_USEC);
	if (ret) {
		xhci_warn(xhci, "Host halt failed, %d\n", ret);
		return ret;
	}
	xhci->xhc_state |= XHCI_STATE_HALTED;
	xhci->cmd_ring_state = CMD_RING_STATE_STOPPED;
	return ret;
}

/*
 * Set the run bit and wait for the host to be running.
 */
int xhci_start(struct xhci_hcd *xhci)
{
	u32 temp;
	int ret;

	temp = readl(&xhci->op_regs->command);
	temp |= (CMD_RUN);
	xhci_dbg_trace(xhci, trace_xhci_dbg_init, "// Turn on HC, cmd = 0x%x.",
			temp);
	writel(temp, &xhci->op_regs->command);

	/*
	 * Wait for the HCHalted Status bit to be 0 to indicate the host is
	 * running.
	 */
	ret = xhci_handshake(&xhci->op_regs->status,
			STS_HALT, 0, XHCI_MAX_HALT_USEC);
	if (ret == -ETIMEDOUT)
		xhci_err(xhci, "Host took too long to start, "
				"waited %u microseconds.\n",
				XHCI_MAX_HALT_USEC);
	if (!ret) {
		/* clear state flags. Including dying, halted or removing */
		xhci->xhc_state = 0;
		xhci->run_graceperiod = jiffies + msecs_to_jiffies(500);
	}

	return ret;
}

/*
 * Reset a halted HC.
 *
 * This resets pipelines, timers, counters, state machines, etc.
 * Transactions will be terminated immediately, and operational registers
 * will be set to their defaults.
 */
int xhci_reset(struct xhci_hcd *xhci, u64 timeout_us)
{
	u32 command;
	u32 state;
	int ret;

	state = readl(&xhci->op_regs->status);

	if (state == ~(u32)0) {
		xhci_warn(xhci, "Host not accessible, reset failed.\n");
		return -ENODEV;
	}

	if ((state & STS_HALT) == 0) {
		xhci_warn(xhci, "Host controller not halted, aborting reset.\n");
		return 0;
	}

	xhci_dbg_trace(xhci, trace_xhci_dbg_init, "// Reset the HC");
	command = readl(&xhci->op_regs->command);
	command |= CMD_RESET;
	writel(command, &xhci->op_regs->command);

	/* Existing Intel xHCI controllers require a delay of 1 mS,
	 * after setting the CMD_RESET bit, and before accessing any
	 * HC registers. This allows the HC to complete the
	 * reset operation and be ready for HC register access.
	 * Without this delay, the subsequent HC register access,
	 * may result in a system hang very rarely.
	 */
	if (xhci->quirks & XHCI_INTEL_HOST)
		udelay(1000);

	ret = xhci_handshake(&xhci->op_regs->command, CMD_RESET, 0, timeout_us);
	if (ret)
		return ret;

	if (xhci->quirks & XHCI_ASMEDIA_MODIFY_FLOWCONTROL)
		usb_asmedia_modifyflowcontrol(to_pci_dev(xhci_to_hcd(xhci)->self.controller));

	xhci_dbg_trace(xhci, trace_xhci_dbg_init,
			 "Wait for controller to be ready for doorbell rings");
	/*
	 * xHCI cannot write to any doorbells or operational registers other
	 * than status until the "Controller Not Ready" flag is cleared.
	 */
	ret = xhci_handshake(&xhci->op_regs->status, STS_CNR, 0, timeout_us);

	xhci->usb2_rhub.bus_state.port_c_suspend = 0;
	xhci->usb2_rhub.bus_state.suspended_ports = 0;
	xhci->usb2_rhub.bus_state.resuming_ports = 0;
	xhci->usb3_rhub.bus_state.port_c_suspend = 0;
	xhci->usb3_rhub.bus_state.suspended_ports = 0;
	xhci->usb3_rhub.bus_state.resuming_ports = 0;

	return ret;
}

static void xhci_zero_64b_regs(struct xhci_hcd *xhci)
{
	struct device *dev = xhci_to_hcd(xhci)->self.sysdev;
	int err, i;
	u64 val;
	u32 intrs;

	/*
	 * Some Renesas controllers get into a weird state if they are
	 * reset while programmed with 64bit addresses (they will preserve
	 * the top half of the address in internal, non visible
	 * registers). You end up with half the address coming from the
	 * kernel, and the other half coming from the firmware. Also,
	 * changing the programming leads to extra accesses even if the
	 * controller is supposed to be halted. The controller ends up with
	 * a fatal fault, and is then ripe for being properly reset.
	 *
	 * Special care is taken to only apply this if the device is behind
	 * an iommu. Doing anything when there is no iommu is definitely
	 * unsafe...
	 */
	if (!(xhci->quirks & XHCI_ZERO_64B_REGS) || !device_iommu_mapped(dev))
		return;

	xhci_info(xhci, "Zeroing 64bit base registers, expecting fault\n");

	/* Clear HSEIE so that faults do not get signaled */
	val = readl(&xhci->op_regs->command);
	val &= ~CMD_HSEIE;
	writel(val, &xhci->op_regs->command);

	/* Clear HSE (aka FATAL) */
	val = readl(&xhci->op_regs->status);
	val |= STS_FATAL;
	writel(val, &xhci->op_regs->status);

	/* Now zero the registers, and brace for impact */
	val = xhci_read_64(xhci, &xhci->op_regs->dcbaa_ptr);
	if (upper_32_bits(val))
		xhci_write_64(xhci, 0, &xhci->op_regs->dcbaa_ptr);
	val = xhci_read_64(xhci, &xhci->op_regs->cmd_ring);
	if (upper_32_bits(val))
		xhci_write_64(xhci, 0, &xhci->op_regs->cmd_ring);

	intrs = min_t(u32, HCS_MAX_INTRS(xhci->hcs_params1),
		      ARRAY_SIZE(xhci->run_regs->ir_set));

	for (i = 0; i < intrs; i++) {
		struct xhci_intr_reg __iomem *ir;

		ir = &xhci->run_regs->ir_set[i];
		val = xhci_read_64(xhci, &ir->erst_base);
		if (upper_32_bits(val))
			xhci_write_64(xhci, 0, &ir->erst_base);
		val= xhci_read_64(xhci, &ir->erst_dequeue);
		if (upper_32_bits(val))
			xhci_write_64(xhci, 0, &ir->erst_dequeue);
	}

	/* Wait for the fault to appear. It will be cleared on reset */
	err = xhci_handshake(&xhci->op_regs->status,
			     STS_FATAL, STS_FATAL,
			     XHCI_MAX_HALT_USEC);
	if (!err)
		xhci_info(xhci, "Fault detected\n");
}

#ifdef CONFIG_USB_PCI
/*
 * Set up MSI
 */
static int xhci_setup_msi(struct xhci_hcd *xhci)
{
	int ret;
	/*
	 * TODO:Check with MSI Soc for sysdev
	 */
	struct pci_dev  *pdev = to_pci_dev(xhci_to_hcd(xhci)->self.controller);

	ret = pci_alloc_irq_vectors(pdev, 1, 1, PCI_IRQ_MSI);
	if (ret < 0) {
		xhci_dbg_trace(xhci, trace_xhci_dbg_init,
				"failed to allocate MSI entry");
		return ret;
	}

	ret = request_irq(pdev->irq, xhci_msi_irq,
				0, "xhci_hcd", xhci_to_hcd(xhci));
	if (ret) {
		xhci_dbg_trace(xhci, trace_xhci_dbg_init,
				"disable MSI interrupt");
		pci_free_irq_vectors(pdev);
	}

	return ret;
}

/*
 * Set up MSI-X
 */
static int xhci_setup_msix(struct xhci_hcd *xhci)
{
	int i, ret = 0;
	struct usb_hcd *hcd = xhci_to_hcd(xhci);
	struct pci_dev *pdev = to_pci_dev(hcd->self.controller);

	/*
	 * calculate number of msi-x vectors supported.
	 * - HCS_MAX_INTRS: the max number of interrupts the host can handle,
	 *   with max number of interrupters based on the xhci HCSPARAMS1.
	 * - num_online_cpus: maximum msi-x vectors per CPUs core.
	 *   Add additional 1 vector to ensure always available interrupt.
	 */
	xhci->msix_count = min(num_online_cpus() + 1,
				HCS_MAX_INTRS(xhci->hcs_params1));

	ret = pci_alloc_irq_vectors(pdev, xhci->msix_count, xhci->msix_count,
			PCI_IRQ_MSIX);
	if (ret < 0) {
		xhci_dbg_trace(xhci, trace_xhci_dbg_init,
				"Failed to enable MSI-X");
		return ret;
	}

	for (i = 0; i < xhci->msix_count; i++) {
		ret = request_irq(pci_irq_vector(pdev, i), xhci_msi_irq, 0,
				"xhci_hcd", xhci_to_hcd(xhci));
		if (ret)
			goto disable_msix;
	}

	hcd->msix_enabled = 1;
	return ret;

disable_msix:
	xhci_dbg_trace(xhci, trace_xhci_dbg_init, "disable MSI-X interrupt");
	while (--i >= 0)
		free_irq(pci_irq_vector(pdev, i), xhci_to_hcd(xhci));
	pci_free_irq_vectors(pdev);
	return ret;
}

/* Free any IRQs and disable MSI-X */
static void xhci_cleanup_msix(struct xhci_hcd *xhci)
{
	struct usb_hcd *hcd = xhci_to_hcd(xhci);
	struct pci_dev *pdev = to_pci_dev(hcd->self.controller);

	if (xhci->quirks & XHCI_PLAT)
		return;

	/* return if using legacy interrupt */
	if (hcd->irq > 0)
		return;

	if (hcd->msix_enabled) {
		int i;

		for (i = 0; i < xhci->msix_count; i++)
			free_irq(pci_irq_vector(pdev, i), xhci_to_hcd(xhci));
	} else {
		free_irq(pci_irq_vector(pdev, 0), xhci_to_hcd(xhci));
	}

	pci_free_irq_vectors(pdev);
	hcd->msix_enabled = 0;
}

static void __maybe_unused xhci_msix_sync_irqs(struct xhci_hcd *xhci)
{
	struct usb_hcd *hcd = xhci_to_hcd(xhci);

	if (hcd->msix_enabled) {
		struct pci_dev *pdev = to_pci_dev(hcd->self.controller);
		int i;

		for (i = 0; i < xhci->msix_count; i++)
			synchronize_irq(pci_irq_vector(pdev, i));
	}
}

static int xhci_try_enable_msi(struct usb_hcd *hcd)
{
	struct xhci_hcd *xhci = hcd_to_xhci(hcd);
	struct pci_dev  *pdev;
	int ret;

	/* The xhci platform device has set up IRQs through usb_add_hcd. */
	if (xhci->quirks & XHCI_PLAT)
		return 0;

	pdev = to_pci_dev(xhci_to_hcd(xhci)->self.controller);
	/*
	 * Some Fresco Logic host controllers advertise MSI, but fail to
	 * generate interrupts.  Don't even try to enable MSI.
	 */
	if (xhci->quirks & XHCI_BROKEN_MSI)
		goto legacy_irq;

	/* unregister the legacy interrupt */
	if (hcd->irq)
		free_irq(hcd->irq, hcd);
	hcd->irq = 0;

	ret = xhci_setup_msix(xhci);
	if (ret)
		/* fall back to msi*/
		ret = xhci_setup_msi(xhci);

	if (!ret) {
		hcd->msi_enabled = 1;
		return 0;
	}

	if (!pdev->irq) {
		xhci_err(xhci, "No msi-x/msi found and no IRQ in BIOS\n");
		return -EINVAL;
	}

 legacy_irq:
	if (!strlen(hcd->irq_descr))
		snprintf(hcd->irq_descr, sizeof(hcd->irq_descr), "%s:usb%d",
			 hcd->driver->description, hcd->self.busnum);

	/* fall back to legacy interrupt*/
	ret = request_irq(pdev->irq, &usb_hcd_irq, IRQF_SHARED,
			hcd->irq_descr, hcd);
	if (ret) {
		xhci_err(xhci, "request interrupt %d failed\n",
				pdev->irq);
		return ret;
	}
	hcd->irq = pdev->irq;
	return 0;
}

#else

static inline int xhci_try_enable_msi(struct usb_hcd *hcd)
{
	return 0;
}

static inline void xhci_cleanup_msix(struct xhci_hcd *xhci)
{
}

static inline void xhci_msix_sync_irqs(struct xhci_hcd *xhci)
{
}

#endif

static void compliance_mode_recovery(struct timer_list *t)
{
	struct xhci_hcd *xhci;
	struct usb_hcd *hcd;
	struct xhci_hub *rhub;
	u32 temp;
	int i;

	xhci = from_timer(xhci, t, comp_mode_recovery_timer);
	rhub = &xhci->usb3_rhub;

	for (i = 0; i < rhub->num_ports; i++) {
		temp = readl(rhub->ports[i]->addr);
		if ((temp & PORT_PLS_MASK) == USB_SS_PORT_LS_COMP_MOD) {
			/*
			 * Compliance Mode Detected. Letting USB Core
			 * handle the Warm Reset
			 */
			xhci_dbg_trace(xhci, trace_xhci_dbg_quirks,
					"Compliance mode detected->port %d",
					i + 1);
			xhci_dbg_trace(xhci, trace_xhci_dbg_quirks,
					"Attempting compliance mode recovery");
			hcd = xhci->shared_hcd;

			if (hcd->state == HC_STATE_SUSPENDED)
				usb_hcd_resume_root_hub(hcd);

			usb_hcd_poll_rh_status(hcd);
		}
	}

	if (xhci->port_status_u0 != ((1 << rhub->num_ports) - 1))
		mod_timer(&xhci->comp_mode_recovery_timer,
			jiffies + msecs_to_jiffies(COMP_MODE_RCVRY_MSECS));
}

/*
 * Quirk to work around issue generated by the SN65LVPE502CP USB3.0 re-driver
 * that causes ports behind that hardware to enter compliance mode sometimes.
 * The quirk creates a timer that polls every 2 seconds the link state of
 * each host controller's port and recovers it by issuing a Warm reset
 * if Compliance mode is detected, otherwise the port will become "dead" (no
 * device connections or disconnections will be detected anymore). Becasue no
 * status event is generated when entering compliance mode (per xhci spec),
 * this quirk is needed on systems that have the failing hardware installed.
 */
static void compliance_mode_recovery_timer_init(struct xhci_hcd *xhci)
{
	xhci->port_status_u0 = 0;
	timer_setup(&xhci->comp_mode_recovery_timer, compliance_mode_recovery,
		    0);
	xhci->comp_mode_recovery_timer.expires = jiffies +
			msecs_to_jiffies(COMP_MODE_RCVRY_MSECS);

	add_timer(&xhci->comp_mode_recovery_timer);
	xhci_dbg_trace(xhci, trace_xhci_dbg_quirks,
			"Compliance mode recovery timer initialized");
}

/*
 * This function identifies the systems that have installed the SN65LVPE502CP
 * USB3.0 re-driver and that need the Compliance Mode Quirk.
 * Systems:
 * Vendor: Hewlett-Packard -> System Models: Z420, Z620 and Z820
 */
static bool xhci_compliance_mode_recovery_timer_quirk_check(void)
{
	const char *dmi_product_name, *dmi_sys_vendor;

	dmi_product_name = dmi_get_system_info(DMI_PRODUCT_NAME);
	dmi_sys_vendor = dmi_get_system_info(DMI_SYS_VENDOR);
	if (!dmi_product_name || !dmi_sys_vendor)
		return false;

	if (!(strstr(dmi_sys_vendor, "Hewlett-Packard")))
		return false;

	if (strstr(dmi_product_name, "Z420") ||
			strstr(dmi_product_name, "Z620") ||
			strstr(dmi_product_name, "Z820") ||
			strstr(dmi_product_name, "Z1 Workstation"))
		return true;

	return false;
}

static int xhci_all_ports_seen_u0(struct xhci_hcd *xhci)
{
	return (xhci->port_status_u0 == ((1 << xhci->usb3_rhub.num_ports) - 1));
}


/*
 * Initialize memory for HCD and xHC (one-time init).
 *
 * Program the PAGESIZE register, initialize the device context array, create
 * device contexts (?), set up a command ring segment (or two?), create event
 * ring (one for now).
 */
static int xhci_init(struct usb_hcd *hcd)
{
	struct xhci_hcd *xhci = hcd_to_xhci(hcd);
	int retval = 0;

	xhci_dbg_trace(xhci, trace_xhci_dbg_init, "xhci_init");
	spin_lock_init(&xhci->lock);
	if (xhci->hci_version == 0x95 && link_quirk) {
		xhci_dbg_trace(xhci, trace_xhci_dbg_quirks,
				"QUIRK: Not clearing Link TRB chain bits.");
		xhci->quirks |= XHCI_LINK_TRB_QUIRK;
	} else {
		xhci_dbg_trace(xhci, trace_xhci_dbg_init,
				"xHCI doesn't need link TRB QUIRK");
	}
	retval = xhci_mem_init(xhci, GFP_KERNEL);
	xhci_dbg_trace(xhci, trace_xhci_dbg_init, "Finished xhci_init");

	/* Initializing Compliance Mode Recovery Data If Needed */
	if (xhci_compliance_mode_recovery_timer_quirk_check()) {
		xhci->quirks |= XHCI_COMP_MODE_QUIRK;
		compliance_mode_recovery_timer_init(xhci);
	}

	return retval;
}

/*-------------------------------------------------------------------------*/


static int xhci_run_finished(struct xhci_hcd *xhci)
{
	if (xhci_start(xhci)) {
		xhci_halt(xhci);
		return -ENODEV;
	}
	xhci->shared_hcd->state = HC_STATE_RUNNING;
	xhci->cmd_ring_state = CMD_RING_STATE_RUNNING;

	if (xhci->quirks & XHCI_NEC_HOST)
		xhci_ring_cmd_db(xhci);

	xhci_dbg_trace(xhci, trace_xhci_dbg_init,
			"Finished xhci_run for USB3 roothub");
	return 0;
}

/*
 * Start the HC after it was halted.
 *
 * This function is called by the USB core when the HC driver is added.
 * Its opposite is xhci_stop().
 *
 * xhci_init() must be called once before this function can be called.
 * Reset the HC, enable device slot contexts, program DCBAAP, and
 * set command ring pointer and event ring pointer.
 *
 * Setup MSI-X vectors and enable interrupts.
 */
int xhci_run(struct usb_hcd *hcd)
{
	u32 temp;
	u64 temp_64;
	int ret;
	struct xhci_hcd *xhci = hcd_to_xhci(hcd);

	/* Start the xHCI host controller running only after the USB 2.0 roothub
	 * is setup.
	 */

	hcd->uses_new_polling = 1;
	if (!usb_hcd_is_primary_hcd(hcd))
		return xhci_run_finished(xhci);

	xhci_dbg_trace(xhci, trace_xhci_dbg_init, "xhci_run");

	ret = xhci_try_enable_msi(hcd);
	if (ret)
		return ret;

	temp_64 = xhci_read_64(xhci, &xhci->ir_set->erst_dequeue);
	temp_64 &= ~ERST_PTR_MASK;
	xhci_dbg_trace(xhci, trace_xhci_dbg_init,
			"ERST deq = 64'h%0lx", (long unsigned int) temp_64);

	xhci_dbg_trace(xhci, trace_xhci_dbg_init,
			"// Set the interrupt modulation register");
	temp = readl(&xhci->ir_set->irq_control);
	temp &= ~ER_IRQ_INTERVAL_MASK;
	temp |= (xhci->imod_interval / 250) & ER_IRQ_INTERVAL_MASK;
	writel(temp, &xhci->ir_set->irq_control);

	/* Set the HCD state before we enable the irqs */
	temp = readl(&xhci->op_regs->command);
	temp |= (CMD_EIE);
	xhci_dbg_trace(xhci, trace_xhci_dbg_init,
			"// Enable interrupts, cmd = 0x%x.", temp);
	writel(temp, &xhci->op_regs->command);

	temp = readl(&xhci->ir_set->irq_pending);
	xhci_dbg_trace(xhci, trace_xhci_dbg_init,
			"// Enabling event ring interrupter %p by writing 0x%x to irq_pending",
			xhci->ir_set, (unsigned int) ER_IRQ_ENABLE(temp));
	writel(ER_IRQ_ENABLE(temp), &xhci->ir_set->irq_pending);

	if (xhci->quirks & XHCI_NEC_HOST) {
		struct xhci_command *command;

		command = xhci_alloc_command(xhci, false, GFP_KERNEL);
		if (!command)
			return -ENOMEM;

		ret = xhci_queue_vendor_command(xhci, command, 0, 0, 0,
				TRB_TYPE(TRB_NEC_GET_FW));
		if (ret)
			xhci_free_command(xhci, command);
	}
	xhci_dbg_trace(xhci, trace_xhci_dbg_init,
			"Finished xhci_run for USB2 roothub");

	set_bit(HCD_FLAG_DEFER_RH_REGISTER, &hcd->flags);

	xhci_create_dbc_dev(xhci);

	xhci_debugfs_init(xhci);

	return 0;
}
EXPORT_SYMBOL_GPL(xhci_run);

/*
 * Stop xHCI driver.
 *
 * This function is called by the USB core when the HC driver is removed.
 * Its opposite is xhci_run().
 *
 * Disable device contexts, disable IRQs, and quiesce the HC.
 * Reset the HC, finish any completed transactions, and cleanup memory.
 */
static void xhci_stop(struct usb_hcd *hcd)
{
	u32 temp;
	struct xhci_hcd *xhci = hcd_to_xhci(hcd);

	mutex_lock(&xhci->mutex);

	/* Only halt host and free memory after both hcds are removed */
	if (!usb_hcd_is_primary_hcd(hcd)) {
		mutex_unlock(&xhci->mutex);
		return;
	}

	xhci_remove_dbc_dev(xhci);

	spin_lock_irq(&xhci->lock);
	xhci->xhc_state |= XHCI_STATE_HALTED;
	xhci->cmd_ring_state = CMD_RING_STATE_STOPPED;
	xhci_halt(xhci);
	xhci_reset(xhci, XHCI_RESET_SHORT_USEC);
	spin_unlock_irq(&xhci->lock);

	xhci_cleanup_msix(xhci);

	/* Deleting Compliance Mode Recovery Timer */
	if ((xhci->quirks & XHCI_COMP_MODE_QUIRK) &&
			(!(xhci_all_ports_seen_u0(xhci)))) {
		del_timer_sync(&xhci->comp_mode_recovery_timer);
		xhci_dbg_trace(xhci, trace_xhci_dbg_quirks,
				"%s: compliance mode recovery timer deleted",
				__func__);
	}

	if (xhci->quirks & XHCI_AMD_PLL_FIX)
		usb_amd_dev_put();

	xhci_dbg_trace(xhci, trace_xhci_dbg_init,
			"// Disabling event ring interrupts");
	temp = readl(&xhci->op_regs->status);
	writel((temp & ~0x1fff) | STS_EINT, &xhci->op_regs->status);
	temp = readl(&xhci->ir_set->irq_pending);
	writel(ER_IRQ_DISABLE(temp), &xhci->ir_set->irq_pending);

	xhci_dbg_trace(xhci, trace_xhci_dbg_init, "cleaning up memory");
	xhci_mem_cleanup(xhci);
	xhci_debugfs_exit(xhci);
	xhci_dbg_trace(xhci, trace_xhci_dbg_init,
			"xhci_stop completed - status = %x",
			readl(&xhci->op_regs->status));
	mutex_unlock(&xhci->mutex);
}

/*
 * Shutdown HC (not bus-specific)
 *
 * This is called when the machine is rebooting or halting.  We assume that the
 * machine will be powered off, and the HC's internal state will be reset.
 * Don't bother to free memory.
 *
 * This will only ever be called with the main usb_hcd (the USB3 roothub).
 */
void xhci_shutdown(struct usb_hcd *hcd)
{
	struct xhci_hcd *xhci = hcd_to_xhci(hcd);

	if (xhci->quirks & XHCI_SPURIOUS_REBOOT)
		usb_disable_xhci_ports(to_pci_dev(hcd->self.sysdev));

	/* Don't poll the roothubs after shutdown. */
	xhci_dbg(xhci, "%s: stopping usb%d port polling.\n",
			__func__, hcd->self.busnum);
	clear_bit(HCD_FLAG_POLL_RH, &hcd->flags);
	del_timer_sync(&hcd->rh_timer);

	if (xhci->shared_hcd) {
		clear_bit(HCD_FLAG_POLL_RH, &xhci->shared_hcd->flags);
		del_timer_sync(&xhci->shared_hcd->rh_timer);
	}

	spin_lock_irq(&xhci->lock);
	xhci_halt(xhci);
<<<<<<< HEAD
	/* Workaround for spurious wakeups at shutdown with HSW */
	if (xhci->quirks & XHCI_SPURIOUS_WAKEUP)
		xhci_reset(xhci, XHCI_RESET_SHORT_USEC);
=======

	/*
	 * Workaround for spurious wakeps at shutdown with HSW, and for boot
	 * firmware delay in ADL-P PCH if port are left in U3 at shutdown
	 */
	if (xhci->quirks & XHCI_SPURIOUS_WAKEUP ||
	    xhci->quirks & XHCI_RESET_TO_DEFAULT)
		xhci_reset(xhci, XHCI_RESET_SHORT_USEC);

>>>>>>> ea6ea9fa
	spin_unlock_irq(&xhci->lock);

	xhci_cleanup_msix(xhci);

	xhci_dbg_trace(xhci, trace_xhci_dbg_init,
			"xhci_shutdown completed - status = %x",
			readl(&xhci->op_regs->status));
}
EXPORT_SYMBOL_GPL(xhci_shutdown);

#ifdef CONFIG_PM
static void xhci_save_registers(struct xhci_hcd *xhci)
{
	xhci->s3.command = readl(&xhci->op_regs->command);
	xhci->s3.dev_nt = readl(&xhci->op_regs->dev_notification);
	xhci->s3.dcbaa_ptr = xhci_read_64(xhci, &xhci->op_regs->dcbaa_ptr);
	xhci->s3.config_reg = readl(&xhci->op_regs->config_reg);
	xhci->s3.erst_size = readl(&xhci->ir_set->erst_size);
	xhci->s3.erst_base = xhci_read_64(xhci, &xhci->ir_set->erst_base);
	xhci->s3.erst_dequeue = xhci_read_64(xhci, &xhci->ir_set->erst_dequeue);
	xhci->s3.irq_pending = readl(&xhci->ir_set->irq_pending);
	xhci->s3.irq_control = readl(&xhci->ir_set->irq_control);
}

static void xhci_restore_registers(struct xhci_hcd *xhci)
{
	writel(xhci->s3.command, &xhci->op_regs->command);
	writel(xhci->s3.dev_nt, &xhci->op_regs->dev_notification);
	xhci_write_64(xhci, xhci->s3.dcbaa_ptr, &xhci->op_regs->dcbaa_ptr);
	writel(xhci->s3.config_reg, &xhci->op_regs->config_reg);
	writel(xhci->s3.erst_size, &xhci->ir_set->erst_size);
	xhci_write_64(xhci, xhci->s3.erst_base, &xhci->ir_set->erst_base);
	xhci_write_64(xhci, xhci->s3.erst_dequeue, &xhci->ir_set->erst_dequeue);
	writel(xhci->s3.irq_pending, &xhci->ir_set->irq_pending);
	writel(xhci->s3.irq_control, &xhci->ir_set->irq_control);
}

static void xhci_set_cmd_ring_deq(struct xhci_hcd *xhci)
{
	u64	val_64;

	/* step 2: initialize command ring buffer */
	val_64 = xhci_read_64(xhci, &xhci->op_regs->cmd_ring);
	val_64 = (val_64 & (u64) CMD_RING_RSVD_BITS) |
		(xhci_trb_virt_to_dma(xhci->cmd_ring->deq_seg,
				      xhci->cmd_ring->dequeue) &
		 (u64) ~CMD_RING_RSVD_BITS) |
		xhci->cmd_ring->cycle_state;
	xhci_dbg_trace(xhci, trace_xhci_dbg_init,
			"// Setting command ring address to 0x%llx",
			(long unsigned long) val_64);
	xhci_write_64(xhci, val_64, &xhci->op_regs->cmd_ring);
}

/*
 * The whole command ring must be cleared to zero when we suspend the host.
 *
 * The host doesn't save the command ring pointer in the suspend well, so we
 * need to re-program it on resume.  Unfortunately, the pointer must be 64-byte
 * aligned, because of the reserved bits in the command ring dequeue pointer
 * register.  Therefore, we can't just set the dequeue pointer back in the
 * middle of the ring (TRBs are 16-byte aligned).
 */
static void xhci_clear_command_ring(struct xhci_hcd *xhci)
{
	struct xhci_ring *ring;
	struct xhci_segment *seg;

	ring = xhci->cmd_ring;
	seg = ring->deq_seg;
	do {
		memset(seg->trbs, 0,
			sizeof(union xhci_trb) * (TRBS_PER_SEGMENT - 1));
		seg->trbs[TRBS_PER_SEGMENT - 1].link.control &=
			cpu_to_le32(~TRB_CYCLE);
		seg = seg->next;
	} while (seg != ring->deq_seg);

	/* Reset the software enqueue and dequeue pointers */
	ring->deq_seg = ring->first_seg;
	ring->dequeue = ring->first_seg->trbs;
	ring->enq_seg = ring->deq_seg;
	ring->enqueue = ring->dequeue;

	ring->num_trbs_free = ring->num_segs * (TRBS_PER_SEGMENT - 1) - 1;
	/*
	 * Ring is now zeroed, so the HW should look for change of ownership
	 * when the cycle bit is set to 1.
	 */
	ring->cycle_state = 1;

	/*
	 * Reset the hardware dequeue pointer.
	 * Yes, this will need to be re-written after resume, but we're paranoid
	 * and want to make sure the hardware doesn't access bogus memory
	 * because, say, the BIOS or an SMI started the host without changing
	 * the command ring pointers.
	 */
	xhci_set_cmd_ring_deq(xhci);
}

/*
 * Disable port wake bits if do_wakeup is not set.
 *
 * Also clear a possible internal port wake state left hanging for ports that
 * detected termination but never successfully enumerated (trained to 0U).
 * Internal wake causes immediate xHCI wake after suspend. PORT_CSC write done
 * at enumeration clears this wake, force one here as well for unconnected ports
 */

static void xhci_disable_hub_port_wake(struct xhci_hcd *xhci,
				       struct xhci_hub *rhub,
				       bool do_wakeup)
{
	unsigned long flags;
	u32 t1, t2, portsc;
	int i;

	spin_lock_irqsave(&xhci->lock, flags);

	for (i = 0; i < rhub->num_ports; i++) {
		portsc = readl(rhub->ports[i]->addr);
		t1 = xhci_port_state_to_neutral(portsc);
		t2 = t1;

		/* clear wake bits if do_wake is not set */
		if (!do_wakeup)
			t2 &= ~PORT_WAKE_BITS;

		/* Don't touch csc bit if connected or connect change is set */
		if (!(portsc & (PORT_CSC | PORT_CONNECT)))
			t2 |= PORT_CSC;

		if (t1 != t2) {
			writel(t2, rhub->ports[i]->addr);
			xhci_dbg(xhci, "config port %d-%d wake bits, portsc: 0x%x, write: 0x%x\n",
				 rhub->hcd->self.busnum, i + 1, portsc, t2);
		}
	}
	spin_unlock_irqrestore(&xhci->lock, flags);
}

static bool xhci_pending_portevent(struct xhci_hcd *xhci)
{
	struct xhci_port	**ports;
	int			port_index;
	u32			status;
	u32			portsc;

	status = readl(&xhci->op_regs->status);
	if (status & STS_EINT)
		return true;
	/*
	 * Checking STS_EINT is not enough as there is a lag between a change
	 * bit being set and the Port Status Change Event that it generated
	 * being written to the Event Ring. See note in xhci 1.1 section 4.19.2.
	 */

	port_index = xhci->usb2_rhub.num_ports;
	ports = xhci->usb2_rhub.ports;
	while (port_index--) {
		portsc = readl(ports[port_index]->addr);
		if (portsc & PORT_CHANGE_MASK ||
		    (portsc & PORT_PLS_MASK) == XDEV_RESUME)
			return true;
	}
	port_index = xhci->usb3_rhub.num_ports;
	ports = xhci->usb3_rhub.ports;
	while (port_index--) {
		portsc = readl(ports[port_index]->addr);
		if (portsc & PORT_CHANGE_MASK ||
		    (portsc & PORT_PLS_MASK) == XDEV_RESUME)
			return true;
	}
	return false;
}

/*
 * Stop HC (not bus-specific)
 *
 * This is called when the machine transition into S3/S4 mode.
 *
 */
int xhci_suspend(struct xhci_hcd *xhci, bool do_wakeup)
{
	int			rc = 0;
	unsigned int		delay = XHCI_MAX_HALT_USEC * 2;
	struct usb_hcd		*hcd = xhci_to_hcd(xhci);
	u32			command;
	u32			res;

	if (!hcd->state)
		return 0;

	if (hcd->state != HC_STATE_SUSPENDED ||
			xhci->shared_hcd->state != HC_STATE_SUSPENDED)
		return -EINVAL;

	/* Clear root port wake on bits if wakeup not allowed. */
	xhci_disable_hub_port_wake(xhci, &xhci->usb3_rhub, do_wakeup);
	xhci_disable_hub_port_wake(xhci, &xhci->usb2_rhub, do_wakeup);

	if (!HCD_HW_ACCESSIBLE(hcd))
		return 0;

	xhci_dbc_suspend(xhci);

	/* Don't poll the roothubs on bus suspend. */
	xhci_dbg(xhci, "%s: stopping usb%d port polling.\n",
		 __func__, hcd->self.busnum);
	clear_bit(HCD_FLAG_POLL_RH, &hcd->flags);
	del_timer_sync(&hcd->rh_timer);
	clear_bit(HCD_FLAG_POLL_RH, &xhci->shared_hcd->flags);
	del_timer_sync(&xhci->shared_hcd->rh_timer);

	if (xhci->quirks & XHCI_SUSPEND_DELAY)
		usleep_range(1000, 1500);

	spin_lock_irq(&xhci->lock);
	clear_bit(HCD_FLAG_HW_ACCESSIBLE, &hcd->flags);
	clear_bit(HCD_FLAG_HW_ACCESSIBLE, &xhci->shared_hcd->flags);
	/* step 1: stop endpoint */
	/* skipped assuming that port suspend has done */

	/* step 2: clear Run/Stop bit */
	command = readl(&xhci->op_regs->command);
	command &= ~CMD_RUN;
	writel(command, &xhci->op_regs->command);

	/* Some chips from Fresco Logic need an extraordinary delay */
	delay *= (xhci->quirks & XHCI_SLOW_SUSPEND) ? 10 : 1;

	if (xhci_handshake(&xhci->op_regs->status,
		      STS_HALT, STS_HALT, delay)) {
		xhci_warn(xhci, "WARN: xHC CMD_RUN timeout\n");
		spin_unlock_irq(&xhci->lock);
		return -ETIMEDOUT;
	}
	xhci_clear_command_ring(xhci);

	/* step 3: save registers */
	xhci_save_registers(xhci);

	/* step 4: set CSS flag */
	command = readl(&xhci->op_regs->command);
	command |= CMD_CSS;
	writel(command, &xhci->op_regs->command);
	xhci->broken_suspend = 0;
	if (xhci_handshake(&xhci->op_regs->status,
				STS_SAVE, 0, 20 * 1000)) {
	/*
	 * AMD SNPS xHC 3.0 occasionally does not clear the
	 * SSS bit of USBSTS and when driver tries to poll
	 * to see if the xHC clears BIT(8) which never happens
	 * and driver assumes that controller is not responding
	 * and times out. To workaround this, its good to check
	 * if SRE and HCE bits are not set (as per xhci
	 * Section 5.4.2) and bypass the timeout.
	 */
		res = readl(&xhci->op_regs->status);
		if ((xhci->quirks & XHCI_SNPS_BROKEN_SUSPEND) &&
		    (((res & STS_SRE) == 0) &&
				((res & STS_HCE) == 0))) {
			xhci->broken_suspend = 1;
		} else {
			xhci_warn(xhci, "WARN: xHC save state timeout\n");
			spin_unlock_irq(&xhci->lock);
			return -ETIMEDOUT;
		}
	}
	spin_unlock_irq(&xhci->lock);

	/*
	 * Deleting Compliance Mode Recovery Timer because the xHCI Host
	 * is about to be suspended.
	 */
	if ((xhci->quirks & XHCI_COMP_MODE_QUIRK) &&
			(!(xhci_all_ports_seen_u0(xhci)))) {
		del_timer_sync(&xhci->comp_mode_recovery_timer);
		xhci_dbg_trace(xhci, trace_xhci_dbg_quirks,
				"%s: compliance mode recovery timer deleted",
				__func__);
	}

	/* step 5: remove core well power */
	/* synchronize irq when using MSI-X */
	xhci_msix_sync_irqs(xhci);

	return rc;
}
EXPORT_SYMBOL_GPL(xhci_suspend);

/*
 * start xHC (not bus-specific)
 *
 * This is called when the machine transition from S3/S4 mode.
 *
 */
int xhci_resume(struct xhci_hcd *xhci, bool hibernated)
{
	u32			command, temp = 0;
	struct usb_hcd		*hcd = xhci_to_hcd(xhci);
	struct usb_hcd		*secondary_hcd;
	int			retval = 0;
	bool			comp_timer_running = false;
	bool			pending_portevent = false;
	bool			reinit_xhc = false;

	if (!hcd->state)
		return 0;

	/* Wait a bit if either of the roothubs need to settle from the
	 * transition into bus suspend.
	 */

	if (time_before(jiffies, xhci->usb2_rhub.bus_state.next_statechange) ||
	    time_before(jiffies, xhci->usb3_rhub.bus_state.next_statechange))
		msleep(100);

	set_bit(HCD_FLAG_HW_ACCESSIBLE, &hcd->flags);
	set_bit(HCD_FLAG_HW_ACCESSIBLE, &xhci->shared_hcd->flags);

	spin_lock_irq(&xhci->lock);

	if (hibernated || xhci->quirks & XHCI_RESET_ON_RESUME || xhci->broken_suspend)
		reinit_xhc = true;

	if (!reinit_xhc) {
		/*
		 * Some controllers might lose power during suspend, so wait
		 * for controller not ready bit to clear, just as in xHC init.
		 */
		retval = xhci_handshake(&xhci->op_regs->status,
					STS_CNR, 0, 10 * 1000 * 1000);
		if (retval) {
			xhci_warn(xhci, "Controller not ready at resume %d\n",
				  retval);
			spin_unlock_irq(&xhci->lock);
			return retval;
		}
		/* step 1: restore register */
		xhci_restore_registers(xhci);
		/* step 2: initialize command ring buffer */
		xhci_set_cmd_ring_deq(xhci);
		/* step 3: restore state and start state*/
		/* step 3: set CRS flag */
		command = readl(&xhci->op_regs->command);
		command |= CMD_CRS;
		writel(command, &xhci->op_regs->command);
		/*
		 * Some controllers take up to 55+ ms to complete the controller
		 * restore so setting the timeout to 100ms. Xhci specification
		 * doesn't mention any timeout value.
		 */
		if (xhci_handshake(&xhci->op_regs->status,
			      STS_RESTORE, 0, 100 * 1000)) {
			xhci_warn(xhci, "WARN: xHC restore state timeout\n");
			spin_unlock_irq(&xhci->lock);
			return -ETIMEDOUT;
		}
	}

	temp = readl(&xhci->op_regs->status);
<<<<<<< HEAD

	/* re-initialize the HC on Restore Error, or Host Controller Error */
	if (temp & (STS_SRE | STS_HCE)) {
		reinit_xhc = true;
		xhci_warn(xhci, "xHC error in resume, USBSTS 0x%x, Reinit\n", temp);
	}

=======

	/* re-initialize the HC on Restore Error, or Host Controller Error */
	if (temp & (STS_SRE | STS_HCE)) {
		reinit_xhc = true;
		if (!xhci->broken_suspend)
			xhci_warn(xhci, "xHC error in resume, USBSTS 0x%x, Reinit\n", temp);
	}

>>>>>>> ea6ea9fa
	if (reinit_xhc) {
		if ((xhci->quirks & XHCI_COMP_MODE_QUIRK) &&
				!(xhci_all_ports_seen_u0(xhci))) {
			del_timer_sync(&xhci->comp_mode_recovery_timer);
			xhci_dbg_trace(xhci, trace_xhci_dbg_quirks,
				"Compliance Mode Recovery Timer deleted!");
		}

		/* Let the USB core know _both_ roothubs lost power. */
		usb_root_hub_lost_power(xhci->main_hcd->self.root_hub);
		usb_root_hub_lost_power(xhci->shared_hcd->self.root_hub);

		xhci_dbg(xhci, "Stop HCD\n");
		xhci_halt(xhci);
		xhci_zero_64b_regs(xhci);
		retval = xhci_reset(xhci, XHCI_RESET_LONG_USEC);
		spin_unlock_irq(&xhci->lock);
		if (retval)
			return retval;
		xhci_cleanup_msix(xhci);

		xhci_dbg(xhci, "// Disabling event ring interrupts\n");
		temp = readl(&xhci->op_regs->status);
		writel((temp & ~0x1fff) | STS_EINT, &xhci->op_regs->status);
		temp = readl(&xhci->ir_set->irq_pending);
		writel(ER_IRQ_DISABLE(temp), &xhci->ir_set->irq_pending);

		xhci_dbg(xhci, "cleaning up memory\n");
		xhci_mem_cleanup(xhci);
		xhci_debugfs_exit(xhci);
		xhci_dbg(xhci, "xhci_stop completed - status = %x\n",
			    readl(&xhci->op_regs->status));

		/* USB core calls the PCI reinit and start functions twice:
		 * first with the primary HCD, and then with the secondary HCD.
		 * If we don't do the same, the host will never be started.
		 */
		if (!usb_hcd_is_primary_hcd(hcd))
			secondary_hcd = hcd;
		else
			secondary_hcd = xhci->shared_hcd;

		xhci_dbg(xhci, "Initialize the xhci_hcd\n");
		retval = xhci_init(hcd->primary_hcd);
		if (retval)
			return retval;
		comp_timer_running = true;

		xhci_dbg(xhci, "Start the primary HCD\n");
		retval = xhci_run(hcd->primary_hcd);
		if (!retval) {
			xhci_dbg(xhci, "Start the secondary HCD\n");
			retval = xhci_run(secondary_hcd);
		}
		hcd->state = HC_STATE_SUSPENDED;
		xhci->shared_hcd->state = HC_STATE_SUSPENDED;
		goto done;
	}

	/* step 4: set Run/Stop bit */
	command = readl(&xhci->op_regs->command);
	command |= CMD_RUN;
	writel(command, &xhci->op_regs->command);
	xhci_handshake(&xhci->op_regs->status, STS_HALT,
		  0, 250 * 1000);

	/* step 5: walk topology and initialize portsc,
	 * portpmsc and portli
	 */
	/* this is done in bus_resume */

	/* step 6: restart each of the previously
	 * Running endpoints by ringing their doorbells
	 */

	spin_unlock_irq(&xhci->lock);

	xhci_dbc_resume(xhci);

 done:
	if (retval == 0) {
		/*
		 * Resume roothubs only if there are pending events.
		 * USB 3 devices resend U3 LFPS wake after a 100ms delay if
		 * the first wake signalling failed, give it that chance.
		 */
		pending_portevent = xhci_pending_portevent(xhci);
		if (!pending_portevent) {
			msleep(120);
			pending_portevent = xhci_pending_portevent(xhci);
		}

		if (pending_portevent) {
			usb_hcd_resume_root_hub(xhci->shared_hcd);
			usb_hcd_resume_root_hub(hcd);
		}
	}
	/*
	 * If system is subject to the Quirk, Compliance Mode Timer needs to
	 * be re-initialized Always after a system resume. Ports are subject
	 * to suffer the Compliance Mode issue again. It doesn't matter if
	 * ports have entered previously to U0 before system's suspension.
	 */
	if ((xhci->quirks & XHCI_COMP_MODE_QUIRK) && !comp_timer_running)
		compliance_mode_recovery_timer_init(xhci);

	if (xhci->quirks & XHCI_ASMEDIA_MODIFY_FLOWCONTROL)
		usb_asmedia_modifyflowcontrol(to_pci_dev(hcd->self.controller));

	/* Re-enable port polling. */
	xhci_dbg(xhci, "%s: starting usb%d port polling.\n",
		 __func__, hcd->self.busnum);
	set_bit(HCD_FLAG_POLL_RH, &xhci->shared_hcd->flags);
	usb_hcd_poll_rh_status(xhci->shared_hcd);
	set_bit(HCD_FLAG_POLL_RH, &hcd->flags);
	usb_hcd_poll_rh_status(hcd);

	return retval;
}
EXPORT_SYMBOL_GPL(xhci_resume);
#endif	/* CONFIG_PM */

/*-------------------------------------------------------------------------*/

static int xhci_map_temp_buffer(struct usb_hcd *hcd, struct urb *urb)
{
	void *temp;
	int ret = 0;
	unsigned int buf_len;
	enum dma_data_direction dir;

	dir = usb_urb_dir_in(urb) ? DMA_FROM_DEVICE : DMA_TO_DEVICE;
	buf_len = urb->transfer_buffer_length;

	temp = kzalloc_node(buf_len, GFP_ATOMIC,
			    dev_to_node(hcd->self.sysdev));

	if (usb_urb_dir_out(urb))
		sg_pcopy_to_buffer(urb->sg, urb->num_sgs,
				   temp, buf_len, 0);

	urb->transfer_buffer = temp;
	urb->transfer_dma = dma_map_single(hcd->self.sysdev,
					   urb->transfer_buffer,
					   urb->transfer_buffer_length,
					   dir);

	if (dma_mapping_error(hcd->self.sysdev,
			      urb->transfer_dma)) {
		ret = -EAGAIN;
		kfree(temp);
	} else {
		urb->transfer_flags |= URB_DMA_MAP_SINGLE;
	}

	return ret;
}

static bool xhci_urb_temp_buffer_required(struct usb_hcd *hcd,
					  struct urb *urb)
{
	bool ret = false;
	unsigned int i;
	unsigned int len = 0;
	unsigned int trb_size;
	unsigned int max_pkt;
	struct scatterlist *sg;
	struct scatterlist *tail_sg;

	tail_sg = urb->sg;
	max_pkt = usb_endpoint_maxp(&urb->ep->desc);

	if (!urb->num_sgs)
		return ret;

	if (urb->dev->speed >= USB_SPEED_SUPER)
		trb_size = TRB_CACHE_SIZE_SS;
	else
		trb_size = TRB_CACHE_SIZE_HS;

	if (urb->transfer_buffer_length != 0 &&
	    !(urb->transfer_flags & URB_NO_TRANSFER_DMA_MAP)) {
		for_each_sg(urb->sg, sg, urb->num_sgs, i) {
			len = len + sg->length;
			if (i > trb_size - 2) {
				len = len - tail_sg->length;
				if (len < max_pkt) {
					ret = true;
					break;
				}

				tail_sg = sg_next(tail_sg);
			}
		}
	}
	return ret;
}

static void xhci_unmap_temp_buf(struct usb_hcd *hcd, struct urb *urb)
{
	unsigned int len;
	unsigned int buf_len;
	enum dma_data_direction dir;

	dir = usb_urb_dir_in(urb) ? DMA_FROM_DEVICE : DMA_TO_DEVICE;

	buf_len = urb->transfer_buffer_length;

	if (IS_ENABLED(CONFIG_HAS_DMA) &&
	    (urb->transfer_flags & URB_DMA_MAP_SINGLE))
		dma_unmap_single(hcd->self.sysdev,
				 urb->transfer_dma,
				 urb->transfer_buffer_length,
				 dir);

	if (usb_urb_dir_in(urb)) {
		len = sg_pcopy_from_buffer(urb->sg, urb->num_sgs,
					   urb->transfer_buffer,
					   buf_len,
					   0);
		if (len != buf_len) {
			xhci_dbg(hcd_to_xhci(hcd),
				 "Copy from tmp buf to urb sg list failed\n");
			urb->actual_length = len;
		}
	}
	urb->transfer_flags &= ~URB_DMA_MAP_SINGLE;
	kfree(urb->transfer_buffer);
	urb->transfer_buffer = NULL;
}

/*
 * Bypass the DMA mapping if URB is suitable for Immediate Transfer (IDT),
 * we'll copy the actual data into the TRB address register. This is limited to
 * transfers up to 8 bytes on output endpoints of any kind with wMaxPacketSize
 * >= 8 bytes. If suitable for IDT only one Transfer TRB per TD is allowed.
 */
static int xhci_map_urb_for_dma(struct usb_hcd *hcd, struct urb *urb,
				gfp_t mem_flags)
{
	struct xhci_hcd *xhci;

	xhci = hcd_to_xhci(hcd);

	if (xhci_urb_suitable_for_idt(urb))
		return 0;

	if (xhci->quirks & XHCI_SG_TRB_CACHE_SIZE_QUIRK) {
		if (xhci_urb_temp_buffer_required(hcd, urb))
			return xhci_map_temp_buffer(hcd, urb);
	}
	return usb_hcd_map_urb_for_dma(hcd, urb, mem_flags);
}

static void xhci_unmap_urb_for_dma(struct usb_hcd *hcd, struct urb *urb)
{
	struct xhci_hcd *xhci;
	bool unmap_temp_buf = false;

	xhci = hcd_to_xhci(hcd);

	if (urb->num_sgs && (urb->transfer_flags & URB_DMA_MAP_SINGLE))
		unmap_temp_buf = true;

	if ((xhci->quirks & XHCI_SG_TRB_CACHE_SIZE_QUIRK) && unmap_temp_buf)
		xhci_unmap_temp_buf(hcd, urb);
	else
		usb_hcd_unmap_urb_for_dma(hcd, urb);
}

/**
 * xhci_get_endpoint_index - Used for passing endpoint bitmasks between the core and
 * HCDs.  Find the index for an endpoint given its descriptor.  Use the return
 * value to right shift 1 for the bitmask.
 *
 * Index  = (epnum * 2) + direction - 1,
 * where direction = 0 for OUT, 1 for IN.
 * For control endpoints, the IN index is used (OUT index is unused), so
 * index = (epnum * 2) + direction - 1 = (epnum * 2) + 1 - 1 = (epnum * 2)
 */
unsigned int xhci_get_endpoint_index(struct usb_endpoint_descriptor *desc)
{
	unsigned int index;
	if (usb_endpoint_xfer_control(desc))
		index = (unsigned int) (usb_endpoint_num(desc)*2);
	else
		index = (unsigned int) (usb_endpoint_num(desc)*2) +
			(usb_endpoint_dir_in(desc) ? 1 : 0) - 1;
	return index;
}
EXPORT_SYMBOL_GPL(xhci_get_endpoint_index);

/* The reverse operation to xhci_get_endpoint_index. Calculate the USB endpoint
 * address from the XHCI endpoint index.
 */
unsigned int xhci_get_endpoint_address(unsigned int ep_index)
{
	unsigned int number = DIV_ROUND_UP(ep_index, 2);
	unsigned int direction = ep_index % 2 ? USB_DIR_OUT : USB_DIR_IN;
	return direction | number;
}

/* Find the flag for this endpoint (for use in the control context).  Use the
 * endpoint index to create a bitmask.  The slot context is bit 0, endpoint 0 is
 * bit 1, etc.
 */
static unsigned int xhci_get_endpoint_flag(struct usb_endpoint_descriptor *desc)
{
	return 1 << (xhci_get_endpoint_index(desc) + 1);
}

/* Compute the last valid endpoint context index.  Basically, this is the
 * endpoint index plus one.  For slot contexts with more than valid endpoint,
 * we find the most significant bit set in the added contexts flags.
 * e.g. ep 1 IN (with epnum 0x81) => added_ctxs = 0b1000
 * fls(0b1000) = 4, but the endpoint context index is 3, so subtract one.
 */
unsigned int xhci_last_valid_endpoint(u32 added_ctxs)
{
	return fls(added_ctxs) - 1;
}

/* Returns 1 if the arguments are OK;
 * returns 0 this is a root hub; returns -EINVAL for NULL pointers.
 */
static int xhci_check_args(struct usb_hcd *hcd, struct usb_device *udev,
		struct usb_host_endpoint *ep, int check_ep, bool check_virt_dev,
		const char *func) {
	struct xhci_hcd	*xhci;
	struct xhci_virt_device	*virt_dev;

	if (!hcd || (check_ep && !ep) || !udev) {
		pr_debug("xHCI %s called with invalid args\n", func);
		return -EINVAL;
	}
	if (!udev->parent) {
		pr_debug("xHCI %s called for root hub\n", func);
		return 0;
	}

	xhci = hcd_to_xhci(hcd);
	if (check_virt_dev) {
		if (!udev->slot_id || !xhci->devs[udev->slot_id]) {
			xhci_dbg(xhci, "xHCI %s called with unaddressed device\n",
					func);
			return -EINVAL;
		}

		virt_dev = xhci->devs[udev->slot_id];
		if (virt_dev->udev != udev) {
			xhci_dbg(xhci, "xHCI %s called with udev and "
					  "virt_dev does not match\n", func);
			return -EINVAL;
		}
	}

	if (xhci->xhc_state & XHCI_STATE_HALTED)
		return -ENODEV;

	return 1;
}

static int xhci_configure_endpoint(struct xhci_hcd *xhci,
		struct usb_device *udev, struct xhci_command *command,
		bool ctx_change, bool must_succeed);

/*
 * Full speed devices may have a max packet size greater than 8 bytes, but the
 * USB core doesn't know that until it reads the first 8 bytes of the
 * descriptor.  If the usb_device's max packet size changes after that point,
 * we need to issue an evaluate context command and wait on it.
 */
static int xhci_check_maxpacket(struct xhci_hcd *xhci, unsigned int slot_id,
		unsigned int ep_index, struct urb *urb, gfp_t mem_flags)
{
	struct xhci_container_ctx *out_ctx;
	struct xhci_input_control_ctx *ctrl_ctx;
	struct xhci_ep_ctx *ep_ctx;
	struct xhci_command *command;
	int max_packet_size;
	int hw_max_packet_size;
	int ret = 0;

	out_ctx = xhci->devs[slot_id]->out_ctx;
	ep_ctx = xhci_get_ep_ctx(xhci, out_ctx, ep_index);
	hw_max_packet_size = MAX_PACKET_DECODED(le32_to_cpu(ep_ctx->ep_info2));
	max_packet_size = usb_endpoint_maxp(&urb->dev->ep0.desc);
	if (hw_max_packet_size != max_packet_size) {
		xhci_dbg_trace(xhci,  trace_xhci_dbg_context_change,
				"Max Packet Size for ep 0 changed.");
		xhci_dbg_trace(xhci,  trace_xhci_dbg_context_change,
				"Max packet size in usb_device = %d",
				max_packet_size);
		xhci_dbg_trace(xhci,  trace_xhci_dbg_context_change,
				"Max packet size in xHCI HW = %d",
				hw_max_packet_size);
		xhci_dbg_trace(xhci,  trace_xhci_dbg_context_change,
				"Issuing evaluate context command.");

		/* Set up the input context flags for the command */
		/* FIXME: This won't work if a non-default control endpoint
		 * changes max packet sizes.
		 */

		command = xhci_alloc_command(xhci, true, mem_flags);
		if (!command)
			return -ENOMEM;

		command->in_ctx = xhci->devs[slot_id]->in_ctx;
		ctrl_ctx = xhci_get_input_control_ctx(command->in_ctx);
		if (!ctrl_ctx) {
			xhci_warn(xhci, "%s: Could not get input context, bad type.\n",
					__func__);
			ret = -ENOMEM;
			goto command_cleanup;
		}
		/* Set up the modified control endpoint 0 */
		xhci_endpoint_copy(xhci, xhci->devs[slot_id]->in_ctx,
				xhci->devs[slot_id]->out_ctx, ep_index);

		ep_ctx = xhci_get_ep_ctx(xhci, command->in_ctx, ep_index);
		ep_ctx->ep_info &= cpu_to_le32(~EP_STATE_MASK);/* must clear */
		ep_ctx->ep_info2 &= cpu_to_le32(~MAX_PACKET_MASK);
		ep_ctx->ep_info2 |= cpu_to_le32(MAX_PACKET(max_packet_size));

		ctrl_ctx->add_flags = cpu_to_le32(EP0_FLAG);
		ctrl_ctx->drop_flags = 0;

		ret = xhci_configure_endpoint(xhci, urb->dev, command,
				true, false);

		/* Clean up the input context for later use by bandwidth
		 * functions.
		 */
		ctrl_ctx->add_flags = cpu_to_le32(SLOT_FLAG);
command_cleanup:
		kfree(command->completion);
		kfree(command);
	}
	return ret;
}

/*
 * non-error returns are a promise to giveback() the urb later
 * we drop ownership so next owner (or urb unlink) can get it
 */
static int xhci_urb_enqueue(struct usb_hcd *hcd, struct urb *urb, gfp_t mem_flags)
{
	struct xhci_hcd *xhci = hcd_to_xhci(hcd);
	unsigned long flags;
	int ret = 0;
	unsigned int slot_id, ep_index;
	unsigned int *ep_state;
	struct urb_priv	*urb_priv;
	int num_tds;

	if (!urb)
		return -EINVAL;
	ret = xhci_check_args(hcd, urb->dev, urb->ep,
					true, true, __func__);
	if (ret <= 0)
		return ret ? ret : -EINVAL;

	slot_id = urb->dev->slot_id;
	ep_index = xhci_get_endpoint_index(&urb->ep->desc);
	ep_state = &xhci->devs[slot_id]->eps[ep_index].ep_state;

	if (!HCD_HW_ACCESSIBLE(hcd))
		return -ESHUTDOWN;

	if (xhci->devs[slot_id]->flags & VDEV_PORT_ERROR) {
		xhci_dbg(xhci, "Can't queue urb, port error, link inactive\n");
		return -ENODEV;
	}

	if (usb_endpoint_xfer_isoc(&urb->ep->desc))
		num_tds = urb->number_of_packets;
	else if (usb_endpoint_is_bulk_out(&urb->ep->desc) &&
	    urb->transfer_buffer_length > 0 &&
	    urb->transfer_flags & URB_ZERO_PACKET &&
	    !(urb->transfer_buffer_length % usb_endpoint_maxp(&urb->ep->desc)))
		num_tds = 2;
	else
		num_tds = 1;

	urb_priv = kzalloc(struct_size(urb_priv, td, num_tds), mem_flags);
	if (!urb_priv)
		return -ENOMEM;

	urb_priv->num_tds = num_tds;
	urb_priv->num_tds_done = 0;
	urb->hcpriv = urb_priv;

	trace_xhci_urb_enqueue(urb);

	if (usb_endpoint_xfer_control(&urb->ep->desc)) {
		/* Check to see if the max packet size for the default control
		 * endpoint changed during FS device enumeration
		 */
		if (urb->dev->speed == USB_SPEED_FULL) {
			ret = xhci_check_maxpacket(xhci, slot_id,
					ep_index, urb, mem_flags);
			if (ret < 0) {
				xhci_urb_free_priv(urb_priv);
				urb->hcpriv = NULL;
				return ret;
			}
		}
	}

	spin_lock_irqsave(&xhci->lock, flags);

	if (xhci->xhc_state & XHCI_STATE_DYING) {
		xhci_dbg(xhci, "Ep 0x%x: URB %p submitted for non-responsive xHCI host.\n",
			 urb->ep->desc.bEndpointAddress, urb);
		ret = -ESHUTDOWN;
		goto free_priv;
	}
	if (*ep_state & (EP_GETTING_STREAMS | EP_GETTING_NO_STREAMS)) {
		xhci_warn(xhci, "WARN: Can't enqueue URB, ep in streams transition state %x\n",
			  *ep_state);
		ret = -EINVAL;
		goto free_priv;
	}
	if (*ep_state & EP_SOFT_CLEAR_TOGGLE) {
		xhci_warn(xhci, "Can't enqueue URB while manually clearing toggle\n");
		ret = -EINVAL;
		goto free_priv;
	}

	switch (usb_endpoint_type(&urb->ep->desc)) {

	case USB_ENDPOINT_XFER_CONTROL:
		ret = xhci_queue_ctrl_tx(xhci, GFP_ATOMIC, urb,
					 slot_id, ep_index);
		break;
	case USB_ENDPOINT_XFER_BULK:
		ret = xhci_queue_bulk_tx(xhci, GFP_ATOMIC, urb,
					 slot_id, ep_index);
		break;
	case USB_ENDPOINT_XFER_INT:
		ret = xhci_queue_intr_tx(xhci, GFP_ATOMIC, urb,
				slot_id, ep_index);
		break;
	case USB_ENDPOINT_XFER_ISOC:
		ret = xhci_queue_isoc_tx_prepare(xhci, GFP_ATOMIC, urb,
				slot_id, ep_index);
	}

	if (ret) {
free_priv:
		xhci_urb_free_priv(urb_priv);
		urb->hcpriv = NULL;
	}
	spin_unlock_irqrestore(&xhci->lock, flags);
	return ret;
}

/*
 * Remove the URB's TD from the endpoint ring.  This may cause the HC to stop
 * USB transfers, potentially stopping in the middle of a TRB buffer.  The HC
 * should pick up where it left off in the TD, unless a Set Transfer Ring
 * Dequeue Pointer is issued.
 *
 * The TRBs that make up the buffers for the canceled URB will be "removed" from
 * the ring.  Since the ring is a contiguous structure, they can't be physically
 * removed.  Instead, there are two options:
 *
 *  1) If the HC is in the middle of processing the URB to be canceled, we
 *     simply move the ring's dequeue pointer past those TRBs using the Set
 *     Transfer Ring Dequeue Pointer command.  This will be the common case,
 *     when drivers timeout on the last submitted URB and attempt to cancel.
 *
 *  2) If the HC is in the middle of a different TD, we turn the TRBs into a
 *     series of 1-TRB transfer no-op TDs.  (No-ops shouldn't be chained.)  The
 *     HC will need to invalidate the any TRBs it has cached after the stop
 *     endpoint command, as noted in the xHCI 0.95 errata.
 *
 *  3) The TD may have completed by the time the Stop Endpoint Command
 *     completes, so software needs to handle that case too.
 *
 * This function should protect against the TD enqueueing code ringing the
 * doorbell while this code is waiting for a Stop Endpoint command to complete.
 * It also needs to account for multiple cancellations on happening at the same
 * time for the same endpoint.
 *
 * Note that this function can be called in any context, or so says
 * usb_hcd_unlink_urb()
 */
static int xhci_urb_dequeue(struct usb_hcd *hcd, struct urb *urb, int status)
{
	unsigned long flags;
	int ret, i;
	u32 temp;
	struct xhci_hcd *xhci;
	struct urb_priv	*urb_priv;
	struct xhci_td *td;
	unsigned int ep_index;
	struct xhci_ring *ep_ring;
	struct xhci_virt_ep *ep;
	struct xhci_command *command;
	struct xhci_virt_device *vdev;

	xhci = hcd_to_xhci(hcd);
	spin_lock_irqsave(&xhci->lock, flags);

	trace_xhci_urb_dequeue(urb);

	/* Make sure the URB hasn't completed or been unlinked already */
	ret = usb_hcd_check_unlink_urb(hcd, urb, status);
	if (ret)
		goto done;

	/* give back URB now if we can't queue it for cancel */
	vdev = xhci->devs[urb->dev->slot_id];
	urb_priv = urb->hcpriv;
	if (!vdev || !urb_priv)
		goto err_giveback;

	ep_index = xhci_get_endpoint_index(&urb->ep->desc);
	ep = &vdev->eps[ep_index];
	ep_ring = xhci_urb_to_transfer_ring(xhci, urb);
	if (!ep || !ep_ring)
		goto err_giveback;

	/* If xHC is dead take it down and return ALL URBs in xhci_hc_died() */
	temp = readl(&xhci->op_regs->status);
	if (temp == ~(u32)0 || xhci->xhc_state & XHCI_STATE_DYING) {
		xhci_hc_died(xhci);
		goto done;
	}

	/*
	 * check ring is not re-allocated since URB was enqueued. If it is, then
	 * make sure none of the ring related pointers in this URB private data
	 * are touched, such as td_list, otherwise we overwrite freed data
	 */
	if (!td_on_ring(&urb_priv->td[0], ep_ring)) {
		xhci_err(xhci, "Canceled URB td not found on endpoint ring");
		for (i = urb_priv->num_tds_done; i < urb_priv->num_tds; i++) {
			td = &urb_priv->td[i];
			if (!list_empty(&td->cancelled_td_list))
				list_del_init(&td->cancelled_td_list);
		}
		goto err_giveback;
	}

	if (xhci->xhc_state & XHCI_STATE_HALTED) {
		xhci_dbg_trace(xhci, trace_xhci_dbg_cancel_urb,
				"HC halted, freeing TD manually.");
		for (i = urb_priv->num_tds_done;
		     i < urb_priv->num_tds;
		     i++) {
			td = &urb_priv->td[i];
			if (!list_empty(&td->td_list))
				list_del_init(&td->td_list);
			if (!list_empty(&td->cancelled_td_list))
				list_del_init(&td->cancelled_td_list);
		}
		goto err_giveback;
	}

	i = urb_priv->num_tds_done;
	if (i < urb_priv->num_tds)
		xhci_dbg_trace(xhci, trace_xhci_dbg_cancel_urb,
				"Cancel URB %p, dev %s, ep 0x%x, "
				"starting at offset 0x%llx",
				urb, urb->dev->devpath,
				urb->ep->desc.bEndpointAddress,
				(unsigned long long) xhci_trb_virt_to_dma(
					urb_priv->td[i].start_seg,
					urb_priv->td[i].first_trb));

	for (; i < urb_priv->num_tds; i++) {
		td = &urb_priv->td[i];
		/* TD can already be on cancelled list if ep halted on it */
		if (list_empty(&td->cancelled_td_list)) {
			td->cancel_status = TD_DIRTY;
			list_add_tail(&td->cancelled_td_list,
				      &ep->cancelled_td_list);
		}
	}

	/* Queue a stop endpoint command, but only if this is
	 * the first cancellation to be handled.
	 */
	if (!(ep->ep_state & EP_STOP_CMD_PENDING)) {
		command = xhci_alloc_command(xhci, false, GFP_ATOMIC);
		if (!command) {
			ret = -ENOMEM;
			goto done;
		}
		ep->ep_state |= EP_STOP_CMD_PENDING;
		ep->stop_cmd_timer.expires = jiffies +
			XHCI_STOP_EP_CMD_TIMEOUT * HZ;
		add_timer(&ep->stop_cmd_timer);
		xhci_queue_stop_endpoint(xhci, command, urb->dev->slot_id,
					 ep_index, 0);
		xhci_ring_cmd_db(xhci);
	}
done:
	spin_unlock_irqrestore(&xhci->lock, flags);
	return ret;

err_giveback:
	if (urb_priv)
		xhci_urb_free_priv(urb_priv);
	usb_hcd_unlink_urb_from_ep(hcd, urb);
	spin_unlock_irqrestore(&xhci->lock, flags);
	usb_hcd_giveback_urb(hcd, urb, -ESHUTDOWN);
	return ret;
}

/* Drop an endpoint from a new bandwidth configuration for this device.
 * Only one call to this function is allowed per endpoint before
 * check_bandwidth() or reset_bandwidth() must be called.
 * A call to xhci_drop_endpoint() followed by a call to xhci_add_endpoint() will
 * add the endpoint to the schedule with possibly new parameters denoted by a
 * different endpoint descriptor in usb_host_endpoint.
 * A call to xhci_add_endpoint() followed by a call to xhci_drop_endpoint() is
 * not allowed.
 *
 * The USB core will not allow URBs to be queued to an endpoint that is being
 * disabled, so there's no need for mutual exclusion to protect
 * the xhci->devs[slot_id] structure.
 */
int xhci_drop_endpoint(struct usb_hcd *hcd, struct usb_device *udev,
		       struct usb_host_endpoint *ep)
{
	struct xhci_hcd *xhci;
	struct xhci_container_ctx *in_ctx, *out_ctx;
	struct xhci_input_control_ctx *ctrl_ctx;
	unsigned int ep_index;
	struct xhci_ep_ctx *ep_ctx;
	u32 drop_flag;
	u32 new_add_flags, new_drop_flags;
	int ret;

	ret = xhci_check_args(hcd, udev, ep, 1, true, __func__);
	if (ret <= 0)
		return ret;
	xhci = hcd_to_xhci(hcd);
	if (xhci->xhc_state & XHCI_STATE_DYING)
		return -ENODEV;

	xhci_dbg(xhci, "%s called for udev %p\n", __func__, udev);
	drop_flag = xhci_get_endpoint_flag(&ep->desc);
	if (drop_flag == SLOT_FLAG || drop_flag == EP0_FLAG) {
		xhci_dbg(xhci, "xHCI %s - can't drop slot or ep 0 %#x\n",
				__func__, drop_flag);
		return 0;
	}

	in_ctx = xhci->devs[udev->slot_id]->in_ctx;
	out_ctx = xhci->devs[udev->slot_id]->out_ctx;
	ctrl_ctx = xhci_get_input_control_ctx(in_ctx);
	if (!ctrl_ctx) {
		xhci_warn(xhci, "%s: Could not get input context, bad type.\n",
				__func__);
		return 0;
	}

	ep_index = xhci_get_endpoint_index(&ep->desc);
	ep_ctx = xhci_get_ep_ctx(xhci, out_ctx, ep_index);
	/* If the HC already knows the endpoint is disabled,
	 * or the HCD has noted it is disabled, ignore this request
	 */
	if ((GET_EP_CTX_STATE(ep_ctx) == EP_STATE_DISABLED) ||
	    le32_to_cpu(ctrl_ctx->drop_flags) &
	    xhci_get_endpoint_flag(&ep->desc)) {
		/* Do not warn when called after a usb_device_reset */
		if (xhci->devs[udev->slot_id]->eps[ep_index].ring != NULL)
			xhci_warn(xhci, "xHCI %s called with disabled ep %p\n",
				  __func__, ep);
		return 0;
	}

	ctrl_ctx->drop_flags |= cpu_to_le32(drop_flag);
	new_drop_flags = le32_to_cpu(ctrl_ctx->drop_flags);

	ctrl_ctx->add_flags &= cpu_to_le32(~drop_flag);
	new_add_flags = le32_to_cpu(ctrl_ctx->add_flags);

	xhci_debugfs_remove_endpoint(xhci, xhci->devs[udev->slot_id], ep_index);

	xhci_endpoint_zero(xhci, xhci->devs[udev->slot_id], ep);

	xhci_dbg(xhci, "drop ep 0x%x, slot id %d, new drop flags = %#x, new add flags = %#x\n",
			(unsigned int) ep->desc.bEndpointAddress,
			udev->slot_id,
			(unsigned int) new_drop_flags,
			(unsigned int) new_add_flags);
	return 0;
}
EXPORT_SYMBOL_GPL(xhci_drop_endpoint);

/* Add an endpoint to a new possible bandwidth configuration for this device.
 * Only one call to this function is allowed per endpoint before
 * check_bandwidth() or reset_bandwidth() must be called.
 * A call to xhci_drop_endpoint() followed by a call to xhci_add_endpoint() will
 * add the endpoint to the schedule with possibly new parameters denoted by a
 * different endpoint descriptor in usb_host_endpoint.
 * A call to xhci_add_endpoint() followed by a call to xhci_drop_endpoint() is
 * not allowed.
 *
 * The USB core will not allow URBs to be queued to an endpoint until the
 * configuration or alt setting is installed in the device, so there's no need
 * for mutual exclusion to protect the xhci->devs[slot_id] structure.
 */
int xhci_add_endpoint(struct usb_hcd *hcd, struct usb_device *udev,
		      struct usb_host_endpoint *ep)
{
	struct xhci_hcd *xhci;
	struct xhci_container_ctx *in_ctx;
	unsigned int ep_index;
	struct xhci_input_control_ctx *ctrl_ctx;
	struct xhci_ep_ctx *ep_ctx;
	u32 added_ctxs;
	u32 new_add_flags, new_drop_flags;
	struct xhci_virt_device *virt_dev;
	int ret = 0;

	ret = xhci_check_args(hcd, udev, ep, 1, true, __func__);
	if (ret <= 0) {
		/* So we won't queue a reset ep command for a root hub */
		ep->hcpriv = NULL;
		return ret;
	}
	xhci = hcd_to_xhci(hcd);
	if (xhci->xhc_state & XHCI_STATE_DYING)
		return -ENODEV;

	added_ctxs = xhci_get_endpoint_flag(&ep->desc);
	if (added_ctxs == SLOT_FLAG || added_ctxs == EP0_FLAG) {
		/* FIXME when we have to issue an evaluate endpoint command to
		 * deal with ep0 max packet size changing once we get the
		 * descriptors
		 */
		xhci_dbg(xhci, "xHCI %s - can't add slot or ep 0 %#x\n",
				__func__, added_ctxs);
		return 0;
	}

	virt_dev = xhci->devs[udev->slot_id];
	in_ctx = virt_dev->in_ctx;
	ctrl_ctx = xhci_get_input_control_ctx(in_ctx);
	if (!ctrl_ctx) {
		xhci_warn(xhci, "%s: Could not get input context, bad type.\n",
				__func__);
		return 0;
	}

	ep_index = xhci_get_endpoint_index(&ep->desc);
	/* If this endpoint is already in use, and the upper layers are trying
	 * to add it again without dropping it, reject the addition.
	 */
	if (virt_dev->eps[ep_index].ring &&
			!(le32_to_cpu(ctrl_ctx->drop_flags) & added_ctxs)) {
		xhci_warn(xhci, "Trying to add endpoint 0x%x "
				"without dropping it.\n",
				(unsigned int) ep->desc.bEndpointAddress);
		return -EINVAL;
	}

	/* If the HCD has already noted the endpoint is enabled,
	 * ignore this request.
	 */
	if (le32_to_cpu(ctrl_ctx->add_flags) & added_ctxs) {
		xhci_warn(xhci, "xHCI %s called with enabled ep %p\n",
				__func__, ep);
		return 0;
	}

	/*
	 * Configuration and alternate setting changes must be done in
	 * process context, not interrupt context (or so documenation
	 * for usb_set_interface() and usb_set_configuration() claim).
	 */
	if (xhci_endpoint_init(xhci, virt_dev, udev, ep, GFP_NOIO) < 0) {
		dev_dbg(&udev->dev, "%s - could not initialize ep %#x\n",
				__func__, ep->desc.bEndpointAddress);
		return -ENOMEM;
	}

	ctrl_ctx->add_flags |= cpu_to_le32(added_ctxs);
	new_add_flags = le32_to_cpu(ctrl_ctx->add_flags);

	/* If xhci_endpoint_disable() was called for this endpoint, but the
	 * xHC hasn't been notified yet through the check_bandwidth() call,
	 * this re-adds a new state for the endpoint from the new endpoint
	 * descriptors.  We must drop and re-add this endpoint, so we leave the
	 * drop flags alone.
	 */
	new_drop_flags = le32_to_cpu(ctrl_ctx->drop_flags);

	/* Store the usb_device pointer for later use */
	ep->hcpriv = udev;

	ep_ctx = xhci_get_ep_ctx(xhci, virt_dev->in_ctx, ep_index);
	trace_xhci_add_endpoint(ep_ctx);

	xhci_dbg(xhci, "add ep 0x%x, slot id %d, new drop flags = %#x, new add flags = %#x\n",
			(unsigned int) ep->desc.bEndpointAddress,
			udev->slot_id,
			(unsigned int) new_drop_flags,
			(unsigned int) new_add_flags);
	return 0;
}
EXPORT_SYMBOL_GPL(xhci_add_endpoint);

static void xhci_zero_in_ctx(struct xhci_hcd *xhci, struct xhci_virt_device *virt_dev)
{
	struct xhci_input_control_ctx *ctrl_ctx;
	struct xhci_ep_ctx *ep_ctx;
	struct xhci_slot_ctx *slot_ctx;
	int i;

	ctrl_ctx = xhci_get_input_control_ctx(virt_dev->in_ctx);
	if (!ctrl_ctx) {
		xhci_warn(xhci, "%s: Could not get input context, bad type.\n",
				__func__);
		return;
	}

	/* When a device's add flag and drop flag are zero, any subsequent
	 * configure endpoint command will leave that endpoint's state
	 * untouched.  Make sure we don't leave any old state in the input
	 * endpoint contexts.
	 */
	ctrl_ctx->drop_flags = 0;
	ctrl_ctx->add_flags = 0;
	slot_ctx = xhci_get_slot_ctx(xhci, virt_dev->in_ctx);
	slot_ctx->dev_info &= cpu_to_le32(~LAST_CTX_MASK);
	/* Endpoint 0 is always valid */
	slot_ctx->dev_info |= cpu_to_le32(LAST_CTX(1));
	for (i = 1; i < 31; i++) {
		ep_ctx = xhci_get_ep_ctx(xhci, virt_dev->in_ctx, i);
		ep_ctx->ep_info = 0;
		ep_ctx->ep_info2 = 0;
		ep_ctx->deq = 0;
		ep_ctx->tx_info = 0;
	}
}

static int xhci_configure_endpoint_result(struct xhci_hcd *xhci,
		struct usb_device *udev, u32 *cmd_status)
{
	int ret;

	switch (*cmd_status) {
	case COMP_COMMAND_ABORTED:
	case COMP_COMMAND_RING_STOPPED:
		xhci_warn(xhci, "Timeout while waiting for configure endpoint command\n");
		ret = -ETIME;
		break;
	case COMP_RESOURCE_ERROR:
		dev_warn(&udev->dev,
			 "Not enough host controller resources for new device state.\n");
		ret = -ENOMEM;
		/* FIXME: can we allocate more resources for the HC? */
		break;
	case COMP_BANDWIDTH_ERROR:
	case COMP_SECONDARY_BANDWIDTH_ERROR:
		dev_warn(&udev->dev,
			 "Not enough bandwidth for new device state.\n");
		ret = -ENOSPC;
		/* FIXME: can we go back to the old state? */
		break;
	case COMP_TRB_ERROR:
		/* the HCD set up something wrong */
		dev_warn(&udev->dev, "ERROR: Endpoint drop flag = 0, "
				"add flag = 1, "
				"and endpoint is not disabled.\n");
		ret = -EINVAL;
		break;
	case COMP_INCOMPATIBLE_DEVICE_ERROR:
		dev_warn(&udev->dev,
			 "ERROR: Incompatible device for endpoint configure command.\n");
		ret = -ENODEV;
		break;
	case COMP_SUCCESS:
		xhci_dbg_trace(xhci, trace_xhci_dbg_context_change,
				"Successful Endpoint Configure command");
		ret = 0;
		break;
	default:
		xhci_err(xhci, "ERROR: unexpected command completion code 0x%x.\n",
				*cmd_status);
		ret = -EINVAL;
		break;
	}
	return ret;
}

static int xhci_evaluate_context_result(struct xhci_hcd *xhci,
		struct usb_device *udev, u32 *cmd_status)
{
	int ret;

	switch (*cmd_status) {
	case COMP_COMMAND_ABORTED:
	case COMP_COMMAND_RING_STOPPED:
		xhci_warn(xhci, "Timeout while waiting for evaluate context command\n");
		ret = -ETIME;
		break;
	case COMP_PARAMETER_ERROR:
		dev_warn(&udev->dev,
			 "WARN: xHCI driver setup invalid evaluate context command.\n");
		ret = -EINVAL;
		break;
	case COMP_SLOT_NOT_ENABLED_ERROR:
		dev_warn(&udev->dev,
			"WARN: slot not enabled for evaluate context command.\n");
		ret = -EINVAL;
		break;
	case COMP_CONTEXT_STATE_ERROR:
		dev_warn(&udev->dev,
			"WARN: invalid context state for evaluate context command.\n");
		ret = -EINVAL;
		break;
	case COMP_INCOMPATIBLE_DEVICE_ERROR:
		dev_warn(&udev->dev,
			"ERROR: Incompatible device for evaluate context command.\n");
		ret = -ENODEV;
		break;
	case COMP_MAX_EXIT_LATENCY_TOO_LARGE_ERROR:
		/* Max Exit Latency too large error */
		dev_warn(&udev->dev, "WARN: Max Exit Latency too large\n");
		ret = -EINVAL;
		break;
	case COMP_SUCCESS:
		xhci_dbg_trace(xhci, trace_xhci_dbg_context_change,
				"Successful evaluate context command");
		ret = 0;
		break;
	default:
		xhci_err(xhci, "ERROR: unexpected command completion code 0x%x.\n",
			*cmd_status);
		ret = -EINVAL;
		break;
	}
	return ret;
}

static u32 xhci_count_num_new_endpoints(struct xhci_hcd *xhci,
		struct xhci_input_control_ctx *ctrl_ctx)
{
	u32 valid_add_flags;
	u32 valid_drop_flags;

	/* Ignore the slot flag (bit 0), and the default control endpoint flag
	 * (bit 1).  The default control endpoint is added during the Address
	 * Device command and is never removed until the slot is disabled.
	 */
	valid_add_flags = le32_to_cpu(ctrl_ctx->add_flags) >> 2;
	valid_drop_flags = le32_to_cpu(ctrl_ctx->drop_flags) >> 2;

	/* Use hweight32 to count the number of ones in the add flags, or
	 * number of endpoints added.  Don't count endpoints that are changed
	 * (both added and dropped).
	 */
	return hweight32(valid_add_flags) -
		hweight32(valid_add_flags & valid_drop_flags);
}

static unsigned int xhci_count_num_dropped_endpoints(struct xhci_hcd *xhci,
		struct xhci_input_control_ctx *ctrl_ctx)
{
	u32 valid_add_flags;
	u32 valid_drop_flags;

	valid_add_flags = le32_to_cpu(ctrl_ctx->add_flags) >> 2;
	valid_drop_flags = le32_to_cpu(ctrl_ctx->drop_flags) >> 2;

	return hweight32(valid_drop_flags) -
		hweight32(valid_add_flags & valid_drop_flags);
}

/*
 * We need to reserve the new number of endpoints before the configure endpoint
 * command completes.  We can't subtract the dropped endpoints from the number
 * of active endpoints until the command completes because we can oversubscribe
 * the host in this case:
 *
 *  - the first configure endpoint command drops more endpoints than it adds
 *  - a second configure endpoint command that adds more endpoints is queued
 *  - the first configure endpoint command fails, so the config is unchanged
 *  - the second command may succeed, even though there isn't enough resources
 *
 * Must be called with xhci->lock held.
 */
static int xhci_reserve_host_resources(struct xhci_hcd *xhci,
		struct xhci_input_control_ctx *ctrl_ctx)
{
	u32 added_eps;

	added_eps = xhci_count_num_new_endpoints(xhci, ctrl_ctx);
	if (xhci->num_active_eps + added_eps > xhci->limit_active_eps) {
		xhci_dbg_trace(xhci, trace_xhci_dbg_quirks,
				"Not enough ep ctxs: "
				"%u active, need to add %u, limit is %u.",
				xhci->num_active_eps, added_eps,
				xhci->limit_active_eps);
		return -ENOMEM;
	}
	xhci->num_active_eps += added_eps;
	xhci_dbg_trace(xhci, trace_xhci_dbg_quirks,
			"Adding %u ep ctxs, %u now active.", added_eps,
			xhci->num_active_eps);
	return 0;
}

/*
 * The configure endpoint was failed by the xHC for some other reason, so we
 * need to revert the resources that failed configuration would have used.
 *
 * Must be called with xhci->lock held.
 */
static void xhci_free_host_resources(struct xhci_hcd *xhci,
		struct xhci_input_control_ctx *ctrl_ctx)
{
	u32 num_failed_eps;

	num_failed_eps = xhci_count_num_new_endpoints(xhci, ctrl_ctx);
	xhci->num_active_eps -= num_failed_eps;
	xhci_dbg_trace(xhci, trace_xhci_dbg_quirks,
			"Removing %u failed ep ctxs, %u now active.",
			num_failed_eps,
			xhci->num_active_eps);
}

/*
 * Now that the command has completed, clean up the active endpoint count by
 * subtracting out the endpoints that were dropped (but not changed).
 *
 * Must be called with xhci->lock held.
 */
static void xhci_finish_resource_reservation(struct xhci_hcd *xhci,
		struct xhci_input_control_ctx *ctrl_ctx)
{
	u32 num_dropped_eps;

	num_dropped_eps = xhci_count_num_dropped_endpoints(xhci, ctrl_ctx);
	xhci->num_active_eps -= num_dropped_eps;
	if (num_dropped_eps)
		xhci_dbg_trace(xhci, trace_xhci_dbg_quirks,
				"Removing %u dropped ep ctxs, %u now active.",
				num_dropped_eps,
				xhci->num_active_eps);
}

static unsigned int xhci_get_block_size(struct usb_device *udev)
{
	switch (udev->speed) {
	case USB_SPEED_LOW:
	case USB_SPEED_FULL:
		return FS_BLOCK;
	case USB_SPEED_HIGH:
		return HS_BLOCK;
	case USB_SPEED_SUPER:
	case USB_SPEED_SUPER_PLUS:
		return SS_BLOCK;
	case USB_SPEED_UNKNOWN:
	case USB_SPEED_WIRELESS:
	default:
		/* Should never happen */
		return 1;
	}
}

static unsigned int
xhci_get_largest_overhead(struct xhci_interval_bw *interval_bw)
{
	if (interval_bw->overhead[LS_OVERHEAD_TYPE])
		return LS_OVERHEAD;
	if (interval_bw->overhead[FS_OVERHEAD_TYPE])
		return FS_OVERHEAD;
	return HS_OVERHEAD;
}

/* If we are changing a LS/FS device under a HS hub,
 * make sure (if we are activating a new TT) that the HS bus has enough
 * bandwidth for this new TT.
 */
static int xhci_check_tt_bw_table(struct xhci_hcd *xhci,
		struct xhci_virt_device *virt_dev,
		int old_active_eps)
{
	struct xhci_interval_bw_table *bw_table;
	struct xhci_tt_bw_info *tt_info;

	/* Find the bandwidth table for the root port this TT is attached to. */
	bw_table = &xhci->rh_bw[virt_dev->real_port - 1].bw_table;
	tt_info = virt_dev->tt_info;
	/* If this TT already had active endpoints, the bandwidth for this TT
	 * has already been added.  Removing all periodic endpoints (and thus
	 * making the TT enactive) will only decrease the bandwidth used.
	 */
	if (old_active_eps)
		return 0;
	if (old_active_eps == 0 && tt_info->active_eps != 0) {
		if (bw_table->bw_used + TT_HS_OVERHEAD > HS_BW_LIMIT)
			return -ENOMEM;
		return 0;
	}
	/* Not sure why we would have no new active endpoints...
	 *
	 * Maybe because of an Evaluate Context change for a hub update or a
	 * control endpoint 0 max packet size change?
	 * FIXME: skip the bandwidth calculation in that case.
	 */
	return 0;
}

static int xhci_check_ss_bw(struct xhci_hcd *xhci,
		struct xhci_virt_device *virt_dev)
{
	unsigned int bw_reserved;

	bw_reserved = DIV_ROUND_UP(SS_BW_RESERVED*SS_BW_LIMIT_IN, 100);
	if (virt_dev->bw_table->ss_bw_in > (SS_BW_LIMIT_IN - bw_reserved))
		return -ENOMEM;

	bw_reserved = DIV_ROUND_UP(SS_BW_RESERVED*SS_BW_LIMIT_OUT, 100);
	if (virt_dev->bw_table->ss_bw_out > (SS_BW_LIMIT_OUT - bw_reserved))
		return -ENOMEM;

	return 0;
}

/*
 * This algorithm is a very conservative estimate of the worst-case scheduling
 * scenario for any one interval.  The hardware dynamically schedules the
 * packets, so we can't tell which microframe could be the limiting factor in
 * the bandwidth scheduling.  This only takes into account periodic endpoints.
 *
 * Obviously, we can't solve an NP complete problem to find the minimum worst
 * case scenario.  Instead, we come up with an estimate that is no less than
 * the worst case bandwidth used for any one microframe, but may be an
 * over-estimate.
 *
 * We walk the requirements for each endpoint by interval, starting with the
 * smallest interval, and place packets in the schedule where there is only one
 * possible way to schedule packets for that interval.  In order to simplify
 * this algorithm, we record the largest max packet size for each interval, and
 * assume all packets will be that size.
 *
 * For interval 0, we obviously must schedule all packets for each interval.
 * The bandwidth for interval 0 is just the amount of data to be transmitted
 * (the sum of all max ESIT payload sizes, plus any overhead per packet times
 * the number of packets).
 *
 * For interval 1, we have two possible microframes to schedule those packets
 * in.  For this algorithm, if we can schedule the same number of packets for
 * each possible scheduling opportunity (each microframe), we will do so.  The
 * remaining number of packets will be saved to be transmitted in the gaps in
 * the next interval's scheduling sequence.
 *
 * As we move those remaining packets to be scheduled with interval 2 packets,
 * we have to double the number of remaining packets to transmit.  This is
 * because the intervals are actually powers of 2, and we would be transmitting
 * the previous interval's packets twice in this interval.  We also have to be
 * sure that when we look at the largest max packet size for this interval, we
 * also look at the largest max packet size for the remaining packets and take
 * the greater of the two.
 *
 * The algorithm continues to evenly distribute packets in each scheduling
 * opportunity, and push the remaining packets out, until we get to the last
 * interval.  Then those packets and their associated overhead are just added
 * to the bandwidth used.
 */
static int xhci_check_bw_table(struct xhci_hcd *xhci,
		struct xhci_virt_device *virt_dev,
		int old_active_eps)
{
	unsigned int bw_reserved;
	unsigned int max_bandwidth;
	unsigned int bw_used;
	unsigned int block_size;
	struct xhci_interval_bw_table *bw_table;
	unsigned int packet_size = 0;
	unsigned int overhead = 0;
	unsigned int packets_transmitted = 0;
	unsigned int packets_remaining = 0;
	unsigned int i;

	if (virt_dev->udev->speed >= USB_SPEED_SUPER)
		return xhci_check_ss_bw(xhci, virt_dev);

	if (virt_dev->udev->speed == USB_SPEED_HIGH) {
		max_bandwidth = HS_BW_LIMIT;
		/* Convert percent of bus BW reserved to blocks reserved */
		bw_reserved = DIV_ROUND_UP(HS_BW_RESERVED * max_bandwidth, 100);
	} else {
		max_bandwidth = FS_BW_LIMIT;
		bw_reserved = DIV_ROUND_UP(FS_BW_RESERVED * max_bandwidth, 100);
	}

	bw_table = virt_dev->bw_table;
	/* We need to translate the max packet size and max ESIT payloads into
	 * the units the hardware uses.
	 */
	block_size = xhci_get_block_size(virt_dev->udev);

	/* If we are manipulating a LS/FS device under a HS hub, double check
	 * that the HS bus has enough bandwidth if we are activing a new TT.
	 */
	if (virt_dev->tt_info) {
		xhci_dbg_trace(xhci, trace_xhci_dbg_quirks,
				"Recalculating BW for rootport %u",
				virt_dev->real_port);
		if (xhci_check_tt_bw_table(xhci, virt_dev, old_active_eps)) {
			xhci_warn(xhci, "Not enough bandwidth on HS bus for "
					"newly activated TT.\n");
			return -ENOMEM;
		}
		xhci_dbg_trace(xhci, trace_xhci_dbg_quirks,
				"Recalculating BW for TT slot %u port %u",
				virt_dev->tt_info->slot_id,
				virt_dev->tt_info->ttport);
	} else {
		xhci_dbg_trace(xhci, trace_xhci_dbg_quirks,
				"Recalculating BW for rootport %u",
				virt_dev->real_port);
	}

	/* Add in how much bandwidth will be used for interval zero, or the
	 * rounded max ESIT payload + number of packets * largest overhead.
	 */
	bw_used = DIV_ROUND_UP(bw_table->interval0_esit_payload, block_size) +
		bw_table->interval_bw[0].num_packets *
		xhci_get_largest_overhead(&bw_table->interval_bw[0]);

	for (i = 1; i < XHCI_MAX_INTERVAL; i++) {
		unsigned int bw_added;
		unsigned int largest_mps;
		unsigned int interval_overhead;

		/*
		 * How many packets could we transmit in this interval?
		 * If packets didn't fit in the previous interval, we will need
		 * to transmit that many packets twice within this interval.
		 */
		packets_remaining = 2 * packets_remaining +
			bw_table->interval_bw[i].num_packets;

		/* Find the largest max packet size of this or the previous
		 * interval.
		 */
		if (list_empty(&bw_table->interval_bw[i].endpoints))
			largest_mps = 0;
		else {
			struct xhci_virt_ep *virt_ep;
			struct list_head *ep_entry;

			ep_entry = bw_table->interval_bw[i].endpoints.next;
			virt_ep = list_entry(ep_entry,
					struct xhci_virt_ep, bw_endpoint_list);
			/* Convert to blocks, rounding up */
			largest_mps = DIV_ROUND_UP(
					virt_ep->bw_info.max_packet_size,
					block_size);
		}
		if (largest_mps > packet_size)
			packet_size = largest_mps;

		/* Use the larger overhead of this or the previous interval. */
		interval_overhead = xhci_get_largest_overhead(
				&bw_table->interval_bw[i]);
		if (interval_overhead > overhead)
			overhead = interval_overhead;

		/* How many packets can we evenly distribute across
		 * (1 << (i + 1)) possible scheduling opportunities?
		 */
		packets_transmitted = packets_remaining >> (i + 1);

		/* Add in the bandwidth used for those scheduled packets */
		bw_added = packets_transmitted * (overhead + packet_size);

		/* How many packets do we have remaining to transmit? */
		packets_remaining = packets_remaining % (1 << (i + 1));

		/* What largest max packet size should those packets have? */
		/* If we've transmitted all packets, don't carry over the
		 * largest packet size.
		 */
		if (packets_remaining == 0) {
			packet_size = 0;
			overhead = 0;
		} else if (packets_transmitted > 0) {
			/* Otherwise if we do have remaining packets, and we've
			 * scheduled some packets in this interval, take the
			 * largest max packet size from endpoints with this
			 * interval.
			 */
			packet_size = largest_mps;
			overhead = interval_overhead;
		}
		/* Otherwise carry over packet_size and overhead from the last
		 * time we had a remainder.
		 */
		bw_used += bw_added;
		if (bw_used > max_bandwidth) {
			xhci_warn(xhci, "Not enough bandwidth. "
					"Proposed: %u, Max: %u\n",
				bw_used, max_bandwidth);
			return -ENOMEM;
		}
	}
	/*
	 * Ok, we know we have some packets left over after even-handedly
	 * scheduling interval 15.  We don't know which microframes they will
	 * fit into, so we over-schedule and say they will be scheduled every
	 * microframe.
	 */
	if (packets_remaining > 0)
		bw_used += overhead + packet_size;

	if (!virt_dev->tt_info && virt_dev->udev->speed == USB_SPEED_HIGH) {
		unsigned int port_index = virt_dev->real_port - 1;

		/* OK, we're manipulating a HS device attached to a
		 * root port bandwidth domain.  Include the number of active TTs
		 * in the bandwidth used.
		 */
		bw_used += TT_HS_OVERHEAD *
			xhci->rh_bw[port_index].num_active_tts;
	}

	xhci_dbg_trace(xhci, trace_xhci_dbg_quirks,
		"Final bandwidth: %u, Limit: %u, Reserved: %u, "
		"Available: %u " "percent",
		bw_used, max_bandwidth, bw_reserved,
		(max_bandwidth - bw_used - bw_reserved) * 100 /
		max_bandwidth);

	bw_used += bw_reserved;
	if (bw_used > max_bandwidth) {
		xhci_warn(xhci, "Not enough bandwidth. Proposed: %u, Max: %u\n",
				bw_used, max_bandwidth);
		return -ENOMEM;
	}

	bw_table->bw_used = bw_used;
	return 0;
}

static bool xhci_is_async_ep(unsigned int ep_type)
{
	return (ep_type != ISOC_OUT_EP && ep_type != INT_OUT_EP &&
					ep_type != ISOC_IN_EP &&
					ep_type != INT_IN_EP);
}

static bool xhci_is_sync_in_ep(unsigned int ep_type)
{
	return (ep_type == ISOC_IN_EP || ep_type == INT_IN_EP);
}

static unsigned int xhci_get_ss_bw_consumed(struct xhci_bw_info *ep_bw)
{
	unsigned int mps = DIV_ROUND_UP(ep_bw->max_packet_size, SS_BLOCK);

	if (ep_bw->ep_interval == 0)
		return SS_OVERHEAD_BURST +
			(ep_bw->mult * ep_bw->num_packets *
					(SS_OVERHEAD + mps));
	return DIV_ROUND_UP(ep_bw->mult * ep_bw->num_packets *
				(SS_OVERHEAD + mps + SS_OVERHEAD_BURST),
				1 << ep_bw->ep_interval);

}

static void xhci_drop_ep_from_interval_table(struct xhci_hcd *xhci,
		struct xhci_bw_info *ep_bw,
		struct xhci_interval_bw_table *bw_table,
		struct usb_device *udev,
		struct xhci_virt_ep *virt_ep,
		struct xhci_tt_bw_info *tt_info)
{
	struct xhci_interval_bw	*interval_bw;
	int normalized_interval;

	if (xhci_is_async_ep(ep_bw->type))
		return;

	if (udev->speed >= USB_SPEED_SUPER) {
		if (xhci_is_sync_in_ep(ep_bw->type))
			xhci->devs[udev->slot_id]->bw_table->ss_bw_in -=
				xhci_get_ss_bw_consumed(ep_bw);
		else
			xhci->devs[udev->slot_id]->bw_table->ss_bw_out -=
				xhci_get_ss_bw_consumed(ep_bw);
		return;
	}

	/* SuperSpeed endpoints never get added to intervals in the table, so
	 * this check is only valid for HS/FS/LS devices.
	 */
	if (list_empty(&virt_ep->bw_endpoint_list))
		return;
	/* For LS/FS devices, we need to translate the interval expressed in
	 * microframes to frames.
	 */
	if (udev->speed == USB_SPEED_HIGH)
		normalized_interval = ep_bw->ep_interval;
	else
		normalized_interval = ep_bw->ep_interval - 3;

	if (normalized_interval == 0)
		bw_table->interval0_esit_payload -= ep_bw->max_esit_payload;
	interval_bw = &bw_table->interval_bw[normalized_interval];
	interval_bw->num_packets -= ep_bw->num_packets;
	switch (udev->speed) {
	case USB_SPEED_LOW:
		interval_bw->overhead[LS_OVERHEAD_TYPE] -= 1;
		break;
	case USB_SPEED_FULL:
		interval_bw->overhead[FS_OVERHEAD_TYPE] -= 1;
		break;
	case USB_SPEED_HIGH:
		interval_bw->overhead[HS_OVERHEAD_TYPE] -= 1;
		break;
	case USB_SPEED_SUPER:
	case USB_SPEED_SUPER_PLUS:
	case USB_SPEED_UNKNOWN:
	case USB_SPEED_WIRELESS:
		/* Should never happen because only LS/FS/HS endpoints will get
		 * added to the endpoint list.
		 */
		return;
	}
	if (tt_info)
		tt_info->active_eps -= 1;
	list_del_init(&virt_ep->bw_endpoint_list);
}

static void xhci_add_ep_to_interval_table(struct xhci_hcd *xhci,
		struct xhci_bw_info *ep_bw,
		struct xhci_interval_bw_table *bw_table,
		struct usb_device *udev,
		struct xhci_virt_ep *virt_ep,
		struct xhci_tt_bw_info *tt_info)
{
	struct xhci_interval_bw	*interval_bw;
	struct xhci_virt_ep *smaller_ep;
	int normalized_interval;

	if (xhci_is_async_ep(ep_bw->type))
		return;

	if (udev->speed == USB_SPEED_SUPER) {
		if (xhci_is_sync_in_ep(ep_bw->type))
			xhci->devs[udev->slot_id]->bw_table->ss_bw_in +=
				xhci_get_ss_bw_consumed(ep_bw);
		else
			xhci->devs[udev->slot_id]->bw_table->ss_bw_out +=
				xhci_get_ss_bw_consumed(ep_bw);
		return;
	}

	/* For LS/FS devices, we need to translate the interval expressed in
	 * microframes to frames.
	 */
	if (udev->speed == USB_SPEED_HIGH)
		normalized_interval = ep_bw->ep_interval;
	else
		normalized_interval = ep_bw->ep_interval - 3;

	if (normalized_interval == 0)
		bw_table->interval0_esit_payload += ep_bw->max_esit_payload;
	interval_bw = &bw_table->interval_bw[normalized_interval];
	interval_bw->num_packets += ep_bw->num_packets;
	switch (udev->speed) {
	case USB_SPEED_LOW:
		interval_bw->overhead[LS_OVERHEAD_TYPE] += 1;
		break;
	case USB_SPEED_FULL:
		interval_bw->overhead[FS_OVERHEAD_TYPE] += 1;
		break;
	case USB_SPEED_HIGH:
		interval_bw->overhead[HS_OVERHEAD_TYPE] += 1;
		break;
	case USB_SPEED_SUPER:
	case USB_SPEED_SUPER_PLUS:
	case USB_SPEED_UNKNOWN:
	case USB_SPEED_WIRELESS:
		/* Should never happen because only LS/FS/HS endpoints will get
		 * added to the endpoint list.
		 */
		return;
	}

	if (tt_info)
		tt_info->active_eps += 1;
	/* Insert the endpoint into the list, largest max packet size first. */
	list_for_each_entry(smaller_ep, &interval_bw->endpoints,
			bw_endpoint_list) {
		if (ep_bw->max_packet_size >=
				smaller_ep->bw_info.max_packet_size) {
			/* Add the new ep before the smaller endpoint */
			list_add_tail(&virt_ep->bw_endpoint_list,
					&smaller_ep->bw_endpoint_list);
			return;
		}
	}
	/* Add the new endpoint at the end of the list. */
	list_add_tail(&virt_ep->bw_endpoint_list,
			&interval_bw->endpoints);
}

void xhci_update_tt_active_eps(struct xhci_hcd *xhci,
		struct xhci_virt_device *virt_dev,
		int old_active_eps)
{
	struct xhci_root_port_bw_info *rh_bw_info;
	if (!virt_dev->tt_info)
		return;

	rh_bw_info = &xhci->rh_bw[virt_dev->real_port - 1];
	if (old_active_eps == 0 &&
				virt_dev->tt_info->active_eps != 0) {
		rh_bw_info->num_active_tts += 1;
		rh_bw_info->bw_table.bw_used += TT_HS_OVERHEAD;
	} else if (old_active_eps != 0 &&
				virt_dev->tt_info->active_eps == 0) {
		rh_bw_info->num_active_tts -= 1;
		rh_bw_info->bw_table.bw_used -= TT_HS_OVERHEAD;
	}
}

static int xhci_reserve_bandwidth(struct xhci_hcd *xhci,
		struct xhci_virt_device *virt_dev,
		struct xhci_container_ctx *in_ctx)
{
	struct xhci_bw_info ep_bw_info[31];
	int i;
	struct xhci_input_control_ctx *ctrl_ctx;
	int old_active_eps = 0;

	if (virt_dev->tt_info)
		old_active_eps = virt_dev->tt_info->active_eps;

	ctrl_ctx = xhci_get_input_control_ctx(in_ctx);
	if (!ctrl_ctx) {
		xhci_warn(xhci, "%s: Could not get input context, bad type.\n",
				__func__);
		return -ENOMEM;
	}

	for (i = 0; i < 31; i++) {
		if (!EP_IS_ADDED(ctrl_ctx, i) && !EP_IS_DROPPED(ctrl_ctx, i))
			continue;

		/* Make a copy of the BW info in case we need to revert this */
		memcpy(&ep_bw_info[i], &virt_dev->eps[i].bw_info,
				sizeof(ep_bw_info[i]));
		/* Drop the endpoint from the interval table if the endpoint is
		 * being dropped or changed.
		 */
		if (EP_IS_DROPPED(ctrl_ctx, i))
			xhci_drop_ep_from_interval_table(xhci,
					&virt_dev->eps[i].bw_info,
					virt_dev->bw_table,
					virt_dev->udev,
					&virt_dev->eps[i],
					virt_dev->tt_info);
	}
	/* Overwrite the information stored in the endpoints' bw_info */
	xhci_update_bw_info(xhci, virt_dev->in_ctx, ctrl_ctx, virt_dev);
	for (i = 0; i < 31; i++) {
		/* Add any changed or added endpoints to the interval table */
		if (EP_IS_ADDED(ctrl_ctx, i))
			xhci_add_ep_to_interval_table(xhci,
					&virt_dev->eps[i].bw_info,
					virt_dev->bw_table,
					virt_dev->udev,
					&virt_dev->eps[i],
					virt_dev->tt_info);
	}

	if (!xhci_check_bw_table(xhci, virt_dev, old_active_eps)) {
		/* Ok, this fits in the bandwidth we have.
		 * Update the number of active TTs.
		 */
		xhci_update_tt_active_eps(xhci, virt_dev, old_active_eps);
		return 0;
	}

	/* We don't have enough bandwidth for this, revert the stored info. */
	for (i = 0; i < 31; i++) {
		if (!EP_IS_ADDED(ctrl_ctx, i) && !EP_IS_DROPPED(ctrl_ctx, i))
			continue;

		/* Drop the new copies of any added or changed endpoints from
		 * the interval table.
		 */
		if (EP_IS_ADDED(ctrl_ctx, i)) {
			xhci_drop_ep_from_interval_table(xhci,
					&virt_dev->eps[i].bw_info,
					virt_dev->bw_table,
					virt_dev->udev,
					&virt_dev->eps[i],
					virt_dev->tt_info);
		}
		/* Revert the endpoint back to its old information */
		memcpy(&virt_dev->eps[i].bw_info, &ep_bw_info[i],
				sizeof(ep_bw_info[i]));
		/* Add any changed or dropped endpoints back into the table */
		if (EP_IS_DROPPED(ctrl_ctx, i))
			xhci_add_ep_to_interval_table(xhci,
					&virt_dev->eps[i].bw_info,
					virt_dev->bw_table,
					virt_dev->udev,
					&virt_dev->eps[i],
					virt_dev->tt_info);
	}
	return -ENOMEM;
}


/* Issue a configure endpoint command or evaluate context command
 * and wait for it to finish.
 */
static int xhci_configure_endpoint(struct xhci_hcd *xhci,
		struct usb_device *udev,
		struct xhci_command *command,
		bool ctx_change, bool must_succeed)
{
	int ret;
	unsigned long flags;
	struct xhci_input_control_ctx *ctrl_ctx;
	struct xhci_virt_device *virt_dev;
	struct xhci_slot_ctx *slot_ctx;

	if (!command)
		return -EINVAL;

	spin_lock_irqsave(&xhci->lock, flags);

	if (xhci->xhc_state & XHCI_STATE_DYING) {
		spin_unlock_irqrestore(&xhci->lock, flags);
		return -ESHUTDOWN;
	}

	virt_dev = xhci->devs[udev->slot_id];

	ctrl_ctx = xhci_get_input_control_ctx(command->in_ctx);
	if (!ctrl_ctx) {
		spin_unlock_irqrestore(&xhci->lock, flags);
		xhci_warn(xhci, "%s: Could not get input context, bad type.\n",
				__func__);
		return -ENOMEM;
	}

	if ((xhci->quirks & XHCI_EP_LIMIT_QUIRK) &&
			xhci_reserve_host_resources(xhci, ctrl_ctx)) {
		spin_unlock_irqrestore(&xhci->lock, flags);
		xhci_warn(xhci, "Not enough host resources, "
				"active endpoint contexts = %u\n",
				xhci->num_active_eps);
		return -ENOMEM;
	}
	if ((xhci->quirks & XHCI_SW_BW_CHECKING) &&
	    xhci_reserve_bandwidth(xhci, virt_dev, command->in_ctx)) {
		if ((xhci->quirks & XHCI_EP_LIMIT_QUIRK))
			xhci_free_host_resources(xhci, ctrl_ctx);
		spin_unlock_irqrestore(&xhci->lock, flags);
		xhci_warn(xhci, "Not enough bandwidth\n");
		return -ENOMEM;
	}

	slot_ctx = xhci_get_slot_ctx(xhci, command->in_ctx);

	trace_xhci_configure_endpoint_ctrl_ctx(ctrl_ctx);
	trace_xhci_configure_endpoint(slot_ctx);

	if (!ctx_change)
		ret = xhci_queue_configure_endpoint(xhci, command,
				command->in_ctx->dma,
				udev->slot_id, must_succeed);
	else
		ret = xhci_queue_evaluate_context(xhci, command,
				command->in_ctx->dma,
				udev->slot_id, must_succeed);
	if (ret < 0) {
		if ((xhci->quirks & XHCI_EP_LIMIT_QUIRK))
			xhci_free_host_resources(xhci, ctrl_ctx);
		spin_unlock_irqrestore(&xhci->lock, flags);
		xhci_dbg_trace(xhci,  trace_xhci_dbg_context_change,
				"FIXME allocate a new ring segment");
		return -ENOMEM;
	}
	xhci_ring_cmd_db(xhci);
	spin_unlock_irqrestore(&xhci->lock, flags);

	/* Wait for the configure endpoint command to complete */
	wait_for_completion(command->completion);

	if (!ctx_change)
		ret = xhci_configure_endpoint_result(xhci, udev,
						     &command->status);
	else
		ret = xhci_evaluate_context_result(xhci, udev,
						   &command->status);

	if ((xhci->quirks & XHCI_EP_LIMIT_QUIRK)) {
		spin_lock_irqsave(&xhci->lock, flags);
		/* If the command failed, remove the reserved resources.
		 * Otherwise, clean up the estimate to include dropped eps.
		 */
		if (ret)
			xhci_free_host_resources(xhci, ctrl_ctx);
		else
			xhci_finish_resource_reservation(xhci, ctrl_ctx);
		spin_unlock_irqrestore(&xhci->lock, flags);
	}
	return ret;
}

static void xhci_check_bw_drop_ep_streams(struct xhci_hcd *xhci,
	struct xhci_virt_device *vdev, int i)
{
	struct xhci_virt_ep *ep = &vdev->eps[i];

	if (ep->ep_state & EP_HAS_STREAMS) {
		xhci_warn(xhci, "WARN: endpoint 0x%02x has streams on set_interface, freeing streams.\n",
				xhci_get_endpoint_address(i));
		xhci_free_stream_info(xhci, ep->stream_info);
		ep->stream_info = NULL;
		ep->ep_state &= ~EP_HAS_STREAMS;
	}
}

/* Called after one or more calls to xhci_add_endpoint() or
 * xhci_drop_endpoint().  If this call fails, the USB core is expected
 * to call xhci_reset_bandwidth().
 *
 * Since we are in the middle of changing either configuration or
 * installing a new alt setting, the USB core won't allow URBs to be
 * enqueued for any endpoint on the old config or interface.  Nothing
 * else should be touching the xhci->devs[slot_id] structure, so we
 * don't need to take the xhci->lock for manipulating that.
 */
int xhci_check_bandwidth(struct usb_hcd *hcd, struct usb_device *udev)
{
	int i;
	int ret = 0;
	struct xhci_hcd *xhci;
	struct xhci_virt_device	*virt_dev;
	struct xhci_input_control_ctx *ctrl_ctx;
	struct xhci_slot_ctx *slot_ctx;
	struct xhci_command *command;

	ret = xhci_check_args(hcd, udev, NULL, 0, true, __func__);
	if (ret <= 0)
		return ret;
	xhci = hcd_to_xhci(hcd);
	if ((xhci->xhc_state & XHCI_STATE_DYING) ||
		(xhci->xhc_state & XHCI_STATE_REMOVING))
		return -ENODEV;

	xhci_dbg(xhci, "%s called for udev %p\n", __func__, udev);
	virt_dev = xhci->devs[udev->slot_id];

	command = xhci_alloc_command(xhci, true, GFP_KERNEL);
	if (!command)
		return -ENOMEM;

	command->in_ctx = virt_dev->in_ctx;

	/* See section 4.6.6 - A0 = 1; A1 = D0 = D1 = 0 */
	ctrl_ctx = xhci_get_input_control_ctx(command->in_ctx);
	if (!ctrl_ctx) {
		xhci_warn(xhci, "%s: Could not get input context, bad type.\n",
				__func__);
		ret = -ENOMEM;
		goto command_cleanup;
	}
	ctrl_ctx->add_flags |= cpu_to_le32(SLOT_FLAG);
	ctrl_ctx->add_flags &= cpu_to_le32(~EP0_FLAG);
	ctrl_ctx->drop_flags &= cpu_to_le32(~(SLOT_FLAG | EP0_FLAG));

	/* Don't issue the command if there's no endpoints to update. */
	if (ctrl_ctx->add_flags == cpu_to_le32(SLOT_FLAG) &&
	    ctrl_ctx->drop_flags == 0) {
		ret = 0;
		goto command_cleanup;
	}
	/* Fix up Context Entries field. Minimum value is EP0 == BIT(1). */
	slot_ctx = xhci_get_slot_ctx(xhci, virt_dev->in_ctx);
	for (i = 31; i >= 1; i--) {
		__le32 le32 = cpu_to_le32(BIT(i));

		if ((virt_dev->eps[i-1].ring && !(ctrl_ctx->drop_flags & le32))
		    || (ctrl_ctx->add_flags & le32) || i == 1) {
			slot_ctx->dev_info &= cpu_to_le32(~LAST_CTX_MASK);
			slot_ctx->dev_info |= cpu_to_le32(LAST_CTX(i));
			break;
		}
	}

	ret = xhci_configure_endpoint(xhci, udev, command,
			false, false);
	if (ret)
		/* Callee should call reset_bandwidth() */
		goto command_cleanup;

	/* Free any rings that were dropped, but not changed. */
	for (i = 1; i < 31; i++) {
		if ((le32_to_cpu(ctrl_ctx->drop_flags) & (1 << (i + 1))) &&
		    !(le32_to_cpu(ctrl_ctx->add_flags) & (1 << (i + 1)))) {
			xhci_free_endpoint_ring(xhci, virt_dev, i);
			xhci_check_bw_drop_ep_streams(xhci, virt_dev, i);
		}
	}
	xhci_zero_in_ctx(xhci, virt_dev);
	/*
	 * Install any rings for completely new endpoints or changed endpoints,
	 * and free any old rings from changed endpoints.
	 */
	for (i = 1; i < 31; i++) {
		if (!virt_dev->eps[i].new_ring)
			continue;
		/* Only free the old ring if it exists.
		 * It may not if this is the first add of an endpoint.
		 */
		if (virt_dev->eps[i].ring) {
			xhci_free_endpoint_ring(xhci, virt_dev, i);
		}
		xhci_check_bw_drop_ep_streams(xhci, virt_dev, i);
		virt_dev->eps[i].ring = virt_dev->eps[i].new_ring;
		virt_dev->eps[i].new_ring = NULL;
		xhci_debugfs_create_endpoint(xhci, virt_dev, i);
	}
command_cleanup:
	kfree(command->completion);
	kfree(command);

	return ret;
}
EXPORT_SYMBOL_GPL(xhci_check_bandwidth);

void xhci_reset_bandwidth(struct usb_hcd *hcd, struct usb_device *udev)
{
	struct xhci_hcd *xhci;
	struct xhci_virt_device	*virt_dev;
	int i, ret;

	ret = xhci_check_args(hcd, udev, NULL, 0, true, __func__);
	if (ret <= 0)
		return;
	xhci = hcd_to_xhci(hcd);

	xhci_dbg(xhci, "%s called for udev %p\n", __func__, udev);
	virt_dev = xhci->devs[udev->slot_id];
	/* Free any rings allocated for added endpoints */
	for (i = 0; i < 31; i++) {
		if (virt_dev->eps[i].new_ring) {
			xhci_debugfs_remove_endpoint(xhci, virt_dev, i);
			xhci_ring_free(xhci, virt_dev->eps[i].new_ring);
			virt_dev->eps[i].new_ring = NULL;
		}
	}
	xhci_zero_in_ctx(xhci, virt_dev);
}
EXPORT_SYMBOL_GPL(xhci_reset_bandwidth);

static void xhci_setup_input_ctx_for_config_ep(struct xhci_hcd *xhci,
		struct xhci_container_ctx *in_ctx,
		struct xhci_container_ctx *out_ctx,
		struct xhci_input_control_ctx *ctrl_ctx,
		u32 add_flags, u32 drop_flags)
{
	ctrl_ctx->add_flags = cpu_to_le32(add_flags);
	ctrl_ctx->drop_flags = cpu_to_le32(drop_flags);
	xhci_slot_copy(xhci, in_ctx, out_ctx);
	ctrl_ctx->add_flags |= cpu_to_le32(SLOT_FLAG);
}

static void xhci_endpoint_disable(struct usb_hcd *hcd,
				  struct usb_host_endpoint *host_ep)
{
	struct xhci_hcd		*xhci;
	struct xhci_virt_device	*vdev;
	struct xhci_virt_ep	*ep;
	struct usb_device	*udev;
	unsigned long		flags;
	unsigned int		ep_index;

	xhci = hcd_to_xhci(hcd);
rescan:
	spin_lock_irqsave(&xhci->lock, flags);

	udev = (struct usb_device *)host_ep->hcpriv;
	if (!udev || !udev->slot_id)
		goto done;

	vdev = xhci->devs[udev->slot_id];
	if (!vdev)
		goto done;

	ep_index = xhci_get_endpoint_index(&host_ep->desc);
	ep = &vdev->eps[ep_index];
	if (!ep)
		goto done;

	/* wait for hub_tt_work to finish clearing hub TT */
	if (ep->ep_state & EP_CLEARING_TT) {
		spin_unlock_irqrestore(&xhci->lock, flags);
		schedule_timeout_uninterruptible(1);
		goto rescan;
	}

	if (ep->ep_state)
		xhci_dbg(xhci, "endpoint disable with ep_state 0x%x\n",
			 ep->ep_state);
done:
	host_ep->hcpriv = NULL;
	spin_unlock_irqrestore(&xhci->lock, flags);
}

/*
 * Called after usb core issues a clear halt control message.
 * The host side of the halt should already be cleared by a reset endpoint
 * command issued when the STALL event was received.
 *
 * The reset endpoint command may only be issued to endpoints in the halted
 * state. For software that wishes to reset the data toggle or sequence number
 * of an endpoint that isn't in the halted state this function will issue a
 * configure endpoint command with the Drop and Add bits set for the target
 * endpoint. Refer to the additional note in xhci spcification section 4.6.8.
 */

static void xhci_endpoint_reset(struct usb_hcd *hcd,
		struct usb_host_endpoint *host_ep)
{
	struct xhci_hcd *xhci;
	struct usb_device *udev;
	struct xhci_virt_device *vdev;
	struct xhci_virt_ep *ep;
	struct xhci_input_control_ctx *ctrl_ctx;
	struct xhci_command *stop_cmd, *cfg_cmd;
	unsigned int ep_index;
	unsigned long flags;
	u32 ep_flag;
	int err;

	xhci = hcd_to_xhci(hcd);
	if (!host_ep->hcpriv)
		return;
	udev = (struct usb_device *) host_ep->hcpriv;
	vdev = xhci->devs[udev->slot_id];

	/*
	 * vdev may be lost due to xHC restore error and re-initialization
	 * during S3/S4 resume. A new vdev will be allocated later by
	 * xhci_discover_or_reset_device()
	 */
	if (!udev->slot_id || !vdev)
		return;
	ep_index = xhci_get_endpoint_index(&host_ep->desc);
	ep = &vdev->eps[ep_index];
	if (!ep)
		return;

	/* Bail out if toggle is already being cleared by a endpoint reset */
	spin_lock_irqsave(&xhci->lock, flags);
	if (ep->ep_state & EP_HARD_CLEAR_TOGGLE) {
		ep->ep_state &= ~EP_HARD_CLEAR_TOGGLE;
		spin_unlock_irqrestore(&xhci->lock, flags);
		return;
	}
	spin_unlock_irqrestore(&xhci->lock, flags);
	/* Only interrupt and bulk ep's use data toggle, USB2 spec 5.5.4-> */
	if (usb_endpoint_xfer_control(&host_ep->desc) ||
	    usb_endpoint_xfer_isoc(&host_ep->desc))
		return;

	ep_flag = xhci_get_endpoint_flag(&host_ep->desc);

	if (ep_flag == SLOT_FLAG || ep_flag == EP0_FLAG)
		return;

	stop_cmd = xhci_alloc_command(xhci, true, GFP_NOWAIT);
	if (!stop_cmd)
		return;

	cfg_cmd = xhci_alloc_command_with_ctx(xhci, true, GFP_NOWAIT);
	if (!cfg_cmd)
		goto cleanup;

	spin_lock_irqsave(&xhci->lock, flags);

	/* block queuing new trbs and ringing ep doorbell */
	ep->ep_state |= EP_SOFT_CLEAR_TOGGLE;

	/*
	 * Make sure endpoint ring is empty before resetting the toggle/seq.
	 * Driver is required to synchronously cancel all transfer request.
	 * Stop the endpoint to force xHC to update the output context
	 */

	if (!list_empty(&ep->ring->td_list)) {
		dev_err(&udev->dev, "EP not empty, refuse reset\n");
		spin_unlock_irqrestore(&xhci->lock, flags);
		xhci_free_command(xhci, cfg_cmd);
		goto cleanup;
	}

	err = xhci_queue_stop_endpoint(xhci, stop_cmd, udev->slot_id,
					ep_index, 0);
	if (err < 0) {
		spin_unlock_irqrestore(&xhci->lock, flags);
		xhci_free_command(xhci, cfg_cmd);
		xhci_dbg(xhci, "%s: Failed to queue stop ep command, %d ",
				__func__, err);
		goto cleanup;
	}

	xhci_ring_cmd_db(xhci);
	spin_unlock_irqrestore(&xhci->lock, flags);

	wait_for_completion(stop_cmd->completion);

	spin_lock_irqsave(&xhci->lock, flags);

	/* config ep command clears toggle if add and drop ep flags are set */
	ctrl_ctx = xhci_get_input_control_ctx(cfg_cmd->in_ctx);
	if (!ctrl_ctx) {
		spin_unlock_irqrestore(&xhci->lock, flags);
		xhci_free_command(xhci, cfg_cmd);
		xhci_warn(xhci, "%s: Could not get input context, bad type.\n",
				__func__);
		goto cleanup;
	}

	xhci_setup_input_ctx_for_config_ep(xhci, cfg_cmd->in_ctx, vdev->out_ctx,
					   ctrl_ctx, ep_flag, ep_flag);
	xhci_endpoint_copy(xhci, cfg_cmd->in_ctx, vdev->out_ctx, ep_index);

	err = xhci_queue_configure_endpoint(xhci, cfg_cmd, cfg_cmd->in_ctx->dma,
				      udev->slot_id, false);
	if (err < 0) {
		spin_unlock_irqrestore(&xhci->lock, flags);
		xhci_free_command(xhci, cfg_cmd);
		xhci_dbg(xhci, "%s: Failed to queue config ep command, %d ",
				__func__, err);
		goto cleanup;
	}

	xhci_ring_cmd_db(xhci);
	spin_unlock_irqrestore(&xhci->lock, flags);

	wait_for_completion(cfg_cmd->completion);

	xhci_free_command(xhci, cfg_cmd);
cleanup:
	xhci_free_command(xhci, stop_cmd);
	spin_lock_irqsave(&xhci->lock, flags);
	if (ep->ep_state & EP_SOFT_CLEAR_TOGGLE)
		ep->ep_state &= ~EP_SOFT_CLEAR_TOGGLE;
	spin_unlock_irqrestore(&xhci->lock, flags);
}

static int xhci_check_streams_endpoint(struct xhci_hcd *xhci,
		struct usb_device *udev, struct usb_host_endpoint *ep,
		unsigned int slot_id)
{
	int ret;
	unsigned int ep_index;
	unsigned int ep_state;

	if (!ep)
		return -EINVAL;
	ret = xhci_check_args(xhci_to_hcd(xhci), udev, ep, 1, true, __func__);
	if (ret <= 0)
		return ret ? ret : -EINVAL;
	if (usb_ss_max_streams(&ep->ss_ep_comp) == 0) {
		xhci_warn(xhci, "WARN: SuperSpeed Endpoint Companion"
				" descriptor for ep 0x%x does not support streams\n",
				ep->desc.bEndpointAddress);
		return -EINVAL;
	}

	ep_index = xhci_get_endpoint_index(&ep->desc);
	ep_state = xhci->devs[slot_id]->eps[ep_index].ep_state;
	if (ep_state & EP_HAS_STREAMS ||
			ep_state & EP_GETTING_STREAMS) {
		xhci_warn(xhci, "WARN: SuperSpeed bulk endpoint 0x%x "
				"already has streams set up.\n",
				ep->desc.bEndpointAddress);
		xhci_warn(xhci, "Send email to xHCI maintainer and ask for "
				"dynamic stream context array reallocation.\n");
		return -EINVAL;
	}
	if (!list_empty(&xhci->devs[slot_id]->eps[ep_index].ring->td_list)) {
		xhci_warn(xhci, "Cannot setup streams for SuperSpeed bulk "
				"endpoint 0x%x; URBs are pending.\n",
				ep->desc.bEndpointAddress);
		return -EINVAL;
	}
	return 0;
}

static void xhci_calculate_streams_entries(struct xhci_hcd *xhci,
		unsigned int *num_streams, unsigned int *num_stream_ctxs)
{
	unsigned int max_streams;

	/* The stream context array size must be a power of two */
	*num_stream_ctxs = roundup_pow_of_two(*num_streams);
	/*
	 * Find out how many primary stream array entries the host controller
	 * supports.  Later we may use secondary stream arrays (similar to 2nd
	 * level page entries), but that's an optional feature for xHCI host
	 * controllers. xHCs must support at least 4 stream IDs.
	 */
	max_streams = HCC_MAX_PSA(xhci->hcc_params);
	if (*num_stream_ctxs > max_streams) {
		xhci_dbg(xhci, "xHCI HW only supports %u stream ctx entries.\n",
				max_streams);
		*num_stream_ctxs = max_streams;
		*num_streams = max_streams;
	}
}

/* Returns an error code if one of the endpoint already has streams.
 * This does not change any data structures, it only checks and gathers
 * information.
 */
static int xhci_calculate_streams_and_bitmask(struct xhci_hcd *xhci,
		struct usb_device *udev,
		struct usb_host_endpoint **eps, unsigned int num_eps,
		unsigned int *num_streams, u32 *changed_ep_bitmask)
{
	unsigned int max_streams;
	unsigned int endpoint_flag;
	int i;
	int ret;

	for (i = 0; i < num_eps; i++) {
		ret = xhci_check_streams_endpoint(xhci, udev,
				eps[i], udev->slot_id);
		if (ret < 0)
			return ret;

		max_streams = usb_ss_max_streams(&eps[i]->ss_ep_comp);
		if (max_streams < (*num_streams - 1)) {
			xhci_dbg(xhci, "Ep 0x%x only supports %u stream IDs.\n",
					eps[i]->desc.bEndpointAddress,
					max_streams);
			*num_streams = max_streams+1;
		}

		endpoint_flag = xhci_get_endpoint_flag(&eps[i]->desc);
		if (*changed_ep_bitmask & endpoint_flag)
			return -EINVAL;
		*changed_ep_bitmask |= endpoint_flag;
	}
	return 0;
}

static u32 xhci_calculate_no_streams_bitmask(struct xhci_hcd *xhci,
		struct usb_device *udev,
		struct usb_host_endpoint **eps, unsigned int num_eps)
{
	u32 changed_ep_bitmask = 0;
	unsigned int slot_id;
	unsigned int ep_index;
	unsigned int ep_state;
	int i;

	slot_id = udev->slot_id;
	if (!xhci->devs[slot_id])
		return 0;

	for (i = 0; i < num_eps; i++) {
		ep_index = xhci_get_endpoint_index(&eps[i]->desc);
		ep_state = xhci->devs[slot_id]->eps[ep_index].ep_state;
		/* Are streams already being freed for the endpoint? */
		if (ep_state & EP_GETTING_NO_STREAMS) {
			xhci_warn(xhci, "WARN Can't disable streams for "
					"endpoint 0x%x, "
					"streams are being disabled already\n",
					eps[i]->desc.bEndpointAddress);
			return 0;
		}
		/* Are there actually any streams to free? */
		if (!(ep_state & EP_HAS_STREAMS) &&
				!(ep_state & EP_GETTING_STREAMS)) {
			xhci_warn(xhci, "WARN Can't disable streams for "
					"endpoint 0x%x, "
					"streams are already disabled!\n",
					eps[i]->desc.bEndpointAddress);
			xhci_warn(xhci, "WARN xhci_free_streams() called "
					"with non-streams endpoint\n");
			return 0;
		}
		changed_ep_bitmask |= xhci_get_endpoint_flag(&eps[i]->desc);
	}
	return changed_ep_bitmask;
}

/*
 * The USB device drivers use this function (through the HCD interface in USB
 * core) to prepare a set of bulk endpoints to use streams.  Streams are used to
 * coordinate mass storage command queueing across multiple endpoints (basically
 * a stream ID == a task ID).
 *
 * Setting up streams involves allocating the same size stream context array
 * for each endpoint and issuing a configure endpoint command for all endpoints.
 *
 * Don't allow the call to succeed if one endpoint only supports one stream
 * (which means it doesn't support streams at all).
 *
 * Drivers may get less stream IDs than they asked for, if the host controller
 * hardware or endpoints claim they can't support the number of requested
 * stream IDs.
 */
static int xhci_alloc_streams(struct usb_hcd *hcd, struct usb_device *udev,
		struct usb_host_endpoint **eps, unsigned int num_eps,
		unsigned int num_streams, gfp_t mem_flags)
{
	int i, ret;
	struct xhci_hcd *xhci;
	struct xhci_virt_device *vdev;
	struct xhci_command *config_cmd;
	struct xhci_input_control_ctx *ctrl_ctx;
	unsigned int ep_index;
	unsigned int num_stream_ctxs;
	unsigned int max_packet;
	unsigned long flags;
	u32 changed_ep_bitmask = 0;

	if (!eps)
		return -EINVAL;

	/* Add one to the number of streams requested to account for
	 * stream 0 that is reserved for xHCI usage.
	 */
	num_streams += 1;
	xhci = hcd_to_xhci(hcd);
	xhci_dbg(xhci, "Driver wants %u stream IDs (including stream 0).\n",
			num_streams);

	/* MaxPSASize value 0 (2 streams) means streams are not supported */
	if ((xhci->quirks & XHCI_BROKEN_STREAMS) ||
			HCC_MAX_PSA(xhci->hcc_params) < 4) {
		xhci_dbg(xhci, "xHCI controller does not support streams.\n");
		return -ENOSYS;
	}

	config_cmd = xhci_alloc_command_with_ctx(xhci, true, mem_flags);
	if (!config_cmd)
		return -ENOMEM;

	ctrl_ctx = xhci_get_input_control_ctx(config_cmd->in_ctx);
	if (!ctrl_ctx) {
		xhci_warn(xhci, "%s: Could not get input context, bad type.\n",
				__func__);
		xhci_free_command(xhci, config_cmd);
		return -ENOMEM;
	}

	/* Check to make sure all endpoints are not already configured for
	 * streams.  While we're at it, find the maximum number of streams that
	 * all the endpoints will support and check for duplicate endpoints.
	 */
	spin_lock_irqsave(&xhci->lock, flags);
	ret = xhci_calculate_streams_and_bitmask(xhci, udev, eps,
			num_eps, &num_streams, &changed_ep_bitmask);
	if (ret < 0) {
		xhci_free_command(xhci, config_cmd);
		spin_unlock_irqrestore(&xhci->lock, flags);
		return ret;
	}
	if (num_streams <= 1) {
		xhci_warn(xhci, "WARN: endpoints can't handle "
				"more than one stream.\n");
		xhci_free_command(xhci, config_cmd);
		spin_unlock_irqrestore(&xhci->lock, flags);
		return -EINVAL;
	}
	vdev = xhci->devs[udev->slot_id];
	/* Mark each endpoint as being in transition, so
	 * xhci_urb_enqueue() will reject all URBs.
	 */
	for (i = 0; i < num_eps; i++) {
		ep_index = xhci_get_endpoint_index(&eps[i]->desc);
		vdev->eps[ep_index].ep_state |= EP_GETTING_STREAMS;
	}
	spin_unlock_irqrestore(&xhci->lock, flags);

	/* Setup internal data structures and allocate HW data structures for
	 * streams (but don't install the HW structures in the input context
	 * until we're sure all memory allocation succeeded).
	 */
	xhci_calculate_streams_entries(xhci, &num_streams, &num_stream_ctxs);
	xhci_dbg(xhci, "Need %u stream ctx entries for %u stream IDs.\n",
			num_stream_ctxs, num_streams);

	for (i = 0; i < num_eps; i++) {
		ep_index = xhci_get_endpoint_index(&eps[i]->desc);
		max_packet = usb_endpoint_maxp(&eps[i]->desc);
		vdev->eps[ep_index].stream_info = xhci_alloc_stream_info(xhci,
				num_stream_ctxs,
				num_streams,
				max_packet, mem_flags);
		if (!vdev->eps[ep_index].stream_info)
			goto cleanup;
		/* Set maxPstreams in endpoint context and update deq ptr to
		 * point to stream context array. FIXME
		 */
	}

	/* Set up the input context for a configure endpoint command. */
	for (i = 0; i < num_eps; i++) {
		struct xhci_ep_ctx *ep_ctx;

		ep_index = xhci_get_endpoint_index(&eps[i]->desc);
		ep_ctx = xhci_get_ep_ctx(xhci, config_cmd->in_ctx, ep_index);

		xhci_endpoint_copy(xhci, config_cmd->in_ctx,
				vdev->out_ctx, ep_index);
		xhci_setup_streams_ep_input_ctx(xhci, ep_ctx,
				vdev->eps[ep_index].stream_info);
	}
	/* Tell the HW to drop its old copy of the endpoint context info
	 * and add the updated copy from the input context.
	 */
	xhci_setup_input_ctx_for_config_ep(xhci, config_cmd->in_ctx,
			vdev->out_ctx, ctrl_ctx,
			changed_ep_bitmask, changed_ep_bitmask);

	/* Issue and wait for the configure endpoint command */
	ret = xhci_configure_endpoint(xhci, udev, config_cmd,
			false, false);

	/* xHC rejected the configure endpoint command for some reason, so we
	 * leave the old ring intact and free our internal streams data
	 * structure.
	 */
	if (ret < 0)
		goto cleanup;

	spin_lock_irqsave(&xhci->lock, flags);
	for (i = 0; i < num_eps; i++) {
		ep_index = xhci_get_endpoint_index(&eps[i]->desc);
		vdev->eps[ep_index].ep_state &= ~EP_GETTING_STREAMS;
		xhci_dbg(xhci, "Slot %u ep ctx %u now has streams.\n",
			 udev->slot_id, ep_index);
		vdev->eps[ep_index].ep_state |= EP_HAS_STREAMS;
	}
	xhci_free_command(xhci, config_cmd);
	spin_unlock_irqrestore(&xhci->lock, flags);

	for (i = 0; i < num_eps; i++) {
		ep_index = xhci_get_endpoint_index(&eps[i]->desc);
		xhci_debugfs_create_stream_files(xhci, vdev, ep_index);
	}
	/* Subtract 1 for stream 0, which drivers can't use */
	return num_streams - 1;

cleanup:
	/* If it didn't work, free the streams! */
	for (i = 0; i < num_eps; i++) {
		ep_index = xhci_get_endpoint_index(&eps[i]->desc);
		xhci_free_stream_info(xhci, vdev->eps[ep_index].stream_info);
		vdev->eps[ep_index].stream_info = NULL;
		/* FIXME Unset maxPstreams in endpoint context and
		 * update deq ptr to point to normal string ring.
		 */
		vdev->eps[ep_index].ep_state &= ~EP_GETTING_STREAMS;
		vdev->eps[ep_index].ep_state &= ~EP_HAS_STREAMS;
		xhci_endpoint_zero(xhci, vdev, eps[i]);
	}
	xhci_free_command(xhci, config_cmd);
	return -ENOMEM;
}

/* Transition the endpoint from using streams to being a "normal" endpoint
 * without streams.
 *
 * Modify the endpoint context state, submit a configure endpoint command,
 * and free all endpoint rings for streams if that completes successfully.
 */
static int xhci_free_streams(struct usb_hcd *hcd, struct usb_device *udev,
		struct usb_host_endpoint **eps, unsigned int num_eps,
		gfp_t mem_flags)
{
	int i, ret;
	struct xhci_hcd *xhci;
	struct xhci_virt_device *vdev;
	struct xhci_command *command;
	struct xhci_input_control_ctx *ctrl_ctx;
	unsigned int ep_index;
	unsigned long flags;
	u32 changed_ep_bitmask;

	xhci = hcd_to_xhci(hcd);
	vdev = xhci->devs[udev->slot_id];

	/* Set up a configure endpoint command to remove the streams rings */
	spin_lock_irqsave(&xhci->lock, flags);
	changed_ep_bitmask = xhci_calculate_no_streams_bitmask(xhci,
			udev, eps, num_eps);
	if (changed_ep_bitmask == 0) {
		spin_unlock_irqrestore(&xhci->lock, flags);
		return -EINVAL;
	}

	/* Use the xhci_command structure from the first endpoint.  We may have
	 * allocated too many, but the driver may call xhci_free_streams() for
	 * each endpoint it grouped into one call to xhci_alloc_streams().
	 */
	ep_index = xhci_get_endpoint_index(&eps[0]->desc);
	command = vdev->eps[ep_index].stream_info->free_streams_command;
	ctrl_ctx = xhci_get_input_control_ctx(command->in_ctx);
	if (!ctrl_ctx) {
		spin_unlock_irqrestore(&xhci->lock, flags);
		xhci_warn(xhci, "%s: Could not get input context, bad type.\n",
				__func__);
		return -EINVAL;
	}

	for (i = 0; i < num_eps; i++) {
		struct xhci_ep_ctx *ep_ctx;

		ep_index = xhci_get_endpoint_index(&eps[i]->desc);
		ep_ctx = xhci_get_ep_ctx(xhci, command->in_ctx, ep_index);
		xhci->devs[udev->slot_id]->eps[ep_index].ep_state |=
			EP_GETTING_NO_STREAMS;

		xhci_endpoint_copy(xhci, command->in_ctx,
				vdev->out_ctx, ep_index);
		xhci_setup_no_streams_ep_input_ctx(ep_ctx,
				&vdev->eps[ep_index]);
	}
	xhci_setup_input_ctx_for_config_ep(xhci, command->in_ctx,
			vdev->out_ctx, ctrl_ctx,
			changed_ep_bitmask, changed_ep_bitmask);
	spin_unlock_irqrestore(&xhci->lock, flags);

	/* Issue and wait for the configure endpoint command,
	 * which must succeed.
	 */
	ret = xhci_configure_endpoint(xhci, udev, command,
			false, true);

	/* xHC rejected the configure endpoint command for some reason, so we
	 * leave the streams rings intact.
	 */
	if (ret < 0)
		return ret;

	spin_lock_irqsave(&xhci->lock, flags);
	for (i = 0; i < num_eps; i++) {
		ep_index = xhci_get_endpoint_index(&eps[i]->desc);
		xhci_free_stream_info(xhci, vdev->eps[ep_index].stream_info);
		vdev->eps[ep_index].stream_info = NULL;
		/* FIXME Unset maxPstreams in endpoint context and
		 * update deq ptr to point to normal string ring.
		 */
		vdev->eps[ep_index].ep_state &= ~EP_GETTING_NO_STREAMS;
		vdev->eps[ep_index].ep_state &= ~EP_HAS_STREAMS;
	}
	spin_unlock_irqrestore(&xhci->lock, flags);

	return 0;
}

/*
 * Deletes endpoint resources for endpoints that were active before a Reset
 * Device command, or a Disable Slot command.  The Reset Device command leaves
 * the control endpoint intact, whereas the Disable Slot command deletes it.
 *
 * Must be called with xhci->lock held.
 */
void xhci_free_device_endpoint_resources(struct xhci_hcd *xhci,
	struct xhci_virt_device *virt_dev, bool drop_control_ep)
{
	int i;
	unsigned int num_dropped_eps = 0;
	unsigned int drop_flags = 0;

	for (i = (drop_control_ep ? 0 : 1); i < 31; i++) {
		if (virt_dev->eps[i].ring) {
			drop_flags |= 1 << i;
			num_dropped_eps++;
		}
	}
	xhci->num_active_eps -= num_dropped_eps;
	if (num_dropped_eps)
		xhci_dbg_trace(xhci, trace_xhci_dbg_quirks,
				"Dropped %u ep ctxs, flags = 0x%x, "
				"%u now active.",
				num_dropped_eps, drop_flags,
				xhci->num_active_eps);
}

/*
 * This submits a Reset Device Command, which will set the device state to 0,
 * set the device address to 0, and disable all the endpoints except the default
 * control endpoint.  The USB core should come back and call
 * xhci_address_device(), and then re-set up the configuration.  If this is
 * called because of a usb_reset_and_verify_device(), then the old alternate
 * settings will be re-installed through the normal bandwidth allocation
 * functions.
 *
 * Wait for the Reset Device command to finish.  Remove all structures
 * associated with the endpoints that were disabled.  Clear the input device
 * structure? Reset the control endpoint 0 max packet size?
 *
 * If the virt_dev to be reset does not exist or does not match the udev,
 * it means the device is lost, possibly due to the xHC restore error and
 * re-initialization during S3/S4. In this case, call xhci_alloc_dev() to
 * re-allocate the device.
 */
static int xhci_discover_or_reset_device(struct usb_hcd *hcd,
		struct usb_device *udev)
{
	int ret, i;
	unsigned long flags;
	struct xhci_hcd *xhci;
	unsigned int slot_id;
	struct xhci_virt_device *virt_dev;
	struct xhci_command *reset_device_cmd;
	struct xhci_slot_ctx *slot_ctx;
	int old_active_eps = 0;

	ret = xhci_check_args(hcd, udev, NULL, 0, false, __func__);
	if (ret <= 0)
		return ret;
	xhci = hcd_to_xhci(hcd);
	slot_id = udev->slot_id;
	virt_dev = xhci->devs[slot_id];
	if (!virt_dev) {
		xhci_dbg(xhci, "The device to be reset with slot ID %u does "
				"not exist. Re-allocate the device\n", slot_id);
		ret = xhci_alloc_dev(hcd, udev);
		if (ret == 1)
			return 0;
		else
			return -EINVAL;
	}

	if (virt_dev->tt_info)
		old_active_eps = virt_dev->tt_info->active_eps;

	if (virt_dev->udev != udev) {
		/* If the virt_dev and the udev does not match, this virt_dev
		 * may belong to another udev.
		 * Re-allocate the device.
		 */
		xhci_dbg(xhci, "The device to be reset with slot ID %u does "
				"not match the udev. Re-allocate the device\n",
				slot_id);
		ret = xhci_alloc_dev(hcd, udev);
		if (ret == 1)
			return 0;
		else
			return -EINVAL;
	}

	/* If device is not setup, there is no point in resetting it */
	slot_ctx = xhci_get_slot_ctx(xhci, virt_dev->out_ctx);
	if (GET_SLOT_STATE(le32_to_cpu(slot_ctx->dev_state)) ==
						SLOT_STATE_DISABLED)
		return 0;

	trace_xhci_discover_or_reset_device(slot_ctx);

	xhci_dbg(xhci, "Resetting device with slot ID %u\n", slot_id);
	/* Allocate the command structure that holds the struct completion.
	 * Assume we're in process context, since the normal device reset
	 * process has to wait for the device anyway.  Storage devices are
	 * reset as part of error handling, so use GFP_NOIO instead of
	 * GFP_KERNEL.
	 */
	reset_device_cmd = xhci_alloc_command(xhci, true, GFP_NOIO);
	if (!reset_device_cmd) {
		xhci_dbg(xhci, "Couldn't allocate command structure.\n");
		return -ENOMEM;
	}

	/* Attempt to submit the Reset Device command to the command ring */
	spin_lock_irqsave(&xhci->lock, flags);

	ret = xhci_queue_reset_device(xhci, reset_device_cmd, slot_id);
	if (ret) {
		xhci_dbg(xhci, "FIXME: allocate a command ring segment\n");
		spin_unlock_irqrestore(&xhci->lock, flags);
		goto command_cleanup;
	}
	xhci_ring_cmd_db(xhci);
	spin_unlock_irqrestore(&xhci->lock, flags);

	/* Wait for the Reset Device command to finish */
	wait_for_completion(reset_device_cmd->completion);

	/* The Reset Device command can't fail, according to the 0.95/0.96 spec,
	 * unless we tried to reset a slot ID that wasn't enabled,
	 * or the device wasn't in the addressed or configured state.
	 */
	ret = reset_device_cmd->status;
	switch (ret) {
	case COMP_COMMAND_ABORTED:
	case COMP_COMMAND_RING_STOPPED:
		xhci_warn(xhci, "Timeout waiting for reset device command\n");
		ret = -ETIME;
		goto command_cleanup;
	case COMP_SLOT_NOT_ENABLED_ERROR: /* 0.95 completion for bad slot ID */
	case COMP_CONTEXT_STATE_ERROR: /* 0.96 completion code for same thing */
		xhci_dbg(xhci, "Can't reset device (slot ID %u) in %s state\n",
				slot_id,
				xhci_get_slot_state(xhci, virt_dev->out_ctx));
		xhci_dbg(xhci, "Not freeing device rings.\n");
		/* Don't treat this as an error.  May change my mind later. */
		ret = 0;
		goto command_cleanup;
	case COMP_SUCCESS:
		xhci_dbg(xhci, "Successful reset device command.\n");
		break;
	default:
		if (xhci_is_vendor_info_code(xhci, ret))
			break;
		xhci_warn(xhci, "Unknown completion code %u for "
				"reset device command.\n", ret);
		ret = -EINVAL;
		goto command_cleanup;
	}

	/* Free up host controller endpoint resources */
	if ((xhci->quirks & XHCI_EP_LIMIT_QUIRK)) {
		spin_lock_irqsave(&xhci->lock, flags);
		/* Don't delete the default control endpoint resources */
		xhci_free_device_endpoint_resources(xhci, virt_dev, false);
		spin_unlock_irqrestore(&xhci->lock, flags);
	}

	/* Everything but endpoint 0 is disabled, so free the rings. */
	for (i = 1; i < 31; i++) {
		struct xhci_virt_ep *ep = &virt_dev->eps[i];

		if (ep->ep_state & EP_HAS_STREAMS) {
			xhci_warn(xhci, "WARN: endpoint 0x%02x has streams on device reset, freeing streams.\n",
					xhci_get_endpoint_address(i));
			xhci_free_stream_info(xhci, ep->stream_info);
			ep->stream_info = NULL;
			ep->ep_state &= ~EP_HAS_STREAMS;
		}

		if (ep->ring) {
			xhci_debugfs_remove_endpoint(xhci, virt_dev, i);
			xhci_free_endpoint_ring(xhci, virt_dev, i);
		}
		if (!list_empty(&virt_dev->eps[i].bw_endpoint_list))
			xhci_drop_ep_from_interval_table(xhci,
					&virt_dev->eps[i].bw_info,
					virt_dev->bw_table,
					udev,
					&virt_dev->eps[i],
					virt_dev->tt_info);
		xhci_clear_endpoint_bw_info(&virt_dev->eps[i].bw_info);
	}
	/* If necessary, update the number of active TTs on this root port */
	xhci_update_tt_active_eps(xhci, virt_dev, old_active_eps);
	virt_dev->flags = 0;
	ret = 0;

command_cleanup:
	xhci_free_command(xhci, reset_device_cmd);
	return ret;
}

/*
 * At this point, the struct usb_device is about to go away, the device has
 * disconnected, and all traffic has been stopped and the endpoints have been
 * disabled.  Free any HC data structures associated with that device.
 */
static void xhci_free_dev(struct usb_hcd *hcd, struct usb_device *udev)
{
	struct xhci_hcd *xhci = hcd_to_xhci(hcd);
	struct xhci_virt_device *virt_dev;
	struct xhci_slot_ctx *slot_ctx;
	int i, ret;

	/*
	 * We called pm_runtime_get_noresume when the device was attached.
	 * Decrement the counter here to allow controller to runtime suspend
	 * if no devices remain.
	 */
	if (xhci->quirks & XHCI_RESET_ON_RESUME)
		pm_runtime_put_noidle(hcd->self.controller);

	ret = xhci_check_args(hcd, udev, NULL, 0, true, __func__);
	/* If the host is halted due to driver unload, we still need to free the
	 * device.
	 */
	if (ret <= 0 && ret != -ENODEV)
		return;

	virt_dev = xhci->devs[udev->slot_id];
	slot_ctx = xhci_get_slot_ctx(xhci, virt_dev->out_ctx);
	trace_xhci_free_dev(slot_ctx);

	/* Stop any wayward timer functions (which may grab the lock) */
	for (i = 0; i < 31; i++) {
		virt_dev->eps[i].ep_state &= ~EP_STOP_CMD_PENDING;
		del_timer_sync(&virt_dev->eps[i].stop_cmd_timer);
	}
	virt_dev->udev = NULL;
	xhci_disable_slot(xhci, udev->slot_id);
	xhci_free_virt_device(xhci, udev->slot_id);
}

int xhci_disable_slot(struct xhci_hcd *xhci, u32 slot_id)
{
	struct xhci_command *command;
	unsigned long flags;
	u32 state;
	int ret = 0;

	command = xhci_alloc_command(xhci, true, GFP_KERNEL);
	if (!command)
		return -ENOMEM;

	xhci_debugfs_remove_slot(xhci, slot_id);

	spin_lock_irqsave(&xhci->lock, flags);
	/* Don't disable the slot if the host controller is dead. */
	state = readl(&xhci->op_regs->status);
	if (state == 0xffffffff || (xhci->xhc_state & XHCI_STATE_DYING) ||
			(xhci->xhc_state & XHCI_STATE_HALTED)) {
		spin_unlock_irqrestore(&xhci->lock, flags);
		kfree(command);
		return -ENODEV;
	}

	ret = xhci_queue_slot_control(xhci, command, TRB_DISABLE_SLOT,
				slot_id);
	if (ret) {
		spin_unlock_irqrestore(&xhci->lock, flags);
		kfree(command);
		return ret;
	}
	xhci_ring_cmd_db(xhci);
	spin_unlock_irqrestore(&xhci->lock, flags);

	wait_for_completion(command->completion);

	if (command->status != COMP_SUCCESS)
		xhci_warn(xhci, "Unsuccessful disable slot %u command, status %d\n",
			  slot_id, command->status);

	xhci_free_command(xhci, command);

	return ret;
}

/*
 * Checks if we have enough host controller resources for the default control
 * endpoint.
 *
 * Must be called with xhci->lock held.
 */
static int xhci_reserve_host_control_ep_resources(struct xhci_hcd *xhci)
{
	if (xhci->num_active_eps + 1 > xhci->limit_active_eps) {
		xhci_dbg_trace(xhci, trace_xhci_dbg_quirks,
				"Not enough ep ctxs: "
				"%u active, need to add 1, limit is %u.",
				xhci->num_active_eps, xhci->limit_active_eps);
		return -ENOMEM;
	}
	xhci->num_active_eps += 1;
	xhci_dbg_trace(xhci, trace_xhci_dbg_quirks,
			"Adding 1 ep ctx, %u now active.",
			xhci->num_active_eps);
	return 0;
}


/*
 * Returns 0 if the xHC ran out of device slots, the Enable Slot command
 * timed out, or allocating memory failed.  Returns 1 on success.
 */
int xhci_alloc_dev(struct usb_hcd *hcd, struct usb_device *udev)
{
	struct xhci_hcd *xhci = hcd_to_xhci(hcd);
	struct xhci_virt_device *vdev;
	struct xhci_slot_ctx *slot_ctx;
	unsigned long flags;
	int ret, slot_id;
	struct xhci_command *command;

	command = xhci_alloc_command(xhci, true, GFP_KERNEL);
	if (!command)
		return 0;

	spin_lock_irqsave(&xhci->lock, flags);
	ret = xhci_queue_slot_control(xhci, command, TRB_ENABLE_SLOT, 0);
	if (ret) {
		spin_unlock_irqrestore(&xhci->lock, flags);
		xhci_dbg(xhci, "FIXME: allocate a command ring segment\n");
		xhci_free_command(xhci, command);
		return 0;
	}
	xhci_ring_cmd_db(xhci);
	spin_unlock_irqrestore(&xhci->lock, flags);

	wait_for_completion(command->completion);
	slot_id = command->slot_id;

	if (!slot_id || command->status != COMP_SUCCESS) {
		xhci_err(xhci, "Error while assigning device slot ID\n");
		xhci_err(xhci, "Max number of devices this xHCI host supports is %u.\n",
				HCS_MAX_SLOTS(
					readl(&xhci->cap_regs->hcs_params1)));
		xhci_free_command(xhci, command);
		return 0;
	}

	xhci_free_command(xhci, command);

	if ((xhci->quirks & XHCI_EP_LIMIT_QUIRK)) {
		spin_lock_irqsave(&xhci->lock, flags);
		ret = xhci_reserve_host_control_ep_resources(xhci);
		if (ret) {
			spin_unlock_irqrestore(&xhci->lock, flags);
			xhci_warn(xhci, "Not enough host resources, "
					"active endpoint contexts = %u\n",
					xhci->num_active_eps);
			goto disable_slot;
		}
		spin_unlock_irqrestore(&xhci->lock, flags);
	}
	/* Use GFP_NOIO, since this function can be called from
	 * xhci_discover_or_reset_device(), which may be called as part of
	 * mass storage driver error handling.
	 */
	if (!xhci_alloc_virt_device(xhci, slot_id, udev, GFP_NOIO)) {
		xhci_warn(xhci, "Could not allocate xHCI USB device data structures\n");
		goto disable_slot;
	}
	vdev = xhci->devs[slot_id];
	slot_ctx = xhci_get_slot_ctx(xhci, vdev->out_ctx);
	trace_xhci_alloc_dev(slot_ctx);

	udev->slot_id = slot_id;

	xhci_debugfs_create_slot(xhci, slot_id);

	/*
	 * If resetting upon resume, we can't put the controller into runtime
	 * suspend if there is a device attached.
	 */
	if (xhci->quirks & XHCI_RESET_ON_RESUME)
		pm_runtime_get_noresume(hcd->self.controller);

	/* Is this a LS or FS device under a HS hub? */
	/* Hub or peripherial? */
	return 1;

disable_slot:
	xhci_disable_slot(xhci, udev->slot_id);
	xhci_free_virt_device(xhci, udev->slot_id);

	return 0;
}

/*
 * Issue an Address Device command and optionally send a corresponding
 * SetAddress request to the device.
 */
static int xhci_setup_device(struct usb_hcd *hcd, struct usb_device *udev,
			     enum xhci_setup_dev setup)
{
	const char *act = setup == SETUP_CONTEXT_ONLY ? "context" : "address";
	unsigned long flags;
	struct xhci_virt_device *virt_dev;
	int ret = 0;
	struct xhci_hcd *xhci = hcd_to_xhci(hcd);
	struct xhci_slot_ctx *slot_ctx;
	struct xhci_input_control_ctx *ctrl_ctx;
	u64 temp_64;
	struct xhci_command *command = NULL;

	mutex_lock(&xhci->mutex);

	if (xhci->xhc_state) {	/* dying, removing or halted */
		ret = -ESHUTDOWN;
		goto out;
	}

	if (!udev->slot_id) {
		xhci_dbg_trace(xhci, trace_xhci_dbg_address,
				"Bad Slot ID %d", udev->slot_id);
		ret = -EINVAL;
		goto out;
	}

	virt_dev = xhci->devs[udev->slot_id];

	if (WARN_ON(!virt_dev)) {
		/*
		 * In plug/unplug torture test with an NEC controller,
		 * a zero-dereference was observed once due to virt_dev = 0.
		 * Print useful debug rather than crash if it is observed again!
		 */
		xhci_warn(xhci, "Virt dev invalid for slot_id 0x%x!\n",
			udev->slot_id);
		ret = -EINVAL;
		goto out;
	}
	slot_ctx = xhci_get_slot_ctx(xhci, virt_dev->out_ctx);
	trace_xhci_setup_device_slot(slot_ctx);

	if (setup == SETUP_CONTEXT_ONLY) {
		if (GET_SLOT_STATE(le32_to_cpu(slot_ctx->dev_state)) ==
		    SLOT_STATE_DEFAULT) {
			xhci_dbg(xhci, "Slot already in default state\n");
			goto out;
		}
	}

	command = xhci_alloc_command(xhci, true, GFP_KERNEL);
	if (!command) {
		ret = -ENOMEM;
		goto out;
	}

	command->in_ctx = virt_dev->in_ctx;

	slot_ctx = xhci_get_slot_ctx(xhci, virt_dev->in_ctx);
	ctrl_ctx = xhci_get_input_control_ctx(virt_dev->in_ctx);
	if (!ctrl_ctx) {
		xhci_warn(xhci, "%s: Could not get input context, bad type.\n",
				__func__);
		ret = -EINVAL;
		goto out;
	}
	/*
	 * If this is the first Set Address since device plug-in or
	 * virt_device realloaction after a resume with an xHCI power loss,
	 * then set up the slot context.
	 */
	if (!slot_ctx->dev_info)
		xhci_setup_addressable_virt_dev(xhci, udev);
	/* Otherwise, update the control endpoint ring enqueue pointer. */
	else
		xhci_copy_ep0_dequeue_into_input_ctx(xhci, udev);
	ctrl_ctx->add_flags = cpu_to_le32(SLOT_FLAG | EP0_FLAG);
	ctrl_ctx->drop_flags = 0;

	trace_xhci_address_ctx(xhci, virt_dev->in_ctx,
				le32_to_cpu(slot_ctx->dev_info) >> 27);

	trace_xhci_address_ctrl_ctx(ctrl_ctx);
	spin_lock_irqsave(&xhci->lock, flags);
	trace_xhci_setup_device(virt_dev);
	ret = xhci_queue_address_device(xhci, command, virt_dev->in_ctx->dma,
					udev->slot_id, setup);
	if (ret) {
		spin_unlock_irqrestore(&xhci->lock, flags);
		xhci_dbg_trace(xhci, trace_xhci_dbg_address,
				"FIXME: allocate a command ring segment");
		goto out;
	}
	xhci_ring_cmd_db(xhci);
	spin_unlock_irqrestore(&xhci->lock, flags);

	/* ctrl tx can take up to 5 sec; XXX: need more time for xHC? */
	wait_for_completion(command->completion);

	/* FIXME: From section 4.3.4: "Software shall be responsible for timing
	 * the SetAddress() "recovery interval" required by USB and aborting the
	 * command on a timeout.
	 */
	switch (command->status) {
	case COMP_COMMAND_ABORTED:
	case COMP_COMMAND_RING_STOPPED:
		xhci_warn(xhci, "Timeout while waiting for setup device command\n");
		ret = -ETIME;
		break;
	case COMP_CONTEXT_STATE_ERROR:
	case COMP_SLOT_NOT_ENABLED_ERROR:
		xhci_err(xhci, "Setup ERROR: setup %s command for slot %d.\n",
			 act, udev->slot_id);
		ret = -EINVAL;
		break;
	case COMP_USB_TRANSACTION_ERROR:
		dev_warn(&udev->dev, "Device not responding to setup %s.\n", act);

		mutex_unlock(&xhci->mutex);
		ret = xhci_disable_slot(xhci, udev->slot_id);
		xhci_free_virt_device(xhci, udev->slot_id);
		if (!ret)
			xhci_alloc_dev(hcd, udev);
		kfree(command->completion);
		kfree(command);
		return -EPROTO;
	case COMP_INCOMPATIBLE_DEVICE_ERROR:
		dev_warn(&udev->dev,
			 "ERROR: Incompatible device for setup %s command\n", act);
		ret = -ENODEV;
		break;
	case COMP_SUCCESS:
		xhci_dbg_trace(xhci, trace_xhci_dbg_address,
			       "Successful setup %s command", act);
		break;
	default:
		xhci_err(xhci,
			 "ERROR: unexpected setup %s command completion code 0x%x.\n",
			 act, command->status);
		trace_xhci_address_ctx(xhci, virt_dev->out_ctx, 1);
		ret = -EINVAL;
		break;
	}
	if (ret)
		goto out;
	temp_64 = xhci_read_64(xhci, &xhci->op_regs->dcbaa_ptr);
	xhci_dbg_trace(xhci, trace_xhci_dbg_address,
			"Op regs DCBAA ptr = %#016llx", temp_64);
	xhci_dbg_trace(xhci, trace_xhci_dbg_address,
		"Slot ID %d dcbaa entry @%p = %#016llx",
		udev->slot_id,
		&xhci->dcbaa->dev_context_ptrs[udev->slot_id],
		(unsigned long long)
		le64_to_cpu(xhci->dcbaa->dev_context_ptrs[udev->slot_id]));
	xhci_dbg_trace(xhci, trace_xhci_dbg_address,
			"Output Context DMA address = %#08llx",
			(unsigned long long)virt_dev->out_ctx->dma);
	trace_xhci_address_ctx(xhci, virt_dev->in_ctx,
				le32_to_cpu(slot_ctx->dev_info) >> 27);
	/*
	 * USB core uses address 1 for the roothubs, so we add one to the
	 * address given back to us by the HC.
	 */
	trace_xhci_address_ctx(xhci, virt_dev->out_ctx,
				le32_to_cpu(slot_ctx->dev_info) >> 27);
	/* Zero the input context control for later use */
	ctrl_ctx->add_flags = 0;
	ctrl_ctx->drop_flags = 0;
	slot_ctx = xhci_get_slot_ctx(xhci, virt_dev->out_ctx);
	udev->devaddr = (u8)(le32_to_cpu(slot_ctx->dev_state) & DEV_ADDR_MASK);

	xhci_dbg_trace(xhci, trace_xhci_dbg_address,
		       "Internal device address = %d",
		       le32_to_cpu(slot_ctx->dev_state) & DEV_ADDR_MASK);
out:
	mutex_unlock(&xhci->mutex);
	if (command) {
		kfree(command->completion);
		kfree(command);
	}
	return ret;
}

static int xhci_address_device(struct usb_hcd *hcd, struct usb_device *udev)
{
	return xhci_setup_device(hcd, udev, SETUP_CONTEXT_ADDRESS);
}

static int xhci_enable_device(struct usb_hcd *hcd, struct usb_device *udev)
{
	return xhci_setup_device(hcd, udev, SETUP_CONTEXT_ONLY);
}

/*
 * Transfer the port index into real index in the HW port status
 * registers. Caculate offset between the port's PORTSC register
 * and port status base. Divide the number of per port register
 * to get the real index. The raw port number bases 1.
 */
int xhci_find_raw_port_number(struct usb_hcd *hcd, int port1)
{
	struct xhci_hub *rhub;

	rhub = xhci_get_rhub(hcd);
	return rhub->ports[port1 - 1]->hw_portnum + 1;
}

/*
 * Issue an Evaluate Context command to change the Maximum Exit Latency in the
 * slot context.  If that succeeds, store the new MEL in the xhci_virt_device.
 */
static int __maybe_unused xhci_change_max_exit_latency(struct xhci_hcd *xhci,
			struct usb_device *udev, u16 max_exit_latency)
{
	struct xhci_virt_device *virt_dev;
	struct xhci_command *command;
	struct xhci_input_control_ctx *ctrl_ctx;
	struct xhci_slot_ctx *slot_ctx;
	unsigned long flags;
	int ret;

	spin_lock_irqsave(&xhci->lock, flags);

	virt_dev = xhci->devs[udev->slot_id];

	/*
	 * virt_dev might not exists yet if xHC resumed from hibernate (S4) and
	 * xHC was re-initialized. Exit latency will be set later after
	 * hub_port_finish_reset() is done and xhci->devs[] are re-allocated
	 */

	if (!virt_dev || max_exit_latency == virt_dev->current_mel) {
		spin_unlock_irqrestore(&xhci->lock, flags);
		return 0;
	}

	/* Attempt to issue an Evaluate Context command to change the MEL. */
	command = xhci->lpm_command;
	ctrl_ctx = xhci_get_input_control_ctx(command->in_ctx);
	if (!ctrl_ctx) {
		spin_unlock_irqrestore(&xhci->lock, flags);
		xhci_warn(xhci, "%s: Could not get input context, bad type.\n",
				__func__);
		return -ENOMEM;
	}

	xhci_slot_copy(xhci, command->in_ctx, virt_dev->out_ctx);
	spin_unlock_irqrestore(&xhci->lock, flags);

	ctrl_ctx->add_flags |= cpu_to_le32(SLOT_FLAG);
	slot_ctx = xhci_get_slot_ctx(xhci, command->in_ctx);
	slot_ctx->dev_info2 &= cpu_to_le32(~((u32) MAX_EXIT));
	slot_ctx->dev_info2 |= cpu_to_le32(max_exit_latency);
	slot_ctx->dev_state = 0;

	xhci_dbg_trace(xhci, trace_xhci_dbg_context_change,
			"Set up evaluate context for LPM MEL change.");

	/* Issue and wait for the evaluate context command. */
	ret = xhci_configure_endpoint(xhci, udev, command,
			true, true);

	if (!ret) {
		spin_lock_irqsave(&xhci->lock, flags);
		virt_dev->current_mel = max_exit_latency;
		spin_unlock_irqrestore(&xhci->lock, flags);
	}
	return ret;
}

#ifdef CONFIG_PM

/* BESL to HIRD Encoding array for USB2 LPM */
static int xhci_besl_encoding[16] = {125, 150, 200, 300, 400, 500, 1000, 2000,
	3000, 4000, 5000, 6000, 7000, 8000, 9000, 10000};

/* Calculate HIRD/BESL for USB2 PORTPMSC*/
static int xhci_calculate_hird_besl(struct xhci_hcd *xhci,
					struct usb_device *udev)
{
	int u2del, besl, besl_host;
	int besl_device = 0;
	u32 field;

	u2del = HCS_U2_LATENCY(xhci->hcs_params3);
	field = le32_to_cpu(udev->bos->ext_cap->bmAttributes);

	if (field & USB_BESL_SUPPORT) {
		for (besl_host = 0; besl_host < 16; besl_host++) {
			if (xhci_besl_encoding[besl_host] >= u2del)
				break;
		}
		/* Use baseline BESL value as default */
		if (field & USB_BESL_BASELINE_VALID)
			besl_device = USB_GET_BESL_BASELINE(field);
		else if (field & USB_BESL_DEEP_VALID)
			besl_device = USB_GET_BESL_DEEP(field);
	} else {
		if (u2del <= 50)
			besl_host = 0;
		else
			besl_host = (u2del - 51) / 75 + 1;
	}

	besl = besl_host + besl_device;
	if (besl > 15)
		besl = 15;

	return besl;
}

/* Calculate BESLD, L1 timeout and HIRDM for USB2 PORTHLPMC */
static int xhci_calculate_usb2_hw_lpm_params(struct usb_device *udev)
{
	u32 field;
	int l1;
	int besld = 0;
	int hirdm = 0;

	field = le32_to_cpu(udev->bos->ext_cap->bmAttributes);

	/* xHCI l1 is set in steps of 256us, xHCI 1.0 section 5.4.11.2 */
	l1 = udev->l1_params.timeout / 256;

	/* device has preferred BESLD */
	if (field & USB_BESL_DEEP_VALID) {
		besld = USB_GET_BESL_DEEP(field);
		hirdm = 1;
	}

	return PORT_BESLD(besld) | PORT_L1_TIMEOUT(l1) | PORT_HIRDM(hirdm);
}

static int xhci_set_usb2_hardware_lpm(struct usb_hcd *hcd,
			struct usb_device *udev, int enable)
{
	struct xhci_hcd	*xhci = hcd_to_xhci(hcd);
	struct xhci_port **ports;
	__le32 __iomem	*pm_addr, *hlpm_addr;
	u32		pm_val, hlpm_val, field;
	unsigned int	port_num;
	unsigned long	flags;
	int		hird, exit_latency;
	int		ret;

	if (xhci->quirks & XHCI_HW_LPM_DISABLE)
		return -EPERM;

	if (hcd->speed >= HCD_USB3 || !xhci->hw_lpm_support ||
			!udev->lpm_capable)
		return -EPERM;

	if (!udev->parent || udev->parent->parent ||
			udev->descriptor.bDeviceClass == USB_CLASS_HUB)
		return -EPERM;

	if (udev->usb2_hw_lpm_capable != 1)
		return -EPERM;

	spin_lock_irqsave(&xhci->lock, flags);

	ports = xhci->usb2_rhub.ports;
	port_num = udev->portnum - 1;
	pm_addr = ports[port_num]->addr + PORTPMSC;
	pm_val = readl(pm_addr);
	hlpm_addr = ports[port_num]->addr + PORTHLPMC;

	xhci_dbg(xhci, "%s port %d USB2 hardware LPM\n",
			enable ? "enable" : "disable", port_num + 1);

	if (enable) {
		/* Host supports BESL timeout instead of HIRD */
		if (udev->usb2_hw_lpm_besl_capable) {
			/* if device doesn't have a preferred BESL value use a
			 * default one which works with mixed HIRD and BESL
			 * systems. See XHCI_DEFAULT_BESL definition in xhci.h
			 */
			field = le32_to_cpu(udev->bos->ext_cap->bmAttributes);
			if ((field & USB_BESL_SUPPORT) &&
			    (field & USB_BESL_BASELINE_VALID))
				hird = USB_GET_BESL_BASELINE(field);
			else
				hird = udev->l1_params.besl;

			exit_latency = xhci_besl_encoding[hird];
			spin_unlock_irqrestore(&xhci->lock, flags);

			/* USB 3.0 code dedicate one xhci->lpm_command->in_ctx
			 * input context for link powermanagement evaluate
			 * context commands. It is protected by hcd->bandwidth
			 * mutex and is shared by all devices. We need to set
			 * the max ext latency in USB 2 BESL LPM as well, so
			 * use the same mutex and xhci_change_max_exit_latency()
			 */
			mutex_lock(hcd->bandwidth_mutex);
			ret = xhci_change_max_exit_latency(xhci, udev,
							   exit_latency);
			mutex_unlock(hcd->bandwidth_mutex);

			if (ret < 0)
				return ret;
			spin_lock_irqsave(&xhci->lock, flags);

			hlpm_val = xhci_calculate_usb2_hw_lpm_params(udev);
			writel(hlpm_val, hlpm_addr);
			/* flush write */
			readl(hlpm_addr);
		} else {
			hird = xhci_calculate_hird_besl(xhci, udev);
		}

		pm_val &= ~PORT_HIRD_MASK;
		pm_val |= PORT_HIRD(hird) | PORT_RWE | PORT_L1DS(udev->slot_id);
		writel(pm_val, pm_addr);
		pm_val = readl(pm_addr);
		pm_val |= PORT_HLE;
		writel(pm_val, pm_addr);
		/* flush write */
		readl(pm_addr);
	} else {
		pm_val &= ~(PORT_HLE | PORT_RWE | PORT_HIRD_MASK | PORT_L1DS_MASK);
		writel(pm_val, pm_addr);
		/* flush write */
		readl(pm_addr);
		if (udev->usb2_hw_lpm_besl_capable) {
			spin_unlock_irqrestore(&xhci->lock, flags);
			mutex_lock(hcd->bandwidth_mutex);
			xhci_change_max_exit_latency(xhci, udev, 0);
			mutex_unlock(hcd->bandwidth_mutex);
			readl_poll_timeout(ports[port_num]->addr, pm_val,
					   (pm_val & PORT_PLS_MASK) == XDEV_U0,
					   100, 10000);
			return 0;
		}
	}

	spin_unlock_irqrestore(&xhci->lock, flags);
	return 0;
}

/* check if a usb2 port supports a given extened capability protocol
 * only USB2 ports extended protocol capability values are cached.
 * Return 1 if capability is supported
 */
static int xhci_check_usb2_port_capability(struct xhci_hcd *xhci, int port,
					   unsigned capability)
{
	u32 port_offset, port_count;
	int i;

	for (i = 0; i < xhci->num_ext_caps; i++) {
		if (xhci->ext_caps[i] & capability) {
			/* port offsets starts at 1 */
			port_offset = XHCI_EXT_PORT_OFF(xhci->ext_caps[i]) - 1;
			port_count = XHCI_EXT_PORT_COUNT(xhci->ext_caps[i]);
			if (port >= port_offset &&
			    port < port_offset + port_count)
				return 1;
		}
	}
	return 0;
}

static int xhci_update_device(struct usb_hcd *hcd, struct usb_device *udev)
{
	struct xhci_hcd	*xhci = hcd_to_xhci(hcd);
	int		portnum = udev->portnum - 1;

	if (hcd->speed >= HCD_USB3 || !udev->lpm_capable)
		return 0;

	/* we only support lpm for non-hub device connected to root hub yet */
	if (!udev->parent || udev->parent->parent ||
			udev->descriptor.bDeviceClass == USB_CLASS_HUB)
		return 0;

	if (xhci->hw_lpm_support == 1 &&
			xhci_check_usb2_port_capability(
				xhci, portnum, XHCI_HLC)) {
		udev->usb2_hw_lpm_capable = 1;
		udev->l1_params.timeout = XHCI_L1_TIMEOUT;
		udev->l1_params.besl = XHCI_DEFAULT_BESL;
		if (xhci_check_usb2_port_capability(xhci, portnum,
					XHCI_BLC))
			udev->usb2_hw_lpm_besl_capable = 1;
	}

	return 0;
}

/*---------------------- USB 3.0 Link PM functions ------------------------*/

/* Service interval in nanoseconds = 2^(bInterval - 1) * 125us * 1000ns / 1us */
static unsigned long long xhci_service_interval_to_ns(
		struct usb_endpoint_descriptor *desc)
{
	return (1ULL << (desc->bInterval - 1)) * 125 * 1000;
}

static u16 xhci_get_timeout_no_hub_lpm(struct usb_device *udev,
		enum usb3_link_state state)
{
	unsigned long long sel;
	unsigned long long pel;
	unsigned int max_sel_pel;
	char *state_name;

	switch (state) {
	case USB3_LPM_U1:
		/* Convert SEL and PEL stored in nanoseconds to microseconds */
		sel = DIV_ROUND_UP(udev->u1_params.sel, 1000);
		pel = DIV_ROUND_UP(udev->u1_params.pel, 1000);
		max_sel_pel = USB3_LPM_MAX_U1_SEL_PEL;
		state_name = "U1";
		break;
	case USB3_LPM_U2:
		sel = DIV_ROUND_UP(udev->u2_params.sel, 1000);
		pel = DIV_ROUND_UP(udev->u2_params.pel, 1000);
		max_sel_pel = USB3_LPM_MAX_U2_SEL_PEL;
		state_name = "U2";
		break;
	default:
		dev_warn(&udev->dev, "%s: Can't get timeout for non-U1 or U2 state.\n",
				__func__);
		return USB3_LPM_DISABLED;
	}

	if (sel <= max_sel_pel && pel <= max_sel_pel)
		return USB3_LPM_DEVICE_INITIATED;

	if (sel > max_sel_pel)
		dev_dbg(&udev->dev, "Device-initiated %s disabled "
				"due to long SEL %llu ms\n",
				state_name, sel);
	else
		dev_dbg(&udev->dev, "Device-initiated %s disabled "
				"due to long PEL %llu ms\n",
				state_name, pel);
	return USB3_LPM_DISABLED;
}

/* The U1 timeout should be the maximum of the following values:
 *  - For control endpoints, U1 system exit latency (SEL) * 3
 *  - For bulk endpoints, U1 SEL * 5
 *  - For interrupt endpoints:
 *    - Notification EPs, U1 SEL * 3
 *    - Periodic EPs, max(105% of bInterval, U1 SEL * 2)
 *  - For isochronous endpoints, max(105% of bInterval, U1 SEL * 2)
 */
static unsigned long long xhci_calculate_intel_u1_timeout(
		struct usb_device *udev,
		struct usb_endpoint_descriptor *desc)
{
	unsigned long long timeout_ns;
	int ep_type;
	int intr_type;

	ep_type = usb_endpoint_type(desc);
	switch (ep_type) {
	case USB_ENDPOINT_XFER_CONTROL:
		timeout_ns = udev->u1_params.sel * 3;
		break;
	case USB_ENDPOINT_XFER_BULK:
		timeout_ns = udev->u1_params.sel * 5;
		break;
	case USB_ENDPOINT_XFER_INT:
		intr_type = usb_endpoint_interrupt_type(desc);
		if (intr_type == USB_ENDPOINT_INTR_NOTIFICATION) {
			timeout_ns = udev->u1_params.sel * 3;
			break;
		}
		/* Otherwise the calculation is the same as isoc eps */
		fallthrough;
	case USB_ENDPOINT_XFER_ISOC:
		timeout_ns = xhci_service_interval_to_ns(desc);
		timeout_ns = DIV_ROUND_UP_ULL(timeout_ns * 105, 100);
		if (timeout_ns < udev->u1_params.sel * 2)
			timeout_ns = udev->u1_params.sel * 2;
		break;
	default:
		return 0;
	}

	return timeout_ns;
}

/* Returns the hub-encoded U1 timeout value. */
static u16 xhci_calculate_u1_timeout(struct xhci_hcd *xhci,
		struct usb_device *udev,
		struct usb_endpoint_descriptor *desc)
{
	unsigned long long timeout_ns;

	/* Prevent U1 if service interval is shorter than U1 exit latency */
	if (usb_endpoint_xfer_int(desc) || usb_endpoint_xfer_isoc(desc)) {
		if (xhci_service_interval_to_ns(desc) <= udev->u1_params.mel) {
			dev_dbg(&udev->dev, "Disable U1, ESIT shorter than exit latency\n");
			return USB3_LPM_DISABLED;
		}
	}

	if (xhci->quirks & XHCI_INTEL_HOST)
		timeout_ns = xhci_calculate_intel_u1_timeout(udev, desc);
	else
		timeout_ns = udev->u1_params.sel;

	/* The U1 timeout is encoded in 1us intervals.
	 * Don't return a timeout of zero, because that's USB3_LPM_DISABLED.
	 */
	if (timeout_ns == USB3_LPM_DISABLED)
		timeout_ns = 1;
	else
		timeout_ns = DIV_ROUND_UP_ULL(timeout_ns, 1000);

	/* If the necessary timeout value is bigger than what we can set in the
	 * USB 3.0 hub, we have to disable hub-initiated U1.
	 */
	if (timeout_ns <= USB3_LPM_U1_MAX_TIMEOUT)
		return timeout_ns;
	dev_dbg(&udev->dev, "Hub-initiated U1 disabled "
			"due to long timeout %llu ms\n", timeout_ns);
	return xhci_get_timeout_no_hub_lpm(udev, USB3_LPM_U1);
}

/* The U2 timeout should be the maximum of:
 *  - 10 ms (to avoid the bandwidth impact on the scheduler)
 *  - largest bInterval of any active periodic endpoint (to avoid going
 *    into lower power link states between intervals).
 *  - the U2 Exit Latency of the device
 */
static unsigned long long xhci_calculate_intel_u2_timeout(
		struct usb_device *udev,
		struct usb_endpoint_descriptor *desc)
{
	unsigned long long timeout_ns;
	unsigned long long u2_del_ns;

	timeout_ns = 10 * 1000 * 1000;

	if ((usb_endpoint_xfer_int(desc) || usb_endpoint_xfer_isoc(desc)) &&
			(xhci_service_interval_to_ns(desc) > timeout_ns))
		timeout_ns = xhci_service_interval_to_ns(desc);

	u2_del_ns = le16_to_cpu(udev->bos->ss_cap->bU2DevExitLat) * 1000ULL;
	if (u2_del_ns > timeout_ns)
		timeout_ns = u2_del_ns;

	return timeout_ns;
}

/* Returns the hub-encoded U2 timeout value. */
static u16 xhci_calculate_u2_timeout(struct xhci_hcd *xhci,
		struct usb_device *udev,
		struct usb_endpoint_descriptor *desc)
{
	unsigned long long timeout_ns;

	/* Prevent U2 if service interval is shorter than U2 exit latency */
	if (usb_endpoint_xfer_int(desc) || usb_endpoint_xfer_isoc(desc)) {
		if (xhci_service_interval_to_ns(desc) <= udev->u2_params.mel) {
			dev_dbg(&udev->dev, "Disable U2, ESIT shorter than exit latency\n");
			return USB3_LPM_DISABLED;
		}
	}

	if (xhci->quirks & XHCI_INTEL_HOST)
		timeout_ns = xhci_calculate_intel_u2_timeout(udev, desc);
	else
		timeout_ns = udev->u2_params.sel;

	/* The U2 timeout is encoded in 256us intervals */
	timeout_ns = DIV_ROUND_UP_ULL(timeout_ns, 256 * 1000);
	/* If the necessary timeout value is bigger than what we can set in the
	 * USB 3.0 hub, we have to disable hub-initiated U2.
	 */
	if (timeout_ns <= USB3_LPM_U2_MAX_TIMEOUT)
		return timeout_ns;
	dev_dbg(&udev->dev, "Hub-initiated U2 disabled "
			"due to long timeout %llu ms\n", timeout_ns);
	return xhci_get_timeout_no_hub_lpm(udev, USB3_LPM_U2);
}

static u16 xhci_call_host_update_timeout_for_endpoint(struct xhci_hcd *xhci,
		struct usb_device *udev,
		struct usb_endpoint_descriptor *desc,
		enum usb3_link_state state,
		u16 *timeout)
{
	if (state == USB3_LPM_U1)
		return xhci_calculate_u1_timeout(xhci, udev, desc);
	else if (state == USB3_LPM_U2)
		return xhci_calculate_u2_timeout(xhci, udev, desc);

	return USB3_LPM_DISABLED;
}

static int xhci_update_timeout_for_endpoint(struct xhci_hcd *xhci,
		struct usb_device *udev,
		struct usb_endpoint_descriptor *desc,
		enum usb3_link_state state,
		u16 *timeout)
{
	u16 alt_timeout;

	alt_timeout = xhci_call_host_update_timeout_for_endpoint(xhci, udev,
		desc, state, timeout);

	/* If we found we can't enable hub-initiated LPM, and
	 * the U1 or U2 exit latency was too high to allow
	 * device-initiated LPM as well, then we will disable LPM
	 * for this device, so stop searching any further.
	 */
	if (alt_timeout == USB3_LPM_DISABLED) {
		*timeout = alt_timeout;
		return -E2BIG;
	}
	if (alt_timeout > *timeout)
		*timeout = alt_timeout;
	return 0;
}

static int xhci_update_timeout_for_interface(struct xhci_hcd *xhci,
		struct usb_device *udev,
		struct usb_host_interface *alt,
		enum usb3_link_state state,
		u16 *timeout)
{
	int j;

	for (j = 0; j < alt->desc.bNumEndpoints; j++) {
		if (xhci_update_timeout_for_endpoint(xhci, udev,
					&alt->endpoint[j].desc, state, timeout))
			return -E2BIG;
	}
	return 0;
}

static int xhci_check_intel_tier_policy(struct usb_device *udev,
		enum usb3_link_state state)
{
	struct usb_device *parent;
	unsigned int num_hubs;

	if (state == USB3_LPM_U2)
		return 0;

	/* Don't enable U1 if the device is on a 2nd tier hub or lower. */
	for (parent = udev->parent, num_hubs = 0; parent->parent;
			parent = parent->parent)
		num_hubs++;

	if (num_hubs < 2)
		return 0;

	dev_dbg(&udev->dev, "Disabling U1 link state for device"
			" below second-tier hub.\n");
	dev_dbg(&udev->dev, "Plug device into first-tier hub "
			"to decrease power consumption.\n");
	return -E2BIG;
}

static int xhci_check_tier_policy(struct xhci_hcd *xhci,
		struct usb_device *udev,
		enum usb3_link_state state)
{
	if (xhci->quirks & XHCI_INTEL_HOST)
		return xhci_check_intel_tier_policy(udev, state);
	else
		return 0;
}

/* Returns the U1 or U2 timeout that should be enabled.
 * If the tier check or timeout setting functions return with a non-zero exit
 * code, that means the timeout value has been finalized and we shouldn't look
 * at any more endpoints.
 */
static u16 xhci_calculate_lpm_timeout(struct usb_hcd *hcd,
			struct usb_device *udev, enum usb3_link_state state)
{
	struct xhci_hcd *xhci = hcd_to_xhci(hcd);
	struct usb_host_config *config;
	char *state_name;
	int i;
	u16 timeout = USB3_LPM_DISABLED;

	if (state == USB3_LPM_U1)
		state_name = "U1";
	else if (state == USB3_LPM_U2)
		state_name = "U2";
	else {
		dev_warn(&udev->dev, "Can't enable unknown link state %i\n",
				state);
		return timeout;
	}

	if (xhci_check_tier_policy(xhci, udev, state) < 0)
		return timeout;

	/* Gather some information about the currently installed configuration
	 * and alternate interface settings.
	 */
	if (xhci_update_timeout_for_endpoint(xhci, udev, &udev->ep0.desc,
			state, &timeout))
		return timeout;

	config = udev->actconfig;
	if (!config)
		return timeout;

	for (i = 0; i < config->desc.bNumInterfaces; i++) {
		struct usb_driver *driver;
		struct usb_interface *intf = config->interface[i];

		if (!intf)
			continue;

		/* Check if any currently bound drivers want hub-initiated LPM
		 * disabled.
		 */
		if (intf->dev.driver) {
			driver = to_usb_driver(intf->dev.driver);
			if (driver && driver->disable_hub_initiated_lpm) {
				dev_dbg(&udev->dev, "Hub-initiated %s disabled at request of driver %s\n",
					state_name, driver->name);
				timeout = xhci_get_timeout_no_hub_lpm(udev,
								      state);
				if (timeout == USB3_LPM_DISABLED)
					return timeout;
			}
		}

		/* Not sure how this could happen... */
		if (!intf->cur_altsetting)
			continue;

		if (xhci_update_timeout_for_interface(xhci, udev,
					intf->cur_altsetting,
					state, &timeout))
			return timeout;
	}
	return timeout;
}

static int calculate_max_exit_latency(struct usb_device *udev,
		enum usb3_link_state state_changed,
		u16 hub_encoded_timeout)
{
	unsigned long long u1_mel_us = 0;
	unsigned long long u2_mel_us = 0;
	unsigned long long mel_us = 0;
	bool disabling_u1;
	bool disabling_u2;
	bool enabling_u1;
	bool enabling_u2;

	disabling_u1 = (state_changed == USB3_LPM_U1 &&
			hub_encoded_timeout == USB3_LPM_DISABLED);
	disabling_u2 = (state_changed == USB3_LPM_U2 &&
			hub_encoded_timeout == USB3_LPM_DISABLED);

	enabling_u1 = (state_changed == USB3_LPM_U1 &&
			hub_encoded_timeout != USB3_LPM_DISABLED);
	enabling_u2 = (state_changed == USB3_LPM_U2 &&
			hub_encoded_timeout != USB3_LPM_DISABLED);

	/* If U1 was already enabled and we're not disabling it,
	 * or we're going to enable U1, account for the U1 max exit latency.
	 */
	if ((udev->u1_params.timeout != USB3_LPM_DISABLED && !disabling_u1) ||
			enabling_u1)
		u1_mel_us = DIV_ROUND_UP(udev->u1_params.mel, 1000);
	if ((udev->u2_params.timeout != USB3_LPM_DISABLED && !disabling_u2) ||
			enabling_u2)
		u2_mel_us = DIV_ROUND_UP(udev->u2_params.mel, 1000);

	if (u1_mel_us > u2_mel_us)
		mel_us = u1_mel_us;
	else
		mel_us = u2_mel_us;
	/* xHCI host controller max exit latency field is only 16 bits wide. */
	if (mel_us > MAX_EXIT) {
		dev_warn(&udev->dev, "Link PM max exit latency of %lluus "
				"is too big.\n", mel_us);
		return -E2BIG;
	}
	return mel_us;
}

/* Returns the USB3 hub-encoded value for the U1/U2 timeout. */
static int xhci_enable_usb3_lpm_timeout(struct usb_hcd *hcd,
			struct usb_device *udev, enum usb3_link_state state)
{
	struct xhci_hcd	*xhci;
	u16 hub_encoded_timeout;
	int mel;
	int ret;

	xhci = hcd_to_xhci(hcd);
	/* The LPM timeout values are pretty host-controller specific, so don't
	 * enable hub-initiated timeouts unless the vendor has provided
	 * information about their timeout algorithm.
	 */
	if (!xhci || !(xhci->quirks & XHCI_LPM_SUPPORT) ||
			!xhci->devs[udev->slot_id])
		return USB3_LPM_DISABLED;

	hub_encoded_timeout = xhci_calculate_lpm_timeout(hcd, udev, state);
	mel = calculate_max_exit_latency(udev, state, hub_encoded_timeout);
	if (mel < 0) {
		/* Max Exit Latency is too big, disable LPM. */
		hub_encoded_timeout = USB3_LPM_DISABLED;
		mel = 0;
	}

	ret = xhci_change_max_exit_latency(xhci, udev, mel);
	if (ret)
		return ret;
	return hub_encoded_timeout;
}

static int xhci_disable_usb3_lpm_timeout(struct usb_hcd *hcd,
			struct usb_device *udev, enum usb3_link_state state)
{
	struct xhci_hcd	*xhci;
	u16 mel;

	xhci = hcd_to_xhci(hcd);
	if (!xhci || !(xhci->quirks & XHCI_LPM_SUPPORT) ||
			!xhci->devs[udev->slot_id])
		return 0;

	mel = calculate_max_exit_latency(udev, state, USB3_LPM_DISABLED);
	return xhci_change_max_exit_latency(xhci, udev, mel);
}
#else /* CONFIG_PM */

static int xhci_set_usb2_hardware_lpm(struct usb_hcd *hcd,
				struct usb_device *udev, int enable)
{
	return 0;
}

static int xhci_update_device(struct usb_hcd *hcd, struct usb_device *udev)
{
	return 0;
}

static int xhci_enable_usb3_lpm_timeout(struct usb_hcd *hcd,
			struct usb_device *udev, enum usb3_link_state state)
{
	return USB3_LPM_DISABLED;
}

static int xhci_disable_usb3_lpm_timeout(struct usb_hcd *hcd,
			struct usb_device *udev, enum usb3_link_state state)
{
	return 0;
}
#endif	/* CONFIG_PM */

/*-------------------------------------------------------------------------*/

/* Once a hub descriptor is fetched for a device, we need to update the xHC's
 * internal data structures for the device.
 */
static int xhci_update_hub_device(struct usb_hcd *hcd, struct usb_device *hdev,
			struct usb_tt *tt, gfp_t mem_flags)
{
	struct xhci_hcd *xhci = hcd_to_xhci(hcd);
	struct xhci_virt_device *vdev;
	struct xhci_command *config_cmd;
	struct xhci_input_control_ctx *ctrl_ctx;
	struct xhci_slot_ctx *slot_ctx;
	unsigned long flags;
	unsigned think_time;
	int ret;

	/* Ignore root hubs */
	if (!hdev->parent)
		return 0;

	vdev = xhci->devs[hdev->slot_id];
	if (!vdev) {
		xhci_warn(xhci, "Cannot update hub desc for unknown device.\n");
		return -EINVAL;
	}

	config_cmd = xhci_alloc_command_with_ctx(xhci, true, mem_flags);
	if (!config_cmd)
		return -ENOMEM;

	ctrl_ctx = xhci_get_input_control_ctx(config_cmd->in_ctx);
	if (!ctrl_ctx) {
		xhci_warn(xhci, "%s: Could not get input context, bad type.\n",
				__func__);
		xhci_free_command(xhci, config_cmd);
		return -ENOMEM;
	}

	spin_lock_irqsave(&xhci->lock, flags);
	if (hdev->speed == USB_SPEED_HIGH &&
			xhci_alloc_tt_info(xhci, vdev, hdev, tt, GFP_ATOMIC)) {
		xhci_dbg(xhci, "Could not allocate xHCI TT structure.\n");
		xhci_free_command(xhci, config_cmd);
		spin_unlock_irqrestore(&xhci->lock, flags);
		return -ENOMEM;
	}

	xhci_slot_copy(xhci, config_cmd->in_ctx, vdev->out_ctx);
	ctrl_ctx->add_flags |= cpu_to_le32(SLOT_FLAG);
	slot_ctx = xhci_get_slot_ctx(xhci, config_cmd->in_ctx);
	slot_ctx->dev_info |= cpu_to_le32(DEV_HUB);
	/*
	 * refer to section 6.2.2: MTT should be 0 for full speed hub,
	 * but it may be already set to 1 when setup an xHCI virtual
	 * device, so clear it anyway.
	 */
	if (tt->multi)
		slot_ctx->dev_info |= cpu_to_le32(DEV_MTT);
	else if (hdev->speed == USB_SPEED_FULL)
		slot_ctx->dev_info &= cpu_to_le32(~DEV_MTT);

	if (xhci->hci_version > 0x95) {
		xhci_dbg(xhci, "xHCI version %x needs hub "
				"TT think time and number of ports\n",
				(unsigned int) xhci->hci_version);
		slot_ctx->dev_info2 |= cpu_to_le32(XHCI_MAX_PORTS(hdev->maxchild));
		/* Set TT think time - convert from ns to FS bit times.
		 * 0 = 8 FS bit times, 1 = 16 FS bit times,
		 * 2 = 24 FS bit times, 3 = 32 FS bit times.
		 *
		 * xHCI 1.0: this field shall be 0 if the device is not a
		 * High-spped hub.
		 */
		think_time = tt->think_time;
		if (think_time != 0)
			think_time = (think_time / 666) - 1;
		if (xhci->hci_version < 0x100 || hdev->speed == USB_SPEED_HIGH)
			slot_ctx->tt_info |=
				cpu_to_le32(TT_THINK_TIME(think_time));
	} else {
		xhci_dbg(xhci, "xHCI version %x doesn't need hub "
				"TT think time or number of ports\n",
				(unsigned int) xhci->hci_version);
	}
	slot_ctx->dev_state = 0;
	spin_unlock_irqrestore(&xhci->lock, flags);

	xhci_dbg(xhci, "Set up %s for hub device.\n",
			(xhci->hci_version > 0x95) ?
			"configure endpoint" : "evaluate context");

	/* Issue and wait for the configure endpoint or
	 * evaluate context command.
	 */
	if (xhci->hci_version > 0x95)
		ret = xhci_configure_endpoint(xhci, hdev, config_cmd,
				false, false);
	else
		ret = xhci_configure_endpoint(xhci, hdev, config_cmd,
				true, false);

	xhci_free_command(xhci, config_cmd);
	return ret;
}

static int xhci_get_frame(struct usb_hcd *hcd)
{
	struct xhci_hcd *xhci = hcd_to_xhci(hcd);
	/* EHCI mods by the periodic size.  Why? */
	return readl(&xhci->run_regs->microframe_index) >> 3;
}

int xhci_gen_setup(struct usb_hcd *hcd, xhci_get_quirks_t get_quirks)
{
	struct xhci_hcd		*xhci;
	/*
	 * TODO: Check with DWC3 clients for sysdev according to
	 * quirks
	 */
	struct device		*dev = hcd->self.sysdev;
	unsigned int		minor_rev;
	int			retval;

	/* Accept arbitrarily long scatter-gather lists */
	hcd->self.sg_tablesize = ~0;

	/* support to build packet from discontinuous buffers */
	hcd->self.no_sg_constraint = 1;

	/* XHCI controllers don't stop the ep queue on short packets :| */
	hcd->self.no_stop_on_short = 1;

	xhci = hcd_to_xhci(hcd);

	if (usb_hcd_is_primary_hcd(hcd)) {
		xhci->main_hcd = hcd;
		xhci->usb2_rhub.hcd = hcd;
		/* Mark the first roothub as being USB 2.0.
		 * The xHCI driver will register the USB 3.0 roothub.
		 */
		hcd->speed = HCD_USB2;
		hcd->self.root_hub->speed = USB_SPEED_HIGH;
		/*
		 * USB 2.0 roothub under xHCI has an integrated TT,
		 * (rate matching hub) as opposed to having an OHCI/UHCI
		 * companion controller.
		 */
		hcd->has_tt = 1;
	} else {
		/*
		 * Early xHCI 1.1 spec did not mention USB 3.1 capable hosts
		 * should return 0x31 for sbrn, or that the minor revision
		 * is a two digit BCD containig minor and sub-minor numbers.
		 * This was later clarified in xHCI 1.2.
		 *
		 * Some USB 3.1 capable hosts therefore have sbrn 0x30, and
		 * minor revision set to 0x1 instead of 0x10.
		 */
		if (xhci->usb3_rhub.min_rev == 0x1)
			minor_rev = 1;
		else
			minor_rev = xhci->usb3_rhub.min_rev / 0x10;

		switch (minor_rev) {
		case 2:
			hcd->speed = HCD_USB32;
			hcd->self.root_hub->speed = USB_SPEED_SUPER_PLUS;
			hcd->self.root_hub->rx_lanes = 2;
			hcd->self.root_hub->tx_lanes = 2;
			hcd->self.root_hub->ssp_rate = USB_SSP_GEN_2x2;
			break;
		case 1:
			hcd->speed = HCD_USB31;
			hcd->self.root_hub->speed = USB_SPEED_SUPER_PLUS;
			hcd->self.root_hub->ssp_rate = USB_SSP_GEN_2x1;
			break;
		}
		xhci_info(xhci, "Host supports USB 3.%x %sSuperSpeed\n",
			  minor_rev,
			  minor_rev ? "Enhanced " : "");

		xhci->usb3_rhub.hcd = hcd;
		/* xHCI private pointer was set in xhci_pci_probe for the second
		 * registered roothub.
		 */
		return 0;
	}

	mutex_init(&xhci->mutex);
	xhci->cap_regs = hcd->regs;
	xhci->op_regs = hcd->regs +
		HC_LENGTH(readl(&xhci->cap_regs->hc_capbase));
	xhci->run_regs = hcd->regs +
		(readl(&xhci->cap_regs->run_regs_off) & RTSOFF_MASK);
	/* Cache read-only capability registers */
	xhci->hcs_params1 = readl(&xhci->cap_regs->hcs_params1);
	xhci->hcs_params2 = readl(&xhci->cap_regs->hcs_params2);
	xhci->hcs_params3 = readl(&xhci->cap_regs->hcs_params3);
	xhci->hcc_params = readl(&xhci->cap_regs->hc_capbase);
	xhci->hci_version = HC_VERSION(xhci->hcc_params);
	xhci->hcc_params = readl(&xhci->cap_regs->hcc_params);
	if (xhci->hci_version > 0x100)
		xhci->hcc_params2 = readl(&xhci->cap_regs->hcc_params2);

	xhci->quirks |= quirks;

	get_quirks(dev, xhci);

	/* In xhci controllers which follow xhci 1.0 spec gives a spurious
	 * success event after a short transfer. This quirk will ignore such
	 * spurious event.
	 */
	if (xhci->hci_version > 0x96)
		xhci->quirks |= XHCI_SPURIOUS_SUCCESS;

	/* Make sure the HC is halted. */
	retval = xhci_halt(xhci);
	if (retval)
		return retval;

	xhci_zero_64b_regs(xhci);

	xhci_dbg(xhci, "Resetting HCD\n");
	/* Reset the internal HC memory state and registers. */
	retval = xhci_reset(xhci, XHCI_RESET_LONG_USEC);
	if (retval)
		return retval;
	xhci_dbg(xhci, "Reset complete\n");

	/*
	 * On some xHCI controllers (e.g. R-Car SoCs), the AC64 bit (bit 0)
	 * of HCCPARAMS1 is set to 1. However, the xHCs don't support 64-bit
	 * address memory pointers actually. So, this driver clears the AC64
	 * bit of xhci->hcc_params to call dma_set_coherent_mask(dev,
	 * DMA_BIT_MASK(32)) in this xhci_gen_setup().
	 */
	if (xhci->quirks & XHCI_NO_64BIT_SUPPORT)
		xhci->hcc_params &= ~BIT(0);

	/* Set dma_mask and coherent_dma_mask to 64-bits,
	 * if xHC supports 64-bit addressing */
	if (HCC_64BIT_ADDR(xhci->hcc_params) &&
			!dma_set_mask(dev, DMA_BIT_MASK(64))) {
		xhci_dbg(xhci, "Enabling 64-bit DMA addresses.\n");
		dma_set_coherent_mask(dev, DMA_BIT_MASK(64));
	} else {
		/*
		 * This is to avoid error in cases where a 32-bit USB
		 * controller is used on a 64-bit capable system.
		 */
		retval = dma_set_mask(dev, DMA_BIT_MASK(32));
		if (retval)
			return retval;
		xhci_dbg(xhci, "Enabling 32-bit DMA addresses.\n");
		dma_set_coherent_mask(dev, DMA_BIT_MASK(32));
	}

	xhci_dbg(xhci, "Calling HCD init\n");
	/* Initialize HCD and host controller data structures. */
	retval = xhci_init(hcd);
	if (retval)
		return retval;
	xhci_dbg(xhci, "Called HCD init\n");

	xhci_info(xhci, "hcc params 0x%08x hci version 0x%x quirks 0x%016llx\n",
		  xhci->hcc_params, xhci->hci_version, xhci->quirks);

	return 0;
}
EXPORT_SYMBOL_GPL(xhci_gen_setup);

static void xhci_clear_tt_buffer_complete(struct usb_hcd *hcd,
		struct usb_host_endpoint *ep)
{
	struct xhci_hcd *xhci;
	struct usb_device *udev;
	unsigned int slot_id;
	unsigned int ep_index;
	unsigned long flags;

	xhci = hcd_to_xhci(hcd);

	spin_lock_irqsave(&xhci->lock, flags);
	udev = (struct usb_device *)ep->hcpriv;
	slot_id = udev->slot_id;
	ep_index = xhci_get_endpoint_index(&ep->desc);

	xhci->devs[slot_id]->eps[ep_index].ep_state &= ~EP_CLEARING_TT;
	xhci_ring_doorbell_for_active_rings(xhci, slot_id, ep_index);
	spin_unlock_irqrestore(&xhci->lock, flags);
}

static const struct hc_driver xhci_hc_driver = {
	.description =		"xhci-hcd",
	.product_desc =		"xHCI Host Controller",
	.hcd_priv_size =	sizeof(struct xhci_hcd),

	/*
	 * generic hardware linkage
	 */
	.irq =			xhci_irq,
	.flags =		HCD_MEMORY | HCD_DMA | HCD_USB3 | HCD_SHARED |
				HCD_BH,

	/*
	 * basic lifecycle operations
	 */
	.reset =		NULL, /* set in xhci_init_driver() */
	.start =		xhci_run,
	.stop =			xhci_stop,
	.shutdown =		xhci_shutdown,

	/*
	 * managing i/o requests and associated device resources
	 */
	.map_urb_for_dma =      xhci_map_urb_for_dma,
	.unmap_urb_for_dma =    xhci_unmap_urb_for_dma,
	.urb_enqueue =		xhci_urb_enqueue,
	.urb_dequeue =		xhci_urb_dequeue,
	.alloc_dev =		xhci_alloc_dev,
	.free_dev =		xhci_free_dev,
	.alloc_streams =	xhci_alloc_streams,
	.free_streams =		xhci_free_streams,
	.add_endpoint =		xhci_add_endpoint,
	.drop_endpoint =	xhci_drop_endpoint,
	.endpoint_disable =	xhci_endpoint_disable,
	.endpoint_reset =	xhci_endpoint_reset,
	.check_bandwidth =	xhci_check_bandwidth,
	.reset_bandwidth =	xhci_reset_bandwidth,
	.address_device =	xhci_address_device,
	.enable_device =	xhci_enable_device,
	.update_hub_device =	xhci_update_hub_device,
	.reset_device =		xhci_discover_or_reset_device,

	/*
	 * scheduling support
	 */
	.get_frame_number =	xhci_get_frame,

	/*
	 * root hub support
	 */
	.hub_control =		xhci_hub_control,
	.hub_status_data =	xhci_hub_status_data,
	.bus_suspend =		xhci_bus_suspend,
	.bus_resume =		xhci_bus_resume,
	.get_resuming_ports =	xhci_get_resuming_ports,

	/*
	 * call back when device connected and addressed
	 */
	.update_device =        xhci_update_device,
	.set_usb2_hw_lpm =	xhci_set_usb2_hardware_lpm,
	.enable_usb3_lpm_timeout =	xhci_enable_usb3_lpm_timeout,
	.disable_usb3_lpm_timeout =	xhci_disable_usb3_lpm_timeout,
	.find_raw_port_number =	xhci_find_raw_port_number,
	.clear_tt_buffer_complete = xhci_clear_tt_buffer_complete,
};

void xhci_init_driver(struct hc_driver *drv,
		      const struct xhci_driver_overrides *over)
{
	BUG_ON(!over);

	/* Copy the generic table to drv then apply the overrides */
	*drv = xhci_hc_driver;

	if (over) {
		drv->hcd_priv_size += over->extra_priv_size;
		if (over->reset)
			drv->reset = over->reset;
		if (over->start)
			drv->start = over->start;
		if (over->add_endpoint)
			drv->add_endpoint = over->add_endpoint;
		if (over->drop_endpoint)
			drv->drop_endpoint = over->drop_endpoint;
		if (over->check_bandwidth)
			drv->check_bandwidth = over->check_bandwidth;
		if (over->reset_bandwidth)
			drv->reset_bandwidth = over->reset_bandwidth;
	}
}
EXPORT_SYMBOL_GPL(xhci_init_driver);

MODULE_DESCRIPTION(DRIVER_DESC);
MODULE_AUTHOR(DRIVER_AUTHOR);
MODULE_LICENSE("GPL");

static int __init xhci_hcd_init(void)
{
	/*
	 * Check the compiler generated sizes of structures that must be laid
	 * out in specific ways for hardware access.
	 */
	BUILD_BUG_ON(sizeof(struct xhci_doorbell_array) != 256*32/8);
	BUILD_BUG_ON(sizeof(struct xhci_slot_ctx) != 8*32/8);
	BUILD_BUG_ON(sizeof(struct xhci_ep_ctx) != 8*32/8);
	/* xhci_device_control has eight fields, and also
	 * embeds one xhci_slot_ctx and 31 xhci_ep_ctx
	 */
	BUILD_BUG_ON(sizeof(struct xhci_stream_ctx) != 4*32/8);
	BUILD_BUG_ON(sizeof(union xhci_trb) != 4*32/8);
	BUILD_BUG_ON(sizeof(struct xhci_erst_entry) != 4*32/8);
	BUILD_BUG_ON(sizeof(struct xhci_cap_regs) != 8*32/8);
	BUILD_BUG_ON(sizeof(struct xhci_intr_reg) != 8*32/8);
	/* xhci_run_regs has eight fields and embeds 128 xhci_intr_regs */
	BUILD_BUG_ON(sizeof(struct xhci_run_regs) != (8+8*128)*32/8);

	if (usb_disabled())
		return -ENODEV;

	xhci_debugfs_create_root();

	return 0;
}

/*
 * If an init function is provided, an exit function must also be provided
 * to allow module unload.
 */
static void __exit xhci_hcd_fini(void)
{
	xhci_debugfs_remove_root();
}

module_init(xhci_hcd_init);
module_exit(xhci_hcd_fini);<|MERGE_RESOLUTION|>--- conflicted
+++ resolved
@@ -795,11 +795,6 @@
 
 	spin_lock_irq(&xhci->lock);
 	xhci_halt(xhci);
-<<<<<<< HEAD
-	/* Workaround for spurious wakeups at shutdown with HSW */
-	if (xhci->quirks & XHCI_SPURIOUS_WAKEUP)
-		xhci_reset(xhci, XHCI_RESET_SHORT_USEC);
-=======
 
 	/*
 	 * Workaround for spurious wakeps at shutdown with HSW, and for boot
@@ -809,7 +804,6 @@
 	    xhci->quirks & XHCI_RESET_TO_DEFAULT)
 		xhci_reset(xhci, XHCI_RESET_SHORT_USEC);
 
->>>>>>> ea6ea9fa
 	spin_unlock_irq(&xhci->lock);
 
 	xhci_cleanup_msix(xhci);
@@ -1173,15 +1167,6 @@
 	}
 
 	temp = readl(&xhci->op_regs->status);
-<<<<<<< HEAD
-
-	/* re-initialize the HC on Restore Error, or Host Controller Error */
-	if (temp & (STS_SRE | STS_HCE)) {
-		reinit_xhc = true;
-		xhci_warn(xhci, "xHC error in resume, USBSTS 0x%x, Reinit\n", temp);
-	}
-
-=======
 
 	/* re-initialize the HC on Restore Error, or Host Controller Error */
 	if (temp & (STS_SRE | STS_HCE)) {
@@ -1190,7 +1175,6 @@
 			xhci_warn(xhci, "xHC error in resume, USBSTS 0x%x, Reinit\n", temp);
 	}
 
->>>>>>> ea6ea9fa
 	if (reinit_xhc) {
 		if ((xhci->quirks & XHCI_COMP_MODE_QUIRK) &&
 				!(xhci_all_ports_seen_u0(xhci))) {
