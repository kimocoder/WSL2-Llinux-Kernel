// SPDX-License-Identifier: GPL-2.0
/*
 * xHCI host controller driver
 *
 * Copyright (C) 2008 Intel Corp.
 *
 * Author: Sarah Sharp
 * Some code borrowed from the Linux EHCI driver.
 */


#include <linux/slab.h>
#include <asm/unaligned.h>
#include <linux/bitfield.h>

#include "xhci.h"
#include "xhci-trace.h"

#define	PORT_WAKE_BITS	(PORT_WKOC_E | PORT_WKDISC_E | PORT_WKCONN_E)
#define	PORT_RWC_BITS	(PORT_CSC | PORT_PEC | PORT_WRC | PORT_OCC | \
			 PORT_RC | PORT_PLC | PORT_PE)

/* Default sublink speed attribute of each lane */
static u32 ssp_cap_default_ssa[] = {
	0x00050034, /* USB 3.0 SS Gen1x1 id:4 symmetric rx 5Gbps */
	0x000500b4, /* USB 3.0 SS Gen1x1 id:4 symmetric tx 5Gbps */
	0x000a4035, /* USB 3.1 SSP Gen2x1 id:5 symmetric rx 10Gbps */
	0x000a40b5, /* USB 3.1 SSP Gen2x1 id:5 symmetric tx 10Gbps */
	0x00054036, /* USB 3.2 SSP Gen1x2 id:6 symmetric rx 5Gbps */
	0x000540b6, /* USB 3.2 SSP Gen1x2 id:6 symmetric tx 5Gbps */
	0x000a4037, /* USB 3.2 SSP Gen2x2 id:7 symmetric rx 10Gbps */
	0x000a40b7, /* USB 3.2 SSP Gen2x2 id:7 symmetric tx 10Gbps */
};

static int xhci_create_usb3x_bos_desc(struct xhci_hcd *xhci, char *buf,
				      u16 wLength)
{
	struct usb_bos_descriptor	*bos;
	struct usb_ss_cap_descriptor	*ss_cap;
	struct usb_ssp_cap_descriptor	*ssp_cap;
	struct xhci_port_cap		*port_cap = NULL;
	u16				bcdUSB;
	u32				reg;
	u32				min_rate = 0;
	u8				min_ssid;
	u8				ssac;
	u8				ssic;
	int				offset;
	int				i;

	/* BOS descriptor */
	bos = (struct usb_bos_descriptor *)buf;
	bos->bLength = USB_DT_BOS_SIZE;
	bos->bDescriptorType = USB_DT_BOS;
	bos->wTotalLength = cpu_to_le16(USB_DT_BOS_SIZE +
					USB_DT_USB_SS_CAP_SIZE);
	bos->bNumDeviceCaps = 1;

	/* Create the descriptor for port with the highest revision */
	for (i = 0; i < xhci->num_port_caps; i++) {
		u8 major = xhci->port_caps[i].maj_rev;
		u8 minor = xhci->port_caps[i].min_rev;
		u16 rev = (major << 8) | minor;

		if (i == 0 || bcdUSB < rev) {
			bcdUSB = rev;
			port_cap = &xhci->port_caps[i];
		}
	}

	if (bcdUSB >= 0x0310) {
		if (port_cap->psi_count) {
			u8 num_sym_ssa = 0;

			for (i = 0; i < port_cap->psi_count; i++) {
				if ((port_cap->psi[i] & PLT_MASK) == PLT_SYM)
					num_sym_ssa++;
			}

			ssac = port_cap->psi_count + num_sym_ssa - 1;
			ssic = port_cap->psi_uid_count - 1;
		} else {
			if (bcdUSB >= 0x0320)
				ssac = 7;
			else
				ssac = 3;

			ssic = (ssac + 1) / 2 - 1;
		}

		bos->bNumDeviceCaps++;
		bos->wTotalLength = cpu_to_le16(USB_DT_BOS_SIZE +
						USB_DT_USB_SS_CAP_SIZE +
						USB_DT_USB_SSP_CAP_SIZE(ssac));
	}

	if (wLength < USB_DT_BOS_SIZE + USB_DT_USB_SS_CAP_SIZE)
		return wLength;

	/* SuperSpeed USB Device Capability */
	ss_cap = (struct usb_ss_cap_descriptor *)&buf[USB_DT_BOS_SIZE];
	ss_cap->bLength = USB_DT_USB_SS_CAP_SIZE;
	ss_cap->bDescriptorType = USB_DT_DEVICE_CAPABILITY;
	ss_cap->bDevCapabilityType = USB_SS_CAP_TYPE;
	ss_cap->bmAttributes = 0; /* set later */
	ss_cap->wSpeedSupported = cpu_to_le16(USB_5GBPS_OPERATION);
	ss_cap->bFunctionalitySupport = USB_LOW_SPEED_OPERATION;
	ss_cap->bU1devExitLat = 0; /* set later */
	ss_cap->bU2DevExitLat = 0; /* set later */

	reg = readl(&xhci->cap_regs->hcc_params);
	if (HCC_LTC(reg))
		ss_cap->bmAttributes |= USB_LTM_SUPPORT;

	if ((xhci->quirks & XHCI_LPM_SUPPORT)) {
		reg = readl(&xhci->cap_regs->hcs_params3);
		ss_cap->bU1devExitLat = HCS_U1_LATENCY(reg);
		ss_cap->bU2DevExitLat = cpu_to_le16(HCS_U2_LATENCY(reg));
	}

	if (wLength < le16_to_cpu(bos->wTotalLength))
		return wLength;

	if (bcdUSB < 0x0310)
		return le16_to_cpu(bos->wTotalLength);

	ssp_cap = (struct usb_ssp_cap_descriptor *)&buf[USB_DT_BOS_SIZE +
		USB_DT_USB_SS_CAP_SIZE];
	ssp_cap->bLength = USB_DT_USB_SSP_CAP_SIZE(ssac);
	ssp_cap->bDescriptorType = USB_DT_DEVICE_CAPABILITY;
	ssp_cap->bDevCapabilityType = USB_SSP_CAP_TYPE;
	ssp_cap->bReserved = 0;
	ssp_cap->wReserved = 0;
	ssp_cap->bmAttributes =
		cpu_to_le32(FIELD_PREP(USB_SSP_SUBLINK_SPEED_ATTRIBS, ssac) |
			    FIELD_PREP(USB_SSP_SUBLINK_SPEED_IDS, ssic));

	if (!port_cap->psi_count) {
		for (i = 0; i < ssac + 1; i++)
			ssp_cap->bmSublinkSpeedAttr[i] =
				cpu_to_le32(ssp_cap_default_ssa[i]);

		min_ssid = 4;
		goto out;
	}

	offset = 0;
	for (i = 0; i < port_cap->psi_count; i++) {
		u32 psi;
		u32 attr;
		u8 ssid;
		u8 lp;
		u8 lse;
		u8 psie;
		u16 lane_mantissa;
		u16 psim;
		u16 plt;

		psi = port_cap->psi[i];
		ssid = XHCI_EXT_PORT_PSIV(psi);
		lp = XHCI_EXT_PORT_LP(psi);
		psie = XHCI_EXT_PORT_PSIE(psi);
		psim = XHCI_EXT_PORT_PSIM(psi);
		plt = psi & PLT_MASK;

		lse = psie;
		lane_mantissa = psim;

		/* Shift to Gbps and set SSP Link Protocol if 10Gpbs */
		for (; psie < USB_SSP_SUBLINK_SPEED_LSE_GBPS; psie++)
			psim /= 1000;

		if (!min_rate || psim < min_rate) {
			min_ssid = ssid;
			min_rate = psim;
		}

		/* Some host controllers don't set the link protocol for SSP */
		if (psim >= 10)
			lp = USB_SSP_SUBLINK_SPEED_LP_SSP;

		/*
		 * PSIM and PSIE represent the total speed of PSI. The BOS
		 * descriptor SSP sublink speed attribute lane mantissa
		 * describes the lane speed. E.g. PSIM and PSIE for gen2x2
		 * is 20Gbps, but the BOS descriptor lane speed mantissa is
		 * 10Gbps. Check and modify the mantissa value to match the
		 * lane speed.
		 */
		if (bcdUSB == 0x0320 && plt == PLT_SYM) {
			/*
			 * The PSI dword for gen1x2 and gen2x1 share the same
			 * values. But the lane speed for gen1x2 is 5Gbps while
			 * gen2x1 is 10Gbps. If the previous PSI dword SSID is
			 * 5 and the PSIE and PSIM match with SSID 6, let's
			 * assume that the controller follows the default speed
			 * id with SSID 6 for gen1x2.
			 */
			if (ssid == 6 && psie == 3 && psim == 10 && i) {
				u32 prev = port_cap->psi[i - 1];

				if ((prev & PLT_MASK) == PLT_SYM &&
				    XHCI_EXT_PORT_PSIV(prev) == 5 &&
				    XHCI_EXT_PORT_PSIE(prev) == 3 &&
				    XHCI_EXT_PORT_PSIM(prev) == 10) {
					lse = USB_SSP_SUBLINK_SPEED_LSE_GBPS;
					lane_mantissa = 5;
				}
			}

			if (psie == 3 && psim > 10) {
				lse = USB_SSP_SUBLINK_SPEED_LSE_GBPS;
				lane_mantissa = 10;
			}
		}

		attr = (FIELD_PREP(USB_SSP_SUBLINK_SPEED_SSID, ssid) |
			FIELD_PREP(USB_SSP_SUBLINK_SPEED_LP, lp) |
			FIELD_PREP(USB_SSP_SUBLINK_SPEED_LSE, lse) |
			FIELD_PREP(USB_SSP_SUBLINK_SPEED_LSM, lane_mantissa));

		switch (plt) {
		case PLT_SYM:
			attr |= FIELD_PREP(USB_SSP_SUBLINK_SPEED_ST,
					   USB_SSP_SUBLINK_SPEED_ST_SYM_RX);
			ssp_cap->bmSublinkSpeedAttr[offset++] = cpu_to_le32(attr);

			attr &= ~USB_SSP_SUBLINK_SPEED_ST;
			attr |= FIELD_PREP(USB_SSP_SUBLINK_SPEED_ST,
					   USB_SSP_SUBLINK_SPEED_ST_SYM_TX);
			ssp_cap->bmSublinkSpeedAttr[offset++] = cpu_to_le32(attr);
			break;
		case PLT_ASYM_RX:
			attr |= FIELD_PREP(USB_SSP_SUBLINK_SPEED_ST,
					   USB_SSP_SUBLINK_SPEED_ST_ASYM_RX);
			ssp_cap->bmSublinkSpeedAttr[offset++] = cpu_to_le32(attr);
			break;
		case PLT_ASYM_TX:
			attr |= FIELD_PREP(USB_SSP_SUBLINK_SPEED_ST,
					   USB_SSP_SUBLINK_SPEED_ST_ASYM_TX);
			ssp_cap->bmSublinkSpeedAttr[offset++] = cpu_to_le32(attr);
			break;
		}
	}
out:
	ssp_cap->wFunctionalitySupport =
		cpu_to_le16(FIELD_PREP(USB_SSP_MIN_SUBLINK_SPEED_ATTRIBUTE_ID,
				       min_ssid) |
			    FIELD_PREP(USB_SSP_MIN_RX_LANE_COUNT, 1) |
			    FIELD_PREP(USB_SSP_MIN_TX_LANE_COUNT, 1));

	return le16_to_cpu(bos->wTotalLength);
}

static void xhci_common_hub_descriptor(struct xhci_hcd *xhci,
		struct usb_hub_descriptor *desc, int ports)
{
	u16 temp;

	desc->bHubContrCurrent = 0;

	desc->bNbrPorts = ports;
	temp = 0;
	/* Bits 1:0 - support per-port power switching, or power always on */
	if (HCC_PPC(xhci->hcc_params))
		temp |= HUB_CHAR_INDV_PORT_LPSM;
	else
		temp |= HUB_CHAR_NO_LPSM;
	/* Bit  2 - root hubs are not part of a compound device */
	/* Bits 4:3 - individual port over current protection */
	temp |= HUB_CHAR_INDV_PORT_OCPM;
	/* Bits 6:5 - no TTs in root ports */
	/* Bit  7 - no port indicators */
	desc->wHubCharacteristics = cpu_to_le16(temp);
}

/* Fill in the USB 2.0 roothub descriptor */
static void xhci_usb2_hub_descriptor(struct usb_hcd *hcd, struct xhci_hcd *xhci,
		struct usb_hub_descriptor *desc)
{
	int ports;
	u16 temp;
	__u8 port_removable[(USB_MAXCHILDREN + 1 + 7) / 8];
	u32 portsc;
	unsigned int i;
	struct xhci_hub *rhub;

	rhub = &xhci->usb2_rhub;
	ports = rhub->num_ports;
	xhci_common_hub_descriptor(xhci, desc, ports);
	desc->bDescriptorType = USB_DT_HUB;
	temp = 1 + (ports / 8);
	desc->bDescLength = USB_DT_HUB_NONVAR_SIZE + 2 * temp;
	desc->bPwrOn2PwrGood = 10;	/* xhci section 5.4.8 says 20ms */

	/* The Device Removable bits are reported on a byte granularity.
	 * If the port doesn't exist within that byte, the bit is set to 0.
	 */
	memset(port_removable, 0, sizeof(port_removable));
	for (i = 0; i < ports; i++) {
		portsc = readl(rhub->ports[i]->addr);
		/* If a device is removable, PORTSC reports a 0, same as in the
		 * hub descriptor DeviceRemovable bits.
		 */
		if (portsc & PORT_DEV_REMOVE)
			/* This math is hairy because bit 0 of DeviceRemovable
			 * is reserved, and bit 1 is for port 1, etc.
			 */
			port_removable[(i + 1) / 8] |= 1 << ((i + 1) % 8);
	}

	/* ch11.h defines a hub descriptor that has room for USB_MAXCHILDREN
	 * ports on it.  The USB 2.0 specification says that there are two
	 * variable length fields at the end of the hub descriptor:
	 * DeviceRemovable and PortPwrCtrlMask.  But since we can have less than
	 * USB_MAXCHILDREN ports, we may need to use the DeviceRemovable array
	 * to set PortPwrCtrlMask bits.  PortPwrCtrlMask must always be set to
	 * 0xFF, so we initialize the both arrays (DeviceRemovable and
	 * PortPwrCtrlMask) to 0xFF.  Then we set the DeviceRemovable for each
	 * set of ports that actually exist.
	 */
	memset(desc->u.hs.DeviceRemovable, 0xff,
			sizeof(desc->u.hs.DeviceRemovable));
	memset(desc->u.hs.PortPwrCtrlMask, 0xff,
			sizeof(desc->u.hs.PortPwrCtrlMask));

	for (i = 0; i < (ports + 1 + 7) / 8; i++)
		memset(&desc->u.hs.DeviceRemovable[i], port_removable[i],
				sizeof(__u8));
}

/* Fill in the USB 3.0 roothub descriptor */
static void xhci_usb3_hub_descriptor(struct usb_hcd *hcd, struct xhci_hcd *xhci,
		struct usb_hub_descriptor *desc)
{
	int ports;
	u16 port_removable;
	u32 portsc;
	unsigned int i;
	struct xhci_hub *rhub;

	rhub = &xhci->usb3_rhub;
	ports = rhub->num_ports;
	xhci_common_hub_descriptor(xhci, desc, ports);
	desc->bDescriptorType = USB_DT_SS_HUB;
	desc->bDescLength = USB_DT_SS_HUB_SIZE;
	desc->bPwrOn2PwrGood = 50;	/* usb 3.1 may fail if less than 100ms */

	/* header decode latency should be zero for roothubs,
	 * see section 4.23.5.2.
	 */
	desc->u.ss.bHubHdrDecLat = 0;
	desc->u.ss.wHubDelay = 0;

	port_removable = 0;
	/* bit 0 is reserved, bit 1 is for port 1, etc. */
	for (i = 0; i < ports; i++) {
		portsc = readl(rhub->ports[i]->addr);
		if (portsc & PORT_DEV_REMOVE)
			port_removable |= 1 << (i + 1);
	}

	desc->u.ss.DeviceRemovable = cpu_to_le16(port_removable);
}

static void xhci_hub_descriptor(struct usb_hcd *hcd, struct xhci_hcd *xhci,
		struct usb_hub_descriptor *desc)
{

	if (hcd->speed >= HCD_USB3)
		xhci_usb3_hub_descriptor(hcd, xhci, desc);
	else
		xhci_usb2_hub_descriptor(hcd, xhci, desc);

}

static unsigned int xhci_port_speed(unsigned int port_status)
{
	if (DEV_LOWSPEED(port_status))
		return USB_PORT_STAT_LOW_SPEED;
	if (DEV_HIGHSPEED(port_status))
		return USB_PORT_STAT_HIGH_SPEED;
	/*
	 * FIXME: Yes, we should check for full speed, but the core uses that as
	 * a default in portspeed() in usb/core/hub.c (which is the only place
	 * USB_PORT_STAT_*_SPEED is used).
	 */
	return 0;
}

/*
 * These bits are Read Only (RO) and should be saved and written to the
 * registers: 0, 3, 10:13, 30
 * connect status, over-current status, port speed, and device removable.
 * connect status and port speed are also sticky - meaning they're in
 * the AUX well and they aren't changed by a hot, warm, or cold reset.
 */
#define	XHCI_PORT_RO	((1<<0) | (1<<3) | (0xf<<10) | (1<<30))
/*
 * These bits are RW; writing a 0 clears the bit, writing a 1 sets the bit:
 * bits 5:8, 9, 14:15, 25:27
 * link state, port power, port indicator state, "wake on" enable state
 */
#define XHCI_PORT_RWS	((0xf<<5) | (1<<9) | (0x3<<14) | (0x7<<25))
/*
 * These bits are RW; writing a 1 sets the bit, writing a 0 has no effect:
 * bit 4 (port reset)
 */
#define	XHCI_PORT_RW1S	((1<<4))
/*
 * These bits are RW; writing a 1 clears the bit, writing a 0 has no effect:
 * bits 1, 17, 18, 19, 20, 21, 22, 23
 * port enable/disable, and
 * change bits: connect, PED, warm port reset changed (reserved zero for USB 2.0 ports),
 * over-current, reset, link state, and L1 change
 */
#define XHCI_PORT_RW1CS	((1<<1) | (0x7f<<17))
/*
 * Bit 16 is RW, and writing a '1' to it causes the link state control to be
 * latched in
 */
#define	XHCI_PORT_RW	((1<<16))
/*
 * These bits are Reserved Zero (RsvdZ) and zero should be written to them:
 * bits 2, 24, 28:31
 */
#define	XHCI_PORT_RZ	((1<<2) | (1<<24) | (0xf<<28))

/*
 * Given a port state, this function returns a value that would result in the
 * port being in the same state, if the value was written to the port status
 * control register.
 * Save Read Only (RO) bits and save read/write bits where
 * writing a 0 clears the bit and writing a 1 sets the bit (RWS).
 * For all other types (RW1S, RW1CS, RW, and RZ), writing a '0' has no effect.
 */
u32 xhci_port_state_to_neutral(u32 state)
{
	/* Save read-only status and port state */
	return (state & XHCI_PORT_RO) | (state & XHCI_PORT_RWS);
}

/*
 * find slot id based on port number.
 * @port: The one-based port number from one of the two split roothubs.
 */
int xhci_find_slot_id_by_port(struct usb_hcd *hcd, struct xhci_hcd *xhci,
		u16 port)
{
	int slot_id;
	int i;
	enum usb_device_speed speed;

	slot_id = 0;
	for (i = 0; i < MAX_HC_SLOTS; i++) {
		if (!xhci->devs[i] || !xhci->devs[i]->udev)
			continue;
		speed = xhci->devs[i]->udev->speed;
		if (((speed >= USB_SPEED_SUPER) == (hcd->speed >= HCD_USB3))
				&& xhci->devs[i]->fake_port == port) {
			slot_id = i;
			break;
		}
	}

	return slot_id;
}

/*
 * Stop device
 * It issues stop endpoint command for EP 0 to 30. And wait the last command
 * to complete.
 * suspend will set to 1, if suspend bit need to set in command.
 */
static int xhci_stop_device(struct xhci_hcd *xhci, int slot_id, int suspend)
{
	struct xhci_virt_device *virt_dev;
	struct xhci_command *cmd;
	unsigned long flags;
	int ret;
	int i;

	ret = 0;
	virt_dev = xhci->devs[slot_id];
	if (!virt_dev)
		return -ENODEV;

	trace_xhci_stop_device(virt_dev);

	cmd = xhci_alloc_command(xhci, true, GFP_NOIO);
	if (!cmd)
		return -ENOMEM;

	spin_lock_irqsave(&xhci->lock, flags);
	for (i = LAST_EP_INDEX; i > 0; i--) {
		if (virt_dev->eps[i].ring && virt_dev->eps[i].ring->dequeue) {
			struct xhci_ep_ctx *ep_ctx;
			struct xhci_command *command;

			ep_ctx = xhci_get_ep_ctx(xhci, virt_dev->out_ctx, i);

			/* Check ep is running, required by AMD SNPS 3.1 xHC */
			if (GET_EP_CTX_STATE(ep_ctx) != EP_STATE_RUNNING)
				continue;

			command = xhci_alloc_command(xhci, false, GFP_NOWAIT);
			if (!command) {
				spin_unlock_irqrestore(&xhci->lock, flags);
				ret = -ENOMEM;
				goto cmd_cleanup;
			}

			ret = xhci_queue_stop_endpoint(xhci, command, slot_id,
						       i, suspend);
			if (ret) {
				spin_unlock_irqrestore(&xhci->lock, flags);
				xhci_free_command(xhci, command);
				goto cmd_cleanup;
			}
		}
	}
	ret = xhci_queue_stop_endpoint(xhci, cmd, slot_id, 0, suspend);
	if (ret) {
		spin_unlock_irqrestore(&xhci->lock, flags);
		goto cmd_cleanup;
	}

	xhci_ring_cmd_db(xhci);
	spin_unlock_irqrestore(&xhci->lock, flags);

	/* Wait for last stop endpoint command to finish */
	wait_for_completion(cmd->completion);

	if (cmd->status == COMP_COMMAND_ABORTED ||
	    cmd->status == COMP_COMMAND_RING_STOPPED) {
		xhci_warn(xhci, "Timeout while waiting for stop endpoint command\n");
		ret = -ETIME;
	}

cmd_cleanup:
	xhci_free_command(xhci, cmd);
	return ret;
}

/*
 * Ring device, it rings the all doorbells unconditionally.
 */
void xhci_ring_device(struct xhci_hcd *xhci, int slot_id)
{
	int i, s;
	struct xhci_virt_ep *ep;

	for (i = 0; i < LAST_EP_INDEX + 1; i++) {
		ep = &xhci->devs[slot_id]->eps[i];

		if (ep->ep_state & EP_HAS_STREAMS) {
			for (s = 1; s < ep->stream_info->num_streams; s++)
				xhci_ring_ep_doorbell(xhci, slot_id, i, s);
		} else if (ep->ring && ep->ring->dequeue) {
			xhci_ring_ep_doorbell(xhci, slot_id, i, 0);
		}
	}

	return;
}

static void xhci_disable_port(struct usb_hcd *hcd, struct xhci_hcd *xhci,
		u16 wIndex, __le32 __iomem *addr, u32 port_status)
{
	/* Don't allow the USB core to disable SuperSpeed ports. */
	if (hcd->speed >= HCD_USB3) {
		xhci_dbg(xhci, "Ignoring request to disable "
				"SuperSpeed port.\n");
		return;
	}

	if (xhci->quirks & XHCI_BROKEN_PORT_PED) {
		xhci_dbg(xhci,
			 "Broken Port Enabled/Disabled, ignoring port disable request.\n");
		return;
	}

	/* Write 1 to disable the port */
	writel(port_status | PORT_PE, addr);
	port_status = readl(addr);
	xhci_dbg(xhci, "disable port %d-%d, portsc: 0x%x\n",
		 hcd->self.busnum, wIndex + 1, port_status);
}

static void xhci_clear_port_change_bit(struct xhci_hcd *xhci, u16 wValue,
		u16 wIndex, __le32 __iomem *addr, u32 port_status)
{
	char *port_change_bit;
	u32 status;

	switch (wValue) {
	case USB_PORT_FEAT_C_RESET:
		status = PORT_RC;
		port_change_bit = "reset";
		break;
	case USB_PORT_FEAT_C_BH_PORT_RESET:
		status = PORT_WRC;
		port_change_bit = "warm(BH) reset";
		break;
	case USB_PORT_FEAT_C_CONNECTION:
		status = PORT_CSC;
		port_change_bit = "connect";
		break;
	case USB_PORT_FEAT_C_OVER_CURRENT:
		status = PORT_OCC;
		port_change_bit = "over-current";
		break;
	case USB_PORT_FEAT_C_ENABLE:
		status = PORT_PEC;
		port_change_bit = "enable/disable";
		break;
	case USB_PORT_FEAT_C_SUSPEND:
		status = PORT_PLC;
		port_change_bit = "suspend/resume";
		break;
	case USB_PORT_FEAT_C_PORT_LINK_STATE:
		status = PORT_PLC;
		port_change_bit = "link state";
		break;
	case USB_PORT_FEAT_C_PORT_CONFIG_ERROR:
		status = PORT_CEC;
		port_change_bit = "config error";
		break;
	default:
		/* Should never happen */
		return;
	}
	/* Change bits are all write 1 to clear */
	writel(port_status | status, addr);
	port_status = readl(addr);

	xhci_dbg(xhci, "clear port%d %s change, portsc: 0x%x\n",
		 wIndex + 1, port_change_bit, port_status);
}

struct xhci_hub *xhci_get_rhub(struct usb_hcd *hcd)
{
	struct xhci_hcd	*xhci = hcd_to_xhci(hcd);

	if (hcd->speed >= HCD_USB3)
		return &xhci->usb3_rhub;
	return &xhci->usb2_rhub;
}

/*
 * xhci_set_port_power() must be called with xhci->lock held.
 * It will release and re-aquire the lock while calling ACPI
 * method.
 */
static void xhci_set_port_power(struct xhci_hcd *xhci, struct usb_hcd *hcd,
				u16 index, bool on, unsigned long *flags)
	__must_hold(&xhci->lock)
{
	struct xhci_hub *rhub;
	struct xhci_port *port;
	u32 temp;

	rhub = xhci_get_rhub(hcd);
	port = rhub->ports[index];
	temp = readl(port->addr);

	xhci_dbg(xhci, "set port power %d-%d %s, portsc: 0x%x\n",
		 hcd->self.busnum, index + 1, on ? "ON" : "OFF", temp);

	temp = xhci_port_state_to_neutral(temp);

	if (on) {
		/* Power on */
		writel(temp | PORT_POWER, port->addr);
		readl(port->addr);
	} else {
		/* Power off */
		writel(temp & ~PORT_POWER, port->addr);
	}

	spin_unlock_irqrestore(&xhci->lock, *flags);
	temp = usb_acpi_power_manageable(hcd->self.root_hub,
					index);
	if (temp)
		usb_acpi_set_power_state(hcd->self.root_hub,
			index, on);
	spin_lock_irqsave(&xhci->lock, *flags);
}

static void xhci_port_set_test_mode(struct xhci_hcd *xhci,
	u16 test_mode, u16 wIndex)
{
	u32 temp;
	struct xhci_port *port;

	/* xhci only supports test mode for usb2 ports */
	port = xhci->usb2_rhub.ports[wIndex];
	temp = readl(port->addr + PORTPMSC);
	temp |= test_mode << PORT_TEST_MODE_SHIFT;
	writel(temp, port->addr + PORTPMSC);
	xhci->test_mode = test_mode;
	if (test_mode == USB_TEST_FORCE_ENABLE)
		xhci_start(xhci);
}

static int xhci_enter_test_mode(struct xhci_hcd *xhci,
				u16 test_mode, u16 wIndex, unsigned long *flags)
	__must_hold(&xhci->lock)
{
	int i, retval;

	/* Disable all Device Slots */
	xhci_dbg(xhci, "Disable all slots\n");
	spin_unlock_irqrestore(&xhci->lock, *flags);
	for (i = 1; i <= HCS_MAX_SLOTS(xhci->hcs_params1); i++) {
		if (!xhci->devs[i])
			continue;

		retval = xhci_disable_slot(xhci, i);
		xhci_free_virt_device(xhci, i);
		if (retval)
			xhci_err(xhci, "Failed to disable slot %d, %d. Enter test mode anyway\n",
				 i, retval);
	}
	spin_lock_irqsave(&xhci->lock, *flags);
	/* Put all ports to the Disable state by clear PP */
	xhci_dbg(xhci, "Disable all port (PP = 0)\n");
	/* Power off USB3 ports*/
	for (i = 0; i < xhci->usb3_rhub.num_ports; i++)
		xhci_set_port_power(xhci, xhci->shared_hcd, i, false, flags);
	/* Power off USB2 ports*/
	for (i = 0; i < xhci->usb2_rhub.num_ports; i++)
		xhci_set_port_power(xhci, xhci->main_hcd, i, false, flags);
	/* Stop the controller */
	xhci_dbg(xhci, "Stop controller\n");
	retval = xhci_halt(xhci);
	if (retval)
		return retval;
	/* Disable runtime PM for test mode */
	pm_runtime_forbid(xhci_to_hcd(xhci)->self.controller);
	/* Set PORTPMSC.PTC field to enter selected test mode */
	/* Port is selected by wIndex. port_id = wIndex + 1 */
	xhci_dbg(xhci, "Enter Test Mode: %d, Port_id=%d\n",
					test_mode, wIndex + 1);
	xhci_port_set_test_mode(xhci, test_mode, wIndex);
	return retval;
}

static int xhci_exit_test_mode(struct xhci_hcd *xhci)
{
	int retval;

	if (!xhci->test_mode) {
		xhci_err(xhci, "Not in test mode, do nothing.\n");
		return 0;
	}
	if (xhci->test_mode == USB_TEST_FORCE_ENABLE &&
		!(xhci->xhc_state & XHCI_STATE_HALTED)) {
		retval = xhci_halt(xhci);
		if (retval)
			return retval;
	}
	pm_runtime_allow(xhci_to_hcd(xhci)->self.controller);
	xhci->test_mode = 0;
	return xhci_reset(xhci, XHCI_RESET_SHORT_USEC);
}

void xhci_set_link_state(struct xhci_hcd *xhci, struct xhci_port *port,
			 u32 link_state)
{
	u32 temp;
	u32 portsc;

	portsc = readl(port->addr);
	temp = xhci_port_state_to_neutral(portsc);
	temp &= ~PORT_PLS_MASK;
	temp |= PORT_LINK_STROBE | link_state;
	writel(temp, port->addr);

	xhci_dbg(xhci, "Set port %d-%d link state, portsc: 0x%x, write 0x%x",
		 port->rhub->hcd->self.busnum, port->hcd_portnum + 1,
		 portsc, temp);
}

static void xhci_set_remote_wake_mask(struct xhci_hcd *xhci,
				      struct xhci_port *port, u16 wake_mask)
{
	u32 temp;

	temp = readl(port->addr);
	temp = xhci_port_state_to_neutral(temp);

	if (wake_mask & USB_PORT_FEAT_REMOTE_WAKE_CONNECT)
		temp |= PORT_WKCONN_E;
	else
		temp &= ~PORT_WKCONN_E;

	if (wake_mask & USB_PORT_FEAT_REMOTE_WAKE_DISCONNECT)
		temp |= PORT_WKDISC_E;
	else
		temp &= ~PORT_WKDISC_E;

	if (wake_mask & USB_PORT_FEAT_REMOTE_WAKE_OVER_CURRENT)
		temp |= PORT_WKOC_E;
	else
		temp &= ~PORT_WKOC_E;

	writel(temp, port->addr);
}

/* Test and clear port RWC bit */
void xhci_test_and_clear_bit(struct xhci_hcd *xhci, struct xhci_port *port,
			     u32 port_bit)
{
	u32 temp;

	temp = readl(port->addr);
	if (temp & port_bit) {
		temp = xhci_port_state_to_neutral(temp);
		temp |= port_bit;
		writel(temp, port->addr);
	}
}

/* Updates Link Status for super Speed port */
static void xhci_hub_report_usb3_link_state(struct xhci_hcd *xhci,
		u32 *status, u32 status_reg)
{
	u32 pls = status_reg & PORT_PLS_MASK;

	/* When the CAS bit is set then warm reset
	 * should be performed on port
	 */
	if (status_reg & PORT_CAS) {
		/* The CAS bit can be set while the port is
		 * in any link state.
		 * Only roothubs have CAS bit, so we
		 * pretend to be in compliance mode
		 * unless we're already in compliance
		 * or the inactive state.
		 */
		if (pls != USB_SS_PORT_LS_COMP_MOD &&
		    pls != USB_SS_PORT_LS_SS_INACTIVE) {
			pls = USB_SS_PORT_LS_COMP_MOD;
		}
		/* Return also connection bit -
		 * hub state machine resets port
		 * when this bit is set.
		 */
		pls |= USB_PORT_STAT_CONNECTION;
	} else {
		/*
		 * Resume state is an xHCI internal state.  Do not report it to
		 * usb core, instead, pretend to be U3, thus usb core knows
		 * it's not ready for transfer.
		 */
		if (pls == XDEV_RESUME) {
			*status |= USB_SS_PORT_LS_U3;
			return;
		}

		/*
		 * If CAS bit isn't set but the Port is already at
		 * Compliance Mode, fake a connection so the USB core
		 * notices the Compliance state and resets the port.
		 * This resolves an issue generated by the SN65LVPE502CP
		 * in which sometimes the port enters compliance mode
		 * caused by a delay on the host-device negotiation.
		 */
		if ((xhci->quirks & XHCI_COMP_MODE_QUIRK) &&
				(pls == USB_SS_PORT_LS_COMP_MOD))
			pls |= USB_PORT_STAT_CONNECTION;
	}

	/* update status field */
	*status |= pls;
}

/*
 * Function for Compliance Mode Quirk.
 *
 * This Function verifies if all xhc USB3 ports have entered U0, if so,
 * the compliance mode timer is deleted. A port won't enter
 * compliance mode if it has previously entered U0.
 */
static void xhci_del_comp_mod_timer(struct xhci_hcd *xhci, u32 status,
				    u16 wIndex)
{
	u32 all_ports_seen_u0 = ((1 << xhci->usb3_rhub.num_ports) - 1);
	bool port_in_u0 = ((status & PORT_PLS_MASK) == XDEV_U0);

	if (!(xhci->quirks & XHCI_COMP_MODE_QUIRK))
		return;

	if ((xhci->port_status_u0 != all_ports_seen_u0) && port_in_u0) {
		xhci->port_status_u0 |= 1 << wIndex;
		if (xhci->port_status_u0 == all_ports_seen_u0) {
			del_timer_sync(&xhci->comp_mode_recovery_timer);
			xhci_dbg_trace(xhci, trace_xhci_dbg_quirks,
				"All USB3 ports have entered U0 already!");
			xhci_dbg_trace(xhci, trace_xhci_dbg_quirks,
				"Compliance Mode Recovery Timer Deleted.");
		}
	}
}

static int xhci_handle_usb2_port_link_resume(struct xhci_port *port,
					     u32 portsc,
					     unsigned long *flags)
{
	struct xhci_bus_state *bus_state;
	struct xhci_hcd	*xhci;
	struct usb_hcd *hcd;
	int slot_id;
	u32 wIndex;

	hcd = port->rhub->hcd;
	bus_state = &port->rhub->bus_state;
	xhci = hcd_to_xhci(hcd);
	wIndex = port->hcd_portnum;

	if ((portsc & PORT_RESET) || !(portsc & PORT_PE)) {
		return -EINVAL;
	}
	/* did port event handler already start resume timing? */
	if (!port->resume_timestamp) {
		/* If not, maybe we are in a host initated resume? */
		if (test_bit(wIndex, &bus_state->resuming_ports)) {
			/* Host initated resume doesn't time the resume
			 * signalling using resume_done[].
			 * It manually sets RESUME state, sleeps 20ms
			 * and sets U0 state. This should probably be
			 * changed, but not right now.
			 */
		} else {
			/* port resume was discovered now and here,
			 * start resume timing
			 */
			unsigned long timeout = jiffies +
				msecs_to_jiffies(USB_RESUME_TIMEOUT);

			set_bit(wIndex, &bus_state->resuming_ports);
			port->resume_timestamp = timeout;
			mod_timer(&hcd->rh_timer, timeout);
			usb_hcd_start_port_resume(&hcd->self, wIndex);
		}
	/* Has resume been signalled for USB_RESUME_TIME yet? */
	} else if (time_after_eq(jiffies, port->resume_timestamp)) {
		int time_left;

		xhci_dbg(xhci, "resume USB2 port %d-%d\n",
			 hcd->self.busnum, wIndex + 1);

		port->resume_timestamp = 0;
		clear_bit(wIndex, &bus_state->resuming_ports);

		reinit_completion(&port->rexit_done);
		port->rexit_active = true;

		xhci_test_and_clear_bit(xhci, port, PORT_PLC);
		xhci_set_link_state(xhci, port, XDEV_U0);

		spin_unlock_irqrestore(&xhci->lock, *flags);
		time_left = wait_for_completion_timeout(
			&port->rexit_done,
			msecs_to_jiffies(XHCI_MAX_REXIT_TIMEOUT_MS));
		spin_lock_irqsave(&xhci->lock, *flags);

		if (time_left) {
			slot_id = xhci_find_slot_id_by_port(hcd, xhci,
							    wIndex + 1);
			if (!slot_id) {
				xhci_dbg(xhci, "slot_id is zero\n");
				return -ENODEV;
			}
			xhci_ring_device(xhci, slot_id);
		} else {
			int port_status = readl(port->addr);

			xhci_warn(xhci, "Port resume timed out, port %d-%d: 0x%x\n",
				  hcd->self.busnum, wIndex + 1, port_status);
			/*
			 * keep rexit_active set if U0 transition failed so we
			 * know to report PORT_STAT_SUSPEND status back to
			 * usbcore. It will be cleared later once the port is
			 * out of RESUME/U3 state
			 */
		}

		usb_hcd_end_port_resume(&hcd->self, wIndex);
		bus_state->port_c_suspend |= 1 << wIndex;
		bus_state->suspended_ports &= ~(1 << wIndex);
	}

	return 0;
}

static u32 xhci_get_ext_port_status(u32 raw_port_status, u32 port_li)
{
	u32 ext_stat = 0;
	int speed_id;

	/* only support rx and tx lane counts of 1 in usb3.1 spec */
	speed_id = DEV_PORT_SPEED(raw_port_status);
	ext_stat |= speed_id;		/* bits 3:0, RX speed id */
	ext_stat |= speed_id << 4;	/* bits 7:4, TX speed id */

	ext_stat |= PORT_RX_LANES(port_li) << 8;  /* bits 11:8 Rx lane count */
	ext_stat |= PORT_TX_LANES(port_li) << 12; /* bits 15:12 Tx lane count */

	return ext_stat;
}

static void xhci_get_usb3_port_status(struct xhci_port *port, u32 *status,
				      u32 portsc)
{
	struct xhci_bus_state *bus_state;
	struct xhci_hcd	*xhci;
	struct usb_hcd *hcd;
	u32 link_state;
	u32 portnum;

	bus_state = &port->rhub->bus_state;
	xhci = hcd_to_xhci(port->rhub->hcd);
	hcd = port->rhub->hcd;
	link_state = portsc & PORT_PLS_MASK;
	portnum = port->hcd_portnum;

	/* USB3 specific wPortChange bits
	 *
	 * Port link change with port in resume state should not be
	 * reported to usbcore, as this is an internal state to be
	 * handled by xhci driver. Reporting PLC to usbcore may
	 * cause usbcore clearing PLC first and port change event
	 * irq won't be generated.
	 */

	if (portsc & PORT_PLC && (link_state != XDEV_RESUME))
		*status |= USB_PORT_STAT_C_LINK_STATE << 16;
	if (portsc & PORT_WRC)
		*status |= USB_PORT_STAT_C_BH_RESET << 16;
	if (portsc & PORT_CEC)
		*status |= USB_PORT_STAT_C_CONFIG_ERROR << 16;

	/* USB3 specific wPortStatus bits */
	if (portsc & PORT_POWER)
		*status |= USB_SS_PORT_STAT_POWER;

	/* no longer suspended or resuming */
	if (link_state != XDEV_U3 &&
	    link_state != XDEV_RESUME &&
	    link_state != XDEV_RECOVERY) {
		/* remote wake resume signaling complete */
		if (bus_state->port_remote_wakeup & (1 << portnum)) {
			bus_state->port_remote_wakeup &= ~(1 << portnum);
			usb_hcd_end_port_resume(&hcd->self, portnum);
		}
		bus_state->suspended_ports &= ~(1 << portnum);
	}

	xhci_hub_report_usb3_link_state(xhci, status, portsc);
	xhci_del_comp_mod_timer(xhci, portsc, portnum);
}

static void xhci_get_usb2_port_status(struct xhci_port *port, u32 *status,
				      u32 portsc, unsigned long *flags)
{
	struct xhci_bus_state *bus_state;
	u32 link_state;
	u32 portnum;
	int err;

	bus_state = &port->rhub->bus_state;
	link_state = portsc & PORT_PLS_MASK;
	portnum = port->hcd_portnum;

	/* USB2 wPortStatus bits */
	if (portsc & PORT_POWER) {
		*status |= USB_PORT_STAT_POWER;

		/* link state is only valid if port is powered */
		if (link_state == XDEV_U3)
			*status |= USB_PORT_STAT_SUSPEND;
		if (link_state == XDEV_U2)
			*status |= USB_PORT_STAT_L1;
		if (link_state == XDEV_U0) {
<<<<<<< HEAD
			if (bus_state->resume_done[portnum])
				usb_hcd_end_port_resume(&port->rhub->hcd->self,
							portnum);
			bus_state->resume_done[portnum] = 0;
			clear_bit(portnum, &bus_state->resuming_ports);
=======
>>>>>>> 5eb2b831
			if (bus_state->suspended_ports & (1 << portnum)) {
				bus_state->suspended_ports &= ~(1 << portnum);
				bus_state->port_c_suspend |= 1 << portnum;
			}
		}
		if (link_state == XDEV_RESUME) {
			err = xhci_handle_usb2_port_link_resume(port, portsc,
								flags);
			if (err < 0)
				*status = 0xffffffff;
			else if (port->resume_timestamp || port->rexit_active)
				*status |= USB_PORT_STAT_SUSPEND;
		}
	}

	/*
	 * Clear usb2 resume signalling variables if port is no longer suspended
	 * or resuming. Port either resumed to U0/U1/U2, disconnected, or in a
	 * error state. Resume related variables should be cleared in all those cases.
	 */
	if (link_state != XDEV_U3 && link_state != XDEV_RESUME) {
		if (port->resume_timestamp ||
		    test_bit(portnum, &bus_state->resuming_ports)) {
			port->resume_timestamp = 0;
			clear_bit(portnum, &bus_state->resuming_ports);
			usb_hcd_end_port_resume(&port->rhub->hcd->self, portnum);
		}
		port->rexit_active = 0;
		bus_state->suspended_ports &= ~(1 << portnum);
	}
}

/*
 * Converts a raw xHCI port status into the format that external USB 2.0 or USB
 * 3.0 hubs use.
 *
 * Possible side effects:
 *  - Mark a port as being done with device resume,
 *    and ring the endpoint doorbells.
 *  - Stop the Synopsys redriver Compliance Mode polling.
 *  - Drop and reacquire the xHCI lock, in order to wait for port resume.
 */
static u32 xhci_get_port_status(struct usb_hcd *hcd,
		struct xhci_bus_state *bus_state,
	u16 wIndex, u32 raw_port_status,
		unsigned long *flags)
	__releases(&xhci->lock)
	__acquires(&xhci->lock)
{
	u32 status = 0;
	struct xhci_hub *rhub;
	struct xhci_port *port;

	rhub = xhci_get_rhub(hcd);
	port = rhub->ports[wIndex];

	/* common wPortChange bits */
	if (raw_port_status & PORT_CSC)
		status |= USB_PORT_STAT_C_CONNECTION << 16;
	if (raw_port_status & PORT_PEC)
		status |= USB_PORT_STAT_C_ENABLE << 16;
	if ((raw_port_status & PORT_OCC))
		status |= USB_PORT_STAT_C_OVERCURRENT << 16;
	if ((raw_port_status & PORT_RC))
		status |= USB_PORT_STAT_C_RESET << 16;

	/* common wPortStatus bits */
	if (raw_port_status & PORT_CONNECT) {
		status |= USB_PORT_STAT_CONNECTION;
		status |= xhci_port_speed(raw_port_status);
	}
	if (raw_port_status & PORT_PE)
		status |= USB_PORT_STAT_ENABLE;
	if (raw_port_status & PORT_OC)
		status |= USB_PORT_STAT_OVERCURRENT;
	if (raw_port_status & PORT_RESET)
		status |= USB_PORT_STAT_RESET;

	/* USB2 and USB3 specific bits, including Port Link State */
	if (hcd->speed >= HCD_USB3)
		xhci_get_usb3_port_status(port, &status, raw_port_status);
	else
		xhci_get_usb2_port_status(port, &status, raw_port_status,
					  flags);

	if (bus_state->port_c_suspend & (1 << wIndex))
		status |= USB_PORT_STAT_C_SUSPEND << 16;

	return status;
}

int xhci_hub_control(struct usb_hcd *hcd, u16 typeReq, u16 wValue,
		u16 wIndex, char *buf, u16 wLength)
{
	struct xhci_hcd	*xhci = hcd_to_xhci(hcd);
	int max_ports;
	unsigned long flags;
	u32 temp, status;
	int retval = 0;
	int slot_id;
	struct xhci_bus_state *bus_state;
	u16 link_state = 0;
	u16 wake_mask = 0;
	u16 timeout = 0;
	u16 test_mode = 0;
	struct xhci_hub *rhub;
	struct xhci_port **ports;
	struct xhci_port *port;
	int portnum1;

	rhub = xhci_get_rhub(hcd);
	ports = rhub->ports;
	max_ports = rhub->num_ports;
	bus_state = &rhub->bus_state;
	portnum1 = wIndex & 0xff;

	spin_lock_irqsave(&xhci->lock, flags);
	switch (typeReq) {
	case GetHubStatus:
		/* No power source, over-current reported per port */
		memset(buf, 0, 4);
		break;
	case GetHubDescriptor:
		/* Check to make sure userspace is asking for the USB 3.0 hub
		 * descriptor for the USB 3.0 roothub.  If not, we stall the
		 * endpoint, like external hubs do.
		 */
		if (hcd->speed >= HCD_USB3 &&
				(wLength < USB_DT_SS_HUB_SIZE ||
				 wValue != (USB_DT_SS_HUB << 8))) {
			xhci_dbg(xhci, "Wrong hub descriptor type for "
					"USB 3.0 roothub.\n");
			goto error;
		}
		xhci_hub_descriptor(hcd, xhci,
				(struct usb_hub_descriptor *) buf);
		break;
	case DeviceRequest | USB_REQ_GET_DESCRIPTOR:
		if ((wValue & 0xff00) != (USB_DT_BOS << 8))
			goto error;

		if (hcd->speed < HCD_USB3)
			goto error;

		retval = xhci_create_usb3x_bos_desc(xhci, buf, wLength);
		spin_unlock_irqrestore(&xhci->lock, flags);
		return retval;
	case GetPortStatus:
		if (!portnum1 || portnum1 > max_ports)
			goto error;

		wIndex--;
		port = ports[portnum1 - 1];
		temp = readl(port->addr);
		if (temp == ~(u32)0) {
			xhci_hc_died(xhci);
			retval = -ENODEV;
			break;
		}
		trace_xhci_get_port_status(wIndex, temp);
		status = xhci_get_port_status(hcd, bus_state, wIndex, temp,
					      &flags);
		if (status == 0xffffffff)
			goto error;

		xhci_dbg(xhci, "Get port status %d-%d read: 0x%x, return 0x%x",
			 hcd->self.busnum, portnum1, temp, status);

		put_unaligned(cpu_to_le32(status), (__le32 *) buf);
		/* if USB 3.1 extended port status return additional 4 bytes */
		if (wValue == 0x02) {
			u32 port_li;

			if (hcd->speed < HCD_USB31 || wLength != 8) {
				xhci_err(xhci, "get ext port status invalid parameter\n");
				retval = -EINVAL;
				break;
			}
			port_li = readl(port->addr + PORTLI);
			status = xhci_get_ext_port_status(temp, port_li);
			put_unaligned_le32(status, &buf[4]);
		}
		break;
	case SetPortFeature:
		if (wValue == USB_PORT_FEAT_LINK_STATE)
			link_state = (wIndex & 0xff00) >> 3;
		if (wValue == USB_PORT_FEAT_REMOTE_WAKE_MASK)
			wake_mask = wIndex & 0xff00;
		if (wValue == USB_PORT_FEAT_TEST)
			test_mode = (wIndex & 0xff00) >> 8;
		/* The MSB of wIndex is the U1/U2 timeout */
		timeout = (wIndex & 0xff00) >> 8;

		wIndex &= 0xff;
		if (!portnum1 || portnum1 > max_ports)
			goto error;

		port = ports[portnum1 - 1];
		wIndex--;
		temp = readl(port->addr);
		if (temp == ~(u32)0) {
			xhci_hc_died(xhci);
			retval = -ENODEV;
			break;
		}
		temp = xhci_port_state_to_neutral(temp);
		/* FIXME: What new port features do we need to support? */
		switch (wValue) {
		case USB_PORT_FEAT_SUSPEND:
			temp = readl(port->addr);
			if ((temp & PORT_PLS_MASK) != XDEV_U0) {
				/* Resume the port to U0 first */
				xhci_set_link_state(xhci, port, XDEV_U0);
				spin_unlock_irqrestore(&xhci->lock, flags);
				msleep(10);
				spin_lock_irqsave(&xhci->lock, flags);
			}
			/* In spec software should not attempt to suspend
			 * a port unless the port reports that it is in the
			 * enabled (PED = ‘1’,PLS < ‘3’) state.
			 */
			temp = readl(port->addr);
			if ((temp & PORT_PE) == 0 || (temp & PORT_RESET)
				|| (temp & PORT_PLS_MASK) >= XDEV_U3) {
				xhci_warn(xhci, "USB core suspending port %d-%d not in U0/U1/U2\n",
					  hcd->self.busnum, portnum1);
				goto error;
			}

			slot_id = xhci_find_slot_id_by_port(hcd, xhci,
							    portnum1);
			if (!slot_id) {
				xhci_warn(xhci, "slot_id is zero\n");
				goto error;
			}
			/* unlock to execute stop endpoint commands */
			spin_unlock_irqrestore(&xhci->lock, flags);
			xhci_stop_device(xhci, slot_id, 1);
			spin_lock_irqsave(&xhci->lock, flags);

			xhci_set_link_state(xhci, port, XDEV_U3);

			spin_unlock_irqrestore(&xhci->lock, flags);
			msleep(10); /* wait device to enter */
			spin_lock_irqsave(&xhci->lock, flags);

			temp = readl(port->addr);
			bus_state->suspended_ports |= 1 << wIndex;
			break;
		case USB_PORT_FEAT_LINK_STATE:
			temp = readl(port->addr);
			/* Disable port */
			if (link_state == USB_SS_PORT_LS_SS_DISABLED) {
				xhci_dbg(xhci, "Disable port %d-%d\n",
					 hcd->self.busnum, portnum1);
				temp = xhci_port_state_to_neutral(temp);
				/*
				 * Clear all change bits, so that we get a new
				 * connection event.
				 */
				temp |= PORT_CSC | PORT_PEC | PORT_WRC |
					PORT_OCC | PORT_RC | PORT_PLC |
					PORT_CEC;
				writel(temp | PORT_PE, port->addr);
				temp = readl(port->addr);
				break;
			}

			/* Put link in RxDetect (enable port) */
			if (link_state == USB_SS_PORT_LS_RX_DETECT) {
				xhci_dbg(xhci, "Enable port %d-%d\n",
					 hcd->self.busnum, portnum1);
				xhci_set_link_state(xhci, port,	link_state);
				temp = readl(port->addr);
				break;
			}

			/*
			 * For xHCI 1.1 according to section 4.19.1.2.4.1 a
			 * root hub port's transition to compliance mode upon
			 * detecting LFPS timeout may be controlled by an
			 * Compliance Transition Enabled (CTE) flag (not
			 * software visible). This flag is set by writing 0xA
			 * to PORTSC PLS field which will allow transition to
			 * compliance mode the next time LFPS timeout is
			 * encountered. A warm reset will clear it.
			 *
			 * The CTE flag is only supported if the HCCPARAMS2 CTC
			 * flag is set, otherwise, the compliance substate is
			 * automatically entered as on 1.0 and prior.
			 */
			if (link_state == USB_SS_PORT_LS_COMP_MOD) {
				if (!HCC2_CTC(xhci->hcc_params2)) {
					xhci_dbg(xhci, "CTC flag is 0, port already supports entering compliance mode\n");
					break;
				}

				if ((temp & PORT_CONNECT)) {
					xhci_warn(xhci, "Can't set compliance mode when port is connected\n");
					goto error;
				}

				xhci_dbg(xhci, "Enable compliance mode transition for port %d-%d\n",
					 hcd->self.busnum, portnum1);
				xhci_set_link_state(xhci, port, link_state);

				temp = readl(port->addr);
				break;
			}
			/* Port must be enabled */
			if (!(temp & PORT_PE)) {
				retval = -ENODEV;
				break;
			}
			/* Can't set port link state above '3' (U3) */
			if (link_state > USB_SS_PORT_LS_U3) {
				xhci_warn(xhci, "Cannot set port %d-%d link state %d\n",
					  hcd->self.busnum, portnum1, link_state);
				goto error;
			}

			/*
			 * set link to U0, steps depend on current link state.
			 * U3: set link to U0 and wait for u3exit completion.
			 * U1/U2:  no PLC complete event, only set link to U0.
			 * Resume/Recovery: device initiated U0, only wait for
			 * completion
			 */
			if (link_state == USB_SS_PORT_LS_U0) {
				u32 pls = temp & PORT_PLS_MASK;
				bool wait_u0 = false;

				/* already in U0 */
				if (pls == XDEV_U0)
					break;
				if (pls == XDEV_U3 ||
				    pls == XDEV_RESUME ||
				    pls == XDEV_RECOVERY) {
					wait_u0 = true;
					reinit_completion(&port->u3exit_done);
				}
				if (pls <= XDEV_U3) /* U1, U2, U3 */
					xhci_set_link_state(xhci, port, USB_SS_PORT_LS_U0);
				if (!wait_u0) {
					if (pls > XDEV_U3)
						goto error;
					break;
				}
				spin_unlock_irqrestore(&xhci->lock, flags);
<<<<<<< HEAD
				if (!wait_for_completion_timeout(&bus_state->u3exit_done[wIndex],
=======
				if (!wait_for_completion_timeout(&port->u3exit_done,
>>>>>>> 5eb2b831
								 msecs_to_jiffies(500)))
					xhci_dbg(xhci, "missing U0 port change event for port %d-%d\n",
						 hcd->self.busnum, portnum1);
				spin_lock_irqsave(&xhci->lock, flags);
				temp = readl(port->addr);
				break;
			}

			if (link_state == USB_SS_PORT_LS_U3) {
				int retries = 16;
				slot_id = xhci_find_slot_id_by_port(hcd, xhci,
								    portnum1);
				if (slot_id) {
					/* unlock to execute stop endpoint
					 * commands */
					spin_unlock_irqrestore(&xhci->lock,
								flags);
					xhci_stop_device(xhci, slot_id, 1);
					spin_lock_irqsave(&xhci->lock, flags);
				}
				xhci_set_link_state(xhci, port, USB_SS_PORT_LS_U3);
				spin_unlock_irqrestore(&xhci->lock, flags);
				while (retries--) {
					usleep_range(4000, 8000);
					temp = readl(port->addr);
					if ((temp & PORT_PLS_MASK) == XDEV_U3)
						break;
				}
				spin_lock_irqsave(&xhci->lock, flags);
				temp = readl(port->addr);
				bus_state->suspended_ports |= 1 << wIndex;
			}
			break;
		case USB_PORT_FEAT_POWER:
			/*
			 * Turn on ports, even if there isn't per-port switching.
			 * HC will report connect events even before this is set.
			 * However, hub_wq will ignore the roothub events until
			 * the roothub is registered.
			 */
			xhci_set_port_power(xhci, hcd, wIndex, true, &flags);
			break;
		case USB_PORT_FEAT_RESET:
			temp = (temp | PORT_RESET);
			writel(temp, port->addr);

			temp = readl(port->addr);
			xhci_dbg(xhci, "set port reset, actual port %d-%d status  = 0x%x\n",
				 hcd->self.busnum, portnum1, temp);
			break;
		case USB_PORT_FEAT_REMOTE_WAKE_MASK:
			xhci_set_remote_wake_mask(xhci, port, wake_mask);
			temp = readl(port->addr);
			xhci_dbg(xhci, "set port remote wake mask, actual port %d-%d status  = 0x%x\n",
				 hcd->self.busnum, portnum1, temp);
			break;
		case USB_PORT_FEAT_BH_PORT_RESET:
			temp |= PORT_WR;
			writel(temp, port->addr);
			temp = readl(port->addr);
			break;
		case USB_PORT_FEAT_U1_TIMEOUT:
			if (hcd->speed < HCD_USB3)
				goto error;
			temp = readl(port->addr + PORTPMSC);
			temp &= ~PORT_U1_TIMEOUT_MASK;
			temp |= PORT_U1_TIMEOUT(timeout);
			writel(temp, port->addr + PORTPMSC);
			break;
		case USB_PORT_FEAT_U2_TIMEOUT:
			if (hcd->speed < HCD_USB3)
				goto error;
			temp = readl(port->addr + PORTPMSC);
			temp &= ~PORT_U2_TIMEOUT_MASK;
			temp |= PORT_U2_TIMEOUT(timeout);
			writel(temp, port->addr + PORTPMSC);
			break;
		case USB_PORT_FEAT_TEST:
			/* 4.19.6 Port Test Modes (USB2 Test Mode) */
			if (hcd->speed != HCD_USB2)
				goto error;
			if (test_mode > USB_TEST_FORCE_ENABLE ||
			    test_mode < USB_TEST_J)
				goto error;
			retval = xhci_enter_test_mode(xhci, test_mode, wIndex,
						      &flags);
			break;
		default:
			goto error;
		}
		/* unblock any posted writes */
		temp = readl(port->addr);
		break;
	case ClearPortFeature:
		if (!portnum1 || portnum1 > max_ports)
			goto error;

		port = ports[portnum1 - 1];

		wIndex--;
		temp = readl(port->addr);
		if (temp == ~(u32)0) {
			xhci_hc_died(xhci);
			retval = -ENODEV;
			break;
		}
		/* FIXME: What new port features do we need to support? */
		temp = xhci_port_state_to_neutral(temp);
		switch (wValue) {
		case USB_PORT_FEAT_SUSPEND:
			temp = readl(port->addr);
			xhci_dbg(xhci, "clear USB_PORT_FEAT_SUSPEND\n");
			xhci_dbg(xhci, "PORTSC %04x\n", temp);
			if (temp & PORT_RESET)
				goto error;
			if ((temp & PORT_PLS_MASK) == XDEV_U3) {
				if ((temp & PORT_PE) == 0)
					goto error;

				set_bit(wIndex, &bus_state->resuming_ports);
				usb_hcd_start_port_resume(&hcd->self, wIndex);
				xhci_set_link_state(xhci, port, XDEV_RESUME);
				spin_unlock_irqrestore(&xhci->lock, flags);
				msleep(USB_RESUME_TIMEOUT);
				spin_lock_irqsave(&xhci->lock, flags);
				xhci_set_link_state(xhci, port, XDEV_U0);
				clear_bit(wIndex, &bus_state->resuming_ports);
				usb_hcd_end_port_resume(&hcd->self, wIndex);
			}
			bus_state->port_c_suspend |= 1 << wIndex;

			slot_id = xhci_find_slot_id_by_port(hcd, xhci,
					portnum1);
			if (!slot_id) {
				xhci_dbg(xhci, "slot_id is zero\n");
				goto error;
			}
			xhci_ring_device(xhci, slot_id);
			break;
		case USB_PORT_FEAT_C_SUSPEND:
			bus_state->port_c_suspend &= ~(1 << wIndex);
			fallthrough;
		case USB_PORT_FEAT_C_RESET:
		case USB_PORT_FEAT_C_BH_PORT_RESET:
		case USB_PORT_FEAT_C_CONNECTION:
		case USB_PORT_FEAT_C_OVER_CURRENT:
		case USB_PORT_FEAT_C_ENABLE:
		case USB_PORT_FEAT_C_PORT_LINK_STATE:
		case USB_PORT_FEAT_C_PORT_CONFIG_ERROR:
			xhci_clear_port_change_bit(xhci, wValue, wIndex,
					port->addr, temp);
			break;
		case USB_PORT_FEAT_ENABLE:
			xhci_disable_port(hcd, xhci, wIndex,
					port->addr, temp);
			break;
		case USB_PORT_FEAT_POWER:
			xhci_set_port_power(xhci, hcd, wIndex, false, &flags);
			break;
		case USB_PORT_FEAT_TEST:
			retval = xhci_exit_test_mode(xhci);
			break;
		default:
			goto error;
		}
		break;
	default:
error:
		/* "stall" on error */
		retval = -EPIPE;
	}
	spin_unlock_irqrestore(&xhci->lock, flags);
	return retval;
}

/*
 * Returns 0 if the status hasn't changed, or the number of bytes in buf.
 * Ports are 0-indexed from the HCD point of view,
 * and 1-indexed from the USB core pointer of view.
 *
 * Note that the status change bits will be cleared as soon as a port status
 * change event is generated, so we use the saved status from that event.
 */
int xhci_hub_status_data(struct usb_hcd *hcd, char *buf)
{
	unsigned long flags;
	u32 temp, status;
	u32 mask;
	int i, retval;
	struct xhci_hcd	*xhci = hcd_to_xhci(hcd);
	int max_ports;
	struct xhci_bus_state *bus_state;
	bool reset_change = false;
	struct xhci_hub *rhub;
	struct xhci_port **ports;

	rhub = xhci_get_rhub(hcd);
	ports = rhub->ports;
	max_ports = rhub->num_ports;
	bus_state = &rhub->bus_state;

	/* Initial status is no changes */
	retval = (max_ports + 8) / 8;
	memset(buf, 0, retval);

	/*
	 * Inform the usbcore about resume-in-progress by returning
	 * a non-zero value even if there are no status changes.
	 */
	spin_lock_irqsave(&xhci->lock, flags);

	status = bus_state->resuming_ports;

	/*
	 * SS devices are only visible to roothub after link training completes.
	 * Keep polling roothubs for a grace period after xHC start
	 */
	if (xhci->run_graceperiod) {
		if (time_before(jiffies, xhci->run_graceperiod))
			status = 1;
		else
			xhci->run_graceperiod = 0;
	}

	mask = PORT_CSC | PORT_PEC | PORT_OCC | PORT_PLC | PORT_WRC | PORT_CEC;

	/* For each port, did anything change?  If so, set that bit in buf. */
	for (i = 0; i < max_ports; i++) {
		temp = readl(ports[i]->addr);
		if (temp == ~(u32)0) {
			xhci_hc_died(xhci);
			retval = -ENODEV;
			break;
		}
		trace_xhci_hub_status_data(i, temp);

		if ((temp & mask) != 0 ||
			(bus_state->port_c_suspend & 1 << i) ||
			(ports[i]->resume_timestamp && time_after_eq(
			    jiffies, ports[i]->resume_timestamp))) {
			buf[(i + 1) / 8] |= 1 << (i + 1) % 8;
			status = 1;
		}
		if ((temp & PORT_RC))
			reset_change = true;
		if (temp & PORT_OC)
			status = 1;
	}
	if (!status && !reset_change) {
		xhci_dbg(xhci, "%s: stopping usb%d port polling\n",
			 __func__, hcd->self.busnum);
		clear_bit(HCD_FLAG_POLL_RH, &hcd->flags);
	}
	spin_unlock_irqrestore(&xhci->lock, flags);
	return status ? retval : 0;
}

#ifdef CONFIG_PM

int xhci_bus_suspend(struct usb_hcd *hcd)
{
	struct xhci_hcd	*xhci = hcd_to_xhci(hcd);
	int max_ports, port_index;
	struct xhci_bus_state *bus_state;
	unsigned long flags;
	struct xhci_hub *rhub;
	struct xhci_port **ports;
	u32 portsc_buf[USB_MAXCHILDREN];
	bool wake_enabled;

	rhub = xhci_get_rhub(hcd);
	ports = rhub->ports;
	max_ports = rhub->num_ports;
	bus_state = &rhub->bus_state;
	wake_enabled = hcd->self.root_hub->do_remote_wakeup;

	spin_lock_irqsave(&xhci->lock, flags);

	if (wake_enabled) {
		if (bus_state->resuming_ports ||	/* USB2 */
		    bus_state->port_remote_wakeup) {	/* USB3 */
			spin_unlock_irqrestore(&xhci->lock, flags);
			xhci_dbg(xhci, "usb%d bus suspend to fail because a port is resuming\n",
				 hcd->self.busnum);
			return -EBUSY;
		}
	}
	/*
	 * Prepare ports for suspend, but don't write anything before all ports
	 * are checked and we know bus suspend can proceed
	 */
	bus_state->bus_suspended = 0;
	port_index = max_ports;
	while (port_index--) {
		u32 t1, t2;
		int retries = 10;
retry:
		t1 = readl(ports[port_index]->addr);
		t2 = xhci_port_state_to_neutral(t1);
		portsc_buf[port_index] = 0;

		/*
		 * Give a USB3 port in link training time to finish, but don't
		 * prevent suspend as port might be stuck
		 */
		if ((hcd->speed >= HCD_USB3) && retries-- &&
		    (t1 & PORT_PLS_MASK) == XDEV_POLLING) {
			spin_unlock_irqrestore(&xhci->lock, flags);
			msleep(XHCI_PORT_POLLING_LFPS_TIME);
			spin_lock_irqsave(&xhci->lock, flags);
			xhci_dbg(xhci, "port %d-%d polling in bus suspend, waiting\n",
				 hcd->self.busnum, port_index + 1);
			goto retry;
		}
		/* bail out if port detected a over-current condition */
		if (t1 & PORT_OC) {
			bus_state->bus_suspended = 0;
			spin_unlock_irqrestore(&xhci->lock, flags);
			xhci_dbg(xhci, "Bus suspend bailout, port over-current detected\n");
			return -EBUSY;
		}
		/* suspend ports in U0, or bail out for new connect changes */
		if ((t1 & PORT_PE) && (t1 & PORT_PLS_MASK) == XDEV_U0) {
			if ((t1 & PORT_CSC) && wake_enabled) {
				bus_state->bus_suspended = 0;
				spin_unlock_irqrestore(&xhci->lock, flags);
				xhci_dbg(xhci, "Bus suspend bailout, port connect change\n");
				return -EBUSY;
			}
			xhci_dbg(xhci, "port %d-%d not suspended\n",
				 hcd->self.busnum, port_index + 1);
			t2 &= ~PORT_PLS_MASK;
			t2 |= PORT_LINK_STROBE | XDEV_U3;
			set_bit(port_index, &bus_state->bus_suspended);
		}
		/* USB core sets remote wake mask for USB 3.0 hubs,
		 * including the USB 3.0 roothub, but only if CONFIG_PM
		 * is enabled, so also enable remote wake here.
		 */
		if (wake_enabled) {
			if (t1 & PORT_CONNECT) {
				t2 |= PORT_WKOC_E | PORT_WKDISC_E;
				t2 &= ~PORT_WKCONN_E;
			} else {
				t2 |= PORT_WKOC_E | PORT_WKCONN_E;
				t2 &= ~PORT_WKDISC_E;
			}

			if ((xhci->quirks & XHCI_U2_DISABLE_WAKE) &&
			    (hcd->speed < HCD_USB3)) {
				if (usb_amd_pt_check_port(hcd->self.controller,
							  port_index))
					t2 &= ~PORT_WAKE_BITS;
			}
		} else
			t2 &= ~PORT_WAKE_BITS;

		t1 = xhci_port_state_to_neutral(t1);
		if (t1 != t2)
			portsc_buf[port_index] = t2;
	}

	/* write port settings, stopping and suspending ports if needed */
	port_index = max_ports;
	while (port_index--) {
		if (!portsc_buf[port_index])
			continue;
		if (test_bit(port_index, &bus_state->bus_suspended)) {
			int slot_id;

			slot_id = xhci_find_slot_id_by_port(hcd, xhci,
							    port_index + 1);
			if (slot_id) {
				spin_unlock_irqrestore(&xhci->lock, flags);
				xhci_stop_device(xhci, slot_id, 1);
				spin_lock_irqsave(&xhci->lock, flags);
			}
		}
		writel(portsc_buf[port_index], ports[port_index]->addr);
	}
	hcd->state = HC_STATE_SUSPENDED;
	bus_state->next_statechange = jiffies + msecs_to_jiffies(10);
	spin_unlock_irqrestore(&xhci->lock, flags);

	if (bus_state->bus_suspended)
		usleep_range(5000, 10000);

	return 0;
}

/*
 * Workaround for missing Cold Attach Status (CAS) if device re-plugged in S3.
 * warm reset a USB3 device stuck in polling or compliance mode after resume.
 * See Intel 100/c230 series PCH specification update Doc #332692-006 Errata #8
 */
static bool xhci_port_missing_cas_quirk(struct xhci_port *port)
{
	u32 portsc;

	portsc = readl(port->addr);

	/* if any of these are set we are not stuck */
	if (portsc & (PORT_CONNECT | PORT_CAS))
		return false;

	if (((portsc & PORT_PLS_MASK) != XDEV_POLLING) &&
	    ((portsc & PORT_PLS_MASK) != XDEV_COMP_MODE))
		return false;

	/* clear wakeup/change bits, and do a warm port reset */
	portsc &= ~(PORT_RWC_BITS | PORT_CEC | PORT_WAKE_BITS);
	portsc |= PORT_WR;
	writel(portsc, port->addr);
	/* flush write */
	readl(port->addr);
	return true;
}

int xhci_bus_resume(struct usb_hcd *hcd)
{
	struct xhci_hcd	*xhci = hcd_to_xhci(hcd);
	struct xhci_bus_state *bus_state;
	unsigned long flags;
	int max_ports, port_index;
	int slot_id;
	int sret;
	u32 next_state;
	u32 temp, portsc;
	struct xhci_hub *rhub;
	struct xhci_port **ports;

	rhub = xhci_get_rhub(hcd);
	ports = rhub->ports;
	max_ports = rhub->num_ports;
	bus_state = &rhub->bus_state;

	if (time_before(jiffies, bus_state->next_statechange))
		msleep(5);

	spin_lock_irqsave(&xhci->lock, flags);
	if (!HCD_HW_ACCESSIBLE(hcd)) {
		spin_unlock_irqrestore(&xhci->lock, flags);
		return -ESHUTDOWN;
	}

	/* delay the irqs */
	temp = readl(&xhci->op_regs->command);
	temp &= ~CMD_EIE;
	writel(temp, &xhci->op_regs->command);

	/* bus specific resume for ports we suspended at bus_suspend */
	if (hcd->speed >= HCD_USB3)
		next_state = XDEV_U0;
	else
		next_state = XDEV_RESUME;

	port_index = max_ports;
	while (port_index--) {
		portsc = readl(ports[port_index]->addr);

		/* warm reset CAS limited ports stuck in polling/compliance */
		if ((xhci->quirks & XHCI_MISSING_CAS) &&
		    (hcd->speed >= HCD_USB3) &&
		    xhci_port_missing_cas_quirk(ports[port_index])) {
			xhci_dbg(xhci, "reset stuck port %d-%d\n",
				 hcd->self.busnum, port_index + 1);
			clear_bit(port_index, &bus_state->bus_suspended);
			continue;
		}
		/* resume if we suspended the link, and it is still suspended */
		if (test_bit(port_index, &bus_state->bus_suspended))
			switch (portsc & PORT_PLS_MASK) {
			case XDEV_U3:
				portsc = xhci_port_state_to_neutral(portsc);
				portsc &= ~PORT_PLS_MASK;
				portsc |= PORT_LINK_STROBE | next_state;
				break;
			case XDEV_RESUME:
				/* resume already initiated */
				break;
			default:
				/* not in a resumeable state, ignore it */
				clear_bit(port_index,
					  &bus_state->bus_suspended);
				break;
			}
		/* disable wake for all ports, write new link state if needed */
		portsc &= ~(PORT_RWC_BITS | PORT_CEC | PORT_WAKE_BITS);
		writel(portsc, ports[port_index]->addr);
	}

	/* USB2 specific resume signaling delay and U0 link state transition */
	if (hcd->speed < HCD_USB3) {
		if (bus_state->bus_suspended) {
			spin_unlock_irqrestore(&xhci->lock, flags);
			msleep(USB_RESUME_TIMEOUT);
			spin_lock_irqsave(&xhci->lock, flags);
		}
		for_each_set_bit(port_index, &bus_state->bus_suspended,
				 BITS_PER_LONG) {
			/* Clear PLC to poll it later for U0 transition */
			xhci_test_and_clear_bit(xhci, ports[port_index],
						PORT_PLC);
			xhci_set_link_state(xhci, ports[port_index], XDEV_U0);
		}
	}

	/* poll for U0 link state complete, both USB2 and USB3 */
	for_each_set_bit(port_index, &bus_state->bus_suspended, BITS_PER_LONG) {
		sret = xhci_handshake(ports[port_index]->addr, PORT_PLC,
				      PORT_PLC, 10 * 1000);
		if (sret) {
			xhci_warn(xhci, "port %d-%d resume PLC timeout\n",
				  hcd->self.busnum, port_index + 1);
			continue;
		}
		xhci_test_and_clear_bit(xhci, ports[port_index], PORT_PLC);
		slot_id = xhci_find_slot_id_by_port(hcd, xhci, port_index + 1);
		if (slot_id)
			xhci_ring_device(xhci, slot_id);
	}
	(void) readl(&xhci->op_regs->command);

	bus_state->next_statechange = jiffies + msecs_to_jiffies(5);
	/* re-enable irqs */
	temp = readl(&xhci->op_regs->command);
	temp |= CMD_EIE;
	writel(temp, &xhci->op_regs->command);
	temp = readl(&xhci->op_regs->command);

	spin_unlock_irqrestore(&xhci->lock, flags);
	return 0;
}

unsigned long xhci_get_resuming_ports(struct usb_hcd *hcd)
{
	struct xhci_hub *rhub = xhci_get_rhub(hcd);

	/* USB3 port wakeups are reported via usb_wakeup_notification() */
	return rhub->bus_state.resuming_ports;	/* USB2 ports only */
}

#endif	/* CONFIG_PM */<|MERGE_RESOLUTION|>--- conflicted
+++ resolved
@@ -1084,14 +1084,6 @@
 		if (link_state == XDEV_U2)
 			*status |= USB_PORT_STAT_L1;
 		if (link_state == XDEV_U0) {
-<<<<<<< HEAD
-			if (bus_state->resume_done[portnum])
-				usb_hcd_end_port_resume(&port->rhub->hcd->self,
-							portnum);
-			bus_state->resume_done[portnum] = 0;
-			clear_bit(portnum, &bus_state->resuming_ports);
-=======
->>>>>>> 5eb2b831
 			if (bus_state->suspended_ports & (1 << portnum)) {
 				bus_state->suspended_ports &= ~(1 << portnum);
 				bus_state->port_c_suspend |= 1 << portnum;
@@ -1441,11 +1433,7 @@
 					break;
 				}
 				spin_unlock_irqrestore(&xhci->lock, flags);
-<<<<<<< HEAD
-				if (!wait_for_completion_timeout(&bus_state->u3exit_done[wIndex],
-=======
 				if (!wait_for_completion_timeout(&port->u3exit_done,
->>>>>>> 5eb2b831
 								 msecs_to_jiffies(500)))
 					xhci_dbg(xhci, "missing U0 port change event for port %d-%d\n",
 						 hcd->self.busnum, portnum1);
