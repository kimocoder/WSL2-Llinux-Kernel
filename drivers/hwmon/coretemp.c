--- conflicted
+++ resolved
@@ -40,11 +40,7 @@
 
 #define PKG_SYSFS_ATTR_NO	1	/* Sysfs attribute for package temp */
 #define BASE_SYSFS_ATTR_NO	2	/* Sysfs Base attr no for coretemp */
-<<<<<<< HEAD
-#define NUM_REAL_CORES		128	/* Number of Real cores per cpu */
-=======
 #define NUM_REAL_CORES		512	/* Number of Real cores per cpu */
->>>>>>> 5eb2b831
 #define CORETEMP_NAME_LENGTH	28	/* String Length of attrs */
 #define MAX_CORE_ATTRS		4	/* Maximum no of basic attrs */
 #define TOTAL_ATTRS		(MAX_CORE_ATTRS + 1)
@@ -467,11 +463,7 @@
 	struct platform_data *pdata = platform_get_drvdata(pdev);
 	struct cpuinfo_x86 *c = &cpu_data(cpu);
 	u32 eax, edx;
-<<<<<<< HEAD
-	int err, index, attr_no;
-=======
 	int err, index;
->>>>>>> 5eb2b831
 
 	/*
 	 * Get the index of tdata in pdata->core_data[]
@@ -479,20 +471,6 @@
 	 * tdata for core: pdata->core_data[2] .. pdata->core_data[NUM_REAL_CORES + 1]
 	 */
 	if (pkg_flag) {
-<<<<<<< HEAD
-		attr_no = PKG_SYSFS_ATTR_NO;
-	} else {
-		index = ida_alloc(&pdata->ida, GFP_KERNEL);
-		if (index < 0)
-			return index;
-		pdata->cpu_map[index] = topology_core_id(cpu);
-		attr_no = index + BASE_SYSFS_ATTR_NO;
-	}
-
-	if (attr_no > MAX_CORE_DATA - 1) {
-		err = -ERANGE;
-		goto ida_free;
-=======
 		index = PKG_SYSFS_ATTR_NO;
 	} else {
 		index = ida_alloc_max(&pdata->ida, NUM_REAL_CORES - 1, GFP_KERNEL);
@@ -501,7 +479,6 @@
 
 		pdata->cpu_map[index] = topology_core_id(cpu);
 		index += BASE_SYSFS_ATTR_NO;
->>>>>>> 5eb2b831
 	}
 
 	tdata = init_temp_data(cpu, pkg_flag);
@@ -546,11 +523,7 @@
 	kfree(tdata);
 ida_free:
 	if (!pkg_flag)
-<<<<<<< HEAD
-		ida_free(&pdata->ida, index);
-=======
 		ida_free(&pdata->ida, index - BASE_SYSFS_ATTR_NO);
->>>>>>> 5eb2b831
 	return err;
 }
 
