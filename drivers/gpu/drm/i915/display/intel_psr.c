--- conflicted
+++ resolved
@@ -977,15 +977,12 @@
 		return false;
 	}
 
-<<<<<<< HEAD
-=======
 	if (!_compute_psr2_wake_times(intel_dp, crtc_state)) {
 		drm_dbg_kms(&dev_priv->drm,
 			    "PSR2 not enabled, Unable to use long enough wake times\n");
 		return false;
 	}
 
->>>>>>> 9b37665a
 	if (HAS_PSR2_SEL_FETCH(dev_priv)) {
 		if (!intel_psr2_sel_fetch_config_valid(intel_dp, crtc_state) &&
 		    !HAS_PSR_HW_TRACKING(dev_priv)) {
