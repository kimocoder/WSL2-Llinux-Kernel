// SPDX-License-Identifier: MIT
/*
 * Copyright © 2018 Intel Corporation
 */

#include <linux/dmi.h>

#include "intel_display_types.h"
#include "intel_quirks.h"

/*
 * Some machines (Lenovo U160) do not work with SSC on LVDS for some reason
 */
static void quirk_ssc_force_disable(struct drm_i915_private *i915)
{
	i915->quirks |= QUIRK_LVDS_SSC_DISABLE;
	drm_info(&i915->drm, "applying lvds SSC disable quirk\n");
}

/*
 * A machine (e.g. Acer Aspire 5734Z) may need to invert the panel backlight
 * brightness value
 */
static void quirk_invert_brightness(struct drm_i915_private *i915)
{
	i915->quirks |= QUIRK_INVERT_BRIGHTNESS;
	drm_info(&i915->drm, "applying inverted panel brightness quirk\n");
}

/* Some VBT's incorrectly indicate no backlight is present */
static void quirk_backlight_present(struct drm_i915_private *i915)
{
	i915->quirks |= QUIRK_BACKLIGHT_PRESENT;
	drm_info(&i915->drm, "applying backlight present quirk\n");
}

/* Toshiba Satellite P50-C-18C requires T12 delay to be min 800ms
 * which is 300 ms greater than eDP spec T12 min.
 */
static void quirk_increase_t12_delay(struct drm_i915_private *i915)
{
	i915->quirks |= QUIRK_INCREASE_T12_DELAY;
	drm_info(&i915->drm, "Applying T12 delay quirk\n");
}

/*
 * GeminiLake NUC HDMI outputs require additional off time
 * this allows the onboard retimer to correctly sync to signal
 */
static void quirk_increase_ddi_disabled_time(struct drm_i915_private *i915)
{
	i915->quirks |= QUIRK_INCREASE_DDI_DISABLED_TIME;
	drm_info(&i915->drm, "Applying Increase DDI Disabled quirk\n");
}

static void quirk_no_pps_backlight_power_hook(struct drm_i915_private *i915)
{
	i915->quirks |= QUIRK_NO_PPS_BACKLIGHT_POWER_HOOK;
	drm_info(&i915->drm, "Applying no pps backlight power quirk\n");
}

struct intel_quirk {
	int device;
	int subsystem_vendor;
	int subsystem_device;
	void (*hook)(struct drm_i915_private *i915);
};

/* For systems that don't have a meaningful PCI subdevice/subvendor ID */
struct intel_dmi_quirk {
	void (*hook)(struct drm_i915_private *i915);
	const struct dmi_system_id (*dmi_id_list)[];
};

static int intel_dmi_reverse_brightness(const struct dmi_system_id *id)
{
	DRM_INFO("Backlight polarity reversed on %s\n", id->ident);
	return 1;
}

static int intel_dmi_no_pps_backlight(const struct dmi_system_id *id)
{
	DRM_INFO("No pps backlight support on %s\n", id->ident);
	return 1;
}

static const struct intel_dmi_quirk intel_dmi_quirks[] = {
	{
		.dmi_id_list = &(const struct dmi_system_id[]) {
			{
				.callback = intel_dmi_reverse_brightness,
				.ident = "NCR Corporation",
				.matches = {DMI_MATCH(DMI_SYS_VENDOR, "NCR Corporation"),
					    DMI_MATCH(DMI_PRODUCT_NAME, ""),
				},
			},
			{
				.callback = intel_dmi_reverse_brightness,
				.ident = "Thundersoft TST178 tablet",
				/* DMI strings are too generic, also match on BIOS date */
				.matches = {DMI_EXACT_MATCH(DMI_BOARD_VENDOR, "AMI Corporation"),
					    DMI_EXACT_MATCH(DMI_BOARD_NAME, "Aptio CRB"),
					    DMI_EXACT_MATCH(DMI_PRODUCT_NAME, "To be filled by O.E.M."),
					    DMI_EXACT_MATCH(DMI_BIOS_DATE, "04/15/2014"),
				},
			},
			{ }  /* terminating entry */
		},
		.hook = quirk_invert_brightness,
	},
	{
		.dmi_id_list = &(const struct dmi_system_id[]) {
			{
				.callback = intel_dmi_no_pps_backlight,
				.ident = "Google Lillipup sku524294",
				.matches = {DMI_EXACT_MATCH(DMI_BOARD_VENDOR, "Google"),
					    DMI_EXACT_MATCH(DMI_BOARD_NAME, "Lindar"),
					    DMI_EXACT_MATCH(DMI_PRODUCT_SKU, "sku524294"),
				},
			},
			{
				.callback = intel_dmi_no_pps_backlight,
				.ident = "Google Lillipup sku524295",
				.matches = {DMI_EXACT_MATCH(DMI_BOARD_VENDOR, "Google"),
					    DMI_EXACT_MATCH(DMI_BOARD_NAME, "Lindar"),
					    DMI_EXACT_MATCH(DMI_PRODUCT_SKU, "sku524295"),
				},
			},
			{ }
		},
		.hook = quirk_no_pps_backlight_power_hook,
	},
};

static struct intel_quirk intel_quirks[] = {
	/* Lenovo U160 cannot use SSC on LVDS */
	{ 0x0046, 0x17aa, 0x3920, quirk_ssc_force_disable },

	/* Sony Vaio Y cannot use SSC on LVDS */
	{ 0x0046, 0x104d, 0x9076, quirk_ssc_force_disable },

	/* Acer Aspire 5734Z must invert backlight brightness */
	{ 0x2a42, 0x1025, 0x0459, quirk_invert_brightness },

	/* Acer/eMachines G725 */
	{ 0x2a42, 0x1025, 0x0210, quirk_invert_brightness },

	/* Acer/eMachines e725 */
	{ 0x2a42, 0x1025, 0x0212, quirk_invert_brightness },

	/* Acer/Packard Bell NCL20 */
	{ 0x2a42, 0x1025, 0x034b, quirk_invert_brightness },

	/* Acer Aspire 4736Z */
	{ 0x2a42, 0x1025, 0x0260, quirk_invert_brightness },

	/* Acer Aspire 5336 */
	{ 0x2a42, 0x1025, 0x048a, quirk_invert_brightness },

	/* Acer C720 and C720P Chromebooks (Celeron 2955U) have backlights */
	{ 0x0a06, 0x1025, 0x0a11, quirk_backlight_present },

	/* Acer C720 Chromebook (Core i3 4005U) */
	{ 0x0a16, 0x1025, 0x0a11, quirk_backlight_present },

	/* Apple Macbook 2,1 (Core 2 T7400) */
	{ 0x27a2, 0x8086, 0x7270, quirk_backlight_present },

	/* Apple Macbook 4,1 */
	{ 0x2a02, 0x106b, 0x00a1, quirk_backlight_present },

	/* Toshiba CB35 Chromebook (Celeron 2955U) */
	{ 0x0a06, 0x1179, 0x0a88, quirk_backlight_present },

	/* HP Chromebook 14 (Celeron 2955U) */
	{ 0x0a06, 0x103c, 0x21ed, quirk_backlight_present },

	/* Dell Chromebook 11 */
	{ 0x0a06, 0x1028, 0x0a35, quirk_backlight_present },

	/* Dell Chromebook 11 (2015 version) */
	{ 0x0a16, 0x1028, 0x0a35, quirk_backlight_present },

	/* Toshiba Satellite P50-C-18C */
	{ 0x191B, 0x1179, 0xF840, quirk_increase_t12_delay },

	/* GeminiLake NUC */
	{ 0x3185, 0x8086, 0x2072, quirk_increase_ddi_disabled_time },
	{ 0x3184, 0x8086, 0x2072, quirk_increase_ddi_disabled_time },
	/* ASRock ITX*/
	{ 0x3185, 0x1849, 0x2212, quirk_increase_ddi_disabled_time },
	{ 0x3184, 0x1849, 0x2212, quirk_increase_ddi_disabled_time },
	/* ECS Liva Q2 */
	{ 0x3185, 0x1019, 0xa94d, quirk_increase_ddi_disabled_time },
	{ 0x3184, 0x1019, 0xa94d, quirk_increase_ddi_disabled_time },
<<<<<<< HEAD
=======
	/* HP Notebook - 14-r206nv */
	{ 0x0f31, 0x103c, 0x220f, quirk_invert_brightness },
>>>>>>> 9b37665a
};

void intel_init_quirks(struct drm_i915_private *i915)
{
	struct pci_dev *d = to_pci_dev(i915->drm.dev);
	int i;

	for (i = 0; i < ARRAY_SIZE(intel_quirks); i++) {
		struct intel_quirk *q = &intel_quirks[i];

		if (d->device == q->device &&
		    (d->subsystem_vendor == q->subsystem_vendor ||
		     q->subsystem_vendor == PCI_ANY_ID) &&
		    (d->subsystem_device == q->subsystem_device ||
		     q->subsystem_device == PCI_ANY_ID))
			q->hook(i915);
	}
	for (i = 0; i < ARRAY_SIZE(intel_dmi_quirks); i++) {
		if (dmi_check_system(*intel_dmi_quirks[i].dmi_id_list) != 0)
			intel_dmi_quirks[i].hook(i915);
	}
}<|MERGE_RESOLUTION|>--- conflicted
+++ resolved
@@ -193,11 +193,8 @@
 	/* ECS Liva Q2 */
 	{ 0x3185, 0x1019, 0xa94d, quirk_increase_ddi_disabled_time },
 	{ 0x3184, 0x1019, 0xa94d, quirk_increase_ddi_disabled_time },
-<<<<<<< HEAD
-=======
 	/* HP Notebook - 14-r206nv */
 	{ 0x0f31, 0x103c, 0x220f, quirk_invert_brightness },
->>>>>>> 9b37665a
 };
 
 void intel_init_quirks(struct drm_i915_private *i915)
