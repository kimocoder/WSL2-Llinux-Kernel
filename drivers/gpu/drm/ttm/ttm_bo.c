--- conflicted
+++ resolved
@@ -227,36 +227,17 @@
 
 void ttm_bo_move_to_lru_tail(struct ttm_buffer_object *bo)
 {
-<<<<<<< HEAD
 	struct ttm_bo_device *bdev = bo->bdev;
+	int put_count = 0;
 
 	lockdep_assert_held(&bo->resv->lock.base);
 
 	if (bdev->driver->lru_removal)
 		bdev->driver->lru_removal(bo);
-
-	if (bo->mem.placement & TTM_PL_FLAG_NO_EVICT) {
-		list_del_init(&bo->swap);
-		list_del_init(&bo->lru);
-
-	} else {
-		if (bo->ttm && !(bo->ttm->page_flags & TTM_PAGE_FLAG_SG)) {
-			list_del(&bo->swap);
-			list_add(&bo->swap, bdev->driver->swap_lru_tail(bo));
-		}
-
-		list_del(&bo->lru);
-		list_add(&bo->lru, bdev->driver->lru_tail(bo));
-	}
-=======
-	int put_count = 0;
-
-	lockdep_assert_held(&bo->resv->lock.base);
 
 	put_count = ttm_bo_del_from_lru(bo);
 	ttm_bo_list_ref_sub(bo, put_count, true);
 	ttm_bo_add_to_lru(bo);
->>>>>>> 44549e8f
 }
 EXPORT_SYMBOL(ttm_bo_move_to_lru_tail);
 
