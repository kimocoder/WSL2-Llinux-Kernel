// SPDX-License-Identifier: GPL-2.0-only
/*
 * Copyright (c) 2014-2018, The Linux Foundation. All rights reserved.
 * Copyright (C) 2013 Red Hat
 * Author: Rob Clark <robdclark@gmail.com>
 */

#define pr_fmt(fmt)	"[drm:%s:%d] " fmt, __func__, __LINE__

#include <linux/debugfs.h>
#include <linux/dma-buf.h>
#include <linux/of_irq.h>
#include <linux/pm_opp.h>

#include <drm/drm_crtc.h>
#include <drm/drm_file.h>
#include <drm/drm_vblank.h>

#include "msm_drv.h"
#include "msm_mmu.h"
#include "msm_gem.h"
#include "disp/msm_disp_snapshot.h"

#include "dpu_kms.h"
#include "dpu_core_irq.h"
#include "dpu_formats.h"
#include "dpu_hw_vbif.h"
#include "dpu_vbif.h"
#include "dpu_encoder.h"
#include "dpu_plane.h"
#include "dpu_crtc.h"

#define CREATE_TRACE_POINTS
#include "dpu_trace.h"

/*
 * To enable overall DRM driver logging
 * # echo 0x2 > /sys/module/drm/parameters/debug
 *
 * To enable DRM driver h/w logging
 * # echo <mask> > /sys/kernel/debug/dri/0/debug/hw_log_mask
 *
 * See dpu_hw_mdss.h for h/w logging mask definitions (search for DPU_DBG_MASK_)
 */
#define DPU_DEBUGFS_DIR "msm_dpu"
#define DPU_DEBUGFS_HWMASKNAME "hw_log_mask"

#define MIN_IB_BW	400000000ULL /* Min ib vote 400MB */

static int dpu_kms_hw_init(struct msm_kms *kms);
static void _dpu_kms_mmu_destroy(struct dpu_kms *dpu_kms);

#ifdef CONFIG_DEBUG_FS
static int _dpu_danger_signal_status(struct seq_file *s,
		bool danger_status)
{
	struct dpu_kms *kms = (struct dpu_kms *)s->private;
	struct dpu_danger_safe_status status;
	int i;

	if (!kms->hw_mdp) {
		DPU_ERROR("invalid arg(s)\n");
		return 0;
	}

	memset(&status, 0, sizeof(struct dpu_danger_safe_status));

	pm_runtime_get_sync(&kms->pdev->dev);
	if (danger_status) {
		seq_puts(s, "\nDanger signal status:\n");
		if (kms->hw_mdp->ops.get_danger_status)
			kms->hw_mdp->ops.get_danger_status(kms->hw_mdp,
					&status);
	} else {
		seq_puts(s, "\nSafe signal status:\n");
		if (kms->hw_mdp->ops.get_safe_status)
			kms->hw_mdp->ops.get_safe_status(kms->hw_mdp,
					&status);
	}
	pm_runtime_put_sync(&kms->pdev->dev);

	seq_printf(s, "MDP     :  0x%x\n", status.mdp);

	for (i = SSPP_VIG0; i < SSPP_MAX; i++)
		seq_printf(s, "SSPP%d   :  0x%x  \t", i - SSPP_VIG0,
				status.sspp[i]);
	seq_puts(s, "\n");

	return 0;
}

static int dpu_debugfs_danger_stats_show(struct seq_file *s, void *v)
{
	return _dpu_danger_signal_status(s, true);
}
DEFINE_SHOW_ATTRIBUTE(dpu_debugfs_danger_stats);

static int dpu_debugfs_safe_stats_show(struct seq_file *s, void *v)
{
	return _dpu_danger_signal_status(s, false);
}
DEFINE_SHOW_ATTRIBUTE(dpu_debugfs_safe_stats);

static void dpu_debugfs_danger_init(struct dpu_kms *dpu_kms,
		struct dentry *parent)
{
	struct dentry *entry = debugfs_create_dir("danger", parent);

	debugfs_create_file("danger_status", 0600, entry,
			dpu_kms, &dpu_debugfs_danger_stats_fops);
	debugfs_create_file("safe_status", 0600, entry,
			dpu_kms, &dpu_debugfs_safe_stats_fops);
}

static int _dpu_debugfs_show_regset32(struct seq_file *s, void *data)
{
	struct dpu_debugfs_regset32 *regset = s->private;
	struct dpu_kms *dpu_kms = regset->dpu_kms;
	void __iomem *base;
	uint32_t i, addr;

	if (!dpu_kms->mmio)
		return 0;

	base = dpu_kms->mmio + regset->offset;

	/* insert padding spaces, if needed */
	if (regset->offset & 0xF) {
		seq_printf(s, "[%x]", regset->offset & ~0xF);
		for (i = 0; i < (regset->offset & 0xF); i += 4)
			seq_puts(s, "         ");
	}

	pm_runtime_get_sync(&dpu_kms->pdev->dev);

	/* main register output */
	for (i = 0; i < regset->blk_len; i += 4) {
		addr = regset->offset + i;
		if ((addr & 0xF) == 0x0)
			seq_printf(s, i ? "\n[%x]" : "[%x]", addr);
		seq_printf(s, " %08x", readl_relaxed(base + i));
	}
	seq_puts(s, "\n");
	pm_runtime_put_sync(&dpu_kms->pdev->dev);

	return 0;
}

static int dpu_debugfs_open_regset32(struct inode *inode,
		struct file *file)
{
	return single_open(file, _dpu_debugfs_show_regset32, inode->i_private);
}

static const struct file_operations dpu_fops_regset32 = {
	.open =		dpu_debugfs_open_regset32,
	.read =		seq_read,
	.llseek =	seq_lseek,
	.release =	single_release,
};

void dpu_debugfs_setup_regset32(struct dpu_debugfs_regset32 *regset,
		uint32_t offset, uint32_t length, struct dpu_kms *dpu_kms)
{
	if (regset) {
		regset->offset = offset;
		regset->blk_len = length;
		regset->dpu_kms = dpu_kms;
	}
}

void dpu_debugfs_create_regset32(const char *name, umode_t mode,
		void *parent, struct dpu_debugfs_regset32 *regset)
{
	if (!name || !regset || !regset->dpu_kms || !regset->blk_len)
		return;

	/* make sure offset is a multiple of 4 */
	regset->offset = round_down(regset->offset, 4);

	debugfs_create_file(name, mode, parent, regset, &dpu_fops_regset32);
}

static int dpu_kms_debugfs_init(struct msm_kms *kms, struct drm_minor *minor)
{
	struct dpu_kms *dpu_kms = to_dpu_kms(kms);
	void *p = dpu_hw_util_get_log_mask_ptr();
	struct dentry *entry;
	struct drm_device *dev;
	struct msm_drm_private *priv;

	if (!p)
		return -EINVAL;

	dev = dpu_kms->dev;
	priv = dev->dev_private;

	entry = debugfs_create_dir("debug", minor->debugfs_root);

	debugfs_create_x32(DPU_DEBUGFS_HWMASKNAME, 0600, entry, p);

	dpu_debugfs_danger_init(dpu_kms, entry);
	dpu_debugfs_vbif_init(dpu_kms, entry);
	dpu_debugfs_core_irq_init(dpu_kms, entry);

	if (priv->dp)
		msm_dp_debugfs_init(priv->dp, minor);

	return dpu_core_perf_debugfs_init(dpu_kms, entry);
}
#endif

/* Global/shared object state funcs */

/*
 * This is a helper that returns the private state currently in operation.
 * Note that this would return the "old_state" if called in the atomic check
 * path, and the "new_state" after the atomic swap has been done.
 */
struct dpu_global_state *
dpu_kms_get_existing_global_state(struct dpu_kms *dpu_kms)
{
	return to_dpu_global_state(dpu_kms->global_state.state);
}

/*
 * This acquires the modeset lock set aside for global state, creates
 * a new duplicated private object state.
 */
struct dpu_global_state *dpu_kms_get_global_state(struct drm_atomic_state *s)
{
	struct msm_drm_private *priv = s->dev->dev_private;
	struct dpu_kms *dpu_kms = to_dpu_kms(priv->kms);
	struct drm_private_state *priv_state;
	int ret;

	ret = drm_modeset_lock(&dpu_kms->global_state_lock, s->acquire_ctx);
	if (ret)
		return ERR_PTR(ret);

	priv_state = drm_atomic_get_private_obj_state(s,
						&dpu_kms->global_state);
	if (IS_ERR(priv_state))
		return ERR_CAST(priv_state);

	return to_dpu_global_state(priv_state);
}

static struct drm_private_state *
dpu_kms_global_duplicate_state(struct drm_private_obj *obj)
{
	struct dpu_global_state *state;

	state = kmemdup(obj->state, sizeof(*state), GFP_KERNEL);
	if (!state)
		return NULL;

	__drm_atomic_helper_private_obj_duplicate_state(obj, &state->base);

	return &state->base;
}

static void dpu_kms_global_destroy_state(struct drm_private_obj *obj,
				      struct drm_private_state *state)
{
	struct dpu_global_state *dpu_state = to_dpu_global_state(state);

	kfree(dpu_state);
}

static const struct drm_private_state_funcs dpu_kms_global_state_funcs = {
	.atomic_duplicate_state = dpu_kms_global_duplicate_state,
	.atomic_destroy_state = dpu_kms_global_destroy_state,
};

static int dpu_kms_global_obj_init(struct dpu_kms *dpu_kms)
{
	struct dpu_global_state *state;

	drm_modeset_lock_init(&dpu_kms->global_state_lock);

	state = kzalloc(sizeof(*state), GFP_KERNEL);
	if (!state)
		return -ENOMEM;

	drm_atomic_private_obj_init(dpu_kms->dev, &dpu_kms->global_state,
				    &state->base,
				    &dpu_kms_global_state_funcs);
	return 0;
}

static int dpu_kms_parse_data_bus_icc_path(struct dpu_kms *dpu_kms)
{
	struct icc_path *path0;
	struct icc_path *path1;
	struct drm_device *dev = dpu_kms->dev;

	path0 = of_icc_get(dev->dev, "mdp0-mem");
	path1 = of_icc_get(dev->dev, "mdp1-mem");

	if (IS_ERR_OR_NULL(path0))
		return PTR_ERR_OR_ZERO(path0);

	dpu_kms->path[0] = path0;
	dpu_kms->num_paths = 1;

	if (!IS_ERR_OR_NULL(path1)) {
		dpu_kms->path[1] = path1;
		dpu_kms->num_paths++;
	}
	return 0;
}

static int dpu_kms_enable_vblank(struct msm_kms *kms, struct drm_crtc *crtc)
{
	return dpu_crtc_vblank(crtc, true);
}

static void dpu_kms_disable_vblank(struct msm_kms *kms, struct drm_crtc *crtc)
{
	dpu_crtc_vblank(crtc, false);
}

static void dpu_kms_enable_commit(struct msm_kms *kms)
{
	struct dpu_kms *dpu_kms = to_dpu_kms(kms);
	pm_runtime_get_sync(&dpu_kms->pdev->dev);
}

static void dpu_kms_disable_commit(struct msm_kms *kms)
{
	struct dpu_kms *dpu_kms = to_dpu_kms(kms);
	pm_runtime_put_sync(&dpu_kms->pdev->dev);
}

static ktime_t dpu_kms_vsync_time(struct msm_kms *kms, struct drm_crtc *crtc)
{
	struct drm_encoder *encoder;

	drm_for_each_encoder_mask(encoder, crtc->dev, crtc->state->encoder_mask) {
		ktime_t vsync_time;

		if (dpu_encoder_vsync_time(encoder, &vsync_time) == 0)
			return vsync_time;
	}

	return ktime_get();
}

static void dpu_kms_prepare_commit(struct msm_kms *kms,
		struct drm_atomic_state *state)
{
	struct drm_crtc *crtc;
	struct drm_crtc_state *crtc_state;
	struct drm_encoder *encoder;
	int i;

	if (!kms)
		return;

	/* Call prepare_commit for all affected encoders */
	for_each_new_crtc_in_state(state, crtc, crtc_state, i) {
		drm_for_each_encoder_mask(encoder, crtc->dev,
					  crtc_state->encoder_mask) {
			dpu_encoder_prepare_commit(encoder);
		}
	}
}

static void dpu_kms_flush_commit(struct msm_kms *kms, unsigned crtc_mask)
{
	struct dpu_kms *dpu_kms = to_dpu_kms(kms);
	struct drm_crtc *crtc;

	for_each_crtc_mask(dpu_kms->dev, crtc, crtc_mask) {
		if (!crtc->state->active)
			continue;

		trace_dpu_kms_commit(DRMID(crtc));
		dpu_crtc_commit_kickoff(crtc);
	}
}

/*
 * Override the encoder enable since we need to setup the inline rotator and do
 * some crtc magic before enabling any bridge that might be present.
 */
void dpu_kms_encoder_enable(struct drm_encoder *encoder)
{
	const struct drm_encoder_helper_funcs *funcs = encoder->helper_private;
	struct drm_device *dev = encoder->dev;
	struct drm_crtc *crtc;

	/* Forward this enable call to the commit hook */
	if (funcs && funcs->commit)
		funcs->commit(encoder);

	drm_for_each_crtc(crtc, dev) {
		if (!(crtc->state->encoder_mask & drm_encoder_mask(encoder)))
			continue;

		trace_dpu_kms_enc_enable(DRMID(crtc));
	}
}

static void dpu_kms_complete_commit(struct msm_kms *kms, unsigned crtc_mask)
{
	struct dpu_kms *dpu_kms = to_dpu_kms(kms);
	struct drm_crtc *crtc;

	DPU_ATRACE_BEGIN("kms_complete_commit");

	for_each_crtc_mask(dpu_kms->dev, crtc, crtc_mask)
		dpu_crtc_complete_commit(crtc);

	DPU_ATRACE_END("kms_complete_commit");
}

static void dpu_kms_wait_for_commit_done(struct msm_kms *kms,
		struct drm_crtc *crtc)
{
	struct drm_encoder *encoder;
	struct drm_device *dev;
	int ret;

	if (!kms || !crtc || !crtc->state) {
		DPU_ERROR("invalid params\n");
		return;
	}

	dev = crtc->dev;

	if (!crtc->state->enable) {
		DPU_DEBUG("[crtc:%d] not enable\n", crtc->base.id);
		return;
	}

	if (!crtc->state->active) {
		DPU_DEBUG("[crtc:%d] not active\n", crtc->base.id);
		return;
	}

	list_for_each_entry(encoder, &dev->mode_config.encoder_list, head) {
		if (encoder->crtc != crtc)
			continue;
		/*
		 * Wait for post-flush if necessary to delay before
		 * plane_cleanup. For example, wait for vsync in case of video
		 * mode panels. This may be a no-op for command mode panels.
		 */
		trace_dpu_kms_wait_for_commit_done(DRMID(crtc));
		ret = dpu_encoder_wait_for_event(encoder, MSM_ENC_COMMIT_DONE);
		if (ret && ret != -EWOULDBLOCK) {
			DPU_ERROR("wait for commit done returned %d\n", ret);
			break;
		}
	}
}

static void dpu_kms_wait_flush(struct msm_kms *kms, unsigned crtc_mask)
{
	struct dpu_kms *dpu_kms = to_dpu_kms(kms);
	struct drm_crtc *crtc;

	for_each_crtc_mask(dpu_kms->dev, crtc, crtc_mask)
		dpu_kms_wait_for_commit_done(kms, crtc);
}

static int _dpu_kms_initialize_dsi(struct drm_device *dev,
				    struct msm_drm_private *priv,
				    struct dpu_kms *dpu_kms)
{
	struct drm_encoder *encoder = NULL;
	struct msm_display_info info;
	int i, rc = 0;

	if (!(priv->dsi[0] || priv->dsi[1]))
		return rc;

	/*
	 * We support following confiurations:
	 * - Single DSI host (dsi0 or dsi1)
	 * - Two independent DSI hosts
	 * - Bonded DSI0 and DSI1 hosts
	 *
	 * TODO: Support swapping DSI0 and DSI1 in the bonded setup.
	 */
	for (i = 0; i < ARRAY_SIZE(priv->dsi); i++) {
		int other = (i + 1) % 2;

		if (!priv->dsi[i])
			continue;

		if (msm_dsi_is_bonded_dsi(priv->dsi[i]) &&
		    !msm_dsi_is_master_dsi(priv->dsi[i]))
			continue;

		encoder = dpu_encoder_init(dev, DRM_MODE_ENCODER_DSI);
		if (IS_ERR(encoder)) {
			DPU_ERROR("encoder init failed for dsi display\n");
			return PTR_ERR(encoder);
		}

		priv->encoders[priv->num_encoders++] = encoder;

		memset(&info, 0, sizeof(info));
		info.intf_type = encoder->encoder_type;

		rc = msm_dsi_modeset_init(priv->dsi[i], dev, encoder);
		if (rc) {
			DPU_ERROR("modeset_init failed for dsi[%d], rc = %d\n",
				i, rc);
			break;
		}

		info.h_tile_instance[info.num_of_h_tiles++] = i;
		info.capabilities = msm_dsi_is_cmd_mode(priv->dsi[i]) ?
			MSM_DISPLAY_CAP_CMD_MODE :
			MSM_DISPLAY_CAP_VID_MODE;

		if (msm_dsi_is_bonded_dsi(priv->dsi[i]) && priv->dsi[other]) {
			rc = msm_dsi_modeset_init(priv->dsi[other], dev, encoder);
			if (rc) {
				DPU_ERROR("modeset_init failed for dsi[%d], rc = %d\n",
					other, rc);
				break;
			}

			info.h_tile_instance[info.num_of_h_tiles++] = other;
		}

		rc = dpu_encoder_setup(dev, encoder, &info);
		if (rc)
			DPU_ERROR("failed to setup DPU encoder %d: rc:%d\n",
				  encoder->base.id, rc);
	}

	return rc;
}

static int _dpu_kms_initialize_displayport(struct drm_device *dev,
					    struct msm_drm_private *priv,
					    struct dpu_kms *dpu_kms)
{
	struct drm_encoder *encoder = NULL;
	struct msm_display_info info;
	int rc = 0;

	if (!priv->dp)
		return rc;

	encoder = dpu_encoder_init(dev, DRM_MODE_ENCODER_TMDS);
	if (IS_ERR(encoder)) {
		DPU_ERROR("encoder init failed for dsi display\n");
		return PTR_ERR(encoder);
	}

	memset(&info, 0, sizeof(info));
	rc = msm_dp_modeset_init(priv->dp, dev, encoder);
	if (rc) {
		DPU_ERROR("modeset_init failed for DP, rc = %d\n", rc);
		drm_encoder_cleanup(encoder);
		return rc;
	}

	priv->encoders[priv->num_encoders++] = encoder;

	info.num_of_h_tiles = 1;
	info.capabilities = MSM_DISPLAY_CAP_VID_MODE;
	info.intf_type = encoder->encoder_type;
	rc = dpu_encoder_setup(dev, encoder, &info);
	if (rc)
		DPU_ERROR("failed to setup DPU encoder %d: rc:%d\n",
			  encoder->base.id, rc);
	return rc;
}

/**
 * _dpu_kms_setup_displays - create encoders, bridges and connectors
 *                           for underlying displays
 * @dev:        Pointer to drm device structure
 * @priv:       Pointer to private drm device data
 * @dpu_kms:    Pointer to dpu kms structure
 * Returns:     Zero on success
 */
static int _dpu_kms_setup_displays(struct drm_device *dev,
				    struct msm_drm_private *priv,
				    struct dpu_kms *dpu_kms)
{
	int rc = 0;

	rc = _dpu_kms_initialize_dsi(dev, priv, dpu_kms);
	if (rc) {
		DPU_ERROR("initialize_dsi failed, rc = %d\n", rc);
		return rc;
	}

	rc = _dpu_kms_initialize_displayport(dev, priv, dpu_kms);
	if (rc) {
		DPU_ERROR("initialize_DP failed, rc = %d\n", rc);
		return rc;
	}

	return rc;
}

static void _dpu_kms_drm_obj_destroy(struct dpu_kms *dpu_kms)
{
	struct msm_drm_private *priv;
	int i;

	priv = dpu_kms->dev->dev_private;

	for (i = 0; i < priv->num_crtcs; i++)
		priv->crtcs[i]->funcs->destroy(priv->crtcs[i]);
	priv->num_crtcs = 0;

	for (i = 0; i < priv->num_planes; i++)
		priv->planes[i]->funcs->destroy(priv->planes[i]);
	priv->num_planes = 0;

	for (i = 0; i < priv->num_connectors; i++)
		priv->connectors[i]->funcs->destroy(priv->connectors[i]);
	priv->num_connectors = 0;

	for (i = 0; i < priv->num_encoders; i++)
		priv->encoders[i]->funcs->destroy(priv->encoders[i]);
	priv->num_encoders = 0;
}

static int _dpu_kms_drm_obj_init(struct dpu_kms *dpu_kms)
{
	struct drm_device *dev;
	struct drm_plane *primary_planes[MAX_PLANES], *plane;
	struct drm_plane *cursor_planes[MAX_PLANES] = { NULL };
	struct drm_crtc *crtc;

	struct msm_drm_private *priv;
	struct dpu_mdss_cfg *catalog;

	int primary_planes_idx = 0, cursor_planes_idx = 0, i, ret;
	int max_crtc_count;
	dev = dpu_kms->dev;
	priv = dev->dev_private;
	catalog = dpu_kms->catalog;

	/*
	 * Create encoder and query display drivers to create
	 * bridges and connectors
	 */
	ret = _dpu_kms_setup_displays(dev, priv, dpu_kms);
	if (ret)
		goto fail;

	max_crtc_count = min(catalog->mixer_count, priv->num_encoders);

	/* Create the planes, keeping track of one primary/cursor per crtc */
	for (i = 0; i < catalog->sspp_count; i++) {
		enum drm_plane_type type;

		if ((catalog->sspp[i].features & BIT(DPU_SSPP_CURSOR))
			&& cursor_planes_idx < max_crtc_count)
			type = DRM_PLANE_TYPE_CURSOR;
		else if (primary_planes_idx < max_crtc_count)
			type = DRM_PLANE_TYPE_PRIMARY;
		else
			type = DRM_PLANE_TYPE_OVERLAY;

		DPU_DEBUG("Create plane type %d with features %lx (cur %lx)\n",
			  type, catalog->sspp[i].features,
			  catalog->sspp[i].features & BIT(DPU_SSPP_CURSOR));

		plane = dpu_plane_init(dev, catalog->sspp[i].id, type,
				       (1UL << max_crtc_count) - 1, 0);
		if (IS_ERR(plane)) {
			DPU_ERROR("dpu_plane_init failed\n");
			ret = PTR_ERR(plane);
			goto fail;
		}
		priv->planes[priv->num_planes++] = plane;

		if (type == DRM_PLANE_TYPE_CURSOR)
			cursor_planes[cursor_planes_idx++] = plane;
		else if (type == DRM_PLANE_TYPE_PRIMARY)
			primary_planes[primary_planes_idx++] = plane;
	}

	max_crtc_count = min(max_crtc_count, primary_planes_idx);

	/* Create one CRTC per encoder */
	for (i = 0; i < max_crtc_count; i++) {
		crtc = dpu_crtc_init(dev, primary_planes[i], cursor_planes[i]);
		if (IS_ERR(crtc)) {
			ret = PTR_ERR(crtc);
			goto fail;
		}
		priv->crtcs[priv->num_crtcs++] = crtc;
	}

	/* All CRTCs are compatible with all encoders */
	for (i = 0; i < priv->num_encoders; i++)
		priv->encoders[i]->possible_crtcs = (1 << priv->num_crtcs) - 1;

	return 0;
fail:
	_dpu_kms_drm_obj_destroy(dpu_kms);
	return ret;
}

static long dpu_kms_round_pixclk(struct msm_kms *kms, unsigned long rate,
		struct drm_encoder *encoder)
{
	return rate;
}

static void _dpu_kms_hw_destroy(struct dpu_kms *dpu_kms)
{
	int i;

	if (dpu_kms->hw_intr)
		dpu_hw_intr_destroy(dpu_kms->hw_intr);
	dpu_kms->hw_intr = NULL;

	/* safe to call these more than once during shutdown */
	_dpu_kms_mmu_destroy(dpu_kms);

	if (dpu_kms->catalog) {
<<<<<<< HEAD
		for (i = 0; i < dpu_kms->catalog->vbif_count; i++) {
			u32 vbif_idx = dpu_kms->catalog->vbif[i].id;

			if ((vbif_idx < VBIF_MAX) && dpu_kms->hw_vbif[vbif_idx]) {
				dpu_hw_vbif_destroy(dpu_kms->hw_vbif[vbif_idx]);
				dpu_kms->hw_vbif[vbif_idx] = NULL;
=======
		for (i = 0; i < ARRAY_SIZE(dpu_kms->hw_vbif); i++) {
			if (dpu_kms->hw_vbif[i]) {
				dpu_hw_vbif_destroy(dpu_kms->hw_vbif[i]);
				dpu_kms->hw_vbif[i] = NULL;
>>>>>>> ea6ea9fa
			}
		}
	}

	if (dpu_kms->rm_init)
		dpu_rm_destroy(&dpu_kms->rm);
	dpu_kms->rm_init = false;

	if (dpu_kms->catalog)
		dpu_hw_catalog_deinit(dpu_kms->catalog);
	dpu_kms->catalog = NULL;

	if (dpu_kms->vbif[VBIF_NRT])
		devm_iounmap(&dpu_kms->pdev->dev, dpu_kms->vbif[VBIF_NRT]);
	dpu_kms->vbif[VBIF_NRT] = NULL;

	if (dpu_kms->vbif[VBIF_RT])
		devm_iounmap(&dpu_kms->pdev->dev, dpu_kms->vbif[VBIF_RT]);
	dpu_kms->vbif[VBIF_RT] = NULL;

	if (dpu_kms->hw_mdp)
		dpu_hw_mdp_destroy(dpu_kms->hw_mdp);
	dpu_kms->hw_mdp = NULL;

	if (dpu_kms->mmio)
		devm_iounmap(&dpu_kms->pdev->dev, dpu_kms->mmio);
	dpu_kms->mmio = NULL;
}

static void dpu_kms_destroy(struct msm_kms *kms)
{
	struct dpu_kms *dpu_kms;

	if (!kms) {
		DPU_ERROR("invalid kms\n");
		return;
	}

	dpu_kms = to_dpu_kms(kms);

	_dpu_kms_hw_destroy(dpu_kms);

	msm_kms_destroy(&dpu_kms->base);
}

static irqreturn_t dpu_irq(struct msm_kms *kms)
{
	struct dpu_kms *dpu_kms = to_dpu_kms(kms);

	return dpu_core_irq(dpu_kms);
}

static void dpu_irq_preinstall(struct msm_kms *kms)
{
	struct dpu_kms *dpu_kms = to_dpu_kms(kms);

	dpu_core_irq_preinstall(dpu_kms);
}

static int dpu_irq_postinstall(struct msm_kms *kms)
{
	struct msm_drm_private *priv;
	struct dpu_kms *dpu_kms = to_dpu_kms(kms);

	if (!dpu_kms || !dpu_kms->dev)
		return -EINVAL;

	priv = dpu_kms->dev->dev_private;
	if (!priv)
		return -EINVAL;

	msm_dp_irq_postinstall(priv->dp);

	return 0;
}

static void dpu_irq_uninstall(struct msm_kms *kms)
{
	struct dpu_kms *dpu_kms = to_dpu_kms(kms);

	dpu_core_irq_uninstall(dpu_kms);
}

static void dpu_kms_mdp_snapshot(struct msm_disp_state *disp_state, struct msm_kms *kms)
{
	int i;
	struct dpu_kms *dpu_kms;
	struct dpu_mdss_cfg *cat;
	struct dpu_hw_mdp *top;

	dpu_kms = to_dpu_kms(kms);

	cat = dpu_kms->catalog;
	top = dpu_kms->hw_mdp;

	pm_runtime_get_sync(&dpu_kms->pdev->dev);

	/* dump CTL sub-blocks HW regs info */
	for (i = 0; i < cat->ctl_count; i++)
		msm_disp_snapshot_add_block(disp_state, cat->ctl[i].len,
				dpu_kms->mmio + cat->ctl[i].base, "ctl_%d", i);

	/* dump DSPP sub-blocks HW regs info */
	for (i = 0; i < cat->dspp_count; i++)
		msm_disp_snapshot_add_block(disp_state, cat->dspp[i].len,
				dpu_kms->mmio + cat->dspp[i].base, "dspp_%d", i);

	/* dump INTF sub-blocks HW regs info */
	for (i = 0; i < cat->intf_count; i++)
		msm_disp_snapshot_add_block(disp_state, cat->intf[i].len,
				dpu_kms->mmio + cat->intf[i].base, "intf_%d", i);

	/* dump PP sub-blocks HW regs info */
	for (i = 0; i < cat->pingpong_count; i++)
		msm_disp_snapshot_add_block(disp_state, cat->pingpong[i].len,
				dpu_kms->mmio + cat->pingpong[i].base, "pingpong_%d", i);

	/* dump SSPP sub-blocks HW regs info */
	for (i = 0; i < cat->sspp_count; i++)
		msm_disp_snapshot_add_block(disp_state, cat->sspp[i].len,
				dpu_kms->mmio + cat->sspp[i].base, "sspp_%d", i);

	msm_disp_snapshot_add_block(disp_state, top->hw.length,
			dpu_kms->mmio + top->hw.blk_off, "top");

	pm_runtime_put_sync(&dpu_kms->pdev->dev);
}

static const struct msm_kms_funcs kms_funcs = {
	.hw_init         = dpu_kms_hw_init,
	.irq_preinstall  = dpu_irq_preinstall,
	.irq_postinstall = dpu_irq_postinstall,
	.irq_uninstall   = dpu_irq_uninstall,
	.irq             = dpu_irq,
	.enable_commit   = dpu_kms_enable_commit,
	.disable_commit  = dpu_kms_disable_commit,
	.vsync_time      = dpu_kms_vsync_time,
	.prepare_commit  = dpu_kms_prepare_commit,
	.flush_commit    = dpu_kms_flush_commit,
	.wait_flush      = dpu_kms_wait_flush,
	.complete_commit = dpu_kms_complete_commit,
	.enable_vblank   = dpu_kms_enable_vblank,
	.disable_vblank  = dpu_kms_disable_vblank,
	.check_modified_format = dpu_format_check_modified_format,
	.get_format      = dpu_get_msm_format,
	.round_pixclk    = dpu_kms_round_pixclk,
	.destroy         = dpu_kms_destroy,
	.snapshot        = dpu_kms_mdp_snapshot,
#ifdef CONFIG_DEBUG_FS
	.debugfs_init    = dpu_kms_debugfs_init,
#endif
};

static void _dpu_kms_mmu_destroy(struct dpu_kms *dpu_kms)
{
	struct msm_mmu *mmu;

	if (!dpu_kms->base.aspace)
		return;

	mmu = dpu_kms->base.aspace->mmu;

	mmu->funcs->detach(mmu);
	msm_gem_address_space_put(dpu_kms->base.aspace);

	dpu_kms->base.aspace = NULL;
}

static int _dpu_kms_mmu_init(struct dpu_kms *dpu_kms)
{
	struct iommu_domain *domain;
	struct msm_gem_address_space *aspace;
	struct msm_mmu *mmu;

	domain = iommu_domain_alloc(&platform_bus_type);
	if (!domain)
		return 0;

	mmu = msm_iommu_new(dpu_kms->dev->dev, domain);
	if (IS_ERR(mmu)) {
		iommu_domain_free(domain);
		return PTR_ERR(mmu);
	}
	aspace = msm_gem_address_space_create(mmu, "dpu1",
		0x1000, 0x100000000 - 0x1000);

	if (IS_ERR(aspace)) {
		mmu->funcs->destroy(mmu);
		return PTR_ERR(aspace);
	}

	dpu_kms->base.aspace = aspace;
	return 0;
}

static struct dss_clk *_dpu_kms_get_clk(struct dpu_kms *dpu_kms,
		char *clock_name)
{
	struct dss_module_power *mp = &dpu_kms->mp;
	int i;

	for (i = 0; i < mp->num_clk; i++) {
		if (!strcmp(mp->clk_config[i].clk_name, clock_name))
			return &mp->clk_config[i];
	}

	return NULL;
}

u64 dpu_kms_get_clk_rate(struct dpu_kms *dpu_kms, char *clock_name)
{
	struct dss_clk *clk;

	clk = _dpu_kms_get_clk(dpu_kms, clock_name);
	if (!clk)
		return -EINVAL;

	return clk_get_rate(clk->clk);
}

static int dpu_kms_hw_init(struct msm_kms *kms)
{
	struct dpu_kms *dpu_kms;
	struct drm_device *dev;
	int i, rc = -EINVAL;

	if (!kms) {
		DPU_ERROR("invalid kms\n");
		return rc;
	}

	dpu_kms = to_dpu_kms(kms);
	dev = dpu_kms->dev;

	rc = dpu_kms_global_obj_init(dpu_kms);
	if (rc)
		return rc;

	atomic_set(&dpu_kms->bandwidth_ref, 0);

	dpu_kms->mmio = msm_ioremap(dpu_kms->pdev, "mdp", "mdp");
	if (IS_ERR(dpu_kms->mmio)) {
		rc = PTR_ERR(dpu_kms->mmio);
		DPU_ERROR("mdp register memory map failed: %d\n", rc);
		dpu_kms->mmio = NULL;
		goto error;
	}
	DRM_DEBUG("mapped dpu address space @%pK\n", dpu_kms->mmio);

	dpu_kms->vbif[VBIF_RT] = msm_ioremap(dpu_kms->pdev, "vbif", "vbif");
	if (IS_ERR(dpu_kms->vbif[VBIF_RT])) {
		rc = PTR_ERR(dpu_kms->vbif[VBIF_RT]);
		DPU_ERROR("vbif register memory map failed: %d\n", rc);
		dpu_kms->vbif[VBIF_RT] = NULL;
		goto error;
	}
	dpu_kms->vbif[VBIF_NRT] = msm_ioremap_quiet(dpu_kms->pdev, "vbif_nrt", "vbif_nrt");
	if (IS_ERR(dpu_kms->vbif[VBIF_NRT])) {
		dpu_kms->vbif[VBIF_NRT] = NULL;
		DPU_DEBUG("VBIF NRT is not defined");
	}

	dpu_kms->reg_dma = msm_ioremap_quiet(dpu_kms->pdev, "regdma", "regdma");
	if (IS_ERR(dpu_kms->reg_dma)) {
		dpu_kms->reg_dma = NULL;
		DPU_DEBUG("REG_DMA is not defined");
	}

	dpu_kms_parse_data_bus_icc_path(dpu_kms);

	rc = pm_runtime_resume_and_get(&dpu_kms->pdev->dev);
	if (rc < 0)
		goto error;

	dpu_kms->core_rev = readl_relaxed(dpu_kms->mmio + 0x0);

	pr_info("dpu hardware revision:0x%x\n", dpu_kms->core_rev);

	dpu_kms->catalog = dpu_hw_catalog_init(dpu_kms->core_rev);
	if (IS_ERR_OR_NULL(dpu_kms->catalog)) {
		rc = PTR_ERR(dpu_kms->catalog);
		if (!dpu_kms->catalog)
			rc = -EINVAL;
		DPU_ERROR("catalog init failed: %d\n", rc);
		dpu_kms->catalog = NULL;
		goto power_error;
	}

	/*
	 * Now we need to read the HW catalog and initialize resources such as
	 * clocks, regulators, GDSC/MMAGIC, ioremap the register ranges etc
	 */
	rc = _dpu_kms_mmu_init(dpu_kms);
	if (rc) {
		DPU_ERROR("dpu_kms_mmu_init failed: %d\n", rc);
		goto power_error;
	}

	rc = dpu_rm_init(&dpu_kms->rm, dpu_kms->catalog, dpu_kms->mmio);
	if (rc) {
		DPU_ERROR("rm init failed: %d\n", rc);
		goto power_error;
	}

	dpu_kms->rm_init = true;

	dpu_kms->hw_mdp = dpu_hw_mdptop_init(MDP_TOP, dpu_kms->mmio,
					     dpu_kms->catalog);
	if (IS_ERR(dpu_kms->hw_mdp)) {
		rc = PTR_ERR(dpu_kms->hw_mdp);
		DPU_ERROR("failed to get hw_mdp: %d\n", rc);
		dpu_kms->hw_mdp = NULL;
		goto power_error;
	}

	for (i = 0; i < dpu_kms->catalog->vbif_count; i++) {
		u32 vbif_idx = dpu_kms->catalog->vbif[i].id;

		dpu_kms->hw_vbif[vbif_idx] = dpu_hw_vbif_init(vbif_idx,
				dpu_kms->vbif[vbif_idx], dpu_kms->catalog);
		if (IS_ERR_OR_NULL(dpu_kms->hw_vbif[vbif_idx])) {
			rc = PTR_ERR(dpu_kms->hw_vbif[vbif_idx]);
			if (!dpu_kms->hw_vbif[vbif_idx])
				rc = -EINVAL;
			DPU_ERROR("failed to init vbif %d: %d\n", vbif_idx, rc);
			dpu_kms->hw_vbif[vbif_idx] = NULL;
			goto power_error;
		}
	}

	rc = dpu_core_perf_init(&dpu_kms->perf, dev, dpu_kms->catalog,
			_dpu_kms_get_clk(dpu_kms, "core"));
	if (rc) {
		DPU_ERROR("failed to init perf %d\n", rc);
		goto perf_err;
	}

	dpu_kms->hw_intr = dpu_hw_intr_init(dpu_kms->mmio, dpu_kms->catalog);
	if (IS_ERR_OR_NULL(dpu_kms->hw_intr)) {
		rc = PTR_ERR(dpu_kms->hw_intr);
		DPU_ERROR("hw_intr init failed: %d\n", rc);
		dpu_kms->hw_intr = NULL;
		goto hw_intr_init_err;
	}

	dev->mode_config.min_width = 0;
	dev->mode_config.min_height = 0;

	/*
	 * max crtc width is equal to the max mixer width * 2 and max height is
	 * is 4K
	 */
	dev->mode_config.max_width =
			dpu_kms->catalog->caps->max_mixer_width * 2;
	dev->mode_config.max_height = 4096;

	dev->max_vblank_count = 0xffffffff;
	/* Disable vblank irqs aggressively for power-saving */
	dev->vblank_disable_immediate = true;

	/*
	 * _dpu_kms_drm_obj_init should create the DRM related objects
	 * i.e. CRTCs, planes, encoders, connectors and so forth
	 */
	rc = _dpu_kms_drm_obj_init(dpu_kms);
	if (rc) {
		DPU_ERROR("modeset init failed: %d\n", rc);
		goto drm_obj_init_err;
	}

	dpu_vbif_init_memtypes(dpu_kms);

	pm_runtime_put_sync(&dpu_kms->pdev->dev);

	return 0;

drm_obj_init_err:
	dpu_core_perf_destroy(&dpu_kms->perf);
hw_intr_init_err:
perf_err:
power_error:
	pm_runtime_put_sync(&dpu_kms->pdev->dev);
error:
	_dpu_kms_hw_destroy(dpu_kms);

	return rc;
}

struct msm_kms *dpu_kms_init(struct drm_device *dev)
{
	struct msm_drm_private *priv;
	struct dpu_kms *dpu_kms;
	int irq;

	if (!dev) {
		DPU_ERROR("drm device node invalid\n");
		return ERR_PTR(-EINVAL);
	}

	priv = dev->dev_private;
	dpu_kms = to_dpu_kms(priv->kms);

	irq = irq_of_parse_and_map(dpu_kms->pdev->dev.of_node, 0);
	if (irq < 0) {
		DPU_ERROR("failed to get irq: %d\n", irq);
		return ERR_PTR(irq);
	}
	dpu_kms->base.irq = irq;

	return &dpu_kms->base;
}

static int dpu_bind(struct device *dev, struct device *master, void *data)
{
	struct drm_device *ddev = dev_get_drvdata(master);
	struct platform_device *pdev = to_platform_device(dev);
	struct msm_drm_private *priv = ddev->dev_private;
	struct dpu_kms *dpu_kms;
	struct dss_module_power *mp;
	int ret = 0;

	dpu_kms = devm_kzalloc(&pdev->dev, sizeof(*dpu_kms), GFP_KERNEL);
	if (!dpu_kms)
		return -ENOMEM;

	ret = devm_pm_opp_set_clkname(dev, "core");
	if (ret)
		return ret;
	/* OPP table is optional */
	ret = devm_pm_opp_of_add_table(dev);
	if (ret && ret != -ENODEV) {
		dev_err(dev, "invalid OPP table in device tree\n");
		return ret;
	}

	mp = &dpu_kms->mp;
	ret = msm_dss_parse_clock(pdev, mp);
	if (ret) {
		DPU_ERROR("failed to parse clocks, ret=%d\n", ret);
		return ret;
	}

	platform_set_drvdata(pdev, dpu_kms);

	ret = msm_kms_init(&dpu_kms->base, &kms_funcs);
	if (ret) {
		DPU_ERROR("failed to init kms, ret=%d\n", ret);
		return ret;
	}
	dpu_kms->dev = ddev;
	dpu_kms->pdev = pdev;

	pm_runtime_enable(&pdev->dev);
	dpu_kms->rpm_enabled = true;

	priv->kms = &dpu_kms->base;

	return 0;
}

static void dpu_unbind(struct device *dev, struct device *master, void *data)
{
	struct platform_device *pdev = to_platform_device(dev);
	struct dpu_kms *dpu_kms = platform_get_drvdata(pdev);
	struct dss_module_power *mp = &dpu_kms->mp;

	msm_dss_put_clk(mp->clk_config, mp->num_clk);
	devm_kfree(&pdev->dev, mp->clk_config);
	mp->num_clk = 0;

	if (dpu_kms->rpm_enabled)
		pm_runtime_disable(&pdev->dev);
}

static const struct component_ops dpu_ops = {
	.bind   = dpu_bind,
	.unbind = dpu_unbind,
};

static int dpu_dev_probe(struct platform_device *pdev)
{
	return component_add(&pdev->dev, &dpu_ops);
}

static int dpu_dev_remove(struct platform_device *pdev)
{
	component_del(&pdev->dev, &dpu_ops);
	return 0;
}

static int __maybe_unused dpu_runtime_suspend(struct device *dev)
{
	int i, rc = -1;
	struct platform_device *pdev = to_platform_device(dev);
	struct dpu_kms *dpu_kms = platform_get_drvdata(pdev);
	struct dss_module_power *mp = &dpu_kms->mp;

	/* Drop the performance state vote */
	dev_pm_opp_set_rate(dev, 0);
	rc = msm_dss_enable_clk(mp->clk_config, mp->num_clk, false);
	if (rc)
		DPU_ERROR("clock disable failed rc:%d\n", rc);

	for (i = 0; i < dpu_kms->num_paths; i++)
		icc_set_bw(dpu_kms->path[i], 0, 0);

	return rc;
}

static int __maybe_unused dpu_runtime_resume(struct device *dev)
{
	int rc = -1;
	struct platform_device *pdev = to_platform_device(dev);
	struct dpu_kms *dpu_kms = platform_get_drvdata(pdev);
	struct drm_encoder *encoder;
	struct drm_device *ddev;
	struct dss_module_power *mp = &dpu_kms->mp;
	int i;

	ddev = dpu_kms->dev;

	WARN_ON(!(dpu_kms->num_paths));
	/* Min vote of BW is required before turning on AXI clk */
	for (i = 0; i < dpu_kms->num_paths; i++)
		icc_set_bw(dpu_kms->path[i], 0, Bps_to_icc(MIN_IB_BW));

	rc = msm_dss_enable_clk(mp->clk_config, mp->num_clk, true);
	if (rc) {
		DPU_ERROR("clock enable failed rc:%d\n", rc);
		return rc;
	}

	dpu_vbif_init_memtypes(dpu_kms);

	drm_for_each_encoder(encoder, ddev)
		dpu_encoder_virt_runtime_resume(encoder);

	return rc;
}

static const struct dev_pm_ops dpu_pm_ops = {
	SET_RUNTIME_PM_OPS(dpu_runtime_suspend, dpu_runtime_resume, NULL)
	SET_SYSTEM_SLEEP_PM_OPS(pm_runtime_force_suspend,
				pm_runtime_force_resume)
};

static const struct of_device_id dpu_dt_match[] = {
	{ .compatible = "qcom,sdm845-dpu", },
	{ .compatible = "qcom,sc7180-dpu", },
	{ .compatible = "qcom,sc7280-dpu", },
	{ .compatible = "qcom,sm8150-dpu", },
	{ .compatible = "qcom,sm8250-dpu", },
	{}
};
MODULE_DEVICE_TABLE(of, dpu_dt_match);

static struct platform_driver dpu_driver = {
	.probe = dpu_dev_probe,
	.remove = dpu_dev_remove,
	.driver = {
		.name = "msm_dpu",
		.of_match_table = dpu_dt_match,
		.pm = &dpu_pm_ops,
	},
};

void __init msm_dpu_register(void)
{
	platform_driver_register(&dpu_driver);
}

void __exit msm_dpu_unregister(void)
{
	platform_driver_unregister(&dpu_driver);
}<|MERGE_RESOLUTION|>--- conflicted
+++ resolved
@@ -725,19 +725,10 @@
 	_dpu_kms_mmu_destroy(dpu_kms);
 
 	if (dpu_kms->catalog) {
-<<<<<<< HEAD
-		for (i = 0; i < dpu_kms->catalog->vbif_count; i++) {
-			u32 vbif_idx = dpu_kms->catalog->vbif[i].id;
-
-			if ((vbif_idx < VBIF_MAX) && dpu_kms->hw_vbif[vbif_idx]) {
-				dpu_hw_vbif_destroy(dpu_kms->hw_vbif[vbif_idx]);
-				dpu_kms->hw_vbif[vbif_idx] = NULL;
-=======
 		for (i = 0; i < ARRAY_SIZE(dpu_kms->hw_vbif); i++) {
 			if (dpu_kms->hw_vbif[i]) {
 				dpu_hw_vbif_destroy(dpu_kms->hw_vbif[i]);
 				dpu_kms->hw_vbif[i] = NULL;
->>>>>>> ea6ea9fa
 			}
 		}
 	}
