/*
 * Copyright 2019 Advanced Micro Devices, Inc.
 *
 * Permission is hereby granted, free of charge, to any person obtaining a
 * copy of this software and associated documentation files (the "Software"),
 * to deal in the Software without restriction, including without limitation
 * the rights to use, copy, modify, merge, publish, distribute, sublicense,
 * and/or sell copies of the Software, and to permit persons to whom the
 * Software is furnished to do so, subject to the following conditions:
 *
 * The above copyright notice and this permission notice shall be included in
 * all copies or substantial portions of the Software.
 *
 * THE SOFTWARE IS PROVIDED "AS IS", WITHOUT WARRANTY OF ANY KIND, EXPRESS OR
 * IMPLIED, INCLUDING BUT NOT LIMITED TO THE WARRANTIES OF MERCHANTABILITY,
 * FITNESS FOR A PARTICULAR PURPOSE AND NONINFRINGEMENT.  IN NO EVENT SHALL
 * THE COPYRIGHT HOLDER(S) OR AUTHOR(S) BE LIABLE FOR ANY CLAIM, DAMAGES OR
 * OTHER LIABILITY, WHETHER IN AN ACTION OF CONTRACT, TORT OR OTHERWISE,
 * ARISING FROM, OUT OF OR IN CONNECTION WITH THE SOFTWARE OR THE USE OR
 * OTHER DEALINGS IN THE SOFTWARE.
 *
 */

#define SWSMU_CODE_LAYER_L2

#include <linux/firmware.h>
#include <linux/pci.h>
#include <linux/i2c.h>
#include "amdgpu.h"
#include "amdgpu_smu.h"
#include "atomfirmware.h"
#include "amdgpu_atomfirmware.h"
#include "amdgpu_atombios.h"
#include "smu_v11_0.h"
#include "smu11_driver_if_sienna_cichlid.h"
#include "soc15_common.h"
#include "atom.h"
#include "sienna_cichlid_ppt.h"
#include "smu_v11_0_7_pptable.h"
#include "smu_v11_0_7_ppsmc.h"
#include "nbio/nbio_2_3_offset.h"
#include "nbio/nbio_2_3_sh_mask.h"
#include "thm/thm_11_0_2_offset.h"
#include "thm/thm_11_0_2_sh_mask.h"
#include "mp/mp_11_0_offset.h"
#include "mp/mp_11_0_sh_mask.h"

#include "asic_reg/mp/mp_11_0_sh_mask.h"
#include "smu_cmn.h"

/*
 * DO NOT use these for err/warn/info/debug messages.
 * Use dev_err, dev_warn, dev_info and dev_dbg instead.
 * They are more MGPU friendly.
 */
#undef pr_err
#undef pr_warn
#undef pr_info
#undef pr_debug

#define to_amdgpu_device(x) (container_of(x, struct amdgpu_device, pm.smu_i2c))

#define FEATURE_MASK(feature) (1ULL << feature)
#define SMC_DPM_FEATURE ( \
	FEATURE_MASK(FEATURE_DPM_PREFETCHER_BIT) | \
	FEATURE_MASK(FEATURE_DPM_GFXCLK_BIT)     | \
	FEATURE_MASK(FEATURE_DPM_UCLK_BIT)	 | \
	FEATURE_MASK(FEATURE_DPM_LINK_BIT)       | \
	FEATURE_MASK(FEATURE_DPM_SOCCLK_BIT)     | \
	FEATURE_MASK(FEATURE_DPM_FCLK_BIT)	 | \
	FEATURE_MASK(FEATURE_DPM_DCEFCLK_BIT)	 | \
	FEATURE_MASK(FEATURE_DPM_MP0CLK_BIT))

#define SMU_11_0_7_GFX_BUSY_THRESHOLD 15

#define GET_PPTABLE_MEMBER(field, member) do {\
	if (smu->adev->asic_type == CHIP_BEIGE_GOBY)\
		(*member) = (smu->smu_table.driver_pptable + offsetof(PPTable_beige_goby_t, field));\
	else\
		(*member) = (smu->smu_table.driver_pptable + offsetof(PPTable_t, field));\
} while(0)

static int get_table_size(struct smu_context *smu)
{
	if (smu->adev->asic_type == CHIP_BEIGE_GOBY)
		return sizeof(PPTable_beige_goby_t);
	else
		return sizeof(PPTable_t);
}

static struct cmn2asic_msg_mapping sienna_cichlid_message_map[SMU_MSG_MAX_COUNT] = {
	MSG_MAP(TestMessage,			PPSMC_MSG_TestMessage,                 1),
	MSG_MAP(GetSmuVersion,			PPSMC_MSG_GetSmuVersion,               1),
	MSG_MAP(GetDriverIfVersion,		PPSMC_MSG_GetDriverIfVersion,          1),
	MSG_MAP(SetAllowedFeaturesMaskLow,	PPSMC_MSG_SetAllowedFeaturesMaskLow,   0),
	MSG_MAP(SetAllowedFeaturesMaskHigh,	PPSMC_MSG_SetAllowedFeaturesMaskHigh,  0),
	MSG_MAP(EnableAllSmuFeatures,		PPSMC_MSG_EnableAllSmuFeatures,        0),
	MSG_MAP(DisableAllSmuFeatures,		PPSMC_MSG_DisableAllSmuFeatures,       0),
	MSG_MAP(EnableSmuFeaturesLow,		PPSMC_MSG_EnableSmuFeaturesLow,        1),
	MSG_MAP(EnableSmuFeaturesHigh,		PPSMC_MSG_EnableSmuFeaturesHigh,       1),
	MSG_MAP(DisableSmuFeaturesLow,		PPSMC_MSG_DisableSmuFeaturesLow,       1),
	MSG_MAP(DisableSmuFeaturesHigh,		PPSMC_MSG_DisableSmuFeaturesHigh,      1),
	MSG_MAP(GetEnabledSmuFeaturesLow,       PPSMC_MSG_GetRunningSmuFeaturesLow,    1),
	MSG_MAP(GetEnabledSmuFeaturesHigh,	PPSMC_MSG_GetRunningSmuFeaturesHigh,   1),
	MSG_MAP(SetWorkloadMask,		PPSMC_MSG_SetWorkloadMask,             1),
	MSG_MAP(SetPptLimit,			PPSMC_MSG_SetPptLimit,                 0),
	MSG_MAP(SetDriverDramAddrHigh,		PPSMC_MSG_SetDriverDramAddrHigh,       1),
	MSG_MAP(SetDriverDramAddrLow,		PPSMC_MSG_SetDriverDramAddrLow,        1),
	MSG_MAP(SetToolsDramAddrHigh,		PPSMC_MSG_SetToolsDramAddrHigh,        0),
	MSG_MAP(SetToolsDramAddrLow,		PPSMC_MSG_SetToolsDramAddrLow,         0),
	MSG_MAP(TransferTableSmu2Dram,		PPSMC_MSG_TransferTableSmu2Dram,       1),
	MSG_MAP(TransferTableDram2Smu,		PPSMC_MSG_TransferTableDram2Smu,       0),
	MSG_MAP(UseDefaultPPTable,		PPSMC_MSG_UseDefaultPPTable,           0),
	MSG_MAP(RunDcBtc,			PPSMC_MSG_RunDcBtc,                    0),
	MSG_MAP(EnterBaco,			PPSMC_MSG_EnterBaco,                   0),
	MSG_MAP(SetSoftMinByFreq,		PPSMC_MSG_SetSoftMinByFreq,            1),
	MSG_MAP(SetSoftMaxByFreq,		PPSMC_MSG_SetSoftMaxByFreq,            1),
	MSG_MAP(SetHardMinByFreq,		PPSMC_MSG_SetHardMinByFreq,            1),
	MSG_MAP(SetHardMaxByFreq,		PPSMC_MSG_SetHardMaxByFreq,            0),
	MSG_MAP(GetMinDpmFreq,			PPSMC_MSG_GetMinDpmFreq,               1),
	MSG_MAP(GetMaxDpmFreq,			PPSMC_MSG_GetMaxDpmFreq,               1),
	MSG_MAP(GetDpmFreqByIndex,		PPSMC_MSG_GetDpmFreqByIndex,           1),
	MSG_MAP(SetGeminiMode,			PPSMC_MSG_SetGeminiMode,               0),
	MSG_MAP(SetGeminiApertureHigh,		PPSMC_MSG_SetGeminiApertureHigh,       0),
	MSG_MAP(SetGeminiApertureLow,		PPSMC_MSG_SetGeminiApertureLow,        0),
	MSG_MAP(OverridePcieParameters,		PPSMC_MSG_OverridePcieParameters,      0),
	MSG_MAP(ReenableAcDcInterrupt,		PPSMC_MSG_ReenableAcDcInterrupt,       0),
	MSG_MAP(NotifyPowerSource,		PPSMC_MSG_NotifyPowerSource,           0),
	MSG_MAP(SetUclkFastSwitch,		PPSMC_MSG_SetUclkFastSwitch,           0),
	MSG_MAP(SetVideoFps,			PPSMC_MSG_SetVideoFps,                 0),
	MSG_MAP(PrepareMp1ForUnload,		PPSMC_MSG_PrepareMp1ForUnload,         1),
	MSG_MAP(AllowGfxOff,			PPSMC_MSG_AllowGfxOff,                 0),
	MSG_MAP(DisallowGfxOff,			PPSMC_MSG_DisallowGfxOff,              0),
	MSG_MAP(GetPptLimit,			PPSMC_MSG_GetPptLimit,                 0),
	MSG_MAP(GetDcModeMaxDpmFreq,		PPSMC_MSG_GetDcModeMaxDpmFreq,         1),
	MSG_MAP(ExitBaco,			PPSMC_MSG_ExitBaco,                    0),
	MSG_MAP(PowerUpVcn,			PPSMC_MSG_PowerUpVcn,                  0),
	MSG_MAP(PowerDownVcn,			PPSMC_MSG_PowerDownVcn,                0),
	MSG_MAP(PowerUpJpeg,			PPSMC_MSG_PowerUpJpeg,                 0),
	MSG_MAP(PowerDownJpeg,			PPSMC_MSG_PowerDownJpeg,               0),
	MSG_MAP(BacoAudioD3PME,			PPSMC_MSG_BacoAudioD3PME,              0),
	MSG_MAP(ArmD3,				PPSMC_MSG_ArmD3,                       0),
	MSG_MAP(Mode1Reset,                     PPSMC_MSG_Mode1Reset,		       0),
	MSG_MAP(SetMGpuFanBoostLimitRpm,	PPSMC_MSG_SetMGpuFanBoostLimitRpm,     0),
	MSG_MAP(SetGpoFeaturePMask,		PPSMC_MSG_SetGpoFeaturePMask,          0),
	MSG_MAP(DisallowGpo,			PPSMC_MSG_DisallowGpo,                 0),
	MSG_MAP(Enable2ndUSB20Port,		PPSMC_MSG_Enable2ndUSB20Port,          0),
};

static struct cmn2asic_mapping sienna_cichlid_clk_map[SMU_CLK_COUNT] = {
	CLK_MAP(GFXCLK,		PPCLK_GFXCLK),
	CLK_MAP(SCLK,		PPCLK_GFXCLK),
	CLK_MAP(SOCCLK,		PPCLK_SOCCLK),
	CLK_MAP(FCLK,		PPCLK_FCLK),
	CLK_MAP(UCLK,		PPCLK_UCLK),
	CLK_MAP(MCLK,		PPCLK_UCLK),
	CLK_MAP(DCLK,		PPCLK_DCLK_0),
	CLK_MAP(DCLK1,		PPCLK_DCLK_1),
	CLK_MAP(VCLK,		PPCLK_VCLK_0),
	CLK_MAP(VCLK1,		PPCLK_VCLK_1),
	CLK_MAP(DCEFCLK,	PPCLK_DCEFCLK),
	CLK_MAP(DISPCLK,	PPCLK_DISPCLK),
	CLK_MAP(PIXCLK,		PPCLK_PIXCLK),
	CLK_MAP(PHYCLK,		PPCLK_PHYCLK),
};

static struct cmn2asic_mapping sienna_cichlid_feature_mask_map[SMU_FEATURE_COUNT] = {
	FEA_MAP(DPM_PREFETCHER),
	FEA_MAP(DPM_GFXCLK),
	FEA_MAP(DPM_GFX_GPO),
	FEA_MAP(DPM_UCLK),
	FEA_MAP(DPM_FCLK),
	FEA_MAP(DPM_SOCCLK),
	FEA_MAP(DPM_MP0CLK),
	FEA_MAP(DPM_LINK),
	FEA_MAP(DPM_DCEFCLK),
	FEA_MAP(DPM_XGMI),
	FEA_MAP(MEM_VDDCI_SCALING),
	FEA_MAP(MEM_MVDD_SCALING),
	FEA_MAP(DS_GFXCLK),
	FEA_MAP(DS_SOCCLK),
	FEA_MAP(DS_FCLK),
	FEA_MAP(DS_LCLK),
	FEA_MAP(DS_DCEFCLK),
	FEA_MAP(DS_UCLK),
	FEA_MAP(GFX_ULV),
	FEA_MAP(FW_DSTATE),
	FEA_MAP(GFXOFF),
	FEA_MAP(BACO),
	FEA_MAP(MM_DPM_PG),
	FEA_MAP(RSMU_SMN_CG),
	FEA_MAP(PPT),
	FEA_MAP(TDC),
	FEA_MAP(APCC_PLUS),
	FEA_MAP(GTHR),
	FEA_MAP(ACDC),
	FEA_MAP(VR0HOT),
	FEA_MAP(VR1HOT),
	FEA_MAP(FW_CTF),
	FEA_MAP(FAN_CONTROL),
	FEA_MAP(THERMAL),
	FEA_MAP(GFX_DCS),
	FEA_MAP(RM),
	FEA_MAP(LED_DISPLAY),
	FEA_MAP(GFX_SS),
	FEA_MAP(OUT_OF_BAND_MONITOR),
	FEA_MAP(TEMP_DEPENDENT_VMIN),
	FEA_MAP(MMHUB_PG),
	FEA_MAP(ATHUB_PG),
	FEA_MAP(APCC_DFLL),
};

static struct cmn2asic_mapping sienna_cichlid_table_map[SMU_TABLE_COUNT] = {
	TAB_MAP(PPTABLE),
	TAB_MAP(WATERMARKS),
	TAB_MAP(AVFS_PSM_DEBUG),
	TAB_MAP(AVFS_FUSE_OVERRIDE),
	TAB_MAP(PMSTATUSLOG),
	TAB_MAP(SMU_METRICS),
	TAB_MAP(DRIVER_SMU_CONFIG),
	TAB_MAP(ACTIVITY_MONITOR_COEFF),
	TAB_MAP(OVERDRIVE),
	TAB_MAP(I2C_COMMANDS),
	TAB_MAP(PACE),
};

static struct cmn2asic_mapping sienna_cichlid_pwr_src_map[SMU_POWER_SOURCE_COUNT] = {
	PWR_MAP(AC),
	PWR_MAP(DC),
};

static struct cmn2asic_mapping sienna_cichlid_workload_map[PP_SMC_POWER_PROFILE_COUNT] = {
	WORKLOAD_MAP(PP_SMC_POWER_PROFILE_BOOTUP_DEFAULT,	WORKLOAD_PPLIB_DEFAULT_BIT),
	WORKLOAD_MAP(PP_SMC_POWER_PROFILE_FULLSCREEN3D,		WORKLOAD_PPLIB_FULL_SCREEN_3D_BIT),
	WORKLOAD_MAP(PP_SMC_POWER_PROFILE_POWERSAVING,		WORKLOAD_PPLIB_POWER_SAVING_BIT),
	WORKLOAD_MAP(PP_SMC_POWER_PROFILE_VIDEO,		WORKLOAD_PPLIB_VIDEO_BIT),
	WORKLOAD_MAP(PP_SMC_POWER_PROFILE_VR,			WORKLOAD_PPLIB_VR_BIT),
	WORKLOAD_MAP(PP_SMC_POWER_PROFILE_COMPUTE,		WORKLOAD_PPLIB_COMPUTE_BIT),
	WORKLOAD_MAP(PP_SMC_POWER_PROFILE_CUSTOM,		WORKLOAD_PPLIB_CUSTOM_BIT),
};

static const uint8_t sienna_cichlid_throttler_map[] = {
	[THROTTLER_TEMP_EDGE_BIT]	= (SMU_THROTTLER_TEMP_EDGE_BIT),
	[THROTTLER_TEMP_HOTSPOT_BIT]	= (SMU_THROTTLER_TEMP_HOTSPOT_BIT),
	[THROTTLER_TEMP_MEM_BIT]	= (SMU_THROTTLER_TEMP_MEM_BIT),
	[THROTTLER_TEMP_VR_GFX_BIT]	= (SMU_THROTTLER_TEMP_VR_GFX_BIT),
	[THROTTLER_TEMP_VR_MEM0_BIT]	= (SMU_THROTTLER_TEMP_VR_MEM0_BIT),
	[THROTTLER_TEMP_VR_MEM1_BIT]	= (SMU_THROTTLER_TEMP_VR_MEM1_BIT),
	[THROTTLER_TEMP_VR_SOC_BIT]	= (SMU_THROTTLER_TEMP_VR_SOC_BIT),
	[THROTTLER_TEMP_LIQUID0_BIT]	= (SMU_THROTTLER_TEMP_LIQUID0_BIT),
	[THROTTLER_TEMP_LIQUID1_BIT]	= (SMU_THROTTLER_TEMP_LIQUID1_BIT),
	[THROTTLER_TDC_GFX_BIT]		= (SMU_THROTTLER_TDC_GFX_BIT),
	[THROTTLER_TDC_SOC_BIT]		= (SMU_THROTTLER_TDC_SOC_BIT),
	[THROTTLER_PPT0_BIT]		= (SMU_THROTTLER_PPT0_BIT),
	[THROTTLER_PPT1_BIT]		= (SMU_THROTTLER_PPT1_BIT),
	[THROTTLER_PPT2_BIT]		= (SMU_THROTTLER_PPT2_BIT),
	[THROTTLER_PPT3_BIT]		= (SMU_THROTTLER_PPT3_BIT),
	[THROTTLER_FIT_BIT]		= (SMU_THROTTLER_FIT_BIT),
	[THROTTLER_PPM_BIT]		= (SMU_THROTTLER_PPM_BIT),
	[THROTTLER_APCC_BIT]		= (SMU_THROTTLER_APCC_BIT),
};

static int
sienna_cichlid_get_allowed_feature_mask(struct smu_context *smu,
				  uint32_t *feature_mask, uint32_t num)
{
	struct amdgpu_device *adev = smu->adev;

	if (num > 2)
		return -EINVAL;

	memset(feature_mask, 0, sizeof(uint32_t) * num);

	*(uint64_t *)feature_mask |= FEATURE_MASK(FEATURE_DPM_PREFETCHER_BIT)
				| FEATURE_MASK(FEATURE_DPM_FCLK_BIT)
				| FEATURE_MASK(FEATURE_DPM_MP0CLK_BIT)
				| FEATURE_MASK(FEATURE_DS_SOCCLK_BIT)
				| FEATURE_MASK(FEATURE_DS_DCEFCLK_BIT)
				| FEATURE_MASK(FEATURE_DS_FCLK_BIT)
				| FEATURE_MASK(FEATURE_DS_UCLK_BIT)
				| FEATURE_MASK(FEATURE_FW_DSTATE_BIT)
				| FEATURE_MASK(FEATURE_DF_CSTATE_BIT)
				| FEATURE_MASK(FEATURE_RSMU_SMN_CG_BIT)
				| FEATURE_MASK(FEATURE_GFX_SS_BIT)
				| FEATURE_MASK(FEATURE_VR0HOT_BIT)
				| FEATURE_MASK(FEATURE_PPT_BIT)
				| FEATURE_MASK(FEATURE_TDC_BIT)
				| FEATURE_MASK(FEATURE_BACO_BIT)
				| FEATURE_MASK(FEATURE_APCC_DFLL_BIT)
				| FEATURE_MASK(FEATURE_FW_CTF_BIT)
				| FEATURE_MASK(FEATURE_FAN_CONTROL_BIT)
				| FEATURE_MASK(FEATURE_THERMAL_BIT)
				| FEATURE_MASK(FEATURE_OUT_OF_BAND_MONITOR_BIT);

	if (adev->pm.pp_feature & PP_SCLK_DPM_MASK) {
		*(uint64_t *)feature_mask |= FEATURE_MASK(FEATURE_DPM_GFXCLK_BIT);
		*(uint64_t *)feature_mask |= FEATURE_MASK(FEATURE_DPM_GFX_GPO_BIT);
	}

	if ((adev->pm.pp_feature & PP_GFX_DCS_MASK) &&
	    (adev->asic_type > CHIP_SIENNA_CICHLID) &&
	    !(adev->flags & AMD_IS_APU))
		*(uint64_t *)feature_mask |= FEATURE_MASK(FEATURE_GFX_DCS_BIT);

	if (adev->pm.pp_feature & PP_MCLK_DPM_MASK)
		*(uint64_t *)feature_mask |= FEATURE_MASK(FEATURE_DPM_UCLK_BIT)
					| FEATURE_MASK(FEATURE_MEM_VDDCI_SCALING_BIT)
					| FEATURE_MASK(FEATURE_MEM_MVDD_SCALING_BIT);

	if (adev->pm.pp_feature & PP_PCIE_DPM_MASK)
		*(uint64_t *)feature_mask |= FEATURE_MASK(FEATURE_DPM_LINK_BIT);

	if (adev->pm.pp_feature & PP_DCEFCLK_DPM_MASK)
		*(uint64_t *)feature_mask |= FEATURE_MASK(FEATURE_DPM_DCEFCLK_BIT);

	if (adev->pm.pp_feature & PP_SOCCLK_DPM_MASK)
		*(uint64_t *)feature_mask |= FEATURE_MASK(FEATURE_DPM_SOCCLK_BIT);

	if (adev->pm.pp_feature & PP_ULV_MASK)
		*(uint64_t *)feature_mask |= FEATURE_MASK(FEATURE_GFX_ULV_BIT);

	if (adev->pm.pp_feature & PP_SCLK_DEEP_SLEEP_MASK)
		*(uint64_t *)feature_mask |= FEATURE_MASK(FEATURE_DS_GFXCLK_BIT);

	if (adev->pm.pp_feature & PP_GFXOFF_MASK)
		*(uint64_t *)feature_mask |= FEATURE_MASK(FEATURE_GFXOFF_BIT);

	if (smu->adev->pg_flags & AMD_PG_SUPPORT_ATHUB)
		*(uint64_t *)feature_mask |= FEATURE_MASK(FEATURE_ATHUB_PG_BIT);

	if (smu->adev->pg_flags & AMD_PG_SUPPORT_MMHUB)
		*(uint64_t *)feature_mask |= FEATURE_MASK(FEATURE_MMHUB_PG_BIT);

	if (smu->adev->pg_flags & AMD_PG_SUPPORT_VCN ||
	    smu->adev->pg_flags & AMD_PG_SUPPORT_JPEG)
		*(uint64_t *)feature_mask |= FEATURE_MASK(FEATURE_MM_DPM_PG_BIT);

	if (smu->dc_controlled_by_gpio)
       *(uint64_t *)feature_mask |= FEATURE_MASK(FEATURE_ACDC_BIT);

	if (amdgpu_device_should_use_aspm(adev))
		*(uint64_t *)feature_mask |= FEATURE_MASK(FEATURE_DS_LCLK_BIT);

	return 0;
}

static void sienna_cichlid_check_bxco_support(struct smu_context *smu)
{
	struct smu_table_context *table_context = &smu->smu_table;
	struct smu_11_0_7_powerplay_table *powerplay_table =
		table_context->power_play_table;
	struct smu_baco_context *smu_baco = &smu->smu_baco;
	struct amdgpu_device *adev = smu->adev;
	uint32_t val;

	if (powerplay_table->platform_caps & SMU_11_0_7_PP_PLATFORM_CAP_BACO) {
		val = RREG32_SOC15(NBIO, 0, mmRCC_BIF_STRAP0);
		smu_baco->platform_support =
			(val & RCC_BIF_STRAP0__STRAP_PX_CAPABLE_MASK) ? true :
									false;

		/*
		 * Disable BACO entry/exit completely on below SKUs to
		 * avoid hardware intermittent failures.
		 */
		if (((adev->pdev->device == 0x73A1) &&
		    (adev->pdev->revision == 0x00)) ||
		    ((adev->pdev->device == 0x73BF) &&
<<<<<<< HEAD
		    (adev->pdev->revision == 0xCF)))
=======
		    (adev->pdev->revision == 0xCF)) ||
		    ((adev->pdev->device == 0x7422) &&
		    (adev->pdev->revision == 0x00)))
>>>>>>> ea6ea9fa
			smu_baco->platform_support = false;

	}
}

static int sienna_cichlid_check_powerplay_table(struct smu_context *smu)
{
	struct smu_table_context *table_context = &smu->smu_table;
	struct smu_11_0_7_powerplay_table *powerplay_table =
		table_context->power_play_table;

	if (powerplay_table->platform_caps & SMU_11_0_7_PP_PLATFORM_CAP_HARDWAREDC)
		smu->dc_controlled_by_gpio = true;

	sienna_cichlid_check_bxco_support(smu);

	table_context->thermal_controller_type =
		powerplay_table->thermal_controller_type;

	/*
	 * Instead of having its own buffer space and get overdrive_table copied,
	 * smu->od_settings just points to the actual overdrive_table
	 */
	smu->od_settings = &powerplay_table->overdrive_table;

	return 0;
}

static int sienna_cichlid_append_powerplay_table(struct smu_context *smu)
{
	struct atom_smc_dpm_info_v4_9 *smc_dpm_table;
	int index, ret;
	I2cControllerConfig_t *table_member;

	index = get_index_into_master_table(atom_master_list_of_data_tables_v2_1,
					    smc_dpm_info);

	ret = amdgpu_atombios_get_data_table(smu->adev, index, NULL, NULL, NULL,
				      (uint8_t **)&smc_dpm_table);
	if (ret)
		return ret;
	GET_PPTABLE_MEMBER(I2cControllers, &table_member);
	memcpy(table_member, smc_dpm_table->I2cControllers,
			sizeof(*smc_dpm_table) - sizeof(smc_dpm_table->table_header));
	
	return 0;
}

static int sienna_cichlid_store_powerplay_table(struct smu_context *smu)
{
	struct smu_table_context *table_context = &smu->smu_table;
	struct smu_11_0_7_powerplay_table *powerplay_table =
		table_context->power_play_table;
	int table_size;

	table_size = get_table_size(smu);
	memcpy(table_context->driver_pptable, &powerplay_table->smc_pptable,
	       table_size);

	return 0;
}

static int sienna_cichlid_patch_pptable_quirk(struct smu_context *smu)
{
	struct amdgpu_device *adev = smu->adev;
	uint32_t *board_reserved;
	uint16_t *freq_table_gfx;
	uint32_t i;

	/* Fix some OEM SKU specific stability issues */
	GET_PPTABLE_MEMBER(BoardReserved, &board_reserved);
	if ((adev->pdev->device == 0x73DF) &&
	    (adev->pdev->revision == 0XC3) &&
	    (adev->pdev->subsystem_device == 0x16C2) &&
	    (adev->pdev->subsystem_vendor == 0x1043))
		board_reserved[0] = 1387;

	GET_PPTABLE_MEMBER(FreqTableGfx, &freq_table_gfx);
	if ((adev->pdev->device == 0x73DF) &&
	    (adev->pdev->revision == 0XC3) &&
	    ((adev->pdev->subsystem_device == 0x16C2) ||
	    (adev->pdev->subsystem_device == 0x133C)) &&
	    (adev->pdev->subsystem_vendor == 0x1043)) {
		for (i = 0; i < NUM_GFXCLK_DPM_LEVELS; i++) {
			if (freq_table_gfx[i] > 2500)
				freq_table_gfx[i] = 2500;
		}
	}

	return 0;
}

static int sienna_cichlid_setup_pptable(struct smu_context *smu)
{
	int ret = 0;

	ret = smu_v11_0_setup_pptable(smu);
	if (ret)
		return ret;

	ret = sienna_cichlid_store_powerplay_table(smu);
	if (ret)
		return ret;

	ret = sienna_cichlid_append_powerplay_table(smu);
	if (ret)
		return ret;

	ret = sienna_cichlid_check_powerplay_table(smu);
	if (ret)
		return ret;

	return sienna_cichlid_patch_pptable_quirk(smu);
}

static int sienna_cichlid_tables_init(struct smu_context *smu)
{
	struct smu_table_context *smu_table = &smu->smu_table;
	struct smu_table *tables = smu_table->tables;
	int table_size;

	table_size = get_table_size(smu);
	SMU_TABLE_INIT(tables, SMU_TABLE_PPTABLE, table_size,
			       PAGE_SIZE, AMDGPU_GEM_DOMAIN_VRAM);
	SMU_TABLE_INIT(tables, SMU_TABLE_WATERMARKS, sizeof(Watermarks_t),
		       PAGE_SIZE, AMDGPU_GEM_DOMAIN_VRAM);
	SMU_TABLE_INIT(tables, SMU_TABLE_SMU_METRICS, sizeof(SmuMetricsExternal_t),
		       PAGE_SIZE, AMDGPU_GEM_DOMAIN_VRAM);
	SMU_TABLE_INIT(tables, SMU_TABLE_I2C_COMMANDS, sizeof(SwI2cRequest_t),
		       PAGE_SIZE, AMDGPU_GEM_DOMAIN_VRAM);
	SMU_TABLE_INIT(tables, SMU_TABLE_OVERDRIVE, sizeof(OverDriveTable_t),
		       PAGE_SIZE, AMDGPU_GEM_DOMAIN_VRAM);
	SMU_TABLE_INIT(tables, SMU_TABLE_PMSTATUSLOG, SMU11_TOOL_SIZE,
		       PAGE_SIZE, AMDGPU_GEM_DOMAIN_VRAM);
	SMU_TABLE_INIT(tables, SMU_TABLE_ACTIVITY_MONITOR_COEFF,
		       sizeof(DpmActivityMonitorCoeffIntExternal_t), PAGE_SIZE,
	               AMDGPU_GEM_DOMAIN_VRAM);

	smu_table->metrics_table = kzalloc(sizeof(SmuMetricsExternal_t), GFP_KERNEL);
	if (!smu_table->metrics_table)
		goto err0_out;
	smu_table->metrics_time = 0;

	smu_table->gpu_metrics_table_size = sizeof(struct gpu_metrics_v1_3);
	smu_table->gpu_metrics_table = kzalloc(smu_table->gpu_metrics_table_size, GFP_KERNEL);
	if (!smu_table->gpu_metrics_table)
		goto err1_out;

	smu_table->watermarks_table = kzalloc(sizeof(Watermarks_t), GFP_KERNEL);
	if (!smu_table->watermarks_table)
		goto err2_out;

	return 0;

err2_out:
	kfree(smu_table->gpu_metrics_table);
err1_out:
	kfree(smu_table->metrics_table);
err0_out:
	return -ENOMEM;
}

static uint32_t sienna_cichlid_get_throttler_status_locked(struct smu_context *smu)
{
	struct smu_table_context *smu_table= &smu->smu_table;
	SmuMetricsExternal_t *metrics_ext =
		(SmuMetricsExternal_t *)(smu_table->metrics_table);
	uint32_t throttler_status = 0;
	int i;

	if ((smu->adev->asic_type == CHIP_SIENNA_CICHLID) &&
	     (smu->smc_fw_version >= 0x3A4300)) {
		for (i = 0; i < THROTTLER_COUNT; i++)
			throttler_status |=
				(metrics_ext->SmuMetrics_V2.ThrottlingPercentage[i] ? 1U << i : 0);
	} else {
		throttler_status = metrics_ext->SmuMetrics.ThrottlerStatus;
	}

	return throttler_status;
}

static int sienna_cichlid_get_smu_metrics_data(struct smu_context *smu,
					       MetricsMember_t member,
					       uint32_t *value)
{
	struct smu_table_context *smu_table= &smu->smu_table;
	SmuMetrics_t *metrics =
		&(((SmuMetricsExternal_t *)(smu_table->metrics_table))->SmuMetrics);
	SmuMetrics_V2_t *metrics_v2 =
		&(((SmuMetricsExternal_t *)(smu_table->metrics_table))->SmuMetrics_V2);
	bool use_metrics_v2 = ((smu->adev->asic_type == CHIP_SIENNA_CICHLID) &&
		(smu->smc_fw_version >= 0x3A4300)) ? true : false;
	uint16_t average_gfx_activity;
	int ret = 0;

	mutex_lock(&smu->metrics_lock);

	ret = smu_cmn_get_metrics_table_locked(smu,
					       NULL,
					       false);
	if (ret) {
		mutex_unlock(&smu->metrics_lock);
		return ret;
	}

	switch (member) {
	case METRICS_CURR_GFXCLK:
		*value = use_metrics_v2 ? metrics_v2->CurrClock[PPCLK_GFXCLK] :
			metrics->CurrClock[PPCLK_GFXCLK];
		break;
	case METRICS_CURR_SOCCLK:
		*value = use_metrics_v2 ? metrics_v2->CurrClock[PPCLK_SOCCLK] :
			metrics->CurrClock[PPCLK_SOCCLK];
		break;
	case METRICS_CURR_UCLK:
		*value = use_metrics_v2 ? metrics_v2->CurrClock[PPCLK_UCLK] :
			metrics->CurrClock[PPCLK_UCLK];
		break;
	case METRICS_CURR_VCLK:
		*value = use_metrics_v2 ? metrics_v2->CurrClock[PPCLK_VCLK_0] :
			metrics->CurrClock[PPCLK_VCLK_0];
		break;
	case METRICS_CURR_VCLK1:
		*value = use_metrics_v2 ? metrics_v2->CurrClock[PPCLK_VCLK_1] :
			metrics->CurrClock[PPCLK_VCLK_1];
		break;
	case METRICS_CURR_DCLK:
		*value = use_metrics_v2 ? metrics_v2->CurrClock[PPCLK_DCLK_0] :
			metrics->CurrClock[PPCLK_DCLK_0];
		break;
	case METRICS_CURR_DCLK1:
		*value = use_metrics_v2 ? metrics_v2->CurrClock[PPCLK_DCLK_1] :
			metrics->CurrClock[PPCLK_DCLK_1];
		break;
	case METRICS_CURR_DCEFCLK:
		*value = use_metrics_v2 ? metrics_v2->CurrClock[PPCLK_DCEFCLK] :
			metrics->CurrClock[PPCLK_DCEFCLK];
		break;
	case METRICS_CURR_FCLK:
		*value = use_metrics_v2 ? metrics_v2->CurrClock[PPCLK_FCLK] :
			metrics->CurrClock[PPCLK_FCLK];
		break;
	case METRICS_AVERAGE_GFXCLK:
		average_gfx_activity = use_metrics_v2 ? metrics_v2->AverageGfxActivity :
			metrics->AverageGfxActivity;
		if (average_gfx_activity <= SMU_11_0_7_GFX_BUSY_THRESHOLD)
			*value = use_metrics_v2 ? metrics_v2->AverageGfxclkFrequencyPostDs :
				metrics->AverageGfxclkFrequencyPostDs;
		else
			*value = use_metrics_v2 ? metrics_v2->AverageGfxclkFrequencyPreDs :
				metrics->AverageGfxclkFrequencyPreDs;
		break;
	case METRICS_AVERAGE_FCLK:
		*value = use_metrics_v2 ? metrics_v2->AverageFclkFrequencyPostDs :
			metrics->AverageFclkFrequencyPostDs;
		break;
	case METRICS_AVERAGE_UCLK:
		*value = use_metrics_v2 ? metrics_v2->AverageUclkFrequencyPostDs :
			metrics->AverageUclkFrequencyPostDs;
		break;
	case METRICS_AVERAGE_GFXACTIVITY:
		*value = use_metrics_v2 ? metrics_v2->AverageGfxActivity :
			metrics->AverageGfxActivity;
		break;
	case METRICS_AVERAGE_MEMACTIVITY:
		*value = use_metrics_v2 ? metrics_v2->AverageUclkActivity :
			metrics->AverageUclkActivity;
		break;
	case METRICS_AVERAGE_SOCKETPOWER:
		*value = use_metrics_v2 ? metrics_v2->AverageSocketPower << 8 :
			metrics->AverageSocketPower << 8;
		break;
	case METRICS_TEMPERATURE_EDGE:
		*value = (use_metrics_v2 ? metrics_v2->TemperatureEdge : metrics->TemperatureEdge) *
			SMU_TEMPERATURE_UNITS_PER_CENTIGRADES;
		break;
	case METRICS_TEMPERATURE_HOTSPOT:
		*value = (use_metrics_v2 ? metrics_v2->TemperatureHotspot : metrics->TemperatureHotspot) *
			SMU_TEMPERATURE_UNITS_PER_CENTIGRADES;
		break;
	case METRICS_TEMPERATURE_MEM:
		*value = (use_metrics_v2 ? metrics_v2->TemperatureMem : metrics->TemperatureMem) *
			SMU_TEMPERATURE_UNITS_PER_CENTIGRADES;
		break;
	case METRICS_TEMPERATURE_VRGFX:
		*value = (use_metrics_v2 ? metrics_v2->TemperatureVrGfx : metrics->TemperatureVrGfx) *
			SMU_TEMPERATURE_UNITS_PER_CENTIGRADES;
		break;
	case METRICS_TEMPERATURE_VRSOC:
		*value = (use_metrics_v2 ? metrics_v2->TemperatureVrSoc : metrics->TemperatureVrSoc) *
			SMU_TEMPERATURE_UNITS_PER_CENTIGRADES;
		break;
	case METRICS_THROTTLER_STATUS:
		*value = sienna_cichlid_get_throttler_status_locked(smu);
		break;
	case METRICS_CURR_FANSPEED:
		*value = use_metrics_v2 ? metrics_v2->CurrFanSpeed : metrics->CurrFanSpeed;
		break;
	default:
		*value = UINT_MAX;
		break;
	}

	mutex_unlock(&smu->metrics_lock);

	return ret;

}

static int sienna_cichlid_allocate_dpm_context(struct smu_context *smu)
{
	struct smu_dpm_context *smu_dpm = &smu->smu_dpm;

	smu_dpm->dpm_context = kzalloc(sizeof(struct smu_11_0_dpm_context),
				       GFP_KERNEL);
	if (!smu_dpm->dpm_context)
		return -ENOMEM;

	smu_dpm->dpm_context_size = sizeof(struct smu_11_0_dpm_context);

	return 0;
}

static int sienna_cichlid_init_smc_tables(struct smu_context *smu)
{
	int ret = 0;

	ret = sienna_cichlid_tables_init(smu);
	if (ret)
		return ret;

	ret = sienna_cichlid_allocate_dpm_context(smu);
	if (ret)
		return ret;

	return smu_v11_0_init_smc_tables(smu);
}

static int sienna_cichlid_set_default_dpm_table(struct smu_context *smu)
{
	struct smu_11_0_dpm_context *dpm_context = smu->smu_dpm.dpm_context;
	struct smu_11_0_dpm_table *dpm_table;
	struct amdgpu_device *adev = smu->adev;
	int ret = 0;
	DpmDescriptor_t *table_member;

	/* socclk dpm table setup */
	dpm_table = &dpm_context->dpm_tables.soc_table;
	GET_PPTABLE_MEMBER(DpmDescriptor, &table_member);
	if (smu_cmn_feature_is_enabled(smu, SMU_FEATURE_DPM_SOCCLK_BIT)) {
		ret = smu_v11_0_set_single_dpm_table(smu,
						     SMU_SOCCLK,
						     dpm_table);
		if (ret)
			return ret;
		dpm_table->is_fine_grained =
			!table_member[PPCLK_SOCCLK].SnapToDiscrete;
	} else {
		dpm_table->count = 1;
		dpm_table->dpm_levels[0].value = smu->smu_table.boot_values.socclk / 100;
		dpm_table->dpm_levels[0].enabled = true;
		dpm_table->min = dpm_table->dpm_levels[0].value;
		dpm_table->max = dpm_table->dpm_levels[0].value;
	}

	/* gfxclk dpm table setup */
	dpm_table = &dpm_context->dpm_tables.gfx_table;
	if (smu_cmn_feature_is_enabled(smu, SMU_FEATURE_DPM_GFXCLK_BIT)) {
		ret = smu_v11_0_set_single_dpm_table(smu,
						     SMU_GFXCLK,
						     dpm_table);
		if (ret)
			return ret;
		dpm_table->is_fine_grained =
			!table_member[PPCLK_GFXCLK].SnapToDiscrete;
	} else {
		dpm_table->count = 1;
		dpm_table->dpm_levels[0].value = smu->smu_table.boot_values.gfxclk / 100;
		dpm_table->dpm_levels[0].enabled = true;
		dpm_table->min = dpm_table->dpm_levels[0].value;
		dpm_table->max = dpm_table->dpm_levels[0].value;
	}

	/* uclk dpm table setup */
	dpm_table = &dpm_context->dpm_tables.uclk_table;
	if (smu_cmn_feature_is_enabled(smu, SMU_FEATURE_DPM_UCLK_BIT)) {
		ret = smu_v11_0_set_single_dpm_table(smu,
						     SMU_UCLK,
						     dpm_table);
		if (ret)
			return ret;
		dpm_table->is_fine_grained =
			!table_member[PPCLK_UCLK].SnapToDiscrete;
	} else {
		dpm_table->count = 1;
		dpm_table->dpm_levels[0].value = smu->smu_table.boot_values.uclk / 100;
		dpm_table->dpm_levels[0].enabled = true;
		dpm_table->min = dpm_table->dpm_levels[0].value;
		dpm_table->max = dpm_table->dpm_levels[0].value;
	}

	/* fclk dpm table setup */
	dpm_table = &dpm_context->dpm_tables.fclk_table;
	if (smu_cmn_feature_is_enabled(smu, SMU_FEATURE_DPM_FCLK_BIT)) {
		ret = smu_v11_0_set_single_dpm_table(smu,
						     SMU_FCLK,
						     dpm_table);
		if (ret)
			return ret;
		dpm_table->is_fine_grained =
			!table_member[PPCLK_FCLK].SnapToDiscrete;
	} else {
		dpm_table->count = 1;
		dpm_table->dpm_levels[0].value = smu->smu_table.boot_values.fclk / 100;
		dpm_table->dpm_levels[0].enabled = true;
		dpm_table->min = dpm_table->dpm_levels[0].value;
		dpm_table->max = dpm_table->dpm_levels[0].value;
	}

	/* vclk0 dpm table setup */
	dpm_table = &dpm_context->dpm_tables.vclk_table;
	if (smu_cmn_feature_is_enabled(smu, SMU_FEATURE_MM_DPM_PG_BIT)) {
		ret = smu_v11_0_set_single_dpm_table(smu,
						     SMU_VCLK,
						     dpm_table);
		if (ret)
			return ret;
		dpm_table->is_fine_grained =
			!table_member[PPCLK_VCLK_0].SnapToDiscrete;
	} else {
		dpm_table->count = 1;
		dpm_table->dpm_levels[0].value = smu->smu_table.boot_values.vclk / 100;
		dpm_table->dpm_levels[0].enabled = true;
		dpm_table->min = dpm_table->dpm_levels[0].value;
		dpm_table->max = dpm_table->dpm_levels[0].value;
	}

	/* vclk1 dpm table setup */
	if (adev->vcn.num_vcn_inst > 1) {
		dpm_table = &dpm_context->dpm_tables.vclk1_table;
		if (smu_cmn_feature_is_enabled(smu, SMU_FEATURE_MM_DPM_PG_BIT)) {
			ret = smu_v11_0_set_single_dpm_table(smu,
							     SMU_VCLK1,
							     dpm_table);
			if (ret)
				return ret;
			dpm_table->is_fine_grained =
				!table_member[PPCLK_VCLK_1].SnapToDiscrete;
		} else {
			dpm_table->count = 1;
			dpm_table->dpm_levels[0].value =
				smu->smu_table.boot_values.vclk / 100;
			dpm_table->dpm_levels[0].enabled = true;
			dpm_table->min = dpm_table->dpm_levels[0].value;
			dpm_table->max = dpm_table->dpm_levels[0].value;
		}
	}

	/* dclk0 dpm table setup */
	dpm_table = &dpm_context->dpm_tables.dclk_table;
	if (smu_cmn_feature_is_enabled(smu, SMU_FEATURE_MM_DPM_PG_BIT)) {
		ret = smu_v11_0_set_single_dpm_table(smu,
						     SMU_DCLK,
						     dpm_table);
		if (ret)
			return ret;
		dpm_table->is_fine_grained =
			!table_member[PPCLK_DCLK_0].SnapToDiscrete;
	} else {
		dpm_table->count = 1;
		dpm_table->dpm_levels[0].value = smu->smu_table.boot_values.dclk / 100;
		dpm_table->dpm_levels[0].enabled = true;
		dpm_table->min = dpm_table->dpm_levels[0].value;
		dpm_table->max = dpm_table->dpm_levels[0].value;
	}

	/* dclk1 dpm table setup */
	if (adev->vcn.num_vcn_inst > 1) {
		dpm_table = &dpm_context->dpm_tables.dclk1_table;
		if (smu_cmn_feature_is_enabled(smu, SMU_FEATURE_MM_DPM_PG_BIT)) {
			ret = smu_v11_0_set_single_dpm_table(smu,
							     SMU_DCLK1,
							     dpm_table);
			if (ret)
				return ret;
			dpm_table->is_fine_grained =
				!table_member[PPCLK_DCLK_1].SnapToDiscrete;
		} else {
			dpm_table->count = 1;
			dpm_table->dpm_levels[0].value =
				smu->smu_table.boot_values.dclk / 100;
			dpm_table->dpm_levels[0].enabled = true;
			dpm_table->min = dpm_table->dpm_levels[0].value;
			dpm_table->max = dpm_table->dpm_levels[0].value;
		}
	}

	/* dcefclk dpm table setup */
	dpm_table = &dpm_context->dpm_tables.dcef_table;
	if (smu_cmn_feature_is_enabled(smu, SMU_FEATURE_DPM_DCEFCLK_BIT)) {
		ret = smu_v11_0_set_single_dpm_table(smu,
						     SMU_DCEFCLK,
						     dpm_table);
		if (ret)
			return ret;
		dpm_table->is_fine_grained =
			!table_member[PPCLK_DCEFCLK].SnapToDiscrete;
	} else {
		dpm_table->count = 1;
		dpm_table->dpm_levels[0].value = smu->smu_table.boot_values.dcefclk / 100;
		dpm_table->dpm_levels[0].enabled = true;
		dpm_table->min = dpm_table->dpm_levels[0].value;
		dpm_table->max = dpm_table->dpm_levels[0].value;
	}

	/* pixelclk dpm table setup */
	dpm_table = &dpm_context->dpm_tables.pixel_table;
	if (smu_cmn_feature_is_enabled(smu, SMU_FEATURE_DPM_DCEFCLK_BIT)) {
		ret = smu_v11_0_set_single_dpm_table(smu,
						     SMU_PIXCLK,
						     dpm_table);
		if (ret)
			return ret;
		dpm_table->is_fine_grained =
			!table_member[PPCLK_PIXCLK].SnapToDiscrete;
	} else {
		dpm_table->count = 1;
		dpm_table->dpm_levels[0].value = smu->smu_table.boot_values.dcefclk / 100;
		dpm_table->dpm_levels[0].enabled = true;
		dpm_table->min = dpm_table->dpm_levels[0].value;
		dpm_table->max = dpm_table->dpm_levels[0].value;
	}

	/* displayclk dpm table setup */
	dpm_table = &dpm_context->dpm_tables.display_table;
	if (smu_cmn_feature_is_enabled(smu, SMU_FEATURE_DPM_DCEFCLK_BIT)) {
		ret = smu_v11_0_set_single_dpm_table(smu,
						     SMU_DISPCLK,
						     dpm_table);
		if (ret)
			return ret;
		dpm_table->is_fine_grained =
			!table_member[PPCLK_DISPCLK].SnapToDiscrete;
	} else {
		dpm_table->count = 1;
		dpm_table->dpm_levels[0].value = smu->smu_table.boot_values.dcefclk / 100;
		dpm_table->dpm_levels[0].enabled = true;
		dpm_table->min = dpm_table->dpm_levels[0].value;
		dpm_table->max = dpm_table->dpm_levels[0].value;
	}

	/* phyclk dpm table setup */
	dpm_table = &dpm_context->dpm_tables.phy_table;
	if (smu_cmn_feature_is_enabled(smu, SMU_FEATURE_DPM_DCEFCLK_BIT)) {
		ret = smu_v11_0_set_single_dpm_table(smu,
						     SMU_PHYCLK,
						     dpm_table);
		if (ret)
			return ret;
		dpm_table->is_fine_grained =
			!table_member[PPCLK_PHYCLK].SnapToDiscrete;
	} else {
		dpm_table->count = 1;
		dpm_table->dpm_levels[0].value = smu->smu_table.boot_values.dcefclk / 100;
		dpm_table->dpm_levels[0].enabled = true;
		dpm_table->min = dpm_table->dpm_levels[0].value;
		dpm_table->max = dpm_table->dpm_levels[0].value;
	}

	return 0;
}

static int sienna_cichlid_dpm_set_vcn_enable(struct smu_context *smu, bool enable)
{
	struct amdgpu_device *adev = smu->adev;
	int ret = 0;

	if (enable) {
		/* vcn dpm on is a prerequisite for vcn power gate messages */
		if (smu_cmn_feature_is_enabled(smu, SMU_FEATURE_MM_DPM_PG_BIT)) {
			ret = smu_cmn_send_smc_msg_with_param(smu, SMU_MSG_PowerUpVcn, 0, NULL);
			if (ret)
				return ret;
			if (adev->vcn.num_vcn_inst > 1) {
				ret = smu_cmn_send_smc_msg_with_param(smu, SMU_MSG_PowerUpVcn,
								  0x10000, NULL);
				if (ret)
					return ret;
			}
		}
	} else {
		if (smu_cmn_feature_is_enabled(smu, SMU_FEATURE_MM_DPM_PG_BIT)) {
			ret = smu_cmn_send_smc_msg_with_param(smu, SMU_MSG_PowerDownVcn, 0, NULL);
			if (ret)
				return ret;
			if (adev->vcn.num_vcn_inst > 1) {
				ret = smu_cmn_send_smc_msg_with_param(smu, SMU_MSG_PowerDownVcn,
								  0x10000, NULL);
				if (ret)
					return ret;
			}
		}
	}

	return ret;
}

static int sienna_cichlid_dpm_set_jpeg_enable(struct smu_context *smu, bool enable)
{
	int ret = 0;

	if (enable) {
		if (smu_cmn_feature_is_enabled(smu, SMU_FEATURE_MM_DPM_PG_BIT)) {
			ret = smu_cmn_send_smc_msg_with_param(smu, SMU_MSG_PowerUpJpeg, 0, NULL);
			if (ret)
				return ret;
		}
	} else {
		if (smu_cmn_feature_is_enabled(smu, SMU_FEATURE_MM_DPM_PG_BIT)) {
			ret = smu_cmn_send_smc_msg_with_param(smu, SMU_MSG_PowerDownJpeg, 0, NULL);
			if (ret)
				return ret;
		}
	}

	return ret;
}

static int sienna_cichlid_get_current_clk_freq_by_table(struct smu_context *smu,
				       enum smu_clk_type clk_type,
				       uint32_t *value)
{
	MetricsMember_t member_type;
	int clk_id = 0;

	clk_id = smu_cmn_to_asic_specific_index(smu,
						CMN2ASIC_MAPPING_CLK,
						clk_type);
	if (clk_id < 0)
		return clk_id;

	switch (clk_id) {
	case PPCLK_GFXCLK:
		member_type = METRICS_CURR_GFXCLK;
		break;
	case PPCLK_UCLK:
		member_type = METRICS_CURR_UCLK;
		break;
	case PPCLK_SOCCLK:
		member_type = METRICS_CURR_SOCCLK;
		break;
	case PPCLK_FCLK:
		member_type = METRICS_CURR_FCLK;
		break;
	case PPCLK_VCLK_0:
		member_type = METRICS_CURR_VCLK;
		break;
	case PPCLK_VCLK_1:
		member_type = METRICS_CURR_VCLK1;
		break;
	case PPCLK_DCLK_0:
		member_type = METRICS_CURR_DCLK;
		break;
	case PPCLK_DCLK_1:
		member_type = METRICS_CURR_DCLK1;
		break;
	case PPCLK_DCEFCLK:
		member_type = METRICS_CURR_DCEFCLK;
		break;
	default:
		return -EINVAL;
	}

	return sienna_cichlid_get_smu_metrics_data(smu,
						   member_type,
						   value);

}

static bool sienna_cichlid_is_support_fine_grained_dpm(struct smu_context *smu, enum smu_clk_type clk_type)
{
	DpmDescriptor_t *dpm_desc = NULL;
	DpmDescriptor_t *table_member;
	uint32_t clk_index = 0;

	GET_PPTABLE_MEMBER(DpmDescriptor, &table_member);
	clk_index = smu_cmn_to_asic_specific_index(smu,
						   CMN2ASIC_MAPPING_CLK,
						   clk_type);
	dpm_desc = &table_member[clk_index];

	/* 0 - Fine grained DPM, 1 - Discrete DPM */
	return dpm_desc->SnapToDiscrete == 0;
}

static bool sienna_cichlid_is_od_feature_supported(struct smu_11_0_7_overdrive_table *od_table,
						   enum SMU_11_0_7_ODFEATURE_CAP cap)
{
	return od_table->cap[cap];
}

static void sienna_cichlid_get_od_setting_range(struct smu_11_0_7_overdrive_table *od_table,
						enum SMU_11_0_7_ODSETTING_ID setting,
						uint32_t *min, uint32_t *max)
{
	if (min)
		*min = od_table->min[setting];
	if (max)
		*max = od_table->max[setting];
}

static int sienna_cichlid_print_clk_levels(struct smu_context *smu,
			enum smu_clk_type clk_type, char *buf)
{
	struct amdgpu_device *adev = smu->adev;
	struct smu_table_context *table_context = &smu->smu_table;
	struct smu_dpm_context *smu_dpm = &smu->smu_dpm;
	struct smu_11_0_dpm_context *dpm_context = smu_dpm->dpm_context;
	uint16_t *table_member;

	struct smu_11_0_7_overdrive_table *od_settings = smu->od_settings;
	OverDriveTable_t *od_table =
		(OverDriveTable_t *)table_context->overdrive_table;
	int i, size = 0, ret = 0;
	uint32_t cur_value = 0, value = 0, count = 0;
	uint32_t freq_values[3] = {0};
	uint32_t mark_index = 0;
	uint32_t gen_speed, lane_width;
	uint32_t min_value, max_value;
	uint32_t smu_version;

	smu_cmn_get_sysfs_buf(&buf, &size);

	switch (clk_type) {
	case SMU_GFXCLK:
	case SMU_SCLK:
	case SMU_SOCCLK:
	case SMU_MCLK:
	case SMU_UCLK:
	case SMU_FCLK:
	case SMU_VCLK:
	case SMU_VCLK1:
	case SMU_DCLK:
	case SMU_DCLK1:
	case SMU_DCEFCLK:
		ret = sienna_cichlid_get_current_clk_freq_by_table(smu, clk_type, &cur_value);
		if (ret)
			goto print_clk_out;

		/* no need to disable gfxoff when retrieving the current gfxclk */
		if ((clk_type == SMU_GFXCLK) || (clk_type == SMU_SCLK))
			amdgpu_gfx_off_ctrl(adev, false);

		ret = smu_v11_0_get_dpm_level_count(smu, clk_type, &count);
		if (ret)
			goto print_clk_out;

		if (!sienna_cichlid_is_support_fine_grained_dpm(smu, clk_type)) {
			for (i = 0; i < count; i++) {
				ret = smu_v11_0_get_dpm_freq_by_index(smu, clk_type, i, &value);
				if (ret)
					goto print_clk_out;

				size += sysfs_emit_at(buf, size, "%d: %uMhz %s\n", i, value,
						cur_value == value ? "*" : "");
			}
		} else {
			ret = smu_v11_0_get_dpm_freq_by_index(smu, clk_type, 0, &freq_values[0]);
			if (ret)
				goto print_clk_out;
			ret = smu_v11_0_get_dpm_freq_by_index(smu, clk_type, count - 1, &freq_values[2]);
			if (ret)
				goto print_clk_out;

			freq_values[1] = cur_value;
			mark_index = cur_value == freq_values[0] ? 0 :
				     cur_value == freq_values[2] ? 2 : 1;

			count = 3;
			if (mark_index != 1) {
				count = 2;
				freq_values[1] = freq_values[2];
			}

			for (i = 0; i < count; i++) {
				size += sysfs_emit_at(buf, size, "%d: %uMhz %s\n", i, freq_values[i],
						cur_value  == freq_values[i] ? "*" : "");
			}

		}
		break;
	case SMU_PCIE:
		gen_speed = smu_v11_0_get_current_pcie_link_speed_level(smu);
		lane_width = smu_v11_0_get_current_pcie_link_width_level(smu);
		GET_PPTABLE_MEMBER(LclkFreq, &table_member);
		for (i = 0; i < NUM_LINK_LEVELS; i++)
			size += sysfs_emit_at(buf, size, "%d: %s %s %dMhz %s\n", i,
					(dpm_context->dpm_tables.pcie_table.pcie_gen[i] == 0) ? "2.5GT/s," :
					(dpm_context->dpm_tables.pcie_table.pcie_gen[i] == 1) ? "5.0GT/s," :
					(dpm_context->dpm_tables.pcie_table.pcie_gen[i] == 2) ? "8.0GT/s," :
					(dpm_context->dpm_tables.pcie_table.pcie_gen[i] == 3) ? "16.0GT/s," : "",
					(dpm_context->dpm_tables.pcie_table.pcie_lane[i] == 1) ? "x1" :
					(dpm_context->dpm_tables.pcie_table.pcie_lane[i] == 2) ? "x2" :
					(dpm_context->dpm_tables.pcie_table.pcie_lane[i] == 3) ? "x4" :
					(dpm_context->dpm_tables.pcie_table.pcie_lane[i] == 4) ? "x8" :
					(dpm_context->dpm_tables.pcie_table.pcie_lane[i] == 5) ? "x12" :
					(dpm_context->dpm_tables.pcie_table.pcie_lane[i] == 6) ? "x16" : "",
					table_member[i],
					(gen_speed == dpm_context->dpm_tables.pcie_table.pcie_gen[i]) &&
					(lane_width == dpm_context->dpm_tables.pcie_table.pcie_lane[i]) ?
					"*" : "");
		break;
	case SMU_OD_SCLK:
		if (!smu->od_enabled || !od_table || !od_settings)
			break;

		if (!sienna_cichlid_is_od_feature_supported(od_settings, SMU_11_0_7_ODCAP_GFXCLK_LIMITS))
			break;

		size += sysfs_emit_at(buf, size, "OD_SCLK:\n");
		size += sysfs_emit_at(buf, size, "0: %uMhz\n1: %uMhz\n", od_table->GfxclkFmin, od_table->GfxclkFmax);
		break;

	case SMU_OD_MCLK:
		if (!smu->od_enabled || !od_table || !od_settings)
			break;

		if (!sienna_cichlid_is_od_feature_supported(od_settings, SMU_11_0_7_ODCAP_UCLK_LIMITS))
			break;

		size += sysfs_emit_at(buf, size, "OD_MCLK:\n");
		size += sysfs_emit_at(buf, size, "0: %uMhz\n1: %uMHz\n", od_table->UclkFmin, od_table->UclkFmax);
		break;

	case SMU_OD_VDDGFX_OFFSET:
		if (!smu->od_enabled || !od_table || !od_settings)
			break;

		/*
		 * OD GFX Voltage Offset functionality is supported only by 58.41.0
		 * and onwards SMU firmwares.
		 */
		smu_cmn_get_smc_version(smu, NULL, &smu_version);
		if ((adev->asic_type == CHIP_SIENNA_CICHLID) &&
		     (smu_version < 0x003a2900))
			break;

		size += sysfs_emit_at(buf, size, "OD_VDDGFX_OFFSET:\n");
		size += sysfs_emit_at(buf, size, "%dmV\n", od_table->VddGfxOffset);
		break;

	case SMU_OD_RANGE:
		if (!smu->od_enabled || !od_table || !od_settings)
			break;

		size += sysfs_emit_at(buf, size, "%s:\n", "OD_RANGE");

		if (sienna_cichlid_is_od_feature_supported(od_settings, SMU_11_0_7_ODCAP_GFXCLK_LIMITS)) {
			sienna_cichlid_get_od_setting_range(od_settings, SMU_11_0_7_ODSETTING_GFXCLKFMIN,
							    &min_value, NULL);
			sienna_cichlid_get_od_setting_range(od_settings, SMU_11_0_7_ODSETTING_GFXCLKFMAX,
							    NULL, &max_value);
			size += sysfs_emit_at(buf, size, "SCLK: %7uMhz %10uMhz\n",
					min_value, max_value);
		}

		if (sienna_cichlid_is_od_feature_supported(od_settings, SMU_11_0_7_ODCAP_UCLK_LIMITS)) {
			sienna_cichlid_get_od_setting_range(od_settings, SMU_11_0_7_ODSETTING_UCLKFMIN,
							    &min_value, NULL);
			sienna_cichlid_get_od_setting_range(od_settings, SMU_11_0_7_ODSETTING_UCLKFMAX,
							    NULL, &max_value);
			size += sysfs_emit_at(buf, size, "MCLK: %7uMhz %10uMhz\n",
					min_value, max_value);
		}
		break;

	default:
		break;
	}

print_clk_out:
	if ((clk_type == SMU_GFXCLK) || (clk_type == SMU_SCLK))
		amdgpu_gfx_off_ctrl(adev, true);

	return size;
}

static int sienna_cichlid_force_clk_levels(struct smu_context *smu,
				   enum smu_clk_type clk_type, uint32_t mask)
{
	struct amdgpu_device *adev = smu->adev;
	int ret = 0, size = 0;
	uint32_t soft_min_level = 0, soft_max_level = 0, min_freq = 0, max_freq = 0;

	soft_min_level = mask ? (ffs(mask) - 1) : 0;
	soft_max_level = mask ? (fls(mask) - 1) : 0;

	if ((clk_type == SMU_GFXCLK) || (clk_type == SMU_SCLK))
		amdgpu_gfx_off_ctrl(adev, false);

	switch (clk_type) {
	case SMU_GFXCLK:
	case SMU_SCLK:
	case SMU_SOCCLK:
	case SMU_MCLK:
	case SMU_UCLK:
	case SMU_FCLK:
		/* There is only 2 levels for fine grained DPM */
		if (sienna_cichlid_is_support_fine_grained_dpm(smu, clk_type)) {
			soft_max_level = (soft_max_level >= 1 ? 1 : 0);
			soft_min_level = (soft_min_level >= 1 ? 1 : 0);
		}

		ret = smu_v11_0_get_dpm_freq_by_index(smu, clk_type, soft_min_level, &min_freq);
		if (ret)
			goto forec_level_out;

		ret = smu_v11_0_get_dpm_freq_by_index(smu, clk_type, soft_max_level, &max_freq);
		if (ret)
			goto forec_level_out;

		ret = smu_v11_0_set_soft_freq_limited_range(smu, clk_type, min_freq, max_freq);
		if (ret)
			goto forec_level_out;
		break;
	case SMU_DCEFCLK:
		dev_info(smu->adev->dev,"Setting DCEFCLK min/max dpm level is not supported!\n");
		break;
	default:
		break;
	}

forec_level_out:
	if ((clk_type == SMU_GFXCLK) || (clk_type == SMU_SCLK))
		amdgpu_gfx_off_ctrl(adev, true);

	return size;
}

static int sienna_cichlid_populate_umd_state_clk(struct smu_context *smu)
{
	struct smu_11_0_dpm_context *dpm_context =
				smu->smu_dpm.dpm_context;
	struct smu_11_0_dpm_table *gfx_table =
				&dpm_context->dpm_tables.gfx_table;
	struct smu_11_0_dpm_table *mem_table =
				&dpm_context->dpm_tables.uclk_table;
	struct smu_11_0_dpm_table *soc_table =
				&dpm_context->dpm_tables.soc_table;
	struct smu_umd_pstate_table *pstate_table =
				&smu->pstate_table;
	struct amdgpu_device *adev = smu->adev;

	pstate_table->gfxclk_pstate.min = gfx_table->min;
	pstate_table->gfxclk_pstate.peak = gfx_table->max;

	pstate_table->uclk_pstate.min = mem_table->min;
	pstate_table->uclk_pstate.peak = mem_table->max;

	pstate_table->socclk_pstate.min = soc_table->min;
	pstate_table->socclk_pstate.peak = soc_table->max;

	switch (adev->asic_type) {
	case CHIP_SIENNA_CICHLID:
	case CHIP_NAVY_FLOUNDER:
		pstate_table->gfxclk_pstate.standard = SIENNA_CICHLID_UMD_PSTATE_PROFILING_GFXCLK;
		pstate_table->uclk_pstate.standard = SIENNA_CICHLID_UMD_PSTATE_PROFILING_MEMCLK;
		pstate_table->socclk_pstate.standard = SIENNA_CICHLID_UMD_PSTATE_PROFILING_SOCCLK;
		break;
	case CHIP_DIMGREY_CAVEFISH:
		pstate_table->gfxclk_pstate.standard = DIMGREY_CAVEFISH_UMD_PSTATE_PROFILING_GFXCLK;
		pstate_table->uclk_pstate.standard = DIMGREY_CAVEFISH_UMD_PSTATE_PROFILING_MEMCLK;
		pstate_table->socclk_pstate.standard = DIMGREY_CAVEFISH_UMD_PSTATE_PROFILING_SOCCLK;
		break;
	case CHIP_BEIGE_GOBY:
		pstate_table->gfxclk_pstate.standard = BEIGE_GOBY_UMD_PSTATE_PROFILING_GFXCLK;
		pstate_table->uclk_pstate.standard = BEIGE_GOBY_UMD_PSTATE_PROFILING_MEMCLK;
		pstate_table->socclk_pstate.standard = BEIGE_GOBY_UMD_PSTATE_PROFILING_SOCCLK;
		break;
	default:
		break;
	}

	return 0;
}

static int sienna_cichlid_pre_display_config_changed(struct smu_context *smu)
{
	int ret = 0;
	uint32_t max_freq = 0;

	/* Sienna_Cichlid do not support to change display num currently */
	return 0;
#if 0
	ret = smu_cmn_send_smc_msg_with_param(smu, SMU_MSG_NumOfDisplays, 0, NULL);
	if (ret)
		return ret;
#endif

	if (smu_cmn_feature_is_enabled(smu, SMU_FEATURE_DPM_UCLK_BIT)) {
		ret = smu_v11_0_get_dpm_ultimate_freq(smu, SMU_UCLK, NULL, &max_freq);
		if (ret)
			return ret;
		ret = smu_v11_0_set_hard_freq_limited_range(smu, SMU_UCLK, 0, max_freq);
		if (ret)
			return ret;
	}

	return ret;
}

static int sienna_cichlid_display_config_changed(struct smu_context *smu)
{
	int ret = 0;

	if ((smu->watermarks_bitmap & WATERMARKS_EXIST) &&
	    smu_cmn_feature_is_supported(smu, SMU_FEATURE_DPM_DCEFCLK_BIT) &&
	    smu_cmn_feature_is_supported(smu, SMU_FEATURE_DPM_SOCCLK_BIT)) {
#if 0
		ret = smu_cmn_send_smc_msg_with_param(smu, SMU_MSG_NumOfDisplays,
						  smu->display_config->num_display,
						  NULL);
#endif
		if (ret)
			return ret;
	}

	return ret;
}

static bool sienna_cichlid_is_dpm_running(struct smu_context *smu)
{
	int ret = 0;
	uint32_t feature_mask[2];
	uint64_t feature_enabled;

	ret = smu_cmn_get_enabled_mask(smu, feature_mask, 2);
	if (ret)
		return false;

	feature_enabled = (uint64_t)feature_mask[1] << 32 | feature_mask[0];

	return !!(feature_enabled & SMC_DPM_FEATURE);
}

static int sienna_cichlid_get_fan_speed_rpm(struct smu_context *smu,
					    uint32_t *speed)
{
	if (!speed)
		return -EINVAL;

	/*
	 * For Sienna_Cichlid and later, the fan speed(rpm) reported
	 * by pmfw is always trustable(even when the fan control feature
	 * disabled or 0 RPM kicked in).
	 */
	return sienna_cichlid_get_smu_metrics_data(smu,
						   METRICS_CURR_FANSPEED,
						   speed);
}

static int sienna_cichlid_get_fan_parameters(struct smu_context *smu)
{
	uint16_t *table_member;

	GET_PPTABLE_MEMBER(FanMaximumRpm, &table_member);
	smu->fan_max_rpm = *table_member;

	return 0;
}

static int sienna_cichlid_get_power_profile_mode(struct smu_context *smu, char *buf)
{
	DpmActivityMonitorCoeffIntExternal_t activity_monitor_external;
	DpmActivityMonitorCoeffInt_t *activity_monitor =
		&(activity_monitor_external.DpmActivityMonitorCoeffInt);
	uint32_t i, size = 0;
	int16_t workload_type = 0;
	static const char *profile_name[] = {
					"BOOTUP_DEFAULT",
					"3D_FULL_SCREEN",
					"POWER_SAVING",
					"VIDEO",
					"VR",
					"COMPUTE",
					"CUSTOM"};
	static const char *title[] = {
			"PROFILE_INDEX(NAME)",
			"CLOCK_TYPE(NAME)",
			"FPS",
			"MinFreqType",
			"MinActiveFreqType",
			"MinActiveFreq",
			"BoosterFreqType",
			"BoosterFreq",
			"PD_Data_limit_c",
			"PD_Data_error_coeff",
			"PD_Data_error_rate_coeff"};
	int result = 0;

	if (!buf)
		return -EINVAL;

	size += sysfs_emit_at(buf, size, "%16s %s %s %s %s %s %s %s %s %s %s\n",
			title[0], title[1], title[2], title[3], title[4], title[5],
			title[6], title[7], title[8], title[9], title[10]);

	for (i = 0; i <= PP_SMC_POWER_PROFILE_CUSTOM; i++) {
		/* conv PP_SMC_POWER_PROFILE* to WORKLOAD_PPLIB_*_BIT */
		workload_type = smu_cmn_to_asic_specific_index(smu,
							       CMN2ASIC_MAPPING_WORKLOAD,
							       i);
		if (workload_type < 0)
			return -EINVAL;

		result = smu_cmn_update_table(smu,
					  SMU_TABLE_ACTIVITY_MONITOR_COEFF, workload_type,
					  (void *)(&activity_monitor_external), false);
		if (result) {
			dev_err(smu->adev->dev, "[%s] Failed to get activity monitor!", __func__);
			return result;
		}

		size += sysfs_emit_at(buf, size, "%2d %14s%s:\n",
			i, profile_name[i], (i == smu->power_profile_mode) ? "*" : " ");

		size += sysfs_emit_at(buf, size, "%19s %d(%13s) %7d %7d %7d %7d %7d %7d %7d %7d %7d\n",
			" ",
			0,
			"GFXCLK",
			activity_monitor->Gfx_FPS,
			activity_monitor->Gfx_MinFreqStep,
			activity_monitor->Gfx_MinActiveFreqType,
			activity_monitor->Gfx_MinActiveFreq,
			activity_monitor->Gfx_BoosterFreqType,
			activity_monitor->Gfx_BoosterFreq,
			activity_monitor->Gfx_PD_Data_limit_c,
			activity_monitor->Gfx_PD_Data_error_coeff,
			activity_monitor->Gfx_PD_Data_error_rate_coeff);

		size += sysfs_emit_at(buf, size, "%19s %d(%13s) %7d %7d %7d %7d %7d %7d %7d %7d %7d\n",
			" ",
			1,
			"SOCCLK",
			activity_monitor->Fclk_FPS,
			activity_monitor->Fclk_MinFreqStep,
			activity_monitor->Fclk_MinActiveFreqType,
			activity_monitor->Fclk_MinActiveFreq,
			activity_monitor->Fclk_BoosterFreqType,
			activity_monitor->Fclk_BoosterFreq,
			activity_monitor->Fclk_PD_Data_limit_c,
			activity_monitor->Fclk_PD_Data_error_coeff,
			activity_monitor->Fclk_PD_Data_error_rate_coeff);

		size += sysfs_emit_at(buf, size, "%19s %d(%13s) %7d %7d %7d %7d %7d %7d %7d %7d %7d\n",
			" ",
			2,
			"MEMLK",
			activity_monitor->Mem_FPS,
			activity_monitor->Mem_MinFreqStep,
			activity_monitor->Mem_MinActiveFreqType,
			activity_monitor->Mem_MinActiveFreq,
			activity_monitor->Mem_BoosterFreqType,
			activity_monitor->Mem_BoosterFreq,
			activity_monitor->Mem_PD_Data_limit_c,
			activity_monitor->Mem_PD_Data_error_coeff,
			activity_monitor->Mem_PD_Data_error_rate_coeff);
	}

	return size;
}

static int sienna_cichlid_set_power_profile_mode(struct smu_context *smu, long *input, uint32_t size)
{

	DpmActivityMonitorCoeffIntExternal_t activity_monitor_external;
	DpmActivityMonitorCoeffInt_t *activity_monitor =
		&(activity_monitor_external.DpmActivityMonitorCoeffInt);
	int workload_type, ret = 0;

	smu->power_profile_mode = input[size];

	if (smu->power_profile_mode > PP_SMC_POWER_PROFILE_CUSTOM) {
		dev_err(smu->adev->dev, "Invalid power profile mode %d\n", smu->power_profile_mode);
		return -EINVAL;
	}

	if (smu->power_profile_mode == PP_SMC_POWER_PROFILE_CUSTOM) {

		ret = smu_cmn_update_table(smu,
				       SMU_TABLE_ACTIVITY_MONITOR_COEFF, WORKLOAD_PPLIB_CUSTOM_BIT,
				       (void *)(&activity_monitor_external), false);
		if (ret) {
			dev_err(smu->adev->dev, "[%s] Failed to get activity monitor!", __func__);
			return ret;
		}

		switch (input[0]) {
		case 0: /* Gfxclk */
			activity_monitor->Gfx_FPS = input[1];
			activity_monitor->Gfx_MinFreqStep = input[2];
			activity_monitor->Gfx_MinActiveFreqType = input[3];
			activity_monitor->Gfx_MinActiveFreq = input[4];
			activity_monitor->Gfx_BoosterFreqType = input[5];
			activity_monitor->Gfx_BoosterFreq = input[6];
			activity_monitor->Gfx_PD_Data_limit_c = input[7];
			activity_monitor->Gfx_PD_Data_error_coeff = input[8];
			activity_monitor->Gfx_PD_Data_error_rate_coeff = input[9];
			break;
		case 1: /* Socclk */
			activity_monitor->Fclk_FPS = input[1];
			activity_monitor->Fclk_MinFreqStep = input[2];
			activity_monitor->Fclk_MinActiveFreqType = input[3];
			activity_monitor->Fclk_MinActiveFreq = input[4];
			activity_monitor->Fclk_BoosterFreqType = input[5];
			activity_monitor->Fclk_BoosterFreq = input[6];
			activity_monitor->Fclk_PD_Data_limit_c = input[7];
			activity_monitor->Fclk_PD_Data_error_coeff = input[8];
			activity_monitor->Fclk_PD_Data_error_rate_coeff = input[9];
			break;
		case 2: /* Memlk */
			activity_monitor->Mem_FPS = input[1];
			activity_monitor->Mem_MinFreqStep = input[2];
			activity_monitor->Mem_MinActiveFreqType = input[3];
			activity_monitor->Mem_MinActiveFreq = input[4];
			activity_monitor->Mem_BoosterFreqType = input[5];
			activity_monitor->Mem_BoosterFreq = input[6];
			activity_monitor->Mem_PD_Data_limit_c = input[7];
			activity_monitor->Mem_PD_Data_error_coeff = input[8];
			activity_monitor->Mem_PD_Data_error_rate_coeff = input[9];
			break;
		}

		ret = smu_cmn_update_table(smu,
				       SMU_TABLE_ACTIVITY_MONITOR_COEFF, WORKLOAD_PPLIB_CUSTOM_BIT,
				       (void *)(&activity_monitor_external), true);
		if (ret) {
			dev_err(smu->adev->dev, "[%s] Failed to set activity monitor!", __func__);
			return ret;
		}
	}

	/* conv PP_SMC_POWER_PROFILE* to WORKLOAD_PPLIB_*_BIT */
	workload_type = smu_cmn_to_asic_specific_index(smu,
						       CMN2ASIC_MAPPING_WORKLOAD,
						       smu->power_profile_mode);
	if (workload_type < 0)
		return -EINVAL;
	smu_cmn_send_smc_msg_with_param(smu, SMU_MSG_SetWorkloadMask,
				    1 << workload_type, NULL);

	return ret;
}

static int sienna_cichlid_notify_smc_display_config(struct smu_context *smu)
{
	struct smu_clocks min_clocks = {0};
	struct pp_display_clock_request clock_req;
	int ret = 0;

	min_clocks.dcef_clock = smu->display_config->min_dcef_set_clk;
	min_clocks.dcef_clock_in_sr = smu->display_config->min_dcef_deep_sleep_set_clk;
	min_clocks.memory_clock = smu->display_config->min_mem_set_clock;

	if (smu_cmn_feature_is_supported(smu, SMU_FEATURE_DPM_DCEFCLK_BIT)) {
		clock_req.clock_type = amd_pp_dcef_clock;
		clock_req.clock_freq_in_khz = min_clocks.dcef_clock * 10;

		ret = smu_v11_0_display_clock_voltage_request(smu, &clock_req);
		if (!ret) {
			if (smu_cmn_feature_is_supported(smu, SMU_FEATURE_DS_DCEFCLK_BIT)) {
				ret = smu_cmn_send_smc_msg_with_param(smu,
								  SMU_MSG_SetMinDeepSleepDcefclk,
								  min_clocks.dcef_clock_in_sr/100,
								  NULL);
				if (ret) {
					dev_err(smu->adev->dev, "Attempt to set divider for DCEFCLK Failed!");
					return ret;
				}
			}
		} else {
			dev_info(smu->adev->dev, "Attempt to set Hard Min for DCEFCLK Failed!");
		}
	}

	if (smu_cmn_feature_is_enabled(smu, SMU_FEATURE_DPM_UCLK_BIT)) {
		ret = smu_v11_0_set_hard_freq_limited_range(smu, SMU_UCLK, min_clocks.memory_clock/100, 0);
		if (ret) {
			dev_err(smu->adev->dev, "[%s] Set hard min uclk failed!", __func__);
			return ret;
		}
	}

	return 0;
}

static int sienna_cichlid_set_watermarks_table(struct smu_context *smu,
					       struct pp_smu_wm_range_sets *clock_ranges)
{
	Watermarks_t *table = smu->smu_table.watermarks_table;
	int ret = 0;
	int i;

	if (clock_ranges) {
		if (clock_ranges->num_reader_wm_sets > NUM_WM_RANGES ||
		    clock_ranges->num_writer_wm_sets > NUM_WM_RANGES)
			return -EINVAL;

		for (i = 0; i < clock_ranges->num_reader_wm_sets; i++) {
			table->WatermarkRow[WM_DCEFCLK][i].MinClock =
				clock_ranges->reader_wm_sets[i].min_drain_clk_mhz;
			table->WatermarkRow[WM_DCEFCLK][i].MaxClock =
				clock_ranges->reader_wm_sets[i].max_drain_clk_mhz;
			table->WatermarkRow[WM_DCEFCLK][i].MinUclk =
				clock_ranges->reader_wm_sets[i].min_fill_clk_mhz;
			table->WatermarkRow[WM_DCEFCLK][i].MaxUclk =
				clock_ranges->reader_wm_sets[i].max_fill_clk_mhz;

			table->WatermarkRow[WM_DCEFCLK][i].WmSetting =
				clock_ranges->reader_wm_sets[i].wm_inst;
		}

		for (i = 0; i < clock_ranges->num_writer_wm_sets; i++) {
			table->WatermarkRow[WM_SOCCLK][i].MinClock =
				clock_ranges->writer_wm_sets[i].min_fill_clk_mhz;
			table->WatermarkRow[WM_SOCCLK][i].MaxClock =
				clock_ranges->writer_wm_sets[i].max_fill_clk_mhz;
			table->WatermarkRow[WM_SOCCLK][i].MinUclk =
				clock_ranges->writer_wm_sets[i].min_drain_clk_mhz;
			table->WatermarkRow[WM_SOCCLK][i].MaxUclk =
				clock_ranges->writer_wm_sets[i].max_drain_clk_mhz;

			table->WatermarkRow[WM_SOCCLK][i].WmSetting =
				clock_ranges->writer_wm_sets[i].wm_inst;
		}

		smu->watermarks_bitmap |= WATERMARKS_EXIST;
	}

	if ((smu->watermarks_bitmap & WATERMARKS_EXIST) &&
	     !(smu->watermarks_bitmap & WATERMARKS_LOADED)) {
		ret = smu_cmn_write_watermarks_table(smu);
		if (ret) {
			dev_err(smu->adev->dev, "Failed to update WMTABLE!");
			return ret;
		}
		smu->watermarks_bitmap |= WATERMARKS_LOADED;
	}

	return 0;
}

static int sienna_cichlid_read_sensor(struct smu_context *smu,
				 enum amd_pp_sensors sensor,
				 void *data, uint32_t *size)
{
	int ret = 0;
	uint16_t *temp;

	if(!data || !size)
		return -EINVAL;

	mutex_lock(&smu->sensor_lock);
	switch (sensor) {
	case AMDGPU_PP_SENSOR_MAX_FAN_RPM:
		GET_PPTABLE_MEMBER(FanMaximumRpm, &temp);
		*(uint16_t *)data = *temp;
		*size = 4;
		break;
	case AMDGPU_PP_SENSOR_MEM_LOAD:
		ret = sienna_cichlid_get_smu_metrics_data(smu,
							  METRICS_AVERAGE_MEMACTIVITY,
							  (uint32_t *)data);
		*size = 4;
		break;
	case AMDGPU_PP_SENSOR_GPU_LOAD:
		ret = sienna_cichlid_get_smu_metrics_data(smu,
							  METRICS_AVERAGE_GFXACTIVITY,
							  (uint32_t *)data);
		*size = 4;
		break;
	case AMDGPU_PP_SENSOR_GPU_POWER:
		ret = sienna_cichlid_get_smu_metrics_data(smu,
							  METRICS_AVERAGE_SOCKETPOWER,
							  (uint32_t *)data);
		*size = 4;
		break;
	case AMDGPU_PP_SENSOR_HOTSPOT_TEMP:
		ret = sienna_cichlid_get_smu_metrics_data(smu,
							  METRICS_TEMPERATURE_HOTSPOT,
							  (uint32_t *)data);
		*size = 4;
		break;
	case AMDGPU_PP_SENSOR_EDGE_TEMP:
		ret = sienna_cichlid_get_smu_metrics_data(smu,
							  METRICS_TEMPERATURE_EDGE,
							  (uint32_t *)data);
		*size = 4;
		break;
	case AMDGPU_PP_SENSOR_MEM_TEMP:
		ret = sienna_cichlid_get_smu_metrics_data(smu,
							  METRICS_TEMPERATURE_MEM,
							  (uint32_t *)data);
		*size = 4;
		break;
	case AMDGPU_PP_SENSOR_GFX_MCLK:
		ret = sienna_cichlid_get_current_clk_freq_by_table(smu, SMU_UCLK, (uint32_t *)data);
		*(uint32_t *)data *= 100;
		*size = 4;
		break;
	case AMDGPU_PP_SENSOR_GFX_SCLK:
		ret = sienna_cichlid_get_current_clk_freq_by_table(smu, SMU_GFXCLK, (uint32_t *)data);
		*(uint32_t *)data *= 100;
		*size = 4;
		break;
	case AMDGPU_PP_SENSOR_VDDGFX:
		ret = smu_v11_0_get_gfx_vdd(smu, (uint32_t *)data);
		*size = 4;
		break;
	default:
		ret = -EOPNOTSUPP;
		break;
	}
	mutex_unlock(&smu->sensor_lock);

	return ret;
}

static int sienna_cichlid_get_uclk_dpm_states(struct smu_context *smu, uint32_t *clocks_in_khz, uint32_t *num_states)
{
	uint32_t num_discrete_levels = 0;
	uint16_t *dpm_levels = NULL;
	uint16_t i = 0;
	struct smu_table_context *table_context = &smu->smu_table;
	DpmDescriptor_t *table_member1;
	uint16_t *table_member2;

	if (!clocks_in_khz || !num_states || !table_context->driver_pptable)
		return -EINVAL;

	GET_PPTABLE_MEMBER(DpmDescriptor, &table_member1);
	num_discrete_levels = table_member1[PPCLK_UCLK].NumDiscreteLevels;
	GET_PPTABLE_MEMBER(FreqTableUclk, &table_member2);
	dpm_levels = table_member2;

	if (num_discrete_levels == 0 || dpm_levels == NULL)
		return -EINVAL;

	*num_states = num_discrete_levels;
	for (i = 0; i < num_discrete_levels; i++) {
		/* convert to khz */
		*clocks_in_khz = (*dpm_levels) * 1000;
		clocks_in_khz++;
		dpm_levels++;
	}

	return 0;
}

static int sienna_cichlid_get_thermal_temperature_range(struct smu_context *smu,
						struct smu_temperature_range *range)
{
	struct smu_table_context *table_context = &smu->smu_table;
	struct smu_11_0_7_powerplay_table *powerplay_table =
				table_context->power_play_table;
	uint16_t *table_member;
	uint16_t temp_edge, temp_hotspot, temp_mem;

	if (!range)
		return -EINVAL;

	memcpy(range, &smu11_thermal_policy[0], sizeof(struct smu_temperature_range));

	GET_PPTABLE_MEMBER(TemperatureLimit, &table_member);
	temp_edge = table_member[TEMP_EDGE];
	temp_hotspot = table_member[TEMP_HOTSPOT];
	temp_mem = table_member[TEMP_MEM];

	range->max = temp_edge * SMU_TEMPERATURE_UNITS_PER_CENTIGRADES;
	range->edge_emergency_max = (temp_edge + CTF_OFFSET_EDGE) *
		SMU_TEMPERATURE_UNITS_PER_CENTIGRADES;
	range->hotspot_crit_max = temp_hotspot * SMU_TEMPERATURE_UNITS_PER_CENTIGRADES;
	range->hotspot_emergency_max = (temp_hotspot + CTF_OFFSET_HOTSPOT) *
		SMU_TEMPERATURE_UNITS_PER_CENTIGRADES;
	range->mem_crit_max = temp_mem * SMU_TEMPERATURE_UNITS_PER_CENTIGRADES;
	range->mem_emergency_max = (temp_mem + CTF_OFFSET_MEM)*
		SMU_TEMPERATURE_UNITS_PER_CENTIGRADES;

	range->software_shutdown_temp = powerplay_table->software_shutdown_temp;

	return 0;
}

static int sienna_cichlid_display_disable_memory_clock_switch(struct smu_context *smu,
						bool disable_memory_clock_switch)
{
	int ret = 0;
	struct smu_11_0_max_sustainable_clocks *max_sustainable_clocks =
		(struct smu_11_0_max_sustainable_clocks *)
			smu->smu_table.max_sustainable_clocks;
	uint32_t min_memory_clock = smu->hard_min_uclk_req_from_dal;
	uint32_t max_memory_clock = max_sustainable_clocks->uclock;

	if(smu->disable_uclk_switch == disable_memory_clock_switch)
		return 0;

	if(disable_memory_clock_switch)
		ret = smu_v11_0_set_hard_freq_limited_range(smu, SMU_UCLK, max_memory_clock, 0);
	else
		ret = smu_v11_0_set_hard_freq_limited_range(smu, SMU_UCLK, min_memory_clock, 0);

	if(!ret)
		smu->disable_uclk_switch = disable_memory_clock_switch;

	return ret;
}

static int sienna_cichlid_get_power_limit(struct smu_context *smu,
					  uint32_t *current_power_limit,
					  uint32_t *default_power_limit,
					  uint32_t *max_power_limit)
{
	struct smu_11_0_7_powerplay_table *powerplay_table =
		(struct smu_11_0_7_powerplay_table *)smu->smu_table.power_play_table;
	uint32_t power_limit, od_percent;
	uint16_t *table_member;

	GET_PPTABLE_MEMBER(SocketPowerLimitAc, &table_member);

	if (smu_v11_0_get_current_power_limit(smu, &power_limit)) {
		power_limit =
			table_member[PPT_THROTTLER_PPT0];
	}

	if (current_power_limit)
		*current_power_limit = power_limit;
	if (default_power_limit)
		*default_power_limit = power_limit;

	if (max_power_limit) {
		if (smu->od_enabled) {
			od_percent = le32_to_cpu(powerplay_table->overdrive_table.max[SMU_11_0_7_ODSETTING_POWERPERCENTAGE]);

			dev_dbg(smu->adev->dev, "ODSETTING_POWERPERCENTAGE: %d (default: %d)\n", od_percent, power_limit);

			power_limit *= (100 + od_percent);
			power_limit /= 100;
		}
		*max_power_limit = power_limit;
	}

	return 0;
}

static int sienna_cichlid_update_pcie_parameters(struct smu_context *smu,
					 uint32_t pcie_gen_cap,
					 uint32_t pcie_width_cap)
{
	struct smu_11_0_dpm_context *dpm_context = smu->smu_dpm.dpm_context;

	uint32_t smu_pcie_arg;
	uint8_t *table_member1, *table_member2;
	int ret, i;

	GET_PPTABLE_MEMBER(PcieGenSpeed, &table_member1);
	GET_PPTABLE_MEMBER(PcieLaneCount, &table_member2);

	/* lclk dpm table setup */
	for (i = 0; i < MAX_PCIE_CONF; i++) {
		dpm_context->dpm_tables.pcie_table.pcie_gen[i] = table_member1[i];
		dpm_context->dpm_tables.pcie_table.pcie_lane[i] = table_member2[i];
	}

	for (i = 0; i < NUM_LINK_LEVELS; i++) {
		smu_pcie_arg = (i << 16) |
			((table_member1[i] <= pcie_gen_cap) ?
			 (table_member1[i] << 8) :
			 (pcie_gen_cap << 8)) |
			((table_member2[i] <= pcie_width_cap) ?
			 table_member2[i] :
			 pcie_width_cap);

		ret = smu_cmn_send_smc_msg_with_param(smu,
				SMU_MSG_OverridePcieParameters,
				smu_pcie_arg,
				NULL);
		if (ret)
			return ret;

		if (table_member1[i] > pcie_gen_cap)
			dpm_context->dpm_tables.pcie_table.pcie_gen[i] = pcie_gen_cap;
		if (table_member2[i] > pcie_width_cap)
			dpm_context->dpm_tables.pcie_table.pcie_lane[i] = pcie_width_cap;
	}

	return 0;
}

static int sienna_cichlid_get_dpm_ultimate_freq(struct smu_context *smu,
				enum smu_clk_type clk_type,
				uint32_t *min, uint32_t *max)
{
	struct amdgpu_device *adev = smu->adev;
	int ret;

	if (clk_type == SMU_GFXCLK)
		amdgpu_gfx_off_ctrl(adev, false);
	ret = smu_v11_0_get_dpm_ultimate_freq(smu, clk_type, min, max);
	if (clk_type == SMU_GFXCLK)
		amdgpu_gfx_off_ctrl(adev, true);

	return ret;
}

static void sienna_cichlid_dump_od_table(struct smu_context *smu,
					 OverDriveTable_t *od_table)
{
	struct amdgpu_device *adev = smu->adev;
	uint32_t smu_version;

	dev_dbg(smu->adev->dev, "OD: Gfxclk: (%d, %d)\n", od_table->GfxclkFmin,
							  od_table->GfxclkFmax);
	dev_dbg(smu->adev->dev, "OD: Uclk: (%d, %d)\n", od_table->UclkFmin,
							od_table->UclkFmax);

	smu_cmn_get_smc_version(smu, NULL, &smu_version);
	if (!((adev->asic_type == CHIP_SIENNA_CICHLID) &&
	       (smu_version < 0x003a2900)))
		dev_dbg(smu->adev->dev, "OD: VddGfxOffset: %d\n", od_table->VddGfxOffset);
}

static int sienna_cichlid_set_default_od_settings(struct smu_context *smu)
{
	OverDriveTable_t *od_table =
		(OverDriveTable_t *)smu->smu_table.overdrive_table;
	OverDriveTable_t *boot_od_table =
		(OverDriveTable_t *)smu->smu_table.boot_overdrive_table;
	OverDriveTable_t *user_od_table =
		(OverDriveTable_t *)smu->smu_table.user_overdrive_table;
	int ret = 0;

	/*
	 * For S3/S4/Runpm resume, no need to setup those overdrive tables again as
	 *   - either they already have the default OD settings got during cold bootup
	 *   - or they have some user customized OD settings which cannot be overwritten
	 */
	if (smu->adev->in_suspend)
		return 0;

	ret = smu_cmn_update_table(smu, SMU_TABLE_OVERDRIVE,
				   0, (void *)boot_od_table, false);
	if (ret) {
		dev_err(smu->adev->dev, "Failed to get overdrive table!\n");
		return ret;
	}

	sienna_cichlid_dump_od_table(smu, boot_od_table);

	memcpy(od_table, boot_od_table, sizeof(OverDriveTable_t));
	memcpy(user_od_table, boot_od_table, sizeof(OverDriveTable_t));

	return 0;
}

static int sienna_cichlid_od_setting_check_range(struct smu_context *smu,
						 struct smu_11_0_7_overdrive_table *od_table,
						 enum SMU_11_0_7_ODSETTING_ID setting,
						 uint32_t value)
{
	if (value < od_table->min[setting]) {
		dev_warn(smu->adev->dev, "OD setting (%d, %d) is less than the minimum allowed (%d)\n",
					  setting, value, od_table->min[setting]);
		return -EINVAL;
	}
	if (value > od_table->max[setting]) {
		dev_warn(smu->adev->dev, "OD setting (%d, %d) is greater than the maximum allowed (%d)\n",
					  setting, value, od_table->max[setting]);
		return -EINVAL;
	}

	return 0;
}

static int sienna_cichlid_od_edit_dpm_table(struct smu_context *smu,
					    enum PP_OD_DPM_TABLE_COMMAND type,
					    long input[], uint32_t size)
{
	struct smu_table_context *table_context = &smu->smu_table;
	OverDriveTable_t *od_table =
		(OverDriveTable_t *)table_context->overdrive_table;
	struct smu_11_0_7_overdrive_table *od_settings =
		(struct smu_11_0_7_overdrive_table *)smu->od_settings;
	struct amdgpu_device *adev = smu->adev;
	enum SMU_11_0_7_ODSETTING_ID freq_setting;
	uint16_t *freq_ptr;
	int i, ret = 0;
	uint32_t smu_version;

	if (!smu->od_enabled) {
		dev_warn(smu->adev->dev, "OverDrive is not enabled!\n");
		return -EINVAL;
	}

	if (!smu->od_settings) {
		dev_err(smu->adev->dev, "OD board limits are not set!\n");
		return -ENOENT;
	}

	if (!(table_context->overdrive_table && table_context->boot_overdrive_table)) {
		dev_err(smu->adev->dev, "Overdrive table was not initialized!\n");
		return -EINVAL;
	}

	switch (type) {
	case PP_OD_EDIT_SCLK_VDDC_TABLE:
		if (!sienna_cichlid_is_od_feature_supported(od_settings,
							    SMU_11_0_7_ODCAP_GFXCLK_LIMITS)) {
			dev_warn(smu->adev->dev, "GFXCLK_LIMITS not supported!\n");
			return -ENOTSUPP;
		}

		for (i = 0; i < size; i += 2) {
			if (i + 2 > size) {
				dev_info(smu->adev->dev, "invalid number of input parameters %d\n", size);
				return -EINVAL;
			}

			switch (input[i]) {
			case 0:
				if (input[i + 1] > od_table->GfxclkFmax) {
					dev_info(smu->adev->dev, "GfxclkFmin (%ld) must be <= GfxclkFmax (%u)!\n",
						input[i + 1], od_table->GfxclkFmax);
					return -EINVAL;
				}

				freq_setting = SMU_11_0_7_ODSETTING_GFXCLKFMIN;
				freq_ptr = &od_table->GfxclkFmin;
				break;

			case 1:
				if (input[i + 1] < od_table->GfxclkFmin) {
					dev_info(smu->adev->dev, "GfxclkFmax (%ld) must be >= GfxclkFmin (%u)!\n",
						input[i + 1], od_table->GfxclkFmin);
					return -EINVAL;
				}

				freq_setting = SMU_11_0_7_ODSETTING_GFXCLKFMAX;
				freq_ptr = &od_table->GfxclkFmax;
				break;

			default:
				dev_info(smu->adev->dev, "Invalid SCLK_VDDC_TABLE index: %ld\n", input[i]);
				dev_info(smu->adev->dev, "Supported indices: [0:min,1:max]\n");
				return -EINVAL;
			}

			ret = sienna_cichlid_od_setting_check_range(smu, od_settings,
								    freq_setting, input[i + 1]);
			if (ret)
				return ret;

			*freq_ptr = (uint16_t)input[i + 1];
		}
		break;

	case PP_OD_EDIT_MCLK_VDDC_TABLE:
		if (!sienna_cichlid_is_od_feature_supported(od_settings, SMU_11_0_7_ODCAP_UCLK_LIMITS)) {
			dev_warn(smu->adev->dev, "UCLK_LIMITS not supported!\n");
			return -ENOTSUPP;
		}

		for (i = 0; i < size; i += 2) {
			if (i + 2 > size) {
				dev_info(smu->adev->dev, "invalid number of input parameters %d\n", size);
				return -EINVAL;
			}

			switch (input[i]) {
			case 0:
				if (input[i + 1] > od_table->UclkFmax) {
					dev_info(smu->adev->dev, "UclkFmin (%ld) must be <= UclkFmax (%u)!\n",
						input[i + 1], od_table->UclkFmax);
					return -EINVAL;
				}

				freq_setting = SMU_11_0_7_ODSETTING_UCLKFMIN;
				freq_ptr = &od_table->UclkFmin;
				break;

			case 1:
				if (input[i + 1] < od_table->UclkFmin) {
					dev_info(smu->adev->dev, "UclkFmax (%ld) must be >= UclkFmin (%u)!\n",
						input[i + 1], od_table->UclkFmin);
					return -EINVAL;
				}

				freq_setting = SMU_11_0_7_ODSETTING_UCLKFMAX;
				freq_ptr = &od_table->UclkFmax;
				break;

			default:
				dev_info(smu->adev->dev, "Invalid MCLK_VDDC_TABLE index: %ld\n", input[i]);
				dev_info(smu->adev->dev, "Supported indices: [0:min,1:max]\n");
				return -EINVAL;
			}

			ret = sienna_cichlid_od_setting_check_range(smu, od_settings,
								    freq_setting, input[i + 1]);
			if (ret)
				return ret;

			*freq_ptr = (uint16_t)input[i + 1];
		}
		break;

	case PP_OD_RESTORE_DEFAULT_TABLE:
		memcpy(table_context->overdrive_table,
				table_context->boot_overdrive_table,
				sizeof(OverDriveTable_t));
		fallthrough;

	case PP_OD_COMMIT_DPM_TABLE:
		if (memcmp(od_table, table_context->user_overdrive_table, sizeof(OverDriveTable_t))) {
			sienna_cichlid_dump_od_table(smu, od_table);
			ret = smu_cmn_update_table(smu, SMU_TABLE_OVERDRIVE, 0, (void *)od_table, true);
			if (ret) {
				dev_err(smu->adev->dev, "Failed to import overdrive table!\n");
				return ret;
			}
			memcpy(table_context->user_overdrive_table, od_table, sizeof(OverDriveTable_t));
			smu->user_dpm_profile.user_od = true;

			if (!memcmp(table_context->user_overdrive_table,
				    table_context->boot_overdrive_table,
				    sizeof(OverDriveTable_t)))
				smu->user_dpm_profile.user_od = false;
		}
		break;

	case PP_OD_EDIT_VDDGFX_OFFSET:
		if (size != 1) {
			dev_info(smu->adev->dev, "invalid number of parameters: %d\n", size);
			return -EINVAL;
		}

		/*
		 * OD GFX Voltage Offset functionality is supported only by 58.41.0
		 * and onwards SMU firmwares.
		 */
		smu_cmn_get_smc_version(smu, NULL, &smu_version);
		if ((adev->asic_type == CHIP_SIENNA_CICHLID) &&
		     (smu_version < 0x003a2900)) {
			dev_err(smu->adev->dev, "OD GFX Voltage offset functionality is supported "
						"only by 58.41.0 and onwards SMU firmwares!\n");
			return -EOPNOTSUPP;
		}

		od_table->VddGfxOffset = (int16_t)input[0];

		sienna_cichlid_dump_od_table(smu, od_table);
		break;

	default:
		return -ENOSYS;
	}

	return ret;
}

static int sienna_cichlid_run_btc(struct smu_context *smu)
{
	return smu_cmn_send_smc_msg(smu, SMU_MSG_RunDcBtc, NULL);
}

static int sienna_cichlid_baco_enter(struct smu_context *smu)
{
	struct amdgpu_device *adev = smu->adev;

	if (adev->in_runpm && smu_cmn_is_audio_func_enabled(adev))
		return smu_v11_0_baco_set_armd3_sequence(smu, BACO_SEQ_BACO);
	else
		return smu_v11_0_baco_enter(smu);
}

static int sienna_cichlid_baco_exit(struct smu_context *smu)
{
	struct amdgpu_device *adev = smu->adev;

	if (adev->in_runpm && smu_cmn_is_audio_func_enabled(adev)) {
		/* Wait for PMFW handling for the Dstate change */
		msleep(10);
		return smu_v11_0_baco_set_armd3_sequence(smu, BACO_SEQ_ULPS);
	} else {
		return smu_v11_0_baco_exit(smu);
	}
}

static bool sienna_cichlid_is_mode1_reset_supported(struct smu_context *smu)
{
	struct amdgpu_device *adev = smu->adev;
	uint32_t val;
	u32 smu_version;

	/**
	 * SRIOV env will not support SMU mode1 reset
	 * PM FW support mode1 reset from 58.26
	 */
	smu_cmn_get_smc_version(smu, NULL, &smu_version);
	if (amdgpu_sriov_vf(adev) || (smu_version < 0x003a1a00))
		return false;

	/**
	 * mode1 reset relies on PSP, so we should check if
	 * PSP is alive.
	 */
	val = RREG32_SOC15(MP0, 0, mmMP0_SMN_C2PMSG_81);
	return val != 0x0;
}

static void beige_goby_dump_pptable(struct smu_context *smu)
{
	struct smu_table_context *table_context = &smu->smu_table;
	PPTable_beige_goby_t *pptable = table_context->driver_pptable;
	int i;

	dev_info(smu->adev->dev, "Dumped PPTable:\n");

	dev_info(smu->adev->dev, "Version = 0x%08x\n", pptable->Version);
	dev_info(smu->adev->dev, "FeaturesToRun[0] = 0x%08x\n", pptable->FeaturesToRun[0]);
	dev_info(smu->adev->dev, "FeaturesToRun[1] = 0x%08x\n", pptable->FeaturesToRun[1]);

	for (i = 0; i < PPT_THROTTLER_COUNT; i++) {
		dev_info(smu->adev->dev, "SocketPowerLimitAc[%d] = 0x%x\n", i, pptable->SocketPowerLimitAc[i]);
		dev_info(smu->adev->dev, "SocketPowerLimitAcTau[%d] = 0x%x\n", i, pptable->SocketPowerLimitAcTau[i]);
		dev_info(smu->adev->dev, "SocketPowerLimitDc[%d] = 0x%x\n", i, pptable->SocketPowerLimitDc[i]);
		dev_info(smu->adev->dev, "SocketPowerLimitDcTau[%d] = 0x%x\n", i, pptable->SocketPowerLimitDcTau[i]);
	}

	for (i = 0; i < TDC_THROTTLER_COUNT; i++) {
		dev_info(smu->adev->dev, "TdcLimit[%d] = 0x%x\n", i, pptable->TdcLimit[i]);
		dev_info(smu->adev->dev, "TdcLimitTau[%d] = 0x%x\n", i, pptable->TdcLimitTau[i]);
	}

	for (i = 0; i < TEMP_COUNT; i++) {
		dev_info(smu->adev->dev, "TemperatureLimit[%d] = 0x%x\n", i, pptable->TemperatureLimit[i]);
	}

	dev_info(smu->adev->dev, "FitLimit = 0x%x\n", pptable->FitLimit);
	dev_info(smu->adev->dev, "TotalPowerConfig = 0x%x\n", pptable->TotalPowerConfig);
	dev_info(smu->adev->dev, "TotalPowerPadding[0] = 0x%x\n", pptable->TotalPowerPadding[0]);
	dev_info(smu->adev->dev, "TotalPowerPadding[1] = 0x%x\n", pptable->TotalPowerPadding[1]);
	dev_info(smu->adev->dev, "TotalPowerPadding[2] = 0x%x\n", pptable->TotalPowerPadding[2]);

	dev_info(smu->adev->dev, "ApccPlusResidencyLimit = 0x%x\n", pptable->ApccPlusResidencyLimit);
	for (i = 0; i < NUM_SMNCLK_DPM_LEVELS; i++) {
		dev_info(smu->adev->dev, "SmnclkDpmFreq[%d] = 0x%x\n", i, pptable->SmnclkDpmFreq[i]);
		dev_info(smu->adev->dev, "SmnclkDpmVoltage[%d] = 0x%x\n", i, pptable->SmnclkDpmVoltage[i]);
	}
	dev_info(smu->adev->dev, "ThrottlerControlMask = 0x%x\n", pptable->ThrottlerControlMask);

	dev_info(smu->adev->dev, "FwDStateMask = 0x%x\n", pptable->FwDStateMask);

	dev_info(smu->adev->dev, "UlvVoltageOffsetSoc = 0x%x\n", pptable->UlvVoltageOffsetSoc);
	dev_info(smu->adev->dev, "UlvVoltageOffsetGfx = 0x%x\n", pptable->UlvVoltageOffsetGfx);
	dev_info(smu->adev->dev, "MinVoltageUlvGfx = 0x%x\n", pptable->MinVoltageUlvGfx);
	dev_info(smu->adev->dev, "MinVoltageUlvSoc = 0x%x\n", pptable->MinVoltageUlvSoc);

	dev_info(smu->adev->dev, "SocLIVmin = 0x%x\n", pptable->SocLIVmin);

	dev_info(smu->adev->dev, "GceaLinkMgrIdleThreshold = 0x%x\n", pptable->GceaLinkMgrIdleThreshold);

	dev_info(smu->adev->dev, "MinVoltageGfx = 0x%x\n", pptable->MinVoltageGfx);
	dev_info(smu->adev->dev, "MinVoltageSoc = 0x%x\n", pptable->MinVoltageSoc);
	dev_info(smu->adev->dev, "MaxVoltageGfx = 0x%x\n", pptable->MaxVoltageGfx);
	dev_info(smu->adev->dev, "MaxVoltageSoc = 0x%x\n", pptable->MaxVoltageSoc);

	dev_info(smu->adev->dev, "LoadLineResistanceGfx = 0x%x\n", pptable->LoadLineResistanceGfx);
	dev_info(smu->adev->dev, "LoadLineResistanceSoc = 0x%x\n", pptable->LoadLineResistanceSoc);

	dev_info(smu->adev->dev, "VDDGFX_TVmin = 0x%x\n", pptable->VDDGFX_TVmin);
	dev_info(smu->adev->dev, "VDDSOC_TVmin = 0x%x\n", pptable->VDDSOC_TVmin);
	dev_info(smu->adev->dev, "VDDGFX_Vmin_HiTemp = 0x%x\n", pptable->VDDGFX_Vmin_HiTemp);
	dev_info(smu->adev->dev, "VDDGFX_Vmin_LoTemp = 0x%x\n", pptable->VDDGFX_Vmin_LoTemp);
	dev_info(smu->adev->dev, "VDDSOC_Vmin_HiTemp = 0x%x\n", pptable->VDDSOC_Vmin_HiTemp);
	dev_info(smu->adev->dev, "VDDSOC_Vmin_LoTemp = 0x%x\n", pptable->VDDSOC_Vmin_LoTemp);
	dev_info(smu->adev->dev, "VDDGFX_TVminHystersis = 0x%x\n", pptable->VDDGFX_TVminHystersis);
	dev_info(smu->adev->dev, "VDDSOC_TVminHystersis = 0x%x\n", pptable->VDDSOC_TVminHystersis);

	dev_info(smu->adev->dev, "[PPCLK_GFXCLK]\n"
			"  .VoltageMode          = 0x%02x\n"
			"  .SnapToDiscrete       = 0x%02x\n"
			"  .NumDiscreteLevels    = 0x%02x\n"
			"  .padding              = 0x%02x\n"
			"  .ConversionToAvfsClk{m = 0x%08x b = 0x%08x}\n"
			"  .SsCurve            {a = 0x%08x b = 0x%08x c = 0x%08x}\n"
			"  .SsFmin               = 0x%04x\n"
			"  .Padding_16           = 0x%04x\n",
			pptable->DpmDescriptor[PPCLK_GFXCLK].VoltageMode,
			pptable->DpmDescriptor[PPCLK_GFXCLK].SnapToDiscrete,
			pptable->DpmDescriptor[PPCLK_GFXCLK].NumDiscreteLevels,
			pptable->DpmDescriptor[PPCLK_GFXCLK].Padding,
			pptable->DpmDescriptor[PPCLK_GFXCLK].ConversionToAvfsClk.m,
			pptable->DpmDescriptor[PPCLK_GFXCLK].ConversionToAvfsClk.b,
			pptable->DpmDescriptor[PPCLK_GFXCLK].SsCurve.a,
			pptable->DpmDescriptor[PPCLK_GFXCLK].SsCurve.b,
			pptable->DpmDescriptor[PPCLK_GFXCLK].SsCurve.c,
			pptable->DpmDescriptor[PPCLK_GFXCLK].SsFmin,
			pptable->DpmDescriptor[PPCLK_GFXCLK].Padding16);

	dev_info(smu->adev->dev, "[PPCLK_SOCCLK]\n"
			"  .VoltageMode          = 0x%02x\n"
			"  .SnapToDiscrete       = 0x%02x\n"
			"  .NumDiscreteLevels    = 0x%02x\n"
			"  .padding              = 0x%02x\n"
			"  .ConversionToAvfsClk{m = 0x%08x b = 0x%08x}\n"
			"  .SsCurve            {a = 0x%08x b = 0x%08x c = 0x%08x}\n"
			"  .SsFmin               = 0x%04x\n"
			"  .Padding_16           = 0x%04x\n",
			pptable->DpmDescriptor[PPCLK_SOCCLK].VoltageMode,
			pptable->DpmDescriptor[PPCLK_SOCCLK].SnapToDiscrete,
			pptable->DpmDescriptor[PPCLK_SOCCLK].NumDiscreteLevels,
			pptable->DpmDescriptor[PPCLK_SOCCLK].Padding,
			pptable->DpmDescriptor[PPCLK_SOCCLK].ConversionToAvfsClk.m,
			pptable->DpmDescriptor[PPCLK_SOCCLK].ConversionToAvfsClk.b,
			pptable->DpmDescriptor[PPCLK_SOCCLK].SsCurve.a,
			pptable->DpmDescriptor[PPCLK_SOCCLK].SsCurve.b,
			pptable->DpmDescriptor[PPCLK_SOCCLK].SsCurve.c,
			pptable->DpmDescriptor[PPCLK_SOCCLK].SsFmin,
			pptable->DpmDescriptor[PPCLK_SOCCLK].Padding16);

	dev_info(smu->adev->dev, "[PPCLK_UCLK]\n"
			"  .VoltageMode          = 0x%02x\n"
			"  .SnapToDiscrete       = 0x%02x\n"
			"  .NumDiscreteLevels    = 0x%02x\n"
			"  .padding              = 0x%02x\n"
			"  .ConversionToAvfsClk{m = 0x%08x b = 0x%08x}\n"
			"  .SsCurve            {a = 0x%08x b = 0x%08x c = 0x%08x}\n"
			"  .SsFmin               = 0x%04x\n"
			"  .Padding_16           = 0x%04x\n",
			pptable->DpmDescriptor[PPCLK_UCLK].VoltageMode,
			pptable->DpmDescriptor[PPCLK_UCLK].SnapToDiscrete,
			pptable->DpmDescriptor[PPCLK_UCLK].NumDiscreteLevels,
			pptable->DpmDescriptor[PPCLK_UCLK].Padding,
			pptable->DpmDescriptor[PPCLK_UCLK].ConversionToAvfsClk.m,
			pptable->DpmDescriptor[PPCLK_UCLK].ConversionToAvfsClk.b,
			pptable->DpmDescriptor[PPCLK_UCLK].SsCurve.a,
			pptable->DpmDescriptor[PPCLK_UCLK].SsCurve.b,
			pptable->DpmDescriptor[PPCLK_UCLK].SsCurve.c,
			pptable->DpmDescriptor[PPCLK_UCLK].SsFmin,
			pptable->DpmDescriptor[PPCLK_UCLK].Padding16);

	dev_info(smu->adev->dev, "[PPCLK_FCLK]\n"
			"  .VoltageMode          = 0x%02x\n"
			"  .SnapToDiscrete       = 0x%02x\n"
			"  .NumDiscreteLevels    = 0x%02x\n"
			"  .padding              = 0x%02x\n"
			"  .ConversionToAvfsClk{m = 0x%08x b = 0x%08x}\n"
			"  .SsCurve            {a = 0x%08x b = 0x%08x c = 0x%08x}\n"
			"  .SsFmin               = 0x%04x\n"
			"  .Padding_16           = 0x%04x\n",
			pptable->DpmDescriptor[PPCLK_FCLK].VoltageMode,
			pptable->DpmDescriptor[PPCLK_FCLK].SnapToDiscrete,
			pptable->DpmDescriptor[PPCLK_FCLK].NumDiscreteLevels,
			pptable->DpmDescriptor[PPCLK_FCLK].Padding,
			pptable->DpmDescriptor[PPCLK_FCLK].ConversionToAvfsClk.m,
			pptable->DpmDescriptor[PPCLK_FCLK].ConversionToAvfsClk.b,
			pptable->DpmDescriptor[PPCLK_FCLK].SsCurve.a,
			pptable->DpmDescriptor[PPCLK_FCLK].SsCurve.b,
			pptable->DpmDescriptor[PPCLK_FCLK].SsCurve.c,
			pptable->DpmDescriptor[PPCLK_FCLK].SsFmin,
			pptable->DpmDescriptor[PPCLK_FCLK].Padding16);

	dev_info(smu->adev->dev, "[PPCLK_DCLK_0]\n"
			"  .VoltageMode          = 0x%02x\n"
			"  .SnapToDiscrete       = 0x%02x\n"
			"  .NumDiscreteLevels    = 0x%02x\n"
			"  .padding              = 0x%02x\n"
			"  .ConversionToAvfsClk{m = 0x%08x b = 0x%08x}\n"
			"  .SsCurve            {a = 0x%08x b = 0x%08x c = 0x%08x}\n"
			"  .SsFmin               = 0x%04x\n"
			"  .Padding_16           = 0x%04x\n",
			pptable->DpmDescriptor[PPCLK_DCLK_0].VoltageMode,
			pptable->DpmDescriptor[PPCLK_DCLK_0].SnapToDiscrete,
			pptable->DpmDescriptor[PPCLK_DCLK_0].NumDiscreteLevels,
			pptable->DpmDescriptor[PPCLK_DCLK_0].Padding,
			pptable->DpmDescriptor[PPCLK_DCLK_0].ConversionToAvfsClk.m,
			pptable->DpmDescriptor[PPCLK_DCLK_0].ConversionToAvfsClk.b,
			pptable->DpmDescriptor[PPCLK_DCLK_0].SsCurve.a,
			pptable->DpmDescriptor[PPCLK_DCLK_0].SsCurve.b,
			pptable->DpmDescriptor[PPCLK_DCLK_0].SsCurve.c,
			pptable->DpmDescriptor[PPCLK_DCLK_0].SsFmin,
			pptable->DpmDescriptor[PPCLK_DCLK_0].Padding16);

	dev_info(smu->adev->dev, "[PPCLK_VCLK_0]\n"
			"  .VoltageMode          = 0x%02x\n"
			"  .SnapToDiscrete       = 0x%02x\n"
			"  .NumDiscreteLevels    = 0x%02x\n"
			"  .padding              = 0x%02x\n"
			"  .ConversionToAvfsClk{m = 0x%08x b = 0x%08x}\n"
			"  .SsCurve            {a = 0x%08x b = 0x%08x c = 0x%08x}\n"
			"  .SsFmin               = 0x%04x\n"
			"  .Padding_16           = 0x%04x\n",
			pptable->DpmDescriptor[PPCLK_VCLK_0].VoltageMode,
			pptable->DpmDescriptor[PPCLK_VCLK_0].SnapToDiscrete,
			pptable->DpmDescriptor[PPCLK_VCLK_0].NumDiscreteLevels,
			pptable->DpmDescriptor[PPCLK_VCLK_0].Padding,
			pptable->DpmDescriptor[PPCLK_VCLK_0].ConversionToAvfsClk.m,
			pptable->DpmDescriptor[PPCLK_VCLK_0].ConversionToAvfsClk.b,
			pptable->DpmDescriptor[PPCLK_VCLK_0].SsCurve.a,
			pptable->DpmDescriptor[PPCLK_VCLK_0].SsCurve.b,
			pptable->DpmDescriptor[PPCLK_VCLK_0].SsCurve.c,
			pptable->DpmDescriptor[PPCLK_VCLK_0].SsFmin,
			pptable->DpmDescriptor[PPCLK_VCLK_0].Padding16);

	dev_info(smu->adev->dev, "[PPCLK_DCLK_1]\n"
			"  .VoltageMode          = 0x%02x\n"
			"  .SnapToDiscrete       = 0x%02x\n"
			"  .NumDiscreteLevels    = 0x%02x\n"
			"  .padding              = 0x%02x\n"
			"  .ConversionToAvfsClk{m = 0x%08x b = 0x%08x}\n"
			"  .SsCurve            {a = 0x%08x b = 0x%08x c = 0x%08x}\n"
			"  .SsFmin               = 0x%04x\n"
			"  .Padding_16           = 0x%04x\n",
			pptable->DpmDescriptor[PPCLK_DCLK_1].VoltageMode,
			pptable->DpmDescriptor[PPCLK_DCLK_1].SnapToDiscrete,
			pptable->DpmDescriptor[PPCLK_DCLK_1].NumDiscreteLevels,
			pptable->DpmDescriptor[PPCLK_DCLK_1].Padding,
			pptable->DpmDescriptor[PPCLK_DCLK_1].ConversionToAvfsClk.m,
			pptable->DpmDescriptor[PPCLK_DCLK_1].ConversionToAvfsClk.b,
			pptable->DpmDescriptor[PPCLK_DCLK_1].SsCurve.a,
			pptable->DpmDescriptor[PPCLK_DCLK_1].SsCurve.b,
			pptable->DpmDescriptor[PPCLK_DCLK_1].SsCurve.c,
			pptable->DpmDescriptor[PPCLK_DCLK_1].SsFmin,
			pptable->DpmDescriptor[PPCLK_DCLK_1].Padding16);

	dev_info(smu->adev->dev, "[PPCLK_VCLK_1]\n"
			"  .VoltageMode          = 0x%02x\n"
			"  .SnapToDiscrete       = 0x%02x\n"
			"  .NumDiscreteLevels    = 0x%02x\n"
			"  .padding              = 0x%02x\n"
			"  .ConversionToAvfsClk{m = 0x%08x b = 0x%08x}\n"
			"  .SsCurve            {a = 0x%08x b = 0x%08x c = 0x%08x}\n"
			"  .SsFmin               = 0x%04x\n"
			"  .Padding_16           = 0x%04x\n",
			pptable->DpmDescriptor[PPCLK_VCLK_1].VoltageMode,
			pptable->DpmDescriptor[PPCLK_VCLK_1].SnapToDiscrete,
			pptable->DpmDescriptor[PPCLK_VCLK_1].NumDiscreteLevels,
			pptable->DpmDescriptor[PPCLK_VCLK_1].Padding,
			pptable->DpmDescriptor[PPCLK_VCLK_1].ConversionToAvfsClk.m,
			pptable->DpmDescriptor[PPCLK_VCLK_1].ConversionToAvfsClk.b,
			pptable->DpmDescriptor[PPCLK_VCLK_1].SsCurve.a,
			pptable->DpmDescriptor[PPCLK_VCLK_1].SsCurve.b,
			pptable->DpmDescriptor[PPCLK_VCLK_1].SsCurve.c,
			pptable->DpmDescriptor[PPCLK_VCLK_1].SsFmin,
			pptable->DpmDescriptor[PPCLK_VCLK_1].Padding16);

	dev_info(smu->adev->dev, "FreqTableGfx\n");
	for (i = 0; i < NUM_GFXCLK_DPM_LEVELS; i++)
		dev_info(smu->adev->dev, "  .[%02d] = 0x%x\n", i, pptable->FreqTableGfx[i]);

	dev_info(smu->adev->dev, "FreqTableVclk\n");
	for (i = 0; i < NUM_VCLK_DPM_LEVELS; i++)
		dev_info(smu->adev->dev, "  .[%02d] = 0x%x\n", i, pptable->FreqTableVclk[i]);

	dev_info(smu->adev->dev, "FreqTableDclk\n");
	for (i = 0; i < NUM_DCLK_DPM_LEVELS; i++)
		dev_info(smu->adev->dev, "  .[%02d] = 0x%x\n", i, pptable->FreqTableDclk[i]);

	dev_info(smu->adev->dev, "FreqTableSocclk\n");
	for (i = 0; i < NUM_SOCCLK_DPM_LEVELS; i++)
		dev_info(smu->adev->dev, "  .[%02d] = 0x%x\n", i, pptable->FreqTableSocclk[i]);

	dev_info(smu->adev->dev, "FreqTableUclk\n");
	for (i = 0; i < NUM_UCLK_DPM_LEVELS; i++)
		dev_info(smu->adev->dev, "  .[%02d] = 0x%x\n", i, pptable->FreqTableUclk[i]);

	dev_info(smu->adev->dev, "FreqTableFclk\n");
	for (i = 0; i < NUM_FCLK_DPM_LEVELS; i++)
		dev_info(smu->adev->dev, "  .[%02d] = 0x%x\n", i, pptable->FreqTableFclk[i]);

	dev_info(smu->adev->dev, "DcModeMaxFreq\n");
	dev_info(smu->adev->dev, "  .PPCLK_GFXCLK = 0x%x\n", pptable->DcModeMaxFreq[PPCLK_GFXCLK]);
	dev_info(smu->adev->dev, "  .PPCLK_SOCCLK = 0x%x\n", pptable->DcModeMaxFreq[PPCLK_SOCCLK]);
	dev_info(smu->adev->dev, "  .PPCLK_UCLK   = 0x%x\n", pptable->DcModeMaxFreq[PPCLK_UCLK]);
	dev_info(smu->adev->dev, "  .PPCLK_FCLK   = 0x%x\n", pptable->DcModeMaxFreq[PPCLK_FCLK]);
	dev_info(smu->adev->dev, "  .PPCLK_DCLK_0 = 0x%x\n", pptable->DcModeMaxFreq[PPCLK_DCLK_0]);
	dev_info(smu->adev->dev, "  .PPCLK_VCLK_0 = 0x%x\n", pptable->DcModeMaxFreq[PPCLK_VCLK_0]);
	dev_info(smu->adev->dev, "  .PPCLK_DCLK_1 = 0x%x\n", pptable->DcModeMaxFreq[PPCLK_DCLK_1]);
	dev_info(smu->adev->dev, "  .PPCLK_VCLK_1 = 0x%x\n", pptable->DcModeMaxFreq[PPCLK_VCLK_1]);

	dev_info(smu->adev->dev, "FreqTableUclkDiv\n");
	for (i = 0; i < NUM_UCLK_DPM_LEVELS; i++)
		dev_info(smu->adev->dev, "  .[%d] = 0x%x\n", i, pptable->FreqTableUclkDiv[i]);

	dev_info(smu->adev->dev, "FclkBoostFreq = 0x%x\n", pptable->FclkBoostFreq);
	dev_info(smu->adev->dev, "FclkParamPadding = 0x%x\n", pptable->FclkParamPadding);

	dev_info(smu->adev->dev, "Mp0clkFreq\n");
	for (i = 0; i < NUM_MP0CLK_DPM_LEVELS; i++)
		dev_info(smu->adev->dev, "  .[%d] = 0x%x\n", i, pptable->Mp0clkFreq[i]);

	dev_info(smu->adev->dev, "Mp0DpmVoltage\n");
	for (i = 0; i < NUM_MP0CLK_DPM_LEVELS; i++)
		dev_info(smu->adev->dev, "  .[%d] = 0x%x\n", i, pptable->Mp0DpmVoltage[i]);

	dev_info(smu->adev->dev, "MemVddciVoltage\n");
	for (i = 0; i < NUM_UCLK_DPM_LEVELS; i++)
		dev_info(smu->adev->dev, "  .[%d] = 0x%x\n", i, pptable->MemVddciVoltage[i]);

	dev_info(smu->adev->dev, "MemMvddVoltage\n");
	for (i = 0; i < NUM_UCLK_DPM_LEVELS; i++)
		dev_info(smu->adev->dev, "  .[%d] = 0x%x\n", i, pptable->MemMvddVoltage[i]);

	dev_info(smu->adev->dev, "GfxclkFgfxoffEntry = 0x%x\n", pptable->GfxclkFgfxoffEntry);
	dev_info(smu->adev->dev, "GfxclkFinit = 0x%x\n", pptable->GfxclkFinit);
	dev_info(smu->adev->dev, "GfxclkFidle = 0x%x\n", pptable->GfxclkFidle);
	dev_info(smu->adev->dev, "GfxclkSource = 0x%x\n", pptable->GfxclkSource);
	dev_info(smu->adev->dev, "GfxclkPadding = 0x%x\n", pptable->GfxclkPadding);

	dev_info(smu->adev->dev, "GfxGpoSubFeatureMask = 0x%x\n", pptable->GfxGpoSubFeatureMask);

	dev_info(smu->adev->dev, "GfxGpoEnabledWorkPolicyMask = 0x%x\n", pptable->GfxGpoEnabledWorkPolicyMask);
	dev_info(smu->adev->dev, "GfxGpoDisabledWorkPolicyMask = 0x%x\n", pptable->GfxGpoDisabledWorkPolicyMask);
	dev_info(smu->adev->dev, "GfxGpoPadding[0] = 0x%x\n", pptable->GfxGpoPadding[0]);
	dev_info(smu->adev->dev, "GfxGpoVotingAllow = 0x%x\n", pptable->GfxGpoVotingAllow);
	dev_info(smu->adev->dev, "GfxGpoPadding32[0] = 0x%x\n", pptable->GfxGpoPadding32[0]);
	dev_info(smu->adev->dev, "GfxGpoPadding32[1] = 0x%x\n", pptable->GfxGpoPadding32[1]);
	dev_info(smu->adev->dev, "GfxGpoPadding32[2] = 0x%x\n", pptable->GfxGpoPadding32[2]);
	dev_info(smu->adev->dev, "GfxGpoPadding32[3] = 0x%x\n", pptable->GfxGpoPadding32[3]);
	dev_info(smu->adev->dev, "GfxDcsFopt = 0x%x\n", pptable->GfxDcsFopt);
	dev_info(smu->adev->dev, "GfxDcsFclkFopt = 0x%x\n", pptable->GfxDcsFclkFopt);
	dev_info(smu->adev->dev, "GfxDcsUclkFopt = 0x%x\n", pptable->GfxDcsUclkFopt);

	dev_info(smu->adev->dev, "DcsGfxOffVoltage = 0x%x\n", pptable->DcsGfxOffVoltage);
	dev_info(smu->adev->dev, "DcsMinGfxOffTime = 0x%x\n", pptable->DcsMinGfxOffTime);
	dev_info(smu->adev->dev, "DcsMaxGfxOffTime = 0x%x\n", pptable->DcsMaxGfxOffTime);
	dev_info(smu->adev->dev, "DcsMinCreditAccum = 0x%x\n", pptable->DcsMinCreditAccum);
	dev_info(smu->adev->dev, "DcsExitHysteresis = 0x%x\n", pptable->DcsExitHysteresis);
	dev_info(smu->adev->dev, "DcsTimeout = 0x%x\n", pptable->DcsTimeout);

	dev_info(smu->adev->dev, "DcsParamPadding[0] = 0x%x\n", pptable->DcsParamPadding[0]);
	dev_info(smu->adev->dev, "DcsParamPadding[1] = 0x%x\n", pptable->DcsParamPadding[1]);
	dev_info(smu->adev->dev, "DcsParamPadding[2] = 0x%x\n", pptable->DcsParamPadding[2]);
	dev_info(smu->adev->dev, "DcsParamPadding[3] = 0x%x\n", pptable->DcsParamPadding[3]);
	dev_info(smu->adev->dev, "DcsParamPadding[4] = 0x%x\n", pptable->DcsParamPadding[4]);

	dev_info(smu->adev->dev, "FlopsPerByteTable\n");
	for (i = 0; i < RLC_PACE_TABLE_NUM_LEVELS; i++)
		dev_info(smu->adev->dev, "  .[%d] = 0x%x\n", i, pptable->FlopsPerByteTable[i]);

	dev_info(smu->adev->dev, "LowestUclkReservedForUlv = 0x%x\n", pptable->LowestUclkReservedForUlv);
	dev_info(smu->adev->dev, "vddingMem[0] = 0x%x\n", pptable->PaddingMem[0]);
	dev_info(smu->adev->dev, "vddingMem[1] = 0x%x\n", pptable->PaddingMem[1]);
	dev_info(smu->adev->dev, "vddingMem[2] = 0x%x\n", pptable->PaddingMem[2]);

	dev_info(smu->adev->dev, "UclkDpmPstates\n");
	for (i = 0; i < NUM_UCLK_DPM_LEVELS; i++)
		dev_info(smu->adev->dev, "  .[%d] = 0x%x\n", i, pptable->UclkDpmPstates[i]);

	dev_info(smu->adev->dev, "UclkDpmSrcFreqRange\n");
	dev_info(smu->adev->dev, "  .Fmin = 0x%x\n",
		pptable->UclkDpmSrcFreqRange.Fmin);
	dev_info(smu->adev->dev, "  .Fmax = 0x%x\n",
		pptable->UclkDpmSrcFreqRange.Fmax);
	dev_info(smu->adev->dev, "UclkDpmTargFreqRange\n");
	dev_info(smu->adev->dev, "  .Fmin = 0x%x\n",
		pptable->UclkDpmTargFreqRange.Fmin);
	dev_info(smu->adev->dev, "  .Fmax = 0x%x\n",
		pptable->UclkDpmTargFreqRange.Fmax);
	dev_info(smu->adev->dev, "UclkDpmMidstepFreq = 0x%x\n", pptable->UclkDpmMidstepFreq);
	dev_info(smu->adev->dev, "UclkMidstepPadding = 0x%x\n", pptable->UclkMidstepPadding);

	dev_info(smu->adev->dev, "PcieGenSpeed\n");
	for (i = 0; i < NUM_LINK_LEVELS; i++)
		dev_info(smu->adev->dev, "  .[%d] = 0x%x\n", i, pptable->PcieGenSpeed[i]);

	dev_info(smu->adev->dev, "PcieLaneCount\n");
	for (i = 0; i < NUM_LINK_LEVELS; i++)
		dev_info(smu->adev->dev, "  .[%d] = 0x%x\n", i, pptable->PcieLaneCount[i]);

	dev_info(smu->adev->dev, "LclkFreq\n");
	for (i = 0; i < NUM_LINK_LEVELS; i++)
		dev_info(smu->adev->dev, "  .[%d] = 0x%x\n", i, pptable->LclkFreq[i]);

	dev_info(smu->adev->dev, "FanStopTemp = 0x%x\n", pptable->FanStopTemp);
	dev_info(smu->adev->dev, "FanStartTemp = 0x%x\n", pptable->FanStartTemp);

	dev_info(smu->adev->dev, "FanGain\n");
	for (i = 0; i < TEMP_COUNT; i++)
		dev_info(smu->adev->dev, "  .[%d] = 0x%x\n", i, pptable->FanGain[i]);

	dev_info(smu->adev->dev, "FanPwmMin = 0x%x\n", pptable->FanPwmMin);
	dev_info(smu->adev->dev, "FanAcousticLimitRpm = 0x%x\n", pptable->FanAcousticLimitRpm);
	dev_info(smu->adev->dev, "FanThrottlingRpm = 0x%x\n", pptable->FanThrottlingRpm);
	dev_info(smu->adev->dev, "FanMaximumRpm = 0x%x\n", pptable->FanMaximumRpm);
	dev_info(smu->adev->dev, "MGpuFanBoostLimitRpm = 0x%x\n", pptable->MGpuFanBoostLimitRpm);
	dev_info(smu->adev->dev, "FanTargetTemperature = 0x%x\n", pptable->FanTargetTemperature);
	dev_info(smu->adev->dev, "FanTargetGfxclk = 0x%x\n", pptable->FanTargetGfxclk);
	dev_info(smu->adev->dev, "FanPadding16 = 0x%x\n", pptable->FanPadding16);
	dev_info(smu->adev->dev, "FanTempInputSelect = 0x%x\n", pptable->FanTempInputSelect);
	dev_info(smu->adev->dev, "FanPadding = 0x%x\n", pptable->FanPadding);
	dev_info(smu->adev->dev, "FanZeroRpmEnable = 0x%x\n", pptable->FanZeroRpmEnable);
	dev_info(smu->adev->dev, "FanTachEdgePerRev = 0x%x\n", pptable->FanTachEdgePerRev);

	dev_info(smu->adev->dev, "FuzzyFan_ErrorSetDelta = 0x%x\n", pptable->FuzzyFan_ErrorSetDelta);
	dev_info(smu->adev->dev, "FuzzyFan_ErrorRateSetDelta = 0x%x\n", pptable->FuzzyFan_ErrorRateSetDelta);
	dev_info(smu->adev->dev, "FuzzyFan_PwmSetDelta = 0x%x\n", pptable->FuzzyFan_PwmSetDelta);
	dev_info(smu->adev->dev, "FuzzyFan_Reserved = 0x%x\n", pptable->FuzzyFan_Reserved);

	dev_info(smu->adev->dev, "OverrideAvfsGb[AVFS_VOLTAGE_GFX] = 0x%x\n", pptable->OverrideAvfsGb[AVFS_VOLTAGE_GFX]);
	dev_info(smu->adev->dev, "OverrideAvfsGb[AVFS_VOLTAGE_SOC] = 0x%x\n", pptable->OverrideAvfsGb[AVFS_VOLTAGE_SOC]);
	dev_info(smu->adev->dev, "dBtcGbGfxDfllModelSelect = 0x%x\n", pptable->dBtcGbGfxDfllModelSelect);
	dev_info(smu->adev->dev, "Padding8_Avfs = 0x%x\n", pptable->Padding8_Avfs);

	dev_info(smu->adev->dev, "qAvfsGb[AVFS_VOLTAGE_GFX]{a = 0x%x b = 0x%x c = 0x%x}\n",
			pptable->qAvfsGb[AVFS_VOLTAGE_GFX].a,
			pptable->qAvfsGb[AVFS_VOLTAGE_GFX].b,
			pptable->qAvfsGb[AVFS_VOLTAGE_GFX].c);
	dev_info(smu->adev->dev, "qAvfsGb[AVFS_VOLTAGE_SOC]{a = 0x%x b = 0x%x c = 0x%x}\n",
			pptable->qAvfsGb[AVFS_VOLTAGE_SOC].a,
			pptable->qAvfsGb[AVFS_VOLTAGE_SOC].b,
			pptable->qAvfsGb[AVFS_VOLTAGE_SOC].c);
	dev_info(smu->adev->dev, "dBtcGbGfxPll{a = 0x%x b = 0x%x c = 0x%x}\n",
			pptable->dBtcGbGfxPll.a,
			pptable->dBtcGbGfxPll.b,
			pptable->dBtcGbGfxPll.c);
	dev_info(smu->adev->dev, "dBtcGbGfxAfll{a = 0x%x b = 0x%x c = 0x%x}\n",
			pptable->dBtcGbGfxDfll.a,
			pptable->dBtcGbGfxDfll.b,
			pptable->dBtcGbGfxDfll.c);
	dev_info(smu->adev->dev, "dBtcGbSoc{a = 0x%x b = 0x%x c = 0x%x}\n",
			pptable->dBtcGbSoc.a,
			pptable->dBtcGbSoc.b,
			pptable->dBtcGbSoc.c);
	dev_info(smu->adev->dev, "qAgingGb[AVFS_VOLTAGE_GFX]{m = 0x%x b = 0x%x}\n",
			pptable->qAgingGb[AVFS_VOLTAGE_GFX].m,
			pptable->qAgingGb[AVFS_VOLTAGE_GFX].b);
	dev_info(smu->adev->dev, "qAgingGb[AVFS_VOLTAGE_SOC]{m = 0x%x b = 0x%x}\n",
			pptable->qAgingGb[AVFS_VOLTAGE_SOC].m,
			pptable->qAgingGb[AVFS_VOLTAGE_SOC].b);

	dev_info(smu->adev->dev, "PiecewiseLinearDroopIntGfxDfll\n");
	for (i = 0; i < NUM_PIECE_WISE_LINEAR_DROOP_MODEL_VF_POINTS; i++) {
		dev_info(smu->adev->dev, "		Fset[%d] = 0x%x\n",
			i, pptable->PiecewiseLinearDroopIntGfxDfll.Fset[i]);
		dev_info(smu->adev->dev, "		Vdroop[%d] = 0x%x\n",
			i, pptable->PiecewiseLinearDroopIntGfxDfll.Vdroop[i]);
	}

	dev_info(smu->adev->dev, "qStaticVoltageOffset[AVFS_VOLTAGE_GFX]{a = 0x%x b = 0x%x c = 0x%x}\n",
			pptable->qStaticVoltageOffset[AVFS_VOLTAGE_GFX].a,
			pptable->qStaticVoltageOffset[AVFS_VOLTAGE_GFX].b,
			pptable->qStaticVoltageOffset[AVFS_VOLTAGE_GFX].c);
	dev_info(smu->adev->dev, "qStaticVoltageOffset[AVFS_VOLTAGE_SOC]{a = 0x%x b = 0x%x c = 0x%x}\n",
			pptable->qStaticVoltageOffset[AVFS_VOLTAGE_SOC].a,
			pptable->qStaticVoltageOffset[AVFS_VOLTAGE_SOC].b,
			pptable->qStaticVoltageOffset[AVFS_VOLTAGE_SOC].c);

	dev_info(smu->adev->dev, "DcTol[AVFS_VOLTAGE_GFX] = 0x%x\n", pptable->DcTol[AVFS_VOLTAGE_GFX]);
	dev_info(smu->adev->dev, "DcTol[AVFS_VOLTAGE_SOC] = 0x%x\n", pptable->DcTol[AVFS_VOLTAGE_SOC]);

	dev_info(smu->adev->dev, "DcBtcEnabled[AVFS_VOLTAGE_GFX] = 0x%x\n", pptable->DcBtcEnabled[AVFS_VOLTAGE_GFX]);
	dev_info(smu->adev->dev, "DcBtcEnabled[AVFS_VOLTAGE_SOC] = 0x%x\n", pptable->DcBtcEnabled[AVFS_VOLTAGE_SOC]);
	dev_info(smu->adev->dev, "Padding8_GfxBtc[0] = 0x%x\n", pptable->Padding8_GfxBtc[0]);
	dev_info(smu->adev->dev, "Padding8_GfxBtc[1] = 0x%x\n", pptable->Padding8_GfxBtc[1]);

	dev_info(smu->adev->dev, "DcBtcMin[AVFS_VOLTAGE_GFX] = 0x%x\n", pptable->DcBtcMin[AVFS_VOLTAGE_GFX]);
	dev_info(smu->adev->dev, "DcBtcMin[AVFS_VOLTAGE_SOC] = 0x%x\n", pptable->DcBtcMin[AVFS_VOLTAGE_SOC]);
	dev_info(smu->adev->dev, "DcBtcMax[AVFS_VOLTAGE_GFX] = 0x%x\n", pptable->DcBtcMax[AVFS_VOLTAGE_GFX]);
	dev_info(smu->adev->dev, "DcBtcMax[AVFS_VOLTAGE_SOC] = 0x%x\n", pptable->DcBtcMax[AVFS_VOLTAGE_SOC]);

	dev_info(smu->adev->dev, "DcBtcGb[AVFS_VOLTAGE_GFX] = 0x%x\n", pptable->DcBtcGb[AVFS_VOLTAGE_GFX]);
	dev_info(smu->adev->dev, "DcBtcGb[AVFS_VOLTAGE_SOC] = 0x%x\n", pptable->DcBtcGb[AVFS_VOLTAGE_SOC]);

	dev_info(smu->adev->dev, "XgmiDpmPstates\n");
	for (i = 0; i < NUM_XGMI_LEVELS; i++)
		dev_info(smu->adev->dev, "  .[%d] = 0x%x\n", i, pptable->XgmiDpmPstates[i]);
	dev_info(smu->adev->dev, "XgmiDpmSpare[0] = 0x%02x\n", pptable->XgmiDpmSpare[0]);
	dev_info(smu->adev->dev, "XgmiDpmSpare[1] = 0x%02x\n", pptable->XgmiDpmSpare[1]);

	dev_info(smu->adev->dev, "DebugOverrides = 0x%x\n", pptable->DebugOverrides);
	dev_info(smu->adev->dev, "ReservedEquation0{a = 0x%x b = 0x%x c = 0x%x}\n",
			pptable->ReservedEquation0.a,
			pptable->ReservedEquation0.b,
			pptable->ReservedEquation0.c);
	dev_info(smu->adev->dev, "ReservedEquation1{a = 0x%x b = 0x%x c = 0x%x}\n",
			pptable->ReservedEquation1.a,
			pptable->ReservedEquation1.b,
			pptable->ReservedEquation1.c);
	dev_info(smu->adev->dev, "ReservedEquation2{a = 0x%x b = 0x%x c = 0x%x}\n",
			pptable->ReservedEquation2.a,
			pptable->ReservedEquation2.b,
			pptable->ReservedEquation2.c);
	dev_info(smu->adev->dev, "ReservedEquation3{a = 0x%x b = 0x%x c = 0x%x}\n",
			pptable->ReservedEquation3.a,
			pptable->ReservedEquation3.b,
			pptable->ReservedEquation3.c);

	dev_info(smu->adev->dev, "SkuReserved[0] = 0x%x\n", pptable->SkuReserved[0]);
	dev_info(smu->adev->dev, "SkuReserved[1] = 0x%x\n", pptable->SkuReserved[1]);
	dev_info(smu->adev->dev, "SkuReserved[2] = 0x%x\n", pptable->SkuReserved[2]);
	dev_info(smu->adev->dev, "SkuReserved[3] = 0x%x\n", pptable->SkuReserved[3]);
	dev_info(smu->adev->dev, "SkuReserved[4] = 0x%x\n", pptable->SkuReserved[4]);
	dev_info(smu->adev->dev, "SkuReserved[5] = 0x%x\n", pptable->SkuReserved[5]);
	dev_info(smu->adev->dev, "SkuReserved[6] = 0x%x\n", pptable->SkuReserved[6]);
	dev_info(smu->adev->dev, "SkuReserved[7] = 0x%x\n", pptable->SkuReserved[7]);

	dev_info(smu->adev->dev, "GamingClk[0] = 0x%x\n", pptable->GamingClk[0]);
	dev_info(smu->adev->dev, "GamingClk[1] = 0x%x\n", pptable->GamingClk[1]);
	dev_info(smu->adev->dev, "GamingClk[2] = 0x%x\n", pptable->GamingClk[2]);
	dev_info(smu->adev->dev, "GamingClk[3] = 0x%x\n", pptable->GamingClk[3]);
	dev_info(smu->adev->dev, "GamingClk[4] = 0x%x\n", pptable->GamingClk[4]);
	dev_info(smu->adev->dev, "GamingClk[5] = 0x%x\n", pptable->GamingClk[5]);

	for (i = 0; i < NUM_I2C_CONTROLLERS; i++) {
		dev_info(smu->adev->dev, "I2cControllers[%d]:\n", i);
		dev_info(smu->adev->dev, "                   .Enabled = 0x%x\n",
				pptable->I2cControllers[i].Enabled);
		dev_info(smu->adev->dev, "                   .Speed = 0x%x\n",
				pptable->I2cControllers[i].Speed);
		dev_info(smu->adev->dev, "                   .SlaveAddress = 0x%x\n",
				pptable->I2cControllers[i].SlaveAddress);
		dev_info(smu->adev->dev, "                   .ControllerPort = 0x%x\n",
				pptable->I2cControllers[i].ControllerPort);
		dev_info(smu->adev->dev, "                   .ControllerName = 0x%x\n",
				pptable->I2cControllers[i].ControllerName);
		dev_info(smu->adev->dev, "                   .ThermalThrottler = 0x%x\n",
				pptable->I2cControllers[i].ThermalThrotter);
		dev_info(smu->adev->dev, "                   .I2cProtocol = 0x%x\n",
				pptable->I2cControllers[i].I2cProtocol);
		dev_info(smu->adev->dev, "                   .PaddingConfig = 0x%x\n",
				pptable->I2cControllers[i].PaddingConfig);
	}

	dev_info(smu->adev->dev, "GpioScl = 0x%x\n", pptable->GpioScl);
	dev_info(smu->adev->dev, "GpioSda = 0x%x\n", pptable->GpioSda);
	dev_info(smu->adev->dev, "FchUsbPdSlaveAddr = 0x%x\n", pptable->FchUsbPdSlaveAddr);
	dev_info(smu->adev->dev, "I2cSpare[0] = 0x%x\n", pptable->I2cSpare[0]);

	dev_info(smu->adev->dev, "Board Parameters:\n");
	dev_info(smu->adev->dev, "VddGfxVrMapping = 0x%x\n", pptable->VddGfxVrMapping);
	dev_info(smu->adev->dev, "VddSocVrMapping = 0x%x\n", pptable->VddSocVrMapping);
	dev_info(smu->adev->dev, "VddMem0VrMapping = 0x%x\n", pptable->VddMem0VrMapping);
	dev_info(smu->adev->dev, "VddMem1VrMapping = 0x%x\n", pptable->VddMem1VrMapping);
	dev_info(smu->adev->dev, "GfxUlvPhaseSheddingMask = 0x%x\n", pptable->GfxUlvPhaseSheddingMask);
	dev_info(smu->adev->dev, "SocUlvPhaseSheddingMask = 0x%x\n", pptable->SocUlvPhaseSheddingMask);
	dev_info(smu->adev->dev, "VddciUlvPhaseSheddingMask = 0x%x\n", pptable->VddciUlvPhaseSheddingMask);
	dev_info(smu->adev->dev, "MvddUlvPhaseSheddingMask = 0x%x\n", pptable->MvddUlvPhaseSheddingMask);

	dev_info(smu->adev->dev, "GfxMaxCurrent = 0x%x\n", pptable->GfxMaxCurrent);
	dev_info(smu->adev->dev, "GfxOffset = 0x%x\n", pptable->GfxOffset);
	dev_info(smu->adev->dev, "Padding_TelemetryGfx = 0x%x\n", pptable->Padding_TelemetryGfx);

	dev_info(smu->adev->dev, "SocMaxCurrent = 0x%x\n", pptable->SocMaxCurrent);
	dev_info(smu->adev->dev, "SocOffset = 0x%x\n", pptable->SocOffset);
	dev_info(smu->adev->dev, "Padding_TelemetrySoc = 0x%x\n", pptable->Padding_TelemetrySoc);

	dev_info(smu->adev->dev, "Mem0MaxCurrent = 0x%x\n", pptable->Mem0MaxCurrent);
	dev_info(smu->adev->dev, "Mem0Offset = 0x%x\n", pptable->Mem0Offset);
	dev_info(smu->adev->dev, "Padding_TelemetryMem0 = 0x%x\n", pptable->Padding_TelemetryMem0);

	dev_info(smu->adev->dev, "Mem1MaxCurrent = 0x%x\n", pptable->Mem1MaxCurrent);
	dev_info(smu->adev->dev, "Mem1Offset = 0x%x\n", pptable->Mem1Offset);
	dev_info(smu->adev->dev, "Padding_TelemetryMem1 = 0x%x\n", pptable->Padding_TelemetryMem1);

	dev_info(smu->adev->dev, "MvddRatio = 0x%x\n", pptable->MvddRatio);

	dev_info(smu->adev->dev, "AcDcGpio = 0x%x\n", pptable->AcDcGpio);
	dev_info(smu->adev->dev, "AcDcPolarity = 0x%x\n", pptable->AcDcPolarity);
	dev_info(smu->adev->dev, "VR0HotGpio = 0x%x\n", pptable->VR0HotGpio);
	dev_info(smu->adev->dev, "VR0HotPolarity = 0x%x\n", pptable->VR0HotPolarity);
	dev_info(smu->adev->dev, "VR1HotGpio = 0x%x\n", pptable->VR1HotGpio);
	dev_info(smu->adev->dev, "VR1HotPolarity = 0x%x\n", pptable->VR1HotPolarity);
	dev_info(smu->adev->dev, "GthrGpio = 0x%x\n", pptable->GthrGpio);
	dev_info(smu->adev->dev, "GthrPolarity = 0x%x\n", pptable->GthrPolarity);
	dev_info(smu->adev->dev, "LedPin0 = 0x%x\n", pptable->LedPin0);
	dev_info(smu->adev->dev, "LedPin1 = 0x%x\n", pptable->LedPin1);
	dev_info(smu->adev->dev, "LedPin2 = 0x%x\n", pptable->LedPin2);
	dev_info(smu->adev->dev, "LedEnableMask = 0x%x\n", pptable->LedEnableMask);
	dev_info(smu->adev->dev, "LedPcie = 0x%x\n", pptable->LedPcie);
	dev_info(smu->adev->dev, "LedError = 0x%x\n", pptable->LedError);
	dev_info(smu->adev->dev, "LedSpare1[0] = 0x%x\n", pptable->LedSpare1[0]);
	dev_info(smu->adev->dev, "LedSpare1[1] = 0x%x\n", pptable->LedSpare1[1]);

	dev_info(smu->adev->dev, "PllGfxclkSpreadEnabled = 0x%x\n", pptable->PllGfxclkSpreadEnabled);
	dev_info(smu->adev->dev, "PllGfxclkSpreadPercent = 0x%x\n", pptable->PllGfxclkSpreadPercent);
	dev_info(smu->adev->dev, "PllGfxclkSpreadFreq = 0x%x\n",    pptable->PllGfxclkSpreadFreq);

	dev_info(smu->adev->dev, "DfllGfxclkSpreadEnabled = 0x%x\n", pptable->DfllGfxclkSpreadEnabled);
	dev_info(smu->adev->dev, "DfllGfxclkSpreadPercent = 0x%x\n", pptable->DfllGfxclkSpreadPercent);
	dev_info(smu->adev->dev, "DfllGfxclkSpreadFreq = 0x%x\n",    pptable->DfllGfxclkSpreadFreq);

	dev_info(smu->adev->dev, "UclkSpreadPadding = 0x%x\n", pptable->UclkSpreadPadding);
	dev_info(smu->adev->dev, "UclkSpreadFreq = 0x%x\n", pptable->UclkSpreadFreq);

	dev_info(smu->adev->dev, "FclkSpreadEnabled = 0x%x\n", pptable->FclkSpreadEnabled);
	dev_info(smu->adev->dev, "FclkSpreadPercent = 0x%x\n", pptable->FclkSpreadPercent);
	dev_info(smu->adev->dev, "FclkSpreadFreq = 0x%x\n", pptable->FclkSpreadFreq);

	dev_info(smu->adev->dev, "MemoryChannelEnabled = 0x%x\n", pptable->MemoryChannelEnabled);
	dev_info(smu->adev->dev, "DramBitWidth = 0x%x\n", pptable->DramBitWidth);
	dev_info(smu->adev->dev, "PaddingMem1[0] = 0x%x\n", pptable->PaddingMem1[0]);
	dev_info(smu->adev->dev, "PaddingMem1[1] = 0x%x\n", pptable->PaddingMem1[1]);
	dev_info(smu->adev->dev, "PaddingMem1[2] = 0x%x\n", pptable->PaddingMem1[2]);

	dev_info(smu->adev->dev, "TotalBoardPower = 0x%x\n", pptable->TotalBoardPower);
	dev_info(smu->adev->dev, "BoardPowerPadding = 0x%x\n", pptable->BoardPowerPadding);

	dev_info(smu->adev->dev, "XgmiLinkSpeed\n");
	for (i = 0; i < NUM_XGMI_PSTATE_LEVELS; i++)
		dev_info(smu->adev->dev, "  .[%d] = 0x%x\n", i, pptable->XgmiLinkSpeed[i]);
	dev_info(smu->adev->dev, "XgmiLinkWidth\n");
	for (i = 0; i < NUM_XGMI_PSTATE_LEVELS; i++)
		dev_info(smu->adev->dev, "  .[%d] = 0x%x\n", i, pptable->XgmiLinkWidth[i]);
	dev_info(smu->adev->dev, "XgmiFclkFreq\n");
	for (i = 0; i < NUM_XGMI_PSTATE_LEVELS; i++)
		dev_info(smu->adev->dev, "  .[%d] = 0x%x\n", i, pptable->XgmiFclkFreq[i]);
	dev_info(smu->adev->dev, "XgmiSocVoltage\n");
	for (i = 0; i < NUM_XGMI_PSTATE_LEVELS; i++)
		dev_info(smu->adev->dev, "  .[%d] = 0x%x\n", i, pptable->XgmiSocVoltage[i]);

	dev_info(smu->adev->dev, "HsrEnabled = 0x%x\n", pptable->HsrEnabled);
	dev_info(smu->adev->dev, "VddqOffEnabled = 0x%x\n", pptable->VddqOffEnabled);
	dev_info(smu->adev->dev, "PaddingUmcFlags[0] = 0x%x\n", pptable->PaddingUmcFlags[0]);
	dev_info(smu->adev->dev, "PaddingUmcFlags[1] = 0x%x\n", pptable->PaddingUmcFlags[1]);

	dev_info(smu->adev->dev, "BoardReserved[0] = 0x%x\n", pptable->BoardReserved[0]);
	dev_info(smu->adev->dev, "BoardReserved[1] = 0x%x\n", pptable->BoardReserved[1]);
	dev_info(smu->adev->dev, "BoardReserved[2] = 0x%x\n", pptable->BoardReserved[2]);
	dev_info(smu->adev->dev, "BoardReserved[3] = 0x%x\n", pptable->BoardReserved[3]);
	dev_info(smu->adev->dev, "BoardReserved[4] = 0x%x\n", pptable->BoardReserved[4]);
	dev_info(smu->adev->dev, "BoardReserved[5] = 0x%x\n", pptable->BoardReserved[5]);
	dev_info(smu->adev->dev, "BoardReserved[6] = 0x%x\n", pptable->BoardReserved[6]);
	dev_info(smu->adev->dev, "BoardReserved[7] = 0x%x\n", pptable->BoardReserved[7]);
	dev_info(smu->adev->dev, "BoardReserved[8] = 0x%x\n", pptable->BoardReserved[8]);
	dev_info(smu->adev->dev, "BoardReserved[9] = 0x%x\n", pptable->BoardReserved[9]);
	dev_info(smu->adev->dev, "BoardReserved[10] = 0x%x\n", pptable->BoardReserved[10]);

	dev_info(smu->adev->dev, "MmHubPadding[0] = 0x%x\n", pptable->MmHubPadding[0]);
	dev_info(smu->adev->dev, "MmHubPadding[1] = 0x%x\n", pptable->MmHubPadding[1]);
	dev_info(smu->adev->dev, "MmHubPadding[2] = 0x%x\n", pptable->MmHubPadding[2]);
	dev_info(smu->adev->dev, "MmHubPadding[3] = 0x%x\n", pptable->MmHubPadding[3]);
	dev_info(smu->adev->dev, "MmHubPadding[4] = 0x%x\n", pptable->MmHubPadding[4]);
	dev_info(smu->adev->dev, "MmHubPadding[5] = 0x%x\n", pptable->MmHubPadding[5]);
	dev_info(smu->adev->dev, "MmHubPadding[6] = 0x%x\n", pptable->MmHubPadding[6]);
	dev_info(smu->adev->dev, "MmHubPadding[7] = 0x%x\n", pptable->MmHubPadding[7]);
}

static void sienna_cichlid_dump_pptable(struct smu_context *smu)
{
	struct smu_table_context *table_context = &smu->smu_table;
	PPTable_t *pptable = table_context->driver_pptable;
	int i;

	if (smu->adev->asic_type == CHIP_BEIGE_GOBY) {
		beige_goby_dump_pptable(smu);
		return;
	}

	dev_info(smu->adev->dev, "Dumped PPTable:\n");

	dev_info(smu->adev->dev, "Version = 0x%08x\n", pptable->Version);
	dev_info(smu->adev->dev, "FeaturesToRun[0] = 0x%08x\n", pptable->FeaturesToRun[0]);
	dev_info(smu->adev->dev, "FeaturesToRun[1] = 0x%08x\n", pptable->FeaturesToRun[1]);

	for (i = 0; i < PPT_THROTTLER_COUNT; i++) {
		dev_info(smu->adev->dev, "SocketPowerLimitAc[%d] = 0x%x\n", i, pptable->SocketPowerLimitAc[i]);
		dev_info(smu->adev->dev, "SocketPowerLimitAcTau[%d] = 0x%x\n", i, pptable->SocketPowerLimitAcTau[i]);
		dev_info(smu->adev->dev, "SocketPowerLimitDc[%d] = 0x%x\n", i, pptable->SocketPowerLimitDc[i]);
		dev_info(smu->adev->dev, "SocketPowerLimitDcTau[%d] = 0x%x\n", i, pptable->SocketPowerLimitDcTau[i]);
	}

	for (i = 0; i < TDC_THROTTLER_COUNT; i++) {
		dev_info(smu->adev->dev, "TdcLimit[%d] = 0x%x\n", i, pptable->TdcLimit[i]);
		dev_info(smu->adev->dev, "TdcLimitTau[%d] = 0x%x\n", i, pptable->TdcLimitTau[i]);
	}

	for (i = 0; i < TEMP_COUNT; i++) {
		dev_info(smu->adev->dev, "TemperatureLimit[%d] = 0x%x\n", i, pptable->TemperatureLimit[i]);
	}

	dev_info(smu->adev->dev, "FitLimit = 0x%x\n", pptable->FitLimit);
	dev_info(smu->adev->dev, "TotalPowerConfig = 0x%x\n", pptable->TotalPowerConfig);
	dev_info(smu->adev->dev, "TotalPowerPadding[0] = 0x%x\n", pptable->TotalPowerPadding[0]);
	dev_info(smu->adev->dev, "TotalPowerPadding[1] = 0x%x\n", pptable->TotalPowerPadding[1]);
	dev_info(smu->adev->dev, "TotalPowerPadding[2] = 0x%x\n", pptable->TotalPowerPadding[2]);

	dev_info(smu->adev->dev, "ApccPlusResidencyLimit = 0x%x\n", pptable->ApccPlusResidencyLimit);
	for (i = 0; i < NUM_SMNCLK_DPM_LEVELS; i++) {
		dev_info(smu->adev->dev, "SmnclkDpmFreq[%d] = 0x%x\n", i, pptable->SmnclkDpmFreq[i]);
		dev_info(smu->adev->dev, "SmnclkDpmVoltage[%d] = 0x%x\n", i, pptable->SmnclkDpmVoltage[i]);
	}
	dev_info(smu->adev->dev, "ThrottlerControlMask = 0x%x\n", pptable->ThrottlerControlMask);

	dev_info(smu->adev->dev, "FwDStateMask = 0x%x\n", pptable->FwDStateMask);

	dev_info(smu->adev->dev, "UlvVoltageOffsetSoc = 0x%x\n", pptable->UlvVoltageOffsetSoc);
	dev_info(smu->adev->dev, "UlvVoltageOffsetGfx = 0x%x\n", pptable->UlvVoltageOffsetGfx);
	dev_info(smu->adev->dev, "MinVoltageUlvGfx = 0x%x\n", pptable->MinVoltageUlvGfx);
	dev_info(smu->adev->dev, "MinVoltageUlvSoc = 0x%x\n", pptable->MinVoltageUlvSoc);

	dev_info(smu->adev->dev, "SocLIVmin = 0x%x\n", pptable->SocLIVmin);
	dev_info(smu->adev->dev, "PaddingLIVmin = 0x%x\n", pptable->PaddingLIVmin);

	dev_info(smu->adev->dev, "GceaLinkMgrIdleThreshold = 0x%x\n", pptable->GceaLinkMgrIdleThreshold);
	dev_info(smu->adev->dev, "paddingRlcUlvParams[0] = 0x%x\n", pptable->paddingRlcUlvParams[0]);
	dev_info(smu->adev->dev, "paddingRlcUlvParams[1] = 0x%x\n", pptable->paddingRlcUlvParams[1]);
	dev_info(smu->adev->dev, "paddingRlcUlvParams[2] = 0x%x\n", pptable->paddingRlcUlvParams[2]);

	dev_info(smu->adev->dev, "MinVoltageGfx = 0x%x\n", pptable->MinVoltageGfx);
	dev_info(smu->adev->dev, "MinVoltageSoc = 0x%x\n", pptable->MinVoltageSoc);
	dev_info(smu->adev->dev, "MaxVoltageGfx = 0x%x\n", pptable->MaxVoltageGfx);
	dev_info(smu->adev->dev, "MaxVoltageSoc = 0x%x\n", pptable->MaxVoltageSoc);

	dev_info(smu->adev->dev, "LoadLineResistanceGfx = 0x%x\n", pptable->LoadLineResistanceGfx);
	dev_info(smu->adev->dev, "LoadLineResistanceSoc = 0x%x\n", pptable->LoadLineResistanceSoc);

	dev_info(smu->adev->dev, "VDDGFX_TVmin = 0x%x\n", pptable->VDDGFX_TVmin);
	dev_info(smu->adev->dev, "VDDSOC_TVmin = 0x%x\n", pptable->VDDSOC_TVmin);
	dev_info(smu->adev->dev, "VDDGFX_Vmin_HiTemp = 0x%x\n", pptable->VDDGFX_Vmin_HiTemp);
	dev_info(smu->adev->dev, "VDDGFX_Vmin_LoTemp = 0x%x\n", pptable->VDDGFX_Vmin_LoTemp);
	dev_info(smu->adev->dev, "VDDSOC_Vmin_HiTemp = 0x%x\n", pptable->VDDSOC_Vmin_HiTemp);
	dev_info(smu->adev->dev, "VDDSOC_Vmin_LoTemp = 0x%x\n", pptable->VDDSOC_Vmin_LoTemp);
	dev_info(smu->adev->dev, "VDDGFX_TVminHystersis = 0x%x\n", pptable->VDDGFX_TVminHystersis);
	dev_info(smu->adev->dev, "VDDSOC_TVminHystersis = 0x%x\n", pptable->VDDSOC_TVminHystersis);

	dev_info(smu->adev->dev, "[PPCLK_GFXCLK]\n"
			"  .VoltageMode          = 0x%02x\n"
			"  .SnapToDiscrete       = 0x%02x\n"
			"  .NumDiscreteLevels    = 0x%02x\n"
			"  .padding              = 0x%02x\n"
			"  .ConversionToAvfsClk{m = 0x%08x b = 0x%08x}\n"
			"  .SsCurve            {a = 0x%08x b = 0x%08x c = 0x%08x}\n"
			"  .SsFmin               = 0x%04x\n"
			"  .Padding_16           = 0x%04x\n",
			pptable->DpmDescriptor[PPCLK_GFXCLK].VoltageMode,
			pptable->DpmDescriptor[PPCLK_GFXCLK].SnapToDiscrete,
			pptable->DpmDescriptor[PPCLK_GFXCLK].NumDiscreteLevels,
			pptable->DpmDescriptor[PPCLK_GFXCLK].Padding,
			pptable->DpmDescriptor[PPCLK_GFXCLK].ConversionToAvfsClk.m,
			pptable->DpmDescriptor[PPCLK_GFXCLK].ConversionToAvfsClk.b,
			pptable->DpmDescriptor[PPCLK_GFXCLK].SsCurve.a,
			pptable->DpmDescriptor[PPCLK_GFXCLK].SsCurve.b,
			pptable->DpmDescriptor[PPCLK_GFXCLK].SsCurve.c,
			pptable->DpmDescriptor[PPCLK_GFXCLK].SsFmin,
			pptable->DpmDescriptor[PPCLK_GFXCLK].Padding16);

	dev_info(smu->adev->dev, "[PPCLK_SOCCLK]\n"
			"  .VoltageMode          = 0x%02x\n"
			"  .SnapToDiscrete       = 0x%02x\n"
			"  .NumDiscreteLevels    = 0x%02x\n"
			"  .padding              = 0x%02x\n"
			"  .ConversionToAvfsClk{m = 0x%08x b = 0x%08x}\n"
			"  .SsCurve            {a = 0x%08x b = 0x%08x c = 0x%08x}\n"
			"  .SsFmin               = 0x%04x\n"
			"  .Padding_16           = 0x%04x\n",
			pptable->DpmDescriptor[PPCLK_SOCCLK].VoltageMode,
			pptable->DpmDescriptor[PPCLK_SOCCLK].SnapToDiscrete,
			pptable->DpmDescriptor[PPCLK_SOCCLK].NumDiscreteLevels,
			pptable->DpmDescriptor[PPCLK_SOCCLK].Padding,
			pptable->DpmDescriptor[PPCLK_SOCCLK].ConversionToAvfsClk.m,
			pptable->DpmDescriptor[PPCLK_SOCCLK].ConversionToAvfsClk.b,
			pptable->DpmDescriptor[PPCLK_SOCCLK].SsCurve.a,
			pptable->DpmDescriptor[PPCLK_SOCCLK].SsCurve.b,
			pptable->DpmDescriptor[PPCLK_SOCCLK].SsCurve.c,
			pptable->DpmDescriptor[PPCLK_SOCCLK].SsFmin,
			pptable->DpmDescriptor[PPCLK_SOCCLK].Padding16);

	dev_info(smu->adev->dev, "[PPCLK_UCLK]\n"
			"  .VoltageMode          = 0x%02x\n"
			"  .SnapToDiscrete       = 0x%02x\n"
			"  .NumDiscreteLevels    = 0x%02x\n"
			"  .padding              = 0x%02x\n"
			"  .ConversionToAvfsClk{m = 0x%08x b = 0x%08x}\n"
			"  .SsCurve            {a = 0x%08x b = 0x%08x c = 0x%08x}\n"
			"  .SsFmin               = 0x%04x\n"
			"  .Padding_16           = 0x%04x\n",
			pptable->DpmDescriptor[PPCLK_UCLK].VoltageMode,
			pptable->DpmDescriptor[PPCLK_UCLK].SnapToDiscrete,
			pptable->DpmDescriptor[PPCLK_UCLK].NumDiscreteLevels,
			pptable->DpmDescriptor[PPCLK_UCLK].Padding,
			pptable->DpmDescriptor[PPCLK_UCLK].ConversionToAvfsClk.m,
			pptable->DpmDescriptor[PPCLK_UCLK].ConversionToAvfsClk.b,
			pptable->DpmDescriptor[PPCLK_UCLK].SsCurve.a,
			pptable->DpmDescriptor[PPCLK_UCLK].SsCurve.b,
			pptable->DpmDescriptor[PPCLK_UCLK].SsCurve.c,
			pptable->DpmDescriptor[PPCLK_UCLK].SsFmin,
			pptable->DpmDescriptor[PPCLK_UCLK].Padding16);

	dev_info(smu->adev->dev, "[PPCLK_FCLK]\n"
			"  .VoltageMode          = 0x%02x\n"
			"  .SnapToDiscrete       = 0x%02x\n"
			"  .NumDiscreteLevels    = 0x%02x\n"
			"  .padding              = 0x%02x\n"
			"  .ConversionToAvfsClk{m = 0x%08x b = 0x%08x}\n"
			"  .SsCurve            {a = 0x%08x b = 0x%08x c = 0x%08x}\n"
			"  .SsFmin               = 0x%04x\n"
			"  .Padding_16           = 0x%04x\n",
			pptable->DpmDescriptor[PPCLK_FCLK].VoltageMode,
			pptable->DpmDescriptor[PPCLK_FCLK].SnapToDiscrete,
			pptable->DpmDescriptor[PPCLK_FCLK].NumDiscreteLevels,
			pptable->DpmDescriptor[PPCLK_FCLK].Padding,
			pptable->DpmDescriptor[PPCLK_FCLK].ConversionToAvfsClk.m,
			pptable->DpmDescriptor[PPCLK_FCLK].ConversionToAvfsClk.b,
			pptable->DpmDescriptor[PPCLK_FCLK].SsCurve.a,
			pptable->DpmDescriptor[PPCLK_FCLK].SsCurve.b,
			pptable->DpmDescriptor[PPCLK_FCLK].SsCurve.c,
			pptable->DpmDescriptor[PPCLK_FCLK].SsFmin,
			pptable->DpmDescriptor[PPCLK_FCLK].Padding16);

	dev_info(smu->adev->dev, "[PPCLK_DCLK_0]\n"
			"  .VoltageMode          = 0x%02x\n"
			"  .SnapToDiscrete       = 0x%02x\n"
			"  .NumDiscreteLevels    = 0x%02x\n"
			"  .padding              = 0x%02x\n"
			"  .ConversionToAvfsClk{m = 0x%08x b = 0x%08x}\n"
			"  .SsCurve            {a = 0x%08x b = 0x%08x c = 0x%08x}\n"
			"  .SsFmin               = 0x%04x\n"
			"  .Padding_16           = 0x%04x\n",
			pptable->DpmDescriptor[PPCLK_DCLK_0].VoltageMode,
			pptable->DpmDescriptor[PPCLK_DCLK_0].SnapToDiscrete,
			pptable->DpmDescriptor[PPCLK_DCLK_0].NumDiscreteLevels,
			pptable->DpmDescriptor[PPCLK_DCLK_0].Padding,
			pptable->DpmDescriptor[PPCLK_DCLK_0].ConversionToAvfsClk.m,
			pptable->DpmDescriptor[PPCLK_DCLK_0].ConversionToAvfsClk.b,
			pptable->DpmDescriptor[PPCLK_DCLK_0].SsCurve.a,
			pptable->DpmDescriptor[PPCLK_DCLK_0].SsCurve.b,
			pptable->DpmDescriptor[PPCLK_DCLK_0].SsCurve.c,
			pptable->DpmDescriptor[PPCLK_DCLK_0].SsFmin,
			pptable->DpmDescriptor[PPCLK_DCLK_0].Padding16);

	dev_info(smu->adev->dev, "[PPCLK_VCLK_0]\n"
			"  .VoltageMode          = 0x%02x\n"
			"  .SnapToDiscrete       = 0x%02x\n"
			"  .NumDiscreteLevels    = 0x%02x\n"
			"  .padding              = 0x%02x\n"
			"  .ConversionToAvfsClk{m = 0x%08x b = 0x%08x}\n"
			"  .SsCurve            {a = 0x%08x b = 0x%08x c = 0x%08x}\n"
			"  .SsFmin               = 0x%04x\n"
			"  .Padding_16           = 0x%04x\n",
			pptable->DpmDescriptor[PPCLK_VCLK_0].VoltageMode,
			pptable->DpmDescriptor[PPCLK_VCLK_0].SnapToDiscrete,
			pptable->DpmDescriptor[PPCLK_VCLK_0].NumDiscreteLevels,
			pptable->DpmDescriptor[PPCLK_VCLK_0].Padding,
			pptable->DpmDescriptor[PPCLK_VCLK_0].ConversionToAvfsClk.m,
			pptable->DpmDescriptor[PPCLK_VCLK_0].ConversionToAvfsClk.b,
			pptable->DpmDescriptor[PPCLK_VCLK_0].SsCurve.a,
			pptable->DpmDescriptor[PPCLK_VCLK_0].SsCurve.b,
			pptable->DpmDescriptor[PPCLK_VCLK_0].SsCurve.c,
			pptable->DpmDescriptor[PPCLK_VCLK_0].SsFmin,
			pptable->DpmDescriptor[PPCLK_VCLK_0].Padding16);

	dev_info(smu->adev->dev, "[PPCLK_DCLK_1]\n"
			"  .VoltageMode          = 0x%02x\n"
			"  .SnapToDiscrete       = 0x%02x\n"
			"  .NumDiscreteLevels    = 0x%02x\n"
			"  .padding              = 0x%02x\n"
			"  .ConversionToAvfsClk{m = 0x%08x b = 0x%08x}\n"
			"  .SsCurve            {a = 0x%08x b = 0x%08x c = 0x%08x}\n"
			"  .SsFmin               = 0x%04x\n"
			"  .Padding_16           = 0x%04x\n",
			pptable->DpmDescriptor[PPCLK_DCLK_1].VoltageMode,
			pptable->DpmDescriptor[PPCLK_DCLK_1].SnapToDiscrete,
			pptable->DpmDescriptor[PPCLK_DCLK_1].NumDiscreteLevels,
			pptable->DpmDescriptor[PPCLK_DCLK_1].Padding,
			pptable->DpmDescriptor[PPCLK_DCLK_1].ConversionToAvfsClk.m,
			pptable->DpmDescriptor[PPCLK_DCLK_1].ConversionToAvfsClk.b,
			pptable->DpmDescriptor[PPCLK_DCLK_1].SsCurve.a,
			pptable->DpmDescriptor[PPCLK_DCLK_1].SsCurve.b,
			pptable->DpmDescriptor[PPCLK_DCLK_1].SsCurve.c,
			pptable->DpmDescriptor[PPCLK_DCLK_1].SsFmin,
			pptable->DpmDescriptor[PPCLK_DCLK_1].Padding16);

	dev_info(smu->adev->dev, "[PPCLK_VCLK_1]\n"
			"  .VoltageMode          = 0x%02x\n"
			"  .SnapToDiscrete       = 0x%02x\n"
			"  .NumDiscreteLevels    = 0x%02x\n"
			"  .padding              = 0x%02x\n"
			"  .ConversionToAvfsClk{m = 0x%08x b = 0x%08x}\n"
			"  .SsCurve            {a = 0x%08x b = 0x%08x c = 0x%08x}\n"
			"  .SsFmin               = 0x%04x\n"
			"  .Padding_16           = 0x%04x\n",
			pptable->DpmDescriptor[PPCLK_VCLK_1].VoltageMode,
			pptable->DpmDescriptor[PPCLK_VCLK_1].SnapToDiscrete,
			pptable->DpmDescriptor[PPCLK_VCLK_1].NumDiscreteLevels,
			pptable->DpmDescriptor[PPCLK_VCLK_1].Padding,
			pptable->DpmDescriptor[PPCLK_VCLK_1].ConversionToAvfsClk.m,
			pptable->DpmDescriptor[PPCLK_VCLK_1].ConversionToAvfsClk.b,
			pptable->DpmDescriptor[PPCLK_VCLK_1].SsCurve.a,
			pptable->DpmDescriptor[PPCLK_VCLK_1].SsCurve.b,
			pptable->DpmDescriptor[PPCLK_VCLK_1].SsCurve.c,
			pptable->DpmDescriptor[PPCLK_VCLK_1].SsFmin,
			pptable->DpmDescriptor[PPCLK_VCLK_1].Padding16);

	dev_info(smu->adev->dev, "FreqTableGfx\n");
	for (i = 0; i < NUM_GFXCLK_DPM_LEVELS; i++)
		dev_info(smu->adev->dev, "  .[%02d] = 0x%x\n", i, pptable->FreqTableGfx[i]);

	dev_info(smu->adev->dev, "FreqTableVclk\n");
	for (i = 0; i < NUM_VCLK_DPM_LEVELS; i++)
		dev_info(smu->adev->dev, "  .[%02d] = 0x%x\n", i, pptable->FreqTableVclk[i]);

	dev_info(smu->adev->dev, "FreqTableDclk\n");
	for (i = 0; i < NUM_DCLK_DPM_LEVELS; i++)
		dev_info(smu->adev->dev, "  .[%02d] = 0x%x\n", i, pptable->FreqTableDclk[i]);

	dev_info(smu->adev->dev, "FreqTableSocclk\n");
	for (i = 0; i < NUM_SOCCLK_DPM_LEVELS; i++)
		dev_info(smu->adev->dev, "  .[%02d] = 0x%x\n", i, pptable->FreqTableSocclk[i]);

	dev_info(smu->adev->dev, "FreqTableUclk\n");
	for (i = 0; i < NUM_UCLK_DPM_LEVELS; i++)
		dev_info(smu->adev->dev, "  .[%02d] = 0x%x\n", i, pptable->FreqTableUclk[i]);

	dev_info(smu->adev->dev, "FreqTableFclk\n");
	for (i = 0; i < NUM_FCLK_DPM_LEVELS; i++)
		dev_info(smu->adev->dev, "  .[%02d] = 0x%x\n", i, pptable->FreqTableFclk[i]);

	dev_info(smu->adev->dev, "DcModeMaxFreq\n");
	dev_info(smu->adev->dev, "  .PPCLK_GFXCLK = 0x%x\n", pptable->DcModeMaxFreq[PPCLK_GFXCLK]);
	dev_info(smu->adev->dev, "  .PPCLK_SOCCLK = 0x%x\n", pptable->DcModeMaxFreq[PPCLK_SOCCLK]);
	dev_info(smu->adev->dev, "  .PPCLK_UCLK   = 0x%x\n", pptable->DcModeMaxFreq[PPCLK_UCLK]);
	dev_info(smu->adev->dev, "  .PPCLK_FCLK   = 0x%x\n", pptable->DcModeMaxFreq[PPCLK_FCLK]);
	dev_info(smu->adev->dev, "  .PPCLK_DCLK_0 = 0x%x\n", pptable->DcModeMaxFreq[PPCLK_DCLK_0]);
	dev_info(smu->adev->dev, "  .PPCLK_VCLK_0 = 0x%x\n", pptable->DcModeMaxFreq[PPCLK_VCLK_0]);
	dev_info(smu->adev->dev, "  .PPCLK_DCLK_1 = 0x%x\n", pptable->DcModeMaxFreq[PPCLK_DCLK_1]);
	dev_info(smu->adev->dev, "  .PPCLK_VCLK_1 = 0x%x\n", pptable->DcModeMaxFreq[PPCLK_VCLK_1]);

	dev_info(smu->adev->dev, "FreqTableUclkDiv\n");
	for (i = 0; i < NUM_UCLK_DPM_LEVELS; i++)
		dev_info(smu->adev->dev, "  .[%d] = 0x%x\n", i, pptable->FreqTableUclkDiv[i]);

	dev_info(smu->adev->dev, "FclkBoostFreq = 0x%x\n", pptable->FclkBoostFreq);
	dev_info(smu->adev->dev, "FclkParamPadding = 0x%x\n", pptable->FclkParamPadding);

	dev_info(smu->adev->dev, "Mp0clkFreq\n");
	for (i = 0; i < NUM_MP0CLK_DPM_LEVELS; i++)
		dev_info(smu->adev->dev, "  .[%d] = 0x%x\n", i, pptable->Mp0clkFreq[i]);

	dev_info(smu->adev->dev, "Mp0DpmVoltage\n");
	for (i = 0; i < NUM_MP0CLK_DPM_LEVELS; i++)
		dev_info(smu->adev->dev, "  .[%d] = 0x%x\n", i, pptable->Mp0DpmVoltage[i]);

	dev_info(smu->adev->dev, "MemVddciVoltage\n");
	for (i = 0; i < NUM_UCLK_DPM_LEVELS; i++)
		dev_info(smu->adev->dev, "  .[%d] = 0x%x\n", i, pptable->MemVddciVoltage[i]);

	dev_info(smu->adev->dev, "MemMvddVoltage\n");
	for (i = 0; i < NUM_UCLK_DPM_LEVELS; i++)
		dev_info(smu->adev->dev, "  .[%d] = 0x%x\n", i, pptable->MemMvddVoltage[i]);

	dev_info(smu->adev->dev, "GfxclkFgfxoffEntry = 0x%x\n", pptable->GfxclkFgfxoffEntry);
	dev_info(smu->adev->dev, "GfxclkFinit = 0x%x\n", pptable->GfxclkFinit);
	dev_info(smu->adev->dev, "GfxclkFidle = 0x%x\n", pptable->GfxclkFidle);
	dev_info(smu->adev->dev, "GfxclkSource = 0x%x\n", pptable->GfxclkSource);
	dev_info(smu->adev->dev, "GfxclkPadding = 0x%x\n", pptable->GfxclkPadding);

	dev_info(smu->adev->dev, "GfxGpoSubFeatureMask = 0x%x\n", pptable->GfxGpoSubFeatureMask);

	dev_info(smu->adev->dev, "GfxGpoEnabledWorkPolicyMask = 0x%x\n", pptable->GfxGpoEnabledWorkPolicyMask);
	dev_info(smu->adev->dev, "GfxGpoDisabledWorkPolicyMask = 0x%x\n", pptable->GfxGpoDisabledWorkPolicyMask);
	dev_info(smu->adev->dev, "GfxGpoPadding[0] = 0x%x\n", pptable->GfxGpoPadding[0]);
	dev_info(smu->adev->dev, "GfxGpoVotingAllow = 0x%x\n", pptable->GfxGpoVotingAllow);
	dev_info(smu->adev->dev, "GfxGpoPadding32[0] = 0x%x\n", pptable->GfxGpoPadding32[0]);
	dev_info(smu->adev->dev, "GfxGpoPadding32[1] = 0x%x\n", pptable->GfxGpoPadding32[1]);
	dev_info(smu->adev->dev, "GfxGpoPadding32[2] = 0x%x\n", pptable->GfxGpoPadding32[2]);
	dev_info(smu->adev->dev, "GfxGpoPadding32[3] = 0x%x\n", pptable->GfxGpoPadding32[3]);
	dev_info(smu->adev->dev, "GfxDcsFopt = 0x%x\n", pptable->GfxDcsFopt);
	dev_info(smu->adev->dev, "GfxDcsFclkFopt = 0x%x\n", pptable->GfxDcsFclkFopt);
	dev_info(smu->adev->dev, "GfxDcsUclkFopt = 0x%x\n", pptable->GfxDcsUclkFopt);

	dev_info(smu->adev->dev, "DcsGfxOffVoltage = 0x%x\n", pptable->DcsGfxOffVoltage);
	dev_info(smu->adev->dev, "DcsMinGfxOffTime = 0x%x\n", pptable->DcsMinGfxOffTime);
	dev_info(smu->adev->dev, "DcsMaxGfxOffTime = 0x%x\n", pptable->DcsMaxGfxOffTime);
	dev_info(smu->adev->dev, "DcsMinCreditAccum = 0x%x\n", pptable->DcsMinCreditAccum);
	dev_info(smu->adev->dev, "DcsExitHysteresis = 0x%x\n", pptable->DcsExitHysteresis);
	dev_info(smu->adev->dev, "DcsTimeout = 0x%x\n", pptable->DcsTimeout);

	dev_info(smu->adev->dev, "DcsParamPadding[0] = 0x%x\n", pptable->DcsParamPadding[0]);
	dev_info(smu->adev->dev, "DcsParamPadding[1] = 0x%x\n", pptable->DcsParamPadding[1]);
	dev_info(smu->adev->dev, "DcsParamPadding[2] = 0x%x\n", pptable->DcsParamPadding[2]);
	dev_info(smu->adev->dev, "DcsParamPadding[3] = 0x%x\n", pptable->DcsParamPadding[3]);
	dev_info(smu->adev->dev, "DcsParamPadding[4] = 0x%x\n", pptable->DcsParamPadding[4]);

	dev_info(smu->adev->dev, "FlopsPerByteTable\n");
	for (i = 0; i < RLC_PACE_TABLE_NUM_LEVELS; i++)
		dev_info(smu->adev->dev, "  .[%d] = 0x%x\n", i, pptable->FlopsPerByteTable[i]);

	dev_info(smu->adev->dev, "LowestUclkReservedForUlv = 0x%x\n", pptable->LowestUclkReservedForUlv);
	dev_info(smu->adev->dev, "vddingMem[0] = 0x%x\n", pptable->PaddingMem[0]);
	dev_info(smu->adev->dev, "vddingMem[1] = 0x%x\n", pptable->PaddingMem[1]);
	dev_info(smu->adev->dev, "vddingMem[2] = 0x%x\n", pptable->PaddingMem[2]);

	dev_info(smu->adev->dev, "UclkDpmPstates\n");
	for (i = 0; i < NUM_UCLK_DPM_LEVELS; i++)
		dev_info(smu->adev->dev, "  .[%d] = 0x%x\n", i, pptable->UclkDpmPstates[i]);

	dev_info(smu->adev->dev, "UclkDpmSrcFreqRange\n");
	dev_info(smu->adev->dev, "  .Fmin = 0x%x\n",
		pptable->UclkDpmSrcFreqRange.Fmin);
	dev_info(smu->adev->dev, "  .Fmax = 0x%x\n",
		pptable->UclkDpmSrcFreqRange.Fmax);
	dev_info(smu->adev->dev, "UclkDpmTargFreqRange\n");
	dev_info(smu->adev->dev, "  .Fmin = 0x%x\n",
		pptable->UclkDpmTargFreqRange.Fmin);
	dev_info(smu->adev->dev, "  .Fmax = 0x%x\n",
		pptable->UclkDpmTargFreqRange.Fmax);
	dev_info(smu->adev->dev, "UclkDpmMidstepFreq = 0x%x\n", pptable->UclkDpmMidstepFreq);
	dev_info(smu->adev->dev, "UclkMidstepPadding = 0x%x\n", pptable->UclkMidstepPadding);

	dev_info(smu->adev->dev, "PcieGenSpeed\n");
	for (i = 0; i < NUM_LINK_LEVELS; i++)
		dev_info(smu->adev->dev, "  .[%d] = 0x%x\n", i, pptable->PcieGenSpeed[i]);

	dev_info(smu->adev->dev, "PcieLaneCount\n");
	for (i = 0; i < NUM_LINK_LEVELS; i++)
		dev_info(smu->adev->dev, "  .[%d] = 0x%x\n", i, pptable->PcieLaneCount[i]);

	dev_info(smu->adev->dev, "LclkFreq\n");
	for (i = 0; i < NUM_LINK_LEVELS; i++)
		dev_info(smu->adev->dev, "  .[%d] = 0x%x\n", i, pptable->LclkFreq[i]);

	dev_info(smu->adev->dev, "FanStopTemp = 0x%x\n", pptable->FanStopTemp);
	dev_info(smu->adev->dev, "FanStartTemp = 0x%x\n", pptable->FanStartTemp);

	dev_info(smu->adev->dev, "FanGain\n");
	for (i = 0; i < TEMP_COUNT; i++)
		dev_info(smu->adev->dev, "  .[%d] = 0x%x\n", i, pptable->FanGain[i]);

	dev_info(smu->adev->dev, "FanPwmMin = 0x%x\n", pptable->FanPwmMin);
	dev_info(smu->adev->dev, "FanAcousticLimitRpm = 0x%x\n", pptable->FanAcousticLimitRpm);
	dev_info(smu->adev->dev, "FanThrottlingRpm = 0x%x\n", pptable->FanThrottlingRpm);
	dev_info(smu->adev->dev, "FanMaximumRpm = 0x%x\n", pptable->FanMaximumRpm);
	dev_info(smu->adev->dev, "MGpuFanBoostLimitRpm = 0x%x\n", pptable->MGpuFanBoostLimitRpm);
	dev_info(smu->adev->dev, "FanTargetTemperature = 0x%x\n", pptable->FanTargetTemperature);
	dev_info(smu->adev->dev, "FanTargetGfxclk = 0x%x\n", pptable->FanTargetGfxclk);
	dev_info(smu->adev->dev, "FanPadding16 = 0x%x\n", pptable->FanPadding16);
	dev_info(smu->adev->dev, "FanTempInputSelect = 0x%x\n", pptable->FanTempInputSelect);
	dev_info(smu->adev->dev, "FanPadding = 0x%x\n", pptable->FanPadding);
	dev_info(smu->adev->dev, "FanZeroRpmEnable = 0x%x\n", pptable->FanZeroRpmEnable);
	dev_info(smu->adev->dev, "FanTachEdgePerRev = 0x%x\n", pptable->FanTachEdgePerRev);

	dev_info(smu->adev->dev, "FuzzyFan_ErrorSetDelta = 0x%x\n", pptable->FuzzyFan_ErrorSetDelta);
	dev_info(smu->adev->dev, "FuzzyFan_ErrorRateSetDelta = 0x%x\n", pptable->FuzzyFan_ErrorRateSetDelta);
	dev_info(smu->adev->dev, "FuzzyFan_PwmSetDelta = 0x%x\n", pptable->FuzzyFan_PwmSetDelta);
	dev_info(smu->adev->dev, "FuzzyFan_Reserved = 0x%x\n", pptable->FuzzyFan_Reserved);

	dev_info(smu->adev->dev, "OverrideAvfsGb[AVFS_VOLTAGE_GFX] = 0x%x\n", pptable->OverrideAvfsGb[AVFS_VOLTAGE_GFX]);
	dev_info(smu->adev->dev, "OverrideAvfsGb[AVFS_VOLTAGE_SOC] = 0x%x\n", pptable->OverrideAvfsGb[AVFS_VOLTAGE_SOC]);
	dev_info(smu->adev->dev, "dBtcGbGfxDfllModelSelect = 0x%x\n", pptable->dBtcGbGfxDfllModelSelect);
	dev_info(smu->adev->dev, "Padding8_Avfs = 0x%x\n", pptable->Padding8_Avfs);

	dev_info(smu->adev->dev, "qAvfsGb[AVFS_VOLTAGE_GFX]{a = 0x%x b = 0x%x c = 0x%x}\n",
			pptable->qAvfsGb[AVFS_VOLTAGE_GFX].a,
			pptable->qAvfsGb[AVFS_VOLTAGE_GFX].b,
			pptable->qAvfsGb[AVFS_VOLTAGE_GFX].c);
	dev_info(smu->adev->dev, "qAvfsGb[AVFS_VOLTAGE_SOC]{a = 0x%x b = 0x%x c = 0x%x}\n",
			pptable->qAvfsGb[AVFS_VOLTAGE_SOC].a,
			pptable->qAvfsGb[AVFS_VOLTAGE_SOC].b,
			pptable->qAvfsGb[AVFS_VOLTAGE_SOC].c);
	dev_info(smu->adev->dev, "dBtcGbGfxPll{a = 0x%x b = 0x%x c = 0x%x}\n",
			pptable->dBtcGbGfxPll.a,
			pptable->dBtcGbGfxPll.b,
			pptable->dBtcGbGfxPll.c);
	dev_info(smu->adev->dev, "dBtcGbGfxAfll{a = 0x%x b = 0x%x c = 0x%x}\n",
			pptable->dBtcGbGfxDfll.a,
			pptable->dBtcGbGfxDfll.b,
			pptable->dBtcGbGfxDfll.c);
	dev_info(smu->adev->dev, "dBtcGbSoc{a = 0x%x b = 0x%x c = 0x%x}\n",
			pptable->dBtcGbSoc.a,
			pptable->dBtcGbSoc.b,
			pptable->dBtcGbSoc.c);
	dev_info(smu->adev->dev, "qAgingGb[AVFS_VOLTAGE_GFX]{m = 0x%x b = 0x%x}\n",
			pptable->qAgingGb[AVFS_VOLTAGE_GFX].m,
			pptable->qAgingGb[AVFS_VOLTAGE_GFX].b);
	dev_info(smu->adev->dev, "qAgingGb[AVFS_VOLTAGE_SOC]{m = 0x%x b = 0x%x}\n",
			pptable->qAgingGb[AVFS_VOLTAGE_SOC].m,
			pptable->qAgingGb[AVFS_VOLTAGE_SOC].b);

	dev_info(smu->adev->dev, "PiecewiseLinearDroopIntGfxDfll\n");
	for (i = 0; i < NUM_PIECE_WISE_LINEAR_DROOP_MODEL_VF_POINTS; i++) {
		dev_info(smu->adev->dev, "		Fset[%d] = 0x%x\n",
			i, pptable->PiecewiseLinearDroopIntGfxDfll.Fset[i]);
		dev_info(smu->adev->dev, "		Vdroop[%d] = 0x%x\n",
			i, pptable->PiecewiseLinearDroopIntGfxDfll.Vdroop[i]);
	}

	dev_info(smu->adev->dev, "qStaticVoltageOffset[AVFS_VOLTAGE_GFX]{a = 0x%x b = 0x%x c = 0x%x}\n",
			pptable->qStaticVoltageOffset[AVFS_VOLTAGE_GFX].a,
			pptable->qStaticVoltageOffset[AVFS_VOLTAGE_GFX].b,
			pptable->qStaticVoltageOffset[AVFS_VOLTAGE_GFX].c);
	dev_info(smu->adev->dev, "qStaticVoltageOffset[AVFS_VOLTAGE_SOC]{a = 0x%x b = 0x%x c = 0x%x}\n",
			pptable->qStaticVoltageOffset[AVFS_VOLTAGE_SOC].a,
			pptable->qStaticVoltageOffset[AVFS_VOLTAGE_SOC].b,
			pptable->qStaticVoltageOffset[AVFS_VOLTAGE_SOC].c);

	dev_info(smu->adev->dev, "DcTol[AVFS_VOLTAGE_GFX] = 0x%x\n", pptable->DcTol[AVFS_VOLTAGE_GFX]);
	dev_info(smu->adev->dev, "DcTol[AVFS_VOLTAGE_SOC] = 0x%x\n", pptable->DcTol[AVFS_VOLTAGE_SOC]);

	dev_info(smu->adev->dev, "DcBtcEnabled[AVFS_VOLTAGE_GFX] = 0x%x\n", pptable->DcBtcEnabled[AVFS_VOLTAGE_GFX]);
	dev_info(smu->adev->dev, "DcBtcEnabled[AVFS_VOLTAGE_SOC] = 0x%x\n", pptable->DcBtcEnabled[AVFS_VOLTAGE_SOC]);
	dev_info(smu->adev->dev, "Padding8_GfxBtc[0] = 0x%x\n", pptable->Padding8_GfxBtc[0]);
	dev_info(smu->adev->dev, "Padding8_GfxBtc[1] = 0x%x\n", pptable->Padding8_GfxBtc[1]);

	dev_info(smu->adev->dev, "DcBtcMin[AVFS_VOLTAGE_GFX] = 0x%x\n", pptable->DcBtcMin[AVFS_VOLTAGE_GFX]);
	dev_info(smu->adev->dev, "DcBtcMin[AVFS_VOLTAGE_SOC] = 0x%x\n", pptable->DcBtcMin[AVFS_VOLTAGE_SOC]);
	dev_info(smu->adev->dev, "DcBtcMax[AVFS_VOLTAGE_GFX] = 0x%x\n", pptable->DcBtcMax[AVFS_VOLTAGE_GFX]);
	dev_info(smu->adev->dev, "DcBtcMax[AVFS_VOLTAGE_SOC] = 0x%x\n", pptable->DcBtcMax[AVFS_VOLTAGE_SOC]);

	dev_info(smu->adev->dev, "DcBtcGb[AVFS_VOLTAGE_GFX] = 0x%x\n", pptable->DcBtcGb[AVFS_VOLTAGE_GFX]);
	dev_info(smu->adev->dev, "DcBtcGb[AVFS_VOLTAGE_SOC] = 0x%x\n", pptable->DcBtcGb[AVFS_VOLTAGE_SOC]);

	dev_info(smu->adev->dev, "XgmiDpmPstates\n");
	for (i = 0; i < NUM_XGMI_LEVELS; i++)
		dev_info(smu->adev->dev, "  .[%d] = 0x%x\n", i, pptable->XgmiDpmPstates[i]);
	dev_info(smu->adev->dev, "XgmiDpmSpare[0] = 0x%02x\n", pptable->XgmiDpmSpare[0]);
	dev_info(smu->adev->dev, "XgmiDpmSpare[1] = 0x%02x\n", pptable->XgmiDpmSpare[1]);

	dev_info(smu->adev->dev, "DebugOverrides = 0x%x\n", pptable->DebugOverrides);
	dev_info(smu->adev->dev, "ReservedEquation0{a = 0x%x b = 0x%x c = 0x%x}\n",
			pptable->ReservedEquation0.a,
			pptable->ReservedEquation0.b,
			pptable->ReservedEquation0.c);
	dev_info(smu->adev->dev, "ReservedEquation1{a = 0x%x b = 0x%x c = 0x%x}\n",
			pptable->ReservedEquation1.a,
			pptable->ReservedEquation1.b,
			pptable->ReservedEquation1.c);
	dev_info(smu->adev->dev, "ReservedEquation2{a = 0x%x b = 0x%x c = 0x%x}\n",
			pptable->ReservedEquation2.a,
			pptable->ReservedEquation2.b,
			pptable->ReservedEquation2.c);
	dev_info(smu->adev->dev, "ReservedEquation3{a = 0x%x b = 0x%x c = 0x%x}\n",
			pptable->ReservedEquation3.a,
			pptable->ReservedEquation3.b,
			pptable->ReservedEquation3.c);

	dev_info(smu->adev->dev, "SkuReserved[0] = 0x%x\n", pptable->SkuReserved[0]);
	dev_info(smu->adev->dev, "SkuReserved[1] = 0x%x\n", pptable->SkuReserved[1]);
	dev_info(smu->adev->dev, "SkuReserved[2] = 0x%x\n", pptable->SkuReserved[2]);
	dev_info(smu->adev->dev, "SkuReserved[3] = 0x%x\n", pptable->SkuReserved[3]);
	dev_info(smu->adev->dev, "SkuReserved[4] = 0x%x\n", pptable->SkuReserved[4]);
	dev_info(smu->adev->dev, "SkuReserved[5] = 0x%x\n", pptable->SkuReserved[5]);
	dev_info(smu->adev->dev, "SkuReserved[6] = 0x%x\n", pptable->SkuReserved[6]);
	dev_info(smu->adev->dev, "SkuReserved[7] = 0x%x\n", pptable->SkuReserved[7]);

	dev_info(smu->adev->dev, "GamingClk[0] = 0x%x\n", pptable->GamingClk[0]);
	dev_info(smu->adev->dev, "GamingClk[1] = 0x%x\n", pptable->GamingClk[1]);
	dev_info(smu->adev->dev, "GamingClk[2] = 0x%x\n", pptable->GamingClk[2]);
	dev_info(smu->adev->dev, "GamingClk[3] = 0x%x\n", pptable->GamingClk[3]);
	dev_info(smu->adev->dev, "GamingClk[4] = 0x%x\n", pptable->GamingClk[4]);
	dev_info(smu->adev->dev, "GamingClk[5] = 0x%x\n", pptable->GamingClk[5]);

	for (i = 0; i < NUM_I2C_CONTROLLERS; i++) {
		dev_info(smu->adev->dev, "I2cControllers[%d]:\n", i);
		dev_info(smu->adev->dev, "                   .Enabled = 0x%x\n",
				pptable->I2cControllers[i].Enabled);
		dev_info(smu->adev->dev, "                   .Speed = 0x%x\n",
				pptable->I2cControllers[i].Speed);
		dev_info(smu->adev->dev, "                   .SlaveAddress = 0x%x\n",
				pptable->I2cControllers[i].SlaveAddress);
		dev_info(smu->adev->dev, "                   .ControllerPort = 0x%x\n",
				pptable->I2cControllers[i].ControllerPort);
		dev_info(smu->adev->dev, "                   .ControllerName = 0x%x\n",
				pptable->I2cControllers[i].ControllerName);
		dev_info(smu->adev->dev, "                   .ThermalThrottler = 0x%x\n",
				pptable->I2cControllers[i].ThermalThrotter);
		dev_info(smu->adev->dev, "                   .I2cProtocol = 0x%x\n",
				pptable->I2cControllers[i].I2cProtocol);
		dev_info(smu->adev->dev, "                   .PaddingConfig = 0x%x\n",
				pptable->I2cControllers[i].PaddingConfig);
	}

	dev_info(smu->adev->dev, "GpioScl = 0x%x\n", pptable->GpioScl);
	dev_info(smu->adev->dev, "GpioSda = 0x%x\n", pptable->GpioSda);
	dev_info(smu->adev->dev, "FchUsbPdSlaveAddr = 0x%x\n", pptable->FchUsbPdSlaveAddr);
	dev_info(smu->adev->dev, "I2cSpare[0] = 0x%x\n", pptable->I2cSpare[0]);

	dev_info(smu->adev->dev, "Board Parameters:\n");
	dev_info(smu->adev->dev, "VddGfxVrMapping = 0x%x\n", pptable->VddGfxVrMapping);
	dev_info(smu->adev->dev, "VddSocVrMapping = 0x%x\n", pptable->VddSocVrMapping);
	dev_info(smu->adev->dev, "VddMem0VrMapping = 0x%x\n", pptable->VddMem0VrMapping);
	dev_info(smu->adev->dev, "VddMem1VrMapping = 0x%x\n", pptable->VddMem1VrMapping);
	dev_info(smu->adev->dev, "GfxUlvPhaseSheddingMask = 0x%x\n", pptable->GfxUlvPhaseSheddingMask);
	dev_info(smu->adev->dev, "SocUlvPhaseSheddingMask = 0x%x\n", pptable->SocUlvPhaseSheddingMask);
	dev_info(smu->adev->dev, "VddciUlvPhaseSheddingMask = 0x%x\n", pptable->VddciUlvPhaseSheddingMask);
	dev_info(smu->adev->dev, "MvddUlvPhaseSheddingMask = 0x%x\n", pptable->MvddUlvPhaseSheddingMask);

	dev_info(smu->adev->dev, "GfxMaxCurrent = 0x%x\n", pptable->GfxMaxCurrent);
	dev_info(smu->adev->dev, "GfxOffset = 0x%x\n", pptable->GfxOffset);
	dev_info(smu->adev->dev, "Padding_TelemetryGfx = 0x%x\n", pptable->Padding_TelemetryGfx);

	dev_info(smu->adev->dev, "SocMaxCurrent = 0x%x\n", pptable->SocMaxCurrent);
	dev_info(smu->adev->dev, "SocOffset = 0x%x\n", pptable->SocOffset);
	dev_info(smu->adev->dev, "Padding_TelemetrySoc = 0x%x\n", pptable->Padding_TelemetrySoc);

	dev_info(smu->adev->dev, "Mem0MaxCurrent = 0x%x\n", pptable->Mem0MaxCurrent);
	dev_info(smu->adev->dev, "Mem0Offset = 0x%x\n", pptable->Mem0Offset);
	dev_info(smu->adev->dev, "Padding_TelemetryMem0 = 0x%x\n", pptable->Padding_TelemetryMem0);

	dev_info(smu->adev->dev, "Mem1MaxCurrent = 0x%x\n", pptable->Mem1MaxCurrent);
	dev_info(smu->adev->dev, "Mem1Offset = 0x%x\n", pptable->Mem1Offset);
	dev_info(smu->adev->dev, "Padding_TelemetryMem1 = 0x%x\n", pptable->Padding_TelemetryMem1);

	dev_info(smu->adev->dev, "MvddRatio = 0x%x\n", pptable->MvddRatio);

	dev_info(smu->adev->dev, "AcDcGpio = 0x%x\n", pptable->AcDcGpio);
	dev_info(smu->adev->dev, "AcDcPolarity = 0x%x\n", pptable->AcDcPolarity);
	dev_info(smu->adev->dev, "VR0HotGpio = 0x%x\n", pptable->VR0HotGpio);
	dev_info(smu->adev->dev, "VR0HotPolarity = 0x%x\n", pptable->VR0HotPolarity);
	dev_info(smu->adev->dev, "VR1HotGpio = 0x%x\n", pptable->VR1HotGpio);
	dev_info(smu->adev->dev, "VR1HotPolarity = 0x%x\n", pptable->VR1HotPolarity);
	dev_info(smu->adev->dev, "GthrGpio = 0x%x\n", pptable->GthrGpio);
	dev_info(smu->adev->dev, "GthrPolarity = 0x%x\n", pptable->GthrPolarity);
	dev_info(smu->adev->dev, "LedPin0 = 0x%x\n", pptable->LedPin0);
	dev_info(smu->adev->dev, "LedPin1 = 0x%x\n", pptable->LedPin1);
	dev_info(smu->adev->dev, "LedPin2 = 0x%x\n", pptable->LedPin2);
	dev_info(smu->adev->dev, "LedEnableMask = 0x%x\n", pptable->LedEnableMask);
	dev_info(smu->adev->dev, "LedPcie = 0x%x\n", pptable->LedPcie);
	dev_info(smu->adev->dev, "LedError = 0x%x\n", pptable->LedError);
	dev_info(smu->adev->dev, "LedSpare1[0] = 0x%x\n", pptable->LedSpare1[0]);
	dev_info(smu->adev->dev, "LedSpare1[1] = 0x%x\n", pptable->LedSpare1[1]);

	dev_info(smu->adev->dev, "PllGfxclkSpreadEnabled = 0x%x\n", pptable->PllGfxclkSpreadEnabled);
	dev_info(smu->adev->dev, "PllGfxclkSpreadPercent = 0x%x\n", pptable->PllGfxclkSpreadPercent);
	dev_info(smu->adev->dev, "PllGfxclkSpreadFreq = 0x%x\n",    pptable->PllGfxclkSpreadFreq);

	dev_info(smu->adev->dev, "DfllGfxclkSpreadEnabled = 0x%x\n", pptable->DfllGfxclkSpreadEnabled);
	dev_info(smu->adev->dev, "DfllGfxclkSpreadPercent = 0x%x\n", pptable->DfllGfxclkSpreadPercent);
	dev_info(smu->adev->dev, "DfllGfxclkSpreadFreq = 0x%x\n",    pptable->DfllGfxclkSpreadFreq);

	dev_info(smu->adev->dev, "UclkSpreadPadding = 0x%x\n", pptable->UclkSpreadPadding);
	dev_info(smu->adev->dev, "UclkSpreadFreq = 0x%x\n", pptable->UclkSpreadFreq);

	dev_info(smu->adev->dev, "FclkSpreadEnabled = 0x%x\n", pptable->FclkSpreadEnabled);
	dev_info(smu->adev->dev, "FclkSpreadPercent = 0x%x\n", pptable->FclkSpreadPercent);
	dev_info(smu->adev->dev, "FclkSpreadFreq = 0x%x\n", pptable->FclkSpreadFreq);

	dev_info(smu->adev->dev, "MemoryChannelEnabled = 0x%x\n", pptable->MemoryChannelEnabled);
	dev_info(smu->adev->dev, "DramBitWidth = 0x%x\n", pptable->DramBitWidth);
	dev_info(smu->adev->dev, "PaddingMem1[0] = 0x%x\n", pptable->PaddingMem1[0]);
	dev_info(smu->adev->dev, "PaddingMem1[1] = 0x%x\n", pptable->PaddingMem1[1]);
	dev_info(smu->adev->dev, "PaddingMem1[2] = 0x%x\n", pptable->PaddingMem1[2]);

	dev_info(smu->adev->dev, "TotalBoardPower = 0x%x\n", pptable->TotalBoardPower);
	dev_info(smu->adev->dev, "BoardPowerPadding = 0x%x\n", pptable->BoardPowerPadding);

	dev_info(smu->adev->dev, "XgmiLinkSpeed\n");
	for (i = 0; i < NUM_XGMI_PSTATE_LEVELS; i++)
		dev_info(smu->adev->dev, "  .[%d] = 0x%x\n", i, pptable->XgmiLinkSpeed[i]);
	dev_info(smu->adev->dev, "XgmiLinkWidth\n");
	for (i = 0; i < NUM_XGMI_PSTATE_LEVELS; i++)
		dev_info(smu->adev->dev, "  .[%d] = 0x%x\n", i, pptable->XgmiLinkWidth[i]);
	dev_info(smu->adev->dev, "XgmiFclkFreq\n");
	for (i = 0; i < NUM_XGMI_PSTATE_LEVELS; i++)
		dev_info(smu->adev->dev, "  .[%d] = 0x%x\n", i, pptable->XgmiFclkFreq[i]);
	dev_info(smu->adev->dev, "XgmiSocVoltage\n");
	for (i = 0; i < NUM_XGMI_PSTATE_LEVELS; i++)
		dev_info(smu->adev->dev, "  .[%d] = 0x%x\n", i, pptable->XgmiSocVoltage[i]);

	dev_info(smu->adev->dev, "HsrEnabled = 0x%x\n", pptable->HsrEnabled);
	dev_info(smu->adev->dev, "VddqOffEnabled = 0x%x\n", pptable->VddqOffEnabled);
	dev_info(smu->adev->dev, "PaddingUmcFlags[0] = 0x%x\n", pptable->PaddingUmcFlags[0]);
	dev_info(smu->adev->dev, "PaddingUmcFlags[1] = 0x%x\n", pptable->PaddingUmcFlags[1]);

	dev_info(smu->adev->dev, "BoardReserved[0] = 0x%x\n", pptable->BoardReserved[0]);
	dev_info(smu->adev->dev, "BoardReserved[1] = 0x%x\n", pptable->BoardReserved[1]);
	dev_info(smu->adev->dev, "BoardReserved[2] = 0x%x\n", pptable->BoardReserved[2]);
	dev_info(smu->adev->dev, "BoardReserved[3] = 0x%x\n", pptable->BoardReserved[3]);
	dev_info(smu->adev->dev, "BoardReserved[4] = 0x%x\n", pptable->BoardReserved[4]);
	dev_info(smu->adev->dev, "BoardReserved[5] = 0x%x\n", pptable->BoardReserved[5]);
	dev_info(smu->adev->dev, "BoardReserved[6] = 0x%x\n", pptable->BoardReserved[6]);
	dev_info(smu->adev->dev, "BoardReserved[7] = 0x%x\n", pptable->BoardReserved[7]);
	dev_info(smu->adev->dev, "BoardReserved[8] = 0x%x\n", pptable->BoardReserved[8]);
	dev_info(smu->adev->dev, "BoardReserved[9] = 0x%x\n", pptable->BoardReserved[9]);
	dev_info(smu->adev->dev, "BoardReserved[10] = 0x%x\n", pptable->BoardReserved[10]);

	dev_info(smu->adev->dev, "MmHubPadding[0] = 0x%x\n", pptable->MmHubPadding[0]);
	dev_info(smu->adev->dev, "MmHubPadding[1] = 0x%x\n", pptable->MmHubPadding[1]);
	dev_info(smu->adev->dev, "MmHubPadding[2] = 0x%x\n", pptable->MmHubPadding[2]);
	dev_info(smu->adev->dev, "MmHubPadding[3] = 0x%x\n", pptable->MmHubPadding[3]);
	dev_info(smu->adev->dev, "MmHubPadding[4] = 0x%x\n", pptable->MmHubPadding[4]);
	dev_info(smu->adev->dev, "MmHubPadding[5] = 0x%x\n", pptable->MmHubPadding[5]);
	dev_info(smu->adev->dev, "MmHubPadding[6] = 0x%x\n", pptable->MmHubPadding[6]);
	dev_info(smu->adev->dev, "MmHubPadding[7] = 0x%x\n", pptable->MmHubPadding[7]);
}

static int sienna_cichlid_i2c_xfer(struct i2c_adapter *i2c_adap,
				   struct i2c_msg *msg, int num_msgs)
{
	struct amdgpu_device *adev = to_amdgpu_device(i2c_adap);
	struct smu_table_context *smu_table = &adev->smu.smu_table;
	struct smu_table *table = &smu_table->driver_table;
	SwI2cRequest_t *req, *res = (SwI2cRequest_t *)table->cpu_addr;
	int i, j, r, c;
	u16 dir;

	req = kzalloc(sizeof(*req), GFP_KERNEL);
	if (!req)
		return -ENOMEM;

	req->I2CcontrollerPort = 1;
	req->I2CSpeed = I2C_SPEED_FAST_400K;
	req->SlaveAddress = msg[0].addr << 1; /* wants an 8-bit address */
	dir = msg[0].flags & I2C_M_RD;

	for (c = i = 0; i < num_msgs; i++) {
		for (j = 0; j < msg[i].len; j++, c++) {
			SwI2cCmd_t *cmd = &req->SwI2cCmds[c];

			if (!(msg[i].flags & I2C_M_RD)) {
				/* write */
				cmd->CmdConfig |= CMDCONFIG_READWRITE_MASK;
				cmd->ReadWriteData = msg[i].buf[j];
			}

			if ((dir ^ msg[i].flags) & I2C_M_RD) {
				/* The direction changes.
				 */
				dir = msg[i].flags & I2C_M_RD;
				cmd->CmdConfig |= CMDCONFIG_RESTART_MASK;
			}

			req->NumCmds++;

			/*
			 * Insert STOP if we are at the last byte of either last
			 * message for the transaction or the client explicitly
			 * requires a STOP at this particular message.
			 */
			if ((j == msg[i].len - 1) &&
			    ((i == num_msgs - 1) || (msg[i].flags & I2C_M_STOP))) {
				cmd->CmdConfig &= ~CMDCONFIG_RESTART_MASK;
				cmd->CmdConfig |= CMDCONFIG_STOP_MASK;
			}
		}
	}
	mutex_lock(&adev->smu.mutex);
	r = smu_cmn_update_table(&adev->smu, SMU_TABLE_I2C_COMMANDS, 0, req, true);
	mutex_unlock(&adev->smu.mutex);
	if (r)
		goto fail;

	for (c = i = 0; i < num_msgs; i++) {
		if (!(msg[i].flags & I2C_M_RD)) {
			c += msg[i].len;
			continue;
		}
		for (j = 0; j < msg[i].len; j++, c++) {
			SwI2cCmd_t *cmd = &res->SwI2cCmds[c];

			msg[i].buf[j] = cmd->ReadWriteData;
		}
	}
	r = num_msgs;
fail:
	kfree(req);
	return r;
}

static u32 sienna_cichlid_i2c_func(struct i2c_adapter *adap)
{
	return I2C_FUNC_I2C | I2C_FUNC_SMBUS_EMUL;
}


static const struct i2c_algorithm sienna_cichlid_i2c_algo = {
	.master_xfer = sienna_cichlid_i2c_xfer,
	.functionality = sienna_cichlid_i2c_func,
};

static const struct i2c_adapter_quirks sienna_cichlid_i2c_control_quirks = {
	.flags = I2C_AQ_COMB | I2C_AQ_COMB_SAME_ADDR | I2C_AQ_NO_ZERO_LEN,
	.max_read_len  = MAX_SW_I2C_COMMANDS,
	.max_write_len = MAX_SW_I2C_COMMANDS,
	.max_comb_1st_msg_len = 2,
	.max_comb_2nd_msg_len = MAX_SW_I2C_COMMANDS - 2,
};

static int sienna_cichlid_i2c_control_init(struct smu_context *smu, struct i2c_adapter *control)
{
	struct amdgpu_device *adev = to_amdgpu_device(control);
	int res;

	control->owner = THIS_MODULE;
	control->class = I2C_CLASS_HWMON;
	control->dev.parent = &adev->pdev->dev;
	control->algo = &sienna_cichlid_i2c_algo;
	snprintf(control->name, sizeof(control->name), "AMDGPU SMU");
	control->quirks = &sienna_cichlid_i2c_control_quirks;

	res = i2c_add_adapter(control);
	if (res)
		DRM_ERROR("Failed to register hw i2c, err: %d\n", res);

	return res;
}

static void sienna_cichlid_i2c_control_fini(struct smu_context *smu, struct i2c_adapter *control)
{
	i2c_del_adapter(control);
}

static ssize_t sienna_cichlid_get_gpu_metrics(struct smu_context *smu,
					      void **table)
{
	struct smu_table_context *smu_table = &smu->smu_table;
	struct gpu_metrics_v1_3 *gpu_metrics =
		(struct gpu_metrics_v1_3 *)smu_table->gpu_metrics_table;
	SmuMetricsExternal_t metrics_external;
	SmuMetrics_t *metrics =
		&(metrics_external.SmuMetrics);
	SmuMetrics_V2_t *metrics_v2 =
		&(metrics_external.SmuMetrics_V2);
	struct amdgpu_device *adev = smu->adev;
	bool use_metrics_v2 = ((adev->asic_type == CHIP_SIENNA_CICHLID) &&
		(smu->smc_fw_version >= 0x3A4300)) ? true : false;
	uint16_t average_gfx_activity;
	int ret = 0;

	mutex_lock(&smu->metrics_lock);
	ret = smu_cmn_get_metrics_table_locked(smu,
					       &metrics_external,
					       true);
	if (ret) {
		mutex_unlock(&smu->metrics_lock);
		return ret;
	}

	smu_cmn_init_soft_gpu_metrics(gpu_metrics, 1, 3);

	gpu_metrics->temperature_edge =
		use_metrics_v2 ? metrics_v2->TemperatureEdge : metrics->TemperatureEdge;
	gpu_metrics->temperature_hotspot =
		use_metrics_v2 ? metrics_v2->TemperatureHotspot : metrics->TemperatureHotspot;
	gpu_metrics->temperature_mem =
		use_metrics_v2 ? metrics_v2->TemperatureMem : metrics->TemperatureMem;
	gpu_metrics->temperature_vrgfx =
		use_metrics_v2 ? metrics_v2->TemperatureVrGfx : metrics->TemperatureVrGfx;
	gpu_metrics->temperature_vrsoc =
		use_metrics_v2 ? metrics_v2->TemperatureVrSoc : metrics->TemperatureVrSoc;
	gpu_metrics->temperature_vrmem =
		use_metrics_v2 ? metrics_v2->TemperatureVrMem0 : metrics->TemperatureVrMem0;

	gpu_metrics->average_gfx_activity =
		use_metrics_v2 ? metrics_v2->AverageGfxActivity : metrics->AverageGfxActivity;
	gpu_metrics->average_umc_activity =
		use_metrics_v2 ? metrics_v2->AverageUclkActivity : metrics->AverageUclkActivity;
	gpu_metrics->average_mm_activity =
		use_metrics_v2 ? metrics_v2->VcnActivityPercentage : metrics->VcnActivityPercentage;

	gpu_metrics->average_socket_power =
		use_metrics_v2 ? metrics_v2->AverageSocketPower : metrics->AverageSocketPower;
	gpu_metrics->energy_accumulator =
		use_metrics_v2 ? metrics_v2->EnergyAccumulator : metrics->EnergyAccumulator;

	average_gfx_activity = use_metrics_v2 ? metrics_v2->AverageGfxActivity : metrics->AverageGfxActivity;
	if (average_gfx_activity <= SMU_11_0_7_GFX_BUSY_THRESHOLD)
		gpu_metrics->average_gfxclk_frequency =
			use_metrics_v2 ? metrics_v2->AverageGfxclkFrequencyPostDs : metrics->AverageGfxclkFrequencyPostDs;
	else
		gpu_metrics->average_gfxclk_frequency =
			use_metrics_v2 ? metrics_v2->AverageGfxclkFrequencyPreDs : metrics->AverageGfxclkFrequencyPreDs;
	gpu_metrics->average_uclk_frequency =
		use_metrics_v2 ? metrics_v2->AverageUclkFrequencyPostDs : metrics->AverageUclkFrequencyPostDs;
	gpu_metrics->average_vclk0_frequency =
		use_metrics_v2 ? metrics_v2->AverageVclk0Frequency : metrics->AverageVclk0Frequency;
	gpu_metrics->average_dclk0_frequency =
		use_metrics_v2 ? metrics_v2->AverageDclk0Frequency : metrics->AverageDclk0Frequency;
	gpu_metrics->average_vclk1_frequency =
		use_metrics_v2 ? metrics_v2->AverageVclk1Frequency : metrics->AverageVclk1Frequency;
	gpu_metrics->average_dclk1_frequency =
		use_metrics_v2 ? metrics_v2->AverageDclk1Frequency : metrics->AverageDclk1Frequency;

	gpu_metrics->current_gfxclk =
		use_metrics_v2 ? metrics_v2->CurrClock[PPCLK_GFXCLK] : metrics->CurrClock[PPCLK_GFXCLK];
	gpu_metrics->current_socclk =
		use_metrics_v2 ? metrics_v2->CurrClock[PPCLK_SOCCLK] : metrics->CurrClock[PPCLK_SOCCLK];
	gpu_metrics->current_uclk =
		use_metrics_v2 ? metrics_v2->CurrClock[PPCLK_UCLK] : metrics->CurrClock[PPCLK_UCLK];
	gpu_metrics->current_vclk0 =
		use_metrics_v2 ? metrics_v2->CurrClock[PPCLK_VCLK_0] : metrics->CurrClock[PPCLK_VCLK_0];
	gpu_metrics->current_dclk0 =
		use_metrics_v2 ? metrics_v2->CurrClock[PPCLK_DCLK_0] : metrics->CurrClock[PPCLK_DCLK_0];
	gpu_metrics->current_vclk1 =
		use_metrics_v2 ? metrics_v2->CurrClock[PPCLK_VCLK_1] : metrics->CurrClock[PPCLK_VCLK_1];
	gpu_metrics->current_dclk1 =
		use_metrics_v2 ? metrics_v2->CurrClock[PPCLK_DCLK_1] : metrics->CurrClock[PPCLK_DCLK_1];

	gpu_metrics->throttle_status = sienna_cichlid_get_throttler_status_locked(smu);
	gpu_metrics->indep_throttle_status =
			smu_cmn_get_indep_throttler_status(gpu_metrics->throttle_status,
							   sienna_cichlid_throttler_map);

	gpu_metrics->current_fan_speed = use_metrics_v2 ? metrics_v2->CurrFanSpeed : metrics->CurrFanSpeed;

	if (((adev->asic_type == CHIP_SIENNA_CICHLID) && smu->smc_fw_version > 0x003A1E00) ||
	      ((adev->asic_type == CHIP_NAVY_FLOUNDER) && smu->smc_fw_version > 0x00410400)) {
		gpu_metrics->pcie_link_width = use_metrics_v2 ? metrics_v2->PcieWidth : metrics->PcieWidth;
		gpu_metrics->pcie_link_speed = link_speed[use_metrics_v2 ? metrics_v2->PcieRate : metrics->PcieRate];
	} else {
		gpu_metrics->pcie_link_width =
				smu_v11_0_get_current_pcie_link_width(smu);
		gpu_metrics->pcie_link_speed =
				smu_v11_0_get_current_pcie_link_speed(smu);
	}

	mutex_unlock(&smu->metrics_lock);

	gpu_metrics->system_clock_counter = ktime_get_boottime_ns();

	*table = (void *)gpu_metrics;

	return sizeof(struct gpu_metrics_v1_3);
}

static int sienna_cichlid_enable_mgpu_fan_boost(struct smu_context *smu)
{
	uint16_t *mgpu_fan_boost_limit_rpm;

	GET_PPTABLE_MEMBER(MGpuFanBoostLimitRpm, &mgpu_fan_boost_limit_rpm);
	/*
	 * Skip the MGpuFanBoost setting for those ASICs
	 * which do not support it
	 */
	if (*mgpu_fan_boost_limit_rpm == 0)
		return 0;

	return smu_cmn_send_smc_msg_with_param(smu,
					       SMU_MSG_SetMGpuFanBoostLimitRpm,
					       0,
					       NULL);
}

static int sienna_cichlid_gpo_control(struct smu_context *smu,
				      bool enablement)
{
	uint32_t smu_version;
	int ret = 0;


	if (smu_cmn_feature_is_supported(smu, SMU_FEATURE_DPM_GFX_GPO_BIT)) {
		ret = smu_cmn_get_smc_version(smu, NULL, &smu_version);
		if (ret)
			return ret;

		if (enablement) {
			if (smu_version < 0x003a2500) {
				ret = smu_cmn_send_smc_msg_with_param(smu,
								      SMU_MSG_SetGpoFeaturePMask,
								      GFX_GPO_PACE_MASK | GFX_GPO_DEM_MASK,
								      NULL);
			} else {
				ret = smu_cmn_send_smc_msg_with_param(smu,
								      SMU_MSG_DisallowGpo,
								      0,
								      NULL);
			}
		} else {
			if (smu_version < 0x003a2500) {
				ret = smu_cmn_send_smc_msg_with_param(smu,
								      SMU_MSG_SetGpoFeaturePMask,
								      0,
								      NULL);
			} else {
				ret = smu_cmn_send_smc_msg_with_param(smu,
								      SMU_MSG_DisallowGpo,
								      1,
								      NULL);
			}
		}
	}

	return ret;
}

static int sienna_cichlid_notify_2nd_usb20_port(struct smu_context *smu)
{
	uint32_t smu_version;
	int ret = 0;

	ret = smu_cmn_get_smc_version(smu, NULL, &smu_version);
	if (ret)
		return ret;

	/*
	 * Message SMU_MSG_Enable2ndUSB20Port is supported by 58.45
	 * onwards PMFWs.
	 */
	if (smu_version < 0x003A2D00)
		return 0;

	return smu_cmn_send_smc_msg_with_param(smu,
					       SMU_MSG_Enable2ndUSB20Port,
					       smu->smu_table.boot_values.firmware_caps & ATOM_FIRMWARE_CAP_ENABLE_2ND_USB20PORT ?
					       1 : 0,
					       NULL);
}

static int sienna_cichlid_system_features_control(struct smu_context *smu,
						  bool en)
{
	int ret = 0;

	if (en) {
		ret = sienna_cichlid_notify_2nd_usb20_port(smu);
		if (ret)
			return ret;
	}

	return smu_v11_0_system_features_control(smu, en);
}

static int sienna_cichlid_set_mp1_state(struct smu_context *smu,
					enum pp_mp1_state mp1_state)
{
	int ret;

	switch (mp1_state) {
	case PP_MP1_STATE_UNLOAD:
		ret = smu_cmn_set_mp1_state(smu, mp1_state);
		break;
	default:
		/* Ignore others */
		ret = 0;
	}

	return ret;
}

static const struct pptable_funcs sienna_cichlid_ppt_funcs = {
	.get_allowed_feature_mask = sienna_cichlid_get_allowed_feature_mask,
	.set_default_dpm_table = sienna_cichlid_set_default_dpm_table,
	.dpm_set_vcn_enable = sienna_cichlid_dpm_set_vcn_enable,
	.dpm_set_jpeg_enable = sienna_cichlid_dpm_set_jpeg_enable,
	.i2c_init = sienna_cichlid_i2c_control_init,
	.i2c_fini = sienna_cichlid_i2c_control_fini,
	.print_clk_levels = sienna_cichlid_print_clk_levels,
	.force_clk_levels = sienna_cichlid_force_clk_levels,
	.populate_umd_state_clk = sienna_cichlid_populate_umd_state_clk,
	.pre_display_config_changed = sienna_cichlid_pre_display_config_changed,
	.display_config_changed = sienna_cichlid_display_config_changed,
	.notify_smc_display_config = sienna_cichlid_notify_smc_display_config,
	.is_dpm_running = sienna_cichlid_is_dpm_running,
	.get_fan_speed_pwm = smu_v11_0_get_fan_speed_pwm,
	.get_fan_speed_rpm = sienna_cichlid_get_fan_speed_rpm,
	.get_power_profile_mode = sienna_cichlid_get_power_profile_mode,
	.set_power_profile_mode = sienna_cichlid_set_power_profile_mode,
	.set_watermarks_table = sienna_cichlid_set_watermarks_table,
	.read_sensor = sienna_cichlid_read_sensor,
	.get_uclk_dpm_states = sienna_cichlid_get_uclk_dpm_states,
	.set_performance_level = smu_v11_0_set_performance_level,
	.get_thermal_temperature_range = sienna_cichlid_get_thermal_temperature_range,
	.display_disable_memory_clock_switch = sienna_cichlid_display_disable_memory_clock_switch,
	.get_power_limit = sienna_cichlid_get_power_limit,
	.update_pcie_parameters = sienna_cichlid_update_pcie_parameters,
	.dump_pptable = sienna_cichlid_dump_pptable,
	.init_microcode = smu_v11_0_init_microcode,
	.load_microcode = smu_v11_0_load_microcode,
	.fini_microcode = smu_v11_0_fini_microcode,
	.init_smc_tables = sienna_cichlid_init_smc_tables,
	.fini_smc_tables = smu_v11_0_fini_smc_tables,
	.init_power = smu_v11_0_init_power,
	.fini_power = smu_v11_0_fini_power,
	.check_fw_status = smu_v11_0_check_fw_status,
	.setup_pptable = sienna_cichlid_setup_pptable,
	.get_vbios_bootup_values = smu_v11_0_get_vbios_bootup_values,
	.check_fw_version = smu_v11_0_check_fw_version,
	.write_pptable = smu_cmn_write_pptable,
	.set_driver_table_location = smu_v11_0_set_driver_table_location,
	.set_tool_table_location = smu_v11_0_set_tool_table_location,
	.notify_memory_pool_location = smu_v11_0_notify_memory_pool_location,
	.system_features_control = sienna_cichlid_system_features_control,
	.send_smc_msg_with_param = smu_cmn_send_smc_msg_with_param,
	.send_smc_msg = smu_cmn_send_smc_msg,
	.init_display_count = NULL,
	.set_allowed_mask = smu_v11_0_set_allowed_mask,
	.get_enabled_mask = smu_cmn_get_enabled_mask,
	.feature_is_enabled = smu_cmn_feature_is_enabled,
	.disable_all_features_with_exception = smu_cmn_disable_all_features_with_exception,
	.notify_display_change = NULL,
	.set_power_limit = smu_v11_0_set_power_limit,
	.init_max_sustainable_clocks = smu_v11_0_init_max_sustainable_clocks,
	.enable_thermal_alert = smu_v11_0_enable_thermal_alert,
	.disable_thermal_alert = smu_v11_0_disable_thermal_alert,
	.set_min_dcef_deep_sleep = NULL,
	.display_clock_voltage_request = smu_v11_0_display_clock_voltage_request,
	.get_fan_control_mode = smu_v11_0_get_fan_control_mode,
	.set_fan_control_mode = smu_v11_0_set_fan_control_mode,
	.set_fan_speed_pwm = smu_v11_0_set_fan_speed_pwm,
	.set_fan_speed_rpm = smu_v11_0_set_fan_speed_rpm,
	.set_xgmi_pstate = smu_v11_0_set_xgmi_pstate,
	.gfx_off_control = smu_v11_0_gfx_off_control,
	.register_irq_handler = smu_v11_0_register_irq_handler,
	.set_azalia_d3_pme = smu_v11_0_set_azalia_d3_pme,
	.get_max_sustainable_clocks_by_dc = smu_v11_0_get_max_sustainable_clocks_by_dc,
	.baco_is_support = smu_v11_0_baco_is_support,
	.baco_get_state = smu_v11_0_baco_get_state,
	.baco_set_state = smu_v11_0_baco_set_state,
	.baco_enter = sienna_cichlid_baco_enter,
	.baco_exit = sienna_cichlid_baco_exit,
	.mode1_reset_is_support = sienna_cichlid_is_mode1_reset_supported,
	.mode1_reset = smu_v11_0_mode1_reset,
	.get_dpm_ultimate_freq = sienna_cichlid_get_dpm_ultimate_freq,
	.set_soft_freq_limited_range = smu_v11_0_set_soft_freq_limited_range,
	.set_default_od_settings = sienna_cichlid_set_default_od_settings,
	.od_edit_dpm_table = sienna_cichlid_od_edit_dpm_table,
	.restore_user_od_settings = smu_v11_0_restore_user_od_settings,
	.run_btc = sienna_cichlid_run_btc,
	.set_power_source = smu_v11_0_set_power_source,
	.get_pp_feature_mask = smu_cmn_get_pp_feature_mask,
	.set_pp_feature_mask = smu_cmn_set_pp_feature_mask,
	.get_gpu_metrics = sienna_cichlid_get_gpu_metrics,
	.enable_mgpu_fan_boost = sienna_cichlid_enable_mgpu_fan_boost,
	.gfx_ulv_control = smu_v11_0_gfx_ulv_control,
	.deep_sleep_control = smu_v11_0_deep_sleep_control,
	.get_fan_parameters = sienna_cichlid_get_fan_parameters,
	.interrupt_work = smu_v11_0_interrupt_work,
	.gpo_control = sienna_cichlid_gpo_control,
	.set_mp1_state = sienna_cichlid_set_mp1_state,
};

void sienna_cichlid_set_ppt_funcs(struct smu_context *smu)
{
	smu->ppt_funcs = &sienna_cichlid_ppt_funcs;
	smu->message_map = sienna_cichlid_message_map;
	smu->clock_map = sienna_cichlid_clk_map;
	smu->feature_map = sienna_cichlid_feature_mask_map;
	smu->table_map = sienna_cichlid_table_map;
	smu->pwr_src_map = sienna_cichlid_pwr_src_map;
	smu->workload_map = sienna_cichlid_workload_map;
}<|MERGE_RESOLUTION|>--- conflicted
+++ resolved
@@ -366,13 +366,9 @@
 		if (((adev->pdev->device == 0x73A1) &&
 		    (adev->pdev->revision == 0x00)) ||
 		    ((adev->pdev->device == 0x73BF) &&
-<<<<<<< HEAD
-		    (adev->pdev->revision == 0xCF)))
-=======
 		    (adev->pdev->revision == 0xCF)) ||
 		    ((adev->pdev->device == 0x7422) &&
 		    (adev->pdev->revision == 0x00)))
->>>>>>> ea6ea9fa
 			smu_baco->platform_support = false;
 
 	}
