--- conflicted
+++ resolved
@@ -528,14 +528,8 @@
 	struct kfd_event_waiter *event_waiters;
 	uint32_t i;
 
-<<<<<<< HEAD
-	event_waiters = kmalloc_array(num_events,
-					sizeof(struct kfd_event_waiter),
-					GFP_KERNEL);
-=======
 	event_waiters = kcalloc(num_events, sizeof(struct kfd_event_waiter),
 				GFP_KERNEL);
->>>>>>> 9b37665a
 	if (!event_waiters)
 		return NULL;
 
