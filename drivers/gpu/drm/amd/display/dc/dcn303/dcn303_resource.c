--- conflicted
+++ resolved
@@ -193,11 +193,7 @@
 		.timing_trace = false,
 		.clock_trace = true,
 		.disable_pplib_clock_request = true,
-<<<<<<< HEAD
-		.pipe_split_policy = MPC_SPLIT_DYNAMIC,
-=======
 		.pipe_split_policy = MPC_SPLIT_AVOID,
->>>>>>> 9b37665a
 		.force_single_disp_pipe_split = false,
 		.disable_dcc = DCC_ENABLE,
 		.vsr_support = true,
