/*
 * Copyright 2015 Advanced Micro Devices, Inc.
 *
 * Permission is hereby granted, free of charge, to any person obtaining a
 * copy of this software and associated documentation files (the "Software"),
 * to deal in the Software without restriction, including without limitation
 * the rights to use, copy, modify, merge, publish, distribute, sublicense,
 * and/or sell copies of the Software, and to permit persons to whom the
 * Software is furnished to do so, subject to the following conditions:
 *
 * The above copyright notice and this permission notice shall be included in
 * all copies or substantial portions of the Software.
 *
 * THE SOFTWARE IS PROVIDED "AS IS", WITHOUT WARRANTY OF ANY KIND, EXPRESS OR
 * IMPLIED, INCLUDING BUT NOT LIMITED TO THE WARRANTIES OF MERCHANTABILITY,
 * FITNESS FOR A PARTICULAR PURPOSE AND NONINFRINGEMENT.  IN NO EVENT SHALL
 * THE COPYRIGHT HOLDER(S) OR AUTHOR(S) BE LIABLE FOR ANY CLAIM, DAMAGES OR
 * OTHER LIABILITY, WHETHER IN AN ACTION OF CONTRACT, TORT OR OTHERWISE,
 * ARISING FROM, OUT OF OR IN CONNECTION WITH THE SOFTWARE OR THE USE OR
 * OTHER DEALINGS IN THE SOFTWARE.
 *
 * Authors: AMD
 *
 */

/* The caprices of the preprocessor require that this be declared right here */
#define CREATE_TRACE_POINTS

#include "dm_services_types.h"
#include "dc.h"
#include "dc_link_dp.h"
#include "dc/inc/core_types.h"
#include "dal_asic_id.h"
#include "dmub/dmub_srv.h"
#include "dc/inc/hw/dmcu.h"
#include "dc/inc/hw/abm.h"
#include "dc/dc_dmub_srv.h"
#include "dc/dc_edid_parser.h"
#include "dc/dc_stat.h"
#include "amdgpu_dm_trace.h"

#include "vid.h"
#include "amdgpu.h"
#include "amdgpu_display.h"
#include "amdgpu_ucode.h"
#include "atom.h"
#include "amdgpu_dm.h"
#ifdef CONFIG_DRM_AMD_DC_HDCP
#include "amdgpu_dm_hdcp.h"
#include <drm/drm_hdcp.h>
#endif
#include "amdgpu_pm.h"

#include "amd_shared.h"
#include "amdgpu_dm_irq.h"
#include "dm_helpers.h"
#include "amdgpu_dm_mst_types.h"
#if defined(CONFIG_DEBUG_FS)
#include "amdgpu_dm_debugfs.h"
#endif
#include "amdgpu_dm_psr.h"

#include "ivsrcid/ivsrcid_vislands30.h"

#include "i2caux_interface.h"
#include <linux/module.h>
#include <linux/moduleparam.h>
#include <linux/types.h>
#include <linux/pm_runtime.h>
#include <linux/pci.h>
#include <linux/firmware.h>
#include <linux/component.h>
#include <linux/dmi.h>

#include <drm/drm_atomic.h>
#include <drm/drm_atomic_uapi.h>
#include <drm/drm_atomic_helper.h>
#include <drm/drm_dp_mst_helper.h>
#include <drm/drm_fb_helper.h>
#include <drm/drm_fourcc.h>
#include <drm/drm_edid.h>
#include <drm/drm_vblank.h>
#include <drm/drm_audio_component.h>

#if defined(CONFIG_DRM_AMD_DC_DCN)
#include "ivsrcid/dcn/irqsrcs_dcn_1_0.h"

#include "dcn/dcn_1_0_offset.h"
#include "dcn/dcn_1_0_sh_mask.h"
#include "soc15_hw_ip.h"
#include "vega10_ip_offset.h"

#include "soc15_common.h"
#endif

#include "modules/inc/mod_freesync.h"
#include "modules/power/power_helpers.h"
#include "modules/inc/mod_info_packet.h"

#define FIRMWARE_RENOIR_DMUB "amdgpu/renoir_dmcub.bin"
MODULE_FIRMWARE(FIRMWARE_RENOIR_DMUB);
#define FIRMWARE_SIENNA_CICHLID_DMUB "amdgpu/sienna_cichlid_dmcub.bin"
MODULE_FIRMWARE(FIRMWARE_SIENNA_CICHLID_DMUB);
#define FIRMWARE_NAVY_FLOUNDER_DMUB "amdgpu/navy_flounder_dmcub.bin"
MODULE_FIRMWARE(FIRMWARE_NAVY_FLOUNDER_DMUB);
#define FIRMWARE_GREEN_SARDINE_DMUB "amdgpu/green_sardine_dmcub.bin"
MODULE_FIRMWARE(FIRMWARE_GREEN_SARDINE_DMUB);
#define FIRMWARE_VANGOGH_DMUB "amdgpu/vangogh_dmcub.bin"
MODULE_FIRMWARE(FIRMWARE_VANGOGH_DMUB);
#define FIRMWARE_DIMGREY_CAVEFISH_DMUB "amdgpu/dimgrey_cavefish_dmcub.bin"
MODULE_FIRMWARE(FIRMWARE_DIMGREY_CAVEFISH_DMUB);
#define FIRMWARE_BEIGE_GOBY_DMUB "amdgpu/beige_goby_dmcub.bin"
MODULE_FIRMWARE(FIRMWARE_BEIGE_GOBY_DMUB);
#define FIRMWARE_YELLOW_CARP_DMUB "amdgpu/yellow_carp_dmcub.bin"
MODULE_FIRMWARE(FIRMWARE_YELLOW_CARP_DMUB);

#define FIRMWARE_RAVEN_DMCU		"amdgpu/raven_dmcu.bin"
MODULE_FIRMWARE(FIRMWARE_RAVEN_DMCU);

#define FIRMWARE_NAVI12_DMCU            "amdgpu/navi12_dmcu.bin"
MODULE_FIRMWARE(FIRMWARE_NAVI12_DMCU);

/* Number of bytes in PSP header for firmware. */
#define PSP_HEADER_BYTES 0x100

/* Number of bytes in PSP footer for firmware. */
#define PSP_FOOTER_BYTES 0x100

/**
 * DOC: overview
 *
 * The AMDgpu display manager, **amdgpu_dm** (or even simpler,
 * **dm**) sits between DRM and DC. It acts as a liaison, converting DRM
 * requests into DC requests, and DC responses into DRM responses.
 *
 * The root control structure is &struct amdgpu_display_manager.
 */

/* basic init/fini API */
static int amdgpu_dm_init(struct amdgpu_device *adev);
static void amdgpu_dm_fini(struct amdgpu_device *adev);
static bool is_freesync_video_mode(const struct drm_display_mode *mode, struct amdgpu_dm_connector *aconnector);

static enum drm_mode_subconnector get_subconnector_type(struct dc_link *link)
{
	switch (link->dpcd_caps.dongle_type) {
	case DISPLAY_DONGLE_NONE:
		return DRM_MODE_SUBCONNECTOR_Native;
	case DISPLAY_DONGLE_DP_VGA_CONVERTER:
		return DRM_MODE_SUBCONNECTOR_VGA;
	case DISPLAY_DONGLE_DP_DVI_CONVERTER:
	case DISPLAY_DONGLE_DP_DVI_DONGLE:
		return DRM_MODE_SUBCONNECTOR_DVID;
	case DISPLAY_DONGLE_DP_HDMI_CONVERTER:
	case DISPLAY_DONGLE_DP_HDMI_DONGLE:
		return DRM_MODE_SUBCONNECTOR_HDMIA;
	case DISPLAY_DONGLE_DP_HDMI_MISMATCHED_DONGLE:
	default:
		return DRM_MODE_SUBCONNECTOR_Unknown;
	}
}

static void update_subconnector_property(struct amdgpu_dm_connector *aconnector)
{
	struct dc_link *link = aconnector->dc_link;
	struct drm_connector *connector = &aconnector->base;
	enum drm_mode_subconnector subconnector = DRM_MODE_SUBCONNECTOR_Unknown;

	if (connector->connector_type != DRM_MODE_CONNECTOR_DisplayPort)
		return;

	if (aconnector->dc_sink)
		subconnector = get_subconnector_type(link);

	drm_object_property_set_value(&connector->base,
			connector->dev->mode_config.dp_subconnector_property,
			subconnector);
}

/*
 * initializes drm_device display related structures, based on the information
 * provided by DAL. The drm strcutures are: drm_crtc, drm_connector,
 * drm_encoder, drm_mode_config
 *
 * Returns 0 on success
 */
static int amdgpu_dm_initialize_drm_device(struct amdgpu_device *adev);
/* removes and deallocates the drm structures, created by the above function */
static void amdgpu_dm_destroy_drm_device(struct amdgpu_display_manager *dm);

static int amdgpu_dm_plane_init(struct amdgpu_display_manager *dm,
				struct drm_plane *plane,
				unsigned long possible_crtcs,
				const struct dc_plane_cap *plane_cap);
static int amdgpu_dm_crtc_init(struct amdgpu_display_manager *dm,
			       struct drm_plane *plane,
			       uint32_t link_index);
static int amdgpu_dm_connector_init(struct amdgpu_display_manager *dm,
				    struct amdgpu_dm_connector *amdgpu_dm_connector,
				    uint32_t link_index,
				    struct amdgpu_encoder *amdgpu_encoder);
static int amdgpu_dm_encoder_init(struct drm_device *dev,
				  struct amdgpu_encoder *aencoder,
				  uint32_t link_index);

static int amdgpu_dm_connector_get_modes(struct drm_connector *connector);

static void amdgpu_dm_atomic_commit_tail(struct drm_atomic_state *state);

static int amdgpu_dm_atomic_check(struct drm_device *dev,
				  struct drm_atomic_state *state);

static void handle_cursor_update(struct drm_plane *plane,
				 struct drm_plane_state *old_plane_state);

static const struct drm_format_info *
amd_get_format_info(const struct drm_mode_fb_cmd2 *cmd);

static void handle_hpd_irq_helper(struct amdgpu_dm_connector *aconnector);

static bool
is_timing_unchanged_for_freesync(struct drm_crtc_state *old_crtc_state,
				 struct drm_crtc_state *new_crtc_state);
/*
 * dm_vblank_get_counter
 *
 * @brief
 * Get counter for number of vertical blanks
 *
 * @param
 * struct amdgpu_device *adev - [in] desired amdgpu device
 * int disp_idx - [in] which CRTC to get the counter from
 *
 * @return
 * Counter for vertical blanks
 */
static u32 dm_vblank_get_counter(struct amdgpu_device *adev, int crtc)
{
	if (crtc >= adev->mode_info.num_crtc)
		return 0;
	else {
		struct amdgpu_crtc *acrtc = adev->mode_info.crtcs[crtc];

		if (acrtc->dm_irq_params.stream == NULL) {
			DRM_ERROR("dc_stream_state is NULL for crtc '%d'!\n",
				  crtc);
			return 0;
		}

		return dc_stream_get_vblank_counter(acrtc->dm_irq_params.stream);
	}
}

static int dm_crtc_get_scanoutpos(struct amdgpu_device *adev, int crtc,
				  u32 *vbl, u32 *position)
{
	uint32_t v_blank_start, v_blank_end, h_position, v_position;

	if ((crtc < 0) || (crtc >= adev->mode_info.num_crtc))
		return -EINVAL;
	else {
		struct amdgpu_crtc *acrtc = adev->mode_info.crtcs[crtc];

		if (acrtc->dm_irq_params.stream ==  NULL) {
			DRM_ERROR("dc_stream_state is NULL for crtc '%d'!\n",
				  crtc);
			return 0;
		}

		/*
		 * TODO rework base driver to use values directly.
		 * for now parse it back into reg-format
		 */
		dc_stream_get_scanoutpos(acrtc->dm_irq_params.stream,
					 &v_blank_start,
					 &v_blank_end,
					 &h_position,
					 &v_position);

		*position = v_position | (h_position << 16);
		*vbl = v_blank_start | (v_blank_end << 16);
	}

	return 0;
}

static bool dm_is_idle(void *handle)
{
	/* XXX todo */
	return true;
}

static int dm_wait_for_idle(void *handle)
{
	/* XXX todo */
	return 0;
}

static bool dm_check_soft_reset(void *handle)
{
	return false;
}

static int dm_soft_reset(void *handle)
{
	/* XXX todo */
	return 0;
}

static struct amdgpu_crtc *
get_crtc_by_otg_inst(struct amdgpu_device *adev,
		     int otg_inst)
{
	struct drm_device *dev = adev_to_drm(adev);
	struct drm_crtc *crtc;
	struct amdgpu_crtc *amdgpu_crtc;

	if (WARN_ON(otg_inst == -1))
		return adev->mode_info.crtcs[0];

	list_for_each_entry(crtc, &dev->mode_config.crtc_list, head) {
		amdgpu_crtc = to_amdgpu_crtc(crtc);

		if (amdgpu_crtc->otg_inst == otg_inst)
			return amdgpu_crtc;
	}

	return NULL;
}

static inline bool amdgpu_dm_vrr_active_irq(struct amdgpu_crtc *acrtc)
{
	return acrtc->dm_irq_params.freesync_config.state ==
		       VRR_STATE_ACTIVE_VARIABLE ||
	       acrtc->dm_irq_params.freesync_config.state ==
		       VRR_STATE_ACTIVE_FIXED;
}

static inline bool amdgpu_dm_vrr_active(struct dm_crtc_state *dm_state)
{
	return dm_state->freesync_config.state == VRR_STATE_ACTIVE_VARIABLE ||
	       dm_state->freesync_config.state == VRR_STATE_ACTIVE_FIXED;
}

static inline bool is_dc_timing_adjust_needed(struct dm_crtc_state *old_state,
					      struct dm_crtc_state *new_state)
{
	if (new_state->freesync_config.state ==  VRR_STATE_ACTIVE_FIXED)
		return true;
	else if (amdgpu_dm_vrr_active(old_state) != amdgpu_dm_vrr_active(new_state))
		return true;
	else
		return false;
}

/**
 * dm_pflip_high_irq() - Handle pageflip interrupt
 * @interrupt_params: ignored
 *
 * Handles the pageflip interrupt by notifying all interested parties
 * that the pageflip has been completed.
 */
static void dm_pflip_high_irq(void *interrupt_params)
{
	struct amdgpu_crtc *amdgpu_crtc;
	struct common_irq_params *irq_params = interrupt_params;
	struct amdgpu_device *adev = irq_params->adev;
	unsigned long flags;
	struct drm_pending_vblank_event *e;
	uint32_t vpos, hpos, v_blank_start, v_blank_end;
	bool vrr_active;

	amdgpu_crtc = get_crtc_by_otg_inst(adev, irq_params->irq_src - IRQ_TYPE_PFLIP);

	/* IRQ could occur when in initial stage */
	/* TODO work and BO cleanup */
	if (amdgpu_crtc == NULL) {
		DC_LOG_PFLIP("CRTC is null, returning.\n");
		return;
	}

	spin_lock_irqsave(&adev_to_drm(adev)->event_lock, flags);

	if (amdgpu_crtc->pflip_status != AMDGPU_FLIP_SUBMITTED){
		DC_LOG_PFLIP("amdgpu_crtc->pflip_status = %d !=AMDGPU_FLIP_SUBMITTED(%d) on crtc:%d[%p] \n",
						 amdgpu_crtc->pflip_status,
						 AMDGPU_FLIP_SUBMITTED,
						 amdgpu_crtc->crtc_id,
						 amdgpu_crtc);
		spin_unlock_irqrestore(&adev_to_drm(adev)->event_lock, flags);
		return;
	}

	/* page flip completed. */
	e = amdgpu_crtc->event;
	amdgpu_crtc->event = NULL;

	WARN_ON(!e);

	vrr_active = amdgpu_dm_vrr_active_irq(amdgpu_crtc);

	/* Fixed refresh rate, or VRR scanout position outside front-porch? */
	if (!vrr_active ||
	    !dc_stream_get_scanoutpos(amdgpu_crtc->dm_irq_params.stream, &v_blank_start,
				      &v_blank_end, &hpos, &vpos) ||
	    (vpos < v_blank_start)) {
		/* Update to correct count and vblank timestamp if racing with
		 * vblank irq. This also updates to the correct vblank timestamp
		 * even in VRR mode, as scanout is past the front-porch atm.
		 */
		drm_crtc_accurate_vblank_count(&amdgpu_crtc->base);

		/* Wake up userspace by sending the pageflip event with proper
		 * count and timestamp of vblank of flip completion.
		 */
		if (e) {
			drm_crtc_send_vblank_event(&amdgpu_crtc->base, e);

			/* Event sent, so done with vblank for this flip */
			drm_crtc_vblank_put(&amdgpu_crtc->base);
		}
	} else if (e) {
		/* VRR active and inside front-porch: vblank count and
		 * timestamp for pageflip event will only be up to date after
		 * drm_crtc_handle_vblank() has been executed from late vblank
		 * irq handler after start of back-porch (vline 0). We queue the
		 * pageflip event for send-out by drm_crtc_handle_vblank() with
		 * updated timestamp and count, once it runs after us.
		 *
		 * We need to open-code this instead of using the helper
		 * drm_crtc_arm_vblank_event(), as that helper would
		 * call drm_crtc_accurate_vblank_count(), which we must
		 * not call in VRR mode while we are in front-porch!
		 */

		/* sequence will be replaced by real count during send-out. */
		e->sequence = drm_crtc_vblank_count(&amdgpu_crtc->base);
		e->pipe = amdgpu_crtc->crtc_id;

		list_add_tail(&e->base.link, &adev_to_drm(adev)->vblank_event_list);
		e = NULL;
	}

	/* Keep track of vblank of this flip for flip throttling. We use the
	 * cooked hw counter, as that one incremented at start of this vblank
	 * of pageflip completion, so last_flip_vblank is the forbidden count
	 * for queueing new pageflips if vsync + VRR is enabled.
	 */
	amdgpu_crtc->dm_irq_params.last_flip_vblank =
		amdgpu_get_vblank_counter_kms(&amdgpu_crtc->base);

	amdgpu_crtc->pflip_status = AMDGPU_FLIP_NONE;
	spin_unlock_irqrestore(&adev_to_drm(adev)->event_lock, flags);

	DC_LOG_PFLIP("crtc:%d[%p], pflip_stat:AMDGPU_FLIP_NONE, vrr[%d]-fp %d\n",
		     amdgpu_crtc->crtc_id, amdgpu_crtc,
		     vrr_active, (int) !e);
}

static void dm_vupdate_high_irq(void *interrupt_params)
{
	struct common_irq_params *irq_params = interrupt_params;
	struct amdgpu_device *adev = irq_params->adev;
	struct amdgpu_crtc *acrtc;
	struct drm_device *drm_dev;
	struct drm_vblank_crtc *vblank;
	ktime_t frame_duration_ns, previous_timestamp;
	unsigned long flags;
	int vrr_active;

	acrtc = get_crtc_by_otg_inst(adev, irq_params->irq_src - IRQ_TYPE_VUPDATE);

	if (acrtc) {
		vrr_active = amdgpu_dm_vrr_active_irq(acrtc);
		drm_dev = acrtc->base.dev;
		vblank = &drm_dev->vblank[acrtc->base.index];
		previous_timestamp = atomic64_read(&irq_params->previous_timestamp);
		frame_duration_ns = vblank->time - previous_timestamp;

		if (frame_duration_ns > 0) {
			trace_amdgpu_refresh_rate_track(acrtc->base.index,
						frame_duration_ns,
						ktime_divns(NSEC_PER_SEC, frame_duration_ns));
			atomic64_set(&irq_params->previous_timestamp, vblank->time);
		}

		DC_LOG_VBLANK("crtc:%d, vupdate-vrr:%d\n",
			      acrtc->crtc_id,
			      vrr_active);

		/* Core vblank handling is done here after end of front-porch in
		 * vrr mode, as vblank timestamping will give valid results
		 * while now done after front-porch. This will also deliver
		 * page-flip completion events that have been queued to us
		 * if a pageflip happened inside front-porch.
		 */
		if (vrr_active) {
			drm_crtc_handle_vblank(&acrtc->base);

			/* BTR processing for pre-DCE12 ASICs */
			if (acrtc->dm_irq_params.stream &&
			    adev->family < AMDGPU_FAMILY_AI) {
				spin_lock_irqsave(&adev_to_drm(adev)->event_lock, flags);
				mod_freesync_handle_v_update(
				    adev->dm.freesync_module,
				    acrtc->dm_irq_params.stream,
				    &acrtc->dm_irq_params.vrr_params);

				dc_stream_adjust_vmin_vmax(
				    adev->dm.dc,
				    acrtc->dm_irq_params.stream,
				    &acrtc->dm_irq_params.vrr_params.adjust);
				spin_unlock_irqrestore(&adev_to_drm(adev)->event_lock, flags);
			}
		}
	}
}

/**
 * dm_crtc_high_irq() - Handles CRTC interrupt
 * @interrupt_params: used for determining the CRTC instance
 *
 * Handles the CRTC/VSYNC interrupt by notfying DRM's VBLANK
 * event handler.
 */
static void dm_crtc_high_irq(void *interrupt_params)
{
	struct common_irq_params *irq_params = interrupt_params;
	struct amdgpu_device *adev = irq_params->adev;
	struct amdgpu_crtc *acrtc;
	unsigned long flags;
	int vrr_active;

	acrtc = get_crtc_by_otg_inst(adev, irq_params->irq_src - IRQ_TYPE_VBLANK);
	if (!acrtc)
		return;

	vrr_active = amdgpu_dm_vrr_active_irq(acrtc);

	DC_LOG_VBLANK("crtc:%d, vupdate-vrr:%d, planes:%d\n", acrtc->crtc_id,
		      vrr_active, acrtc->dm_irq_params.active_planes);

	/**
	 * Core vblank handling at start of front-porch is only possible
	 * in non-vrr mode, as only there vblank timestamping will give
	 * valid results while done in front-porch. Otherwise defer it
	 * to dm_vupdate_high_irq after end of front-porch.
	 */
	if (!vrr_active)
		drm_crtc_handle_vblank(&acrtc->base);

	/**
	 * Following stuff must happen at start of vblank, for crc
	 * computation and below-the-range btr support in vrr mode.
	 */
	amdgpu_dm_crtc_handle_crc_irq(&acrtc->base);

	/* BTR updates need to happen before VUPDATE on Vega and above. */
	if (adev->family < AMDGPU_FAMILY_AI)
		return;

	spin_lock_irqsave(&adev_to_drm(adev)->event_lock, flags);

	if (acrtc->dm_irq_params.stream &&
	    acrtc->dm_irq_params.vrr_params.supported &&
	    acrtc->dm_irq_params.freesync_config.state ==
		    VRR_STATE_ACTIVE_VARIABLE) {
		mod_freesync_handle_v_update(adev->dm.freesync_module,
					     acrtc->dm_irq_params.stream,
					     &acrtc->dm_irq_params.vrr_params);

		dc_stream_adjust_vmin_vmax(adev->dm.dc, acrtc->dm_irq_params.stream,
					   &acrtc->dm_irq_params.vrr_params.adjust);
	}

	/*
	 * If there aren't any active_planes then DCH HUBP may be clock-gated.
	 * In that case, pageflip completion interrupts won't fire and pageflip
	 * completion events won't get delivered. Prevent this by sending
	 * pending pageflip events from here if a flip is still pending.
	 *
	 * If any planes are enabled, use dm_pflip_high_irq() instead, to
	 * avoid race conditions between flip programming and completion,
	 * which could cause too early flip completion events.
	 */
	if (adev->family >= AMDGPU_FAMILY_RV &&
	    acrtc->pflip_status == AMDGPU_FLIP_SUBMITTED &&
	    acrtc->dm_irq_params.active_planes == 0) {
		if (acrtc->event) {
			drm_crtc_send_vblank_event(&acrtc->base, acrtc->event);
			acrtc->event = NULL;
			drm_crtc_vblank_put(&acrtc->base);
		}
		acrtc->pflip_status = AMDGPU_FLIP_NONE;
	}

	spin_unlock_irqrestore(&adev_to_drm(adev)->event_lock, flags);
}

#if defined(CONFIG_DRM_AMD_DC_DCN)
#if defined(CONFIG_DRM_AMD_SECURE_DISPLAY)
/**
 * dm_dcn_vertical_interrupt0_high_irq() - Handles OTG Vertical interrupt0 for
 * DCN generation ASICs
 * @interrupt_params: interrupt parameters
 *
 * Used to set crc window/read out crc value at vertical line 0 position
 */
static void dm_dcn_vertical_interrupt0_high_irq(void *interrupt_params)
{
	struct common_irq_params *irq_params = interrupt_params;
	struct amdgpu_device *adev = irq_params->adev;
	struct amdgpu_crtc *acrtc;

	acrtc = get_crtc_by_otg_inst(adev, irq_params->irq_src - IRQ_TYPE_VLINE0);

	if (!acrtc)
		return;

	amdgpu_dm_crtc_handle_crc_window_irq(&acrtc->base);
}
#endif

/**
 * dmub_aux_setconfig_reply_callback - Callback for AUX or SET_CONFIG command.
 * @adev: amdgpu_device pointer
 * @notify: dmub notification structure
 *
 * Dmub AUX or SET_CONFIG command completion processing callback
 * Copies dmub notification to DM which is to be read by AUX command.
 * issuing thread and also signals the event to wake up the thread.
 */
void dmub_aux_setconfig_callback(struct amdgpu_device *adev, struct dmub_notification *notify)
{
	if (adev->dm.dmub_notify)
		memcpy(adev->dm.dmub_notify, notify, sizeof(struct dmub_notification));
	if (notify->type == DMUB_NOTIFICATION_AUX_REPLY)
		complete(&adev->dm.dmub_aux_transfer_done);
}

/**
 * dmub_hpd_callback - DMUB HPD interrupt processing callback.
 * @adev: amdgpu_device pointer
 * @notify: dmub notification structure
 *
 * Dmub Hpd interrupt processing callback. Gets displayindex through the
 * ink index and calls helper to do the processing.
 */
void dmub_hpd_callback(struct amdgpu_device *adev, struct dmub_notification *notify)
{
	struct amdgpu_dm_connector *aconnector;
	struct drm_connector *connector;
	struct drm_connector_list_iter iter;
	struct dc_link *link;
	uint8_t link_index = 0;
	struct drm_device *dev;

	if (adev == NULL)
		return;

	if (notify == NULL) {
		DRM_ERROR("DMUB HPD callback notification was NULL");
		return;
	}

	if (notify->link_index > adev->dm.dc->link_count) {
		DRM_ERROR("DMUB HPD index (%u)is abnormal", notify->link_index);
		return;
	}

	link_index = notify->link_index;
	link = adev->dm.dc->links[link_index];
	dev = adev->dm.ddev;

	drm_connector_list_iter_begin(dev, &iter);
	drm_for_each_connector_iter(connector, &iter) {
		aconnector = to_amdgpu_dm_connector(connector);
		if (link && aconnector->dc_link == link) {
			DRM_INFO("DMUB HPD callback: link_index=%u\n", link_index);
			handle_hpd_irq_helper(aconnector);
			break;
		}
	}
	drm_connector_list_iter_end(&iter);

}

/**
 * register_dmub_notify_callback - Sets callback for DMUB notify
 * @adev: amdgpu_device pointer
 * @type: Type of dmub notification
 * @callback: Dmub interrupt callback function
 * @dmub_int_thread_offload: offload indicator
 *
 * API to register a dmub callback handler for a dmub notification
 * Also sets indicator whether callback processing to be offloaded.
 * to dmub interrupt handling thread
 * Return: true if successfully registered, false if there is existing registration
 */
bool register_dmub_notify_callback(struct amdgpu_device *adev, enum dmub_notification_type type,
dmub_notify_interrupt_callback_t callback, bool dmub_int_thread_offload)
{
	if (callback != NULL && type < ARRAY_SIZE(adev->dm.dmub_thread_offload)) {
		adev->dm.dmub_callback[type] = callback;
		adev->dm.dmub_thread_offload[type] = dmub_int_thread_offload;
	} else
		return false;

	return true;
}

static void dm_handle_hpd_work(struct work_struct *work)
{
	struct dmub_hpd_work *dmub_hpd_wrk;

	dmub_hpd_wrk = container_of(work, struct dmub_hpd_work, handle_hpd_work);

	if (!dmub_hpd_wrk->dmub_notify) {
		DRM_ERROR("dmub_hpd_wrk dmub_notify is NULL");
		return;
	}

	if (dmub_hpd_wrk->dmub_notify->type < ARRAY_SIZE(dmub_hpd_wrk->adev->dm.dmub_callback)) {
		dmub_hpd_wrk->adev->dm.dmub_callback[dmub_hpd_wrk->dmub_notify->type](dmub_hpd_wrk->adev,
		dmub_hpd_wrk->dmub_notify);
	}
	kfree(dmub_hpd_wrk);

}

#define DMUB_TRACE_MAX_READ 64
/**
 * dm_dmub_outbox1_low_irq() - Handles Outbox interrupt
 * @interrupt_params: used for determining the Outbox instance
 *
 * Handles the Outbox Interrupt
 * event handler.
 */
static void dm_dmub_outbox1_low_irq(void *interrupt_params)
{
	struct dmub_notification notify;
	struct common_irq_params *irq_params = interrupt_params;
	struct amdgpu_device *adev = irq_params->adev;
	struct amdgpu_display_manager *dm = &adev->dm;
	struct dmcub_trace_buf_entry entry = { 0 };
	uint32_t count = 0;
	struct dmub_hpd_work *dmub_hpd_wrk;

	if (dc_enable_dmub_notifications(adev->dm.dc)) {
		dmub_hpd_wrk = kzalloc(sizeof(*dmub_hpd_wrk), GFP_ATOMIC);
		if (!dmub_hpd_wrk) {
			DRM_ERROR("Failed to allocate dmub_hpd_wrk");
			return;
		}
		INIT_WORK(&dmub_hpd_wrk->handle_hpd_work, dm_handle_hpd_work);

		if (irq_params->irq_src == DC_IRQ_SOURCE_DMCUB_OUTBOX) {
			do {
				dc_stat_get_dmub_notification(adev->dm.dc, &notify);
				if (notify.type >= ARRAY_SIZE(dm->dmub_thread_offload)) {
					DRM_ERROR("DM: notify type %d larger than the array size %zu!", notify.type,
					ARRAY_SIZE(dm->dmub_thread_offload));
					continue;
				}
				if (dm->dmub_thread_offload[notify.type] == true) {
					dmub_hpd_wrk->dmub_notify = &notify;
					dmub_hpd_wrk->adev = adev;
					queue_work(adev->dm.delayed_hpd_wq, &dmub_hpd_wrk->handle_hpd_work);
				} else {
					dm->dmub_callback[notify.type](adev, &notify);
				}

			} while (notify.pending_notification);

		} else {
			DRM_ERROR("DM: Failed to receive correct outbox IRQ !");
		}
	}


	do {
		if (dc_dmub_srv_get_dmub_outbox0_msg(dm->dc, &entry)) {
			trace_amdgpu_dmub_trace_high_irq(entry.trace_code, entry.tick_count,
							entry.param0, entry.param1);

			DRM_DEBUG_DRIVER("trace_code:%u, tick_count:%u, param0:%u, param1:%u\n",
				 entry.trace_code, entry.tick_count, entry.param0, entry.param1);
		} else
			break;

		count++;

	} while (count <= DMUB_TRACE_MAX_READ);

	ASSERT(count <= DMUB_TRACE_MAX_READ);
}
#endif

static int dm_set_clockgating_state(void *handle,
		  enum amd_clockgating_state state)
{
	return 0;
}

static int dm_set_powergating_state(void *handle,
		  enum amd_powergating_state state)
{
	return 0;
}

/* Prototypes of private functions */
static int dm_early_init(void* handle);

/* Allocate memory for FBC compressed data  */
static void amdgpu_dm_fbc_init(struct drm_connector *connector)
{
	struct drm_device *dev = connector->dev;
	struct amdgpu_device *adev = drm_to_adev(dev);
	struct dm_compressor_info *compressor = &adev->dm.compressor;
	struct amdgpu_dm_connector *aconn = to_amdgpu_dm_connector(connector);
	struct drm_display_mode *mode;
	unsigned long max_size = 0;

	if (adev->dm.dc->fbc_compressor == NULL)
		return;

	if (aconn->dc_link->connector_signal != SIGNAL_TYPE_EDP)
		return;

	if (compressor->bo_ptr)
		return;


	list_for_each_entry(mode, &connector->modes, head) {
		if (max_size < mode->htotal * mode->vtotal)
			max_size = mode->htotal * mode->vtotal;
	}

	if (max_size) {
		int r = amdgpu_bo_create_kernel(adev, max_size * 4, PAGE_SIZE,
			    AMDGPU_GEM_DOMAIN_GTT, &compressor->bo_ptr,
			    &compressor->gpu_addr, &compressor->cpu_addr);

		if (r)
			DRM_ERROR("DM: Failed to initialize FBC\n");
		else {
			adev->dm.dc->ctx->fbc_gpu_addr = compressor->gpu_addr;
			DRM_INFO("DM: FBC alloc %lu\n", max_size*4);
		}

	}

}

static int amdgpu_dm_audio_component_get_eld(struct device *kdev, int port,
					  int pipe, bool *enabled,
					  unsigned char *buf, int max_bytes)
{
	struct drm_device *dev = dev_get_drvdata(kdev);
	struct amdgpu_device *adev = drm_to_adev(dev);
	struct drm_connector *connector;
	struct drm_connector_list_iter conn_iter;
	struct amdgpu_dm_connector *aconnector;
	int ret = 0;

	*enabled = false;

	mutex_lock(&adev->dm.audio_lock);

	drm_connector_list_iter_begin(dev, &conn_iter);
	drm_for_each_connector_iter(connector, &conn_iter) {
		aconnector = to_amdgpu_dm_connector(connector);
		if (aconnector->audio_inst != port)
			continue;

		*enabled = true;
		ret = drm_eld_size(connector->eld);
		memcpy(buf, connector->eld, min(max_bytes, ret));

		break;
	}
	drm_connector_list_iter_end(&conn_iter);

	mutex_unlock(&adev->dm.audio_lock);

	DRM_DEBUG_KMS("Get ELD : idx=%d ret=%d en=%d\n", port, ret, *enabled);

	return ret;
}

static const struct drm_audio_component_ops amdgpu_dm_audio_component_ops = {
	.get_eld = amdgpu_dm_audio_component_get_eld,
};

static int amdgpu_dm_audio_component_bind(struct device *kdev,
				       struct device *hda_kdev, void *data)
{
	struct drm_device *dev = dev_get_drvdata(kdev);
	struct amdgpu_device *adev = drm_to_adev(dev);
	struct drm_audio_component *acomp = data;

	acomp->ops = &amdgpu_dm_audio_component_ops;
	acomp->dev = kdev;
	adev->dm.audio_component = acomp;

	return 0;
}

static void amdgpu_dm_audio_component_unbind(struct device *kdev,
					  struct device *hda_kdev, void *data)
{
	struct drm_device *dev = dev_get_drvdata(kdev);
	struct amdgpu_device *adev = drm_to_adev(dev);
	struct drm_audio_component *acomp = data;

	acomp->ops = NULL;
	acomp->dev = NULL;
	adev->dm.audio_component = NULL;
}

static const struct component_ops amdgpu_dm_audio_component_bind_ops = {
	.bind	= amdgpu_dm_audio_component_bind,
	.unbind	= amdgpu_dm_audio_component_unbind,
};

static int amdgpu_dm_audio_init(struct amdgpu_device *adev)
{
	int i, ret;

	if (!amdgpu_audio)
		return 0;

	adev->mode_info.audio.enabled = true;

	adev->mode_info.audio.num_pins = adev->dm.dc->res_pool->audio_count;

	for (i = 0; i < adev->mode_info.audio.num_pins; i++) {
		adev->mode_info.audio.pin[i].channels = -1;
		adev->mode_info.audio.pin[i].rate = -1;
		adev->mode_info.audio.pin[i].bits_per_sample = -1;
		adev->mode_info.audio.pin[i].status_bits = 0;
		adev->mode_info.audio.pin[i].category_code = 0;
		adev->mode_info.audio.pin[i].connected = false;
		adev->mode_info.audio.pin[i].id =
			adev->dm.dc->res_pool->audios[i]->inst;
		adev->mode_info.audio.pin[i].offset = 0;
	}

	ret = component_add(adev->dev, &amdgpu_dm_audio_component_bind_ops);
	if (ret < 0)
		return ret;

	adev->dm.audio_registered = true;

	return 0;
}

static void amdgpu_dm_audio_fini(struct amdgpu_device *adev)
{
	if (!amdgpu_audio)
		return;

	if (!adev->mode_info.audio.enabled)
		return;

	if (adev->dm.audio_registered) {
		component_del(adev->dev, &amdgpu_dm_audio_component_bind_ops);
		adev->dm.audio_registered = false;
	}

	/* TODO: Disable audio? */

	adev->mode_info.audio.enabled = false;
}

static  void amdgpu_dm_audio_eld_notify(struct amdgpu_device *adev, int pin)
{
	struct drm_audio_component *acomp = adev->dm.audio_component;

	if (acomp && acomp->audio_ops && acomp->audio_ops->pin_eld_notify) {
		DRM_DEBUG_KMS("Notify ELD: %d\n", pin);

		acomp->audio_ops->pin_eld_notify(acomp->audio_ops->audio_ptr,
						 pin, -1);
	}
}

static int dm_dmub_hw_init(struct amdgpu_device *adev)
{
	const struct dmcub_firmware_header_v1_0 *hdr;
	struct dmub_srv *dmub_srv = adev->dm.dmub_srv;
	struct dmub_srv_fb_info *fb_info = adev->dm.dmub_fb_info;
	const struct firmware *dmub_fw = adev->dm.dmub_fw;
	struct dmcu *dmcu = adev->dm.dc->res_pool->dmcu;
	struct abm *abm = adev->dm.dc->res_pool->abm;
	struct dmub_srv_hw_params hw_params;
	enum dmub_status status;
	const unsigned char *fw_inst_const, *fw_bss_data;
	uint32_t i, fw_inst_const_size, fw_bss_data_size;
	bool has_hw_support;

	if (!dmub_srv)
		/* DMUB isn't supported on the ASIC. */
		return 0;

	if (!fb_info) {
		DRM_ERROR("No framebuffer info for DMUB service.\n");
		return -EINVAL;
	}

	if (!dmub_fw) {
		/* Firmware required for DMUB support. */
		DRM_ERROR("No firmware provided for DMUB.\n");
		return -EINVAL;
	}

	status = dmub_srv_has_hw_support(dmub_srv, &has_hw_support);
	if (status != DMUB_STATUS_OK) {
		DRM_ERROR("Error checking HW support for DMUB: %d\n", status);
		return -EINVAL;
	}

	if (!has_hw_support) {
		DRM_INFO("DMUB unsupported on ASIC\n");
		return 0;
	}

	/* Reset DMCUB if it was previously running - before we overwrite its memory. */
	status = dmub_srv_hw_reset(dmub_srv);
	if (status != DMUB_STATUS_OK)
		DRM_WARN("Error resetting DMUB HW: %d\n", status);

	hdr = (const struct dmcub_firmware_header_v1_0 *)dmub_fw->data;

	fw_inst_const = dmub_fw->data +
			le32_to_cpu(hdr->header.ucode_array_offset_bytes) +
			PSP_HEADER_BYTES;

	fw_bss_data = dmub_fw->data +
		      le32_to_cpu(hdr->header.ucode_array_offset_bytes) +
		      le32_to_cpu(hdr->inst_const_bytes);

	/* Copy firmware and bios info into FB memory. */
	fw_inst_const_size = le32_to_cpu(hdr->inst_const_bytes) -
			     PSP_HEADER_BYTES - PSP_FOOTER_BYTES;

	fw_bss_data_size = le32_to_cpu(hdr->bss_data_bytes);

	/* if adev->firmware.load_type == AMDGPU_FW_LOAD_PSP,
	 * amdgpu_ucode_init_single_fw will load dmub firmware
	 * fw_inst_const part to cw0; otherwise, the firmware back door load
	 * will be done by dm_dmub_hw_init
	 */
	if (adev->firmware.load_type != AMDGPU_FW_LOAD_PSP) {
		memcpy(fb_info->fb[DMUB_WINDOW_0_INST_CONST].cpu_addr, fw_inst_const,
				fw_inst_const_size);
	}

	if (fw_bss_data_size)
		memcpy(fb_info->fb[DMUB_WINDOW_2_BSS_DATA].cpu_addr,
		       fw_bss_data, fw_bss_data_size);

	/* Copy firmware bios info into FB memory. */
	memcpy(fb_info->fb[DMUB_WINDOW_3_VBIOS].cpu_addr, adev->bios,
	       adev->bios_size);

	/* Reset regions that need to be reset. */
	memset(fb_info->fb[DMUB_WINDOW_4_MAILBOX].cpu_addr, 0,
	fb_info->fb[DMUB_WINDOW_4_MAILBOX].size);

	memset(fb_info->fb[DMUB_WINDOW_5_TRACEBUFF].cpu_addr, 0,
	       fb_info->fb[DMUB_WINDOW_5_TRACEBUFF].size);

	memset(fb_info->fb[DMUB_WINDOW_6_FW_STATE].cpu_addr, 0,
	       fb_info->fb[DMUB_WINDOW_6_FW_STATE].size);

	/* Initialize hardware. */
	memset(&hw_params, 0, sizeof(hw_params));
	hw_params.fb_base = adev->gmc.fb_start;
	hw_params.fb_offset = adev->gmc.aper_base;

	/* backdoor load firmware and trigger dmub running */
	if (adev->firmware.load_type != AMDGPU_FW_LOAD_PSP)
		hw_params.load_inst_const = true;

	if (dmcu)
		hw_params.psp_version = dmcu->psp_version;

	for (i = 0; i < fb_info->num_fb; ++i)
		hw_params.fb[i] = &fb_info->fb[i];

	status = dmub_srv_hw_init(dmub_srv, &hw_params);
	if (status != DMUB_STATUS_OK) {
		DRM_ERROR("Error initializing DMUB HW: %d\n", status);
		return -EINVAL;
	}

	/* Wait for firmware load to finish. */
	status = dmub_srv_wait_for_auto_load(dmub_srv, 100000);
	if (status != DMUB_STATUS_OK)
		DRM_WARN("Wait for DMUB auto-load failed: %d\n", status);

	/* Init DMCU and ABM if available. */
	if (dmcu && abm) {
		dmcu->funcs->dmcu_init(dmcu);
		abm->dmcu_is_running = dmcu->funcs->is_dmcu_initialized(dmcu);
	}

	if (!adev->dm.dc->ctx->dmub_srv)
		adev->dm.dc->ctx->dmub_srv = dc_dmub_srv_create(adev->dm.dc, dmub_srv);
	if (!adev->dm.dc->ctx->dmub_srv) {
		DRM_ERROR("Couldn't allocate DC DMUB server!\n");
		return -ENOMEM;
	}

	DRM_INFO("DMUB hardware initialized: version=0x%08X\n",
		 adev->dm.dmcub_fw_version);

	return 0;
}

static void dm_dmub_hw_resume(struct amdgpu_device *adev)
{
	struct dmub_srv *dmub_srv = adev->dm.dmub_srv;
	enum dmub_status status;
	bool init;

	if (!dmub_srv) {
		/* DMUB isn't supported on the ASIC. */
		return;
	}

	status = dmub_srv_is_hw_init(dmub_srv, &init);
	if (status != DMUB_STATUS_OK)
		DRM_WARN("DMUB hardware init check failed: %d\n", status);

	if (status == DMUB_STATUS_OK && init) {
		/* Wait for firmware load to finish. */
		status = dmub_srv_wait_for_auto_load(dmub_srv, 100000);
		if (status != DMUB_STATUS_OK)
			DRM_WARN("Wait for DMUB auto-load failed: %d\n", status);
	} else {
		/* Perform the full hardware initialization. */
		dm_dmub_hw_init(adev);
	}
}

#if defined(CONFIG_DRM_AMD_DC_DCN)
static void mmhub_read_system_context(struct amdgpu_device *adev, struct dc_phy_addr_space_config *pa_config)
{
	uint64_t pt_base;
	uint32_t logical_addr_low;
	uint32_t logical_addr_high;
	uint32_t agp_base, agp_bot, agp_top;
	PHYSICAL_ADDRESS_LOC page_table_start, page_table_end, page_table_base;

	memset(pa_config, 0, sizeof(*pa_config));

	logical_addr_low  = min(adev->gmc.fb_start, adev->gmc.agp_start) >> 18;
	pt_base = amdgpu_gmc_pd_addr(adev->gart.bo);

	if (adev->apu_flags & AMD_APU_IS_RAVEN2)
		/*
		 * Raven2 has a HW issue that it is unable to use the vram which
		 * is out of MC_VM_SYSTEM_APERTURE_HIGH_ADDR. So here is the
		 * workaround that increase system aperture high address (add 1)
		 * to get rid of the VM fault and hardware hang.
		 */
		logical_addr_high = max((adev->gmc.fb_end >> 18) + 0x1, adev->gmc.agp_end >> 18);
	else
		logical_addr_high = max(adev->gmc.fb_end, adev->gmc.agp_end) >> 18;

	agp_base = 0;
	agp_bot = adev->gmc.agp_start >> 24;
	agp_top = adev->gmc.agp_end >> 24;


	page_table_start.high_part = (u32)(adev->gmc.gart_start >> 44) & 0xF;
	page_table_start.low_part = (u32)(adev->gmc.gart_start >> 12);
	page_table_end.high_part = (u32)(adev->gmc.gart_end >> 44) & 0xF;
	page_table_end.low_part = (u32)(adev->gmc.gart_end >> 12);
	page_table_base.high_part = upper_32_bits(pt_base) & 0xF;
	page_table_base.low_part = lower_32_bits(pt_base);

	pa_config->system_aperture.start_addr = (uint64_t)logical_addr_low << 18;
	pa_config->system_aperture.end_addr = (uint64_t)logical_addr_high << 18;

	pa_config->system_aperture.agp_base = (uint64_t)agp_base << 24 ;
	pa_config->system_aperture.agp_bot = (uint64_t)agp_bot << 24;
	pa_config->system_aperture.agp_top = (uint64_t)agp_top << 24;

	pa_config->system_aperture.fb_base = adev->gmc.fb_start;
	pa_config->system_aperture.fb_offset = adev->gmc.aper_base;
	pa_config->system_aperture.fb_top = adev->gmc.fb_end;

	pa_config->gart_config.page_table_start_addr = page_table_start.quad_part << 12;
	pa_config->gart_config.page_table_end_addr = page_table_end.quad_part << 12;
	pa_config->gart_config.page_table_base_addr = page_table_base.quad_part;

	pa_config->is_hvm_enabled = 0;

}
#endif
#if defined(CONFIG_DRM_AMD_DC_DCN)
static void vblank_control_worker(struct work_struct *work)
{
	struct vblank_control_work *vblank_work =
		container_of(work, struct vblank_control_work, work);
	struct amdgpu_display_manager *dm = vblank_work->dm;

	mutex_lock(&dm->dc_lock);

	if (vblank_work->enable)
		dm->active_vblank_irq_count++;
	else if(dm->active_vblank_irq_count)
		dm->active_vblank_irq_count--;

	dc_allow_idle_optimizations(dm->dc, dm->active_vblank_irq_count == 0);

	DRM_DEBUG_KMS("Allow idle optimizations (MALL): %d\n", dm->active_vblank_irq_count == 0);

	/* Control PSR based on vblank requirements from OS */
	if (vblank_work->stream && vblank_work->stream->link) {
		if (vblank_work->enable) {
			if (vblank_work->stream->link->psr_settings.psr_allow_active)
				amdgpu_dm_psr_disable(vblank_work->stream);
		} else if (vblank_work->stream->link->psr_settings.psr_feature_enabled &&
			   !vblank_work->stream->link->psr_settings.psr_allow_active &&
			   vblank_work->acrtc->dm_irq_params.allow_psr_entry) {
			amdgpu_dm_psr_enable(vblank_work->stream);
		}
	}

	mutex_unlock(&dm->dc_lock);

	dc_stream_release(vblank_work->stream);

	kfree(vblank_work);
}

#endif

static void dm_handle_hpd_rx_offload_work(struct work_struct *work)
{
	struct hpd_rx_irq_offload_work *offload_work;
	struct amdgpu_dm_connector *aconnector;
	struct dc_link *dc_link;
	struct amdgpu_device *adev;
	enum dc_connection_type new_connection_type = dc_connection_none;
	unsigned long flags;

	offload_work = container_of(work, struct hpd_rx_irq_offload_work, work);
	aconnector = offload_work->offload_wq->aconnector;

	if (!aconnector) {
		DRM_ERROR("Can't retrieve aconnector in hpd_rx_irq_offload_work");
		goto skip;
	}

	adev = drm_to_adev(aconnector->base.dev);
	dc_link = aconnector->dc_link;

	mutex_lock(&aconnector->hpd_lock);
	if (!dc_link_detect_sink(dc_link, &new_connection_type))
		DRM_ERROR("KMS: Failed to detect connector\n");
	mutex_unlock(&aconnector->hpd_lock);

	if (new_connection_type == dc_connection_none)
		goto skip;

	if (amdgpu_in_reset(adev))
		goto skip;

	mutex_lock(&adev->dm.dc_lock);
	if (offload_work->data.bytes.device_service_irq.bits.AUTOMATED_TEST)
		dc_link_dp_handle_automated_test(dc_link);
	else if ((dc_link->connector_signal != SIGNAL_TYPE_EDP) &&
			hpd_rx_irq_check_link_loss_status(dc_link, &offload_work->data) &&
			dc_link_dp_allow_hpd_rx_irq(dc_link)) {
		dc_link_dp_handle_link_loss(dc_link);
		spin_lock_irqsave(&offload_work->offload_wq->offload_lock, flags);
		offload_work->offload_wq->is_handling_link_loss = false;
		spin_unlock_irqrestore(&offload_work->offload_wq->offload_lock, flags);
	}
	mutex_unlock(&adev->dm.dc_lock);

skip:
	kfree(offload_work);

}

static struct hpd_rx_irq_offload_work_queue *hpd_rx_irq_create_workqueue(struct dc *dc)
{
	int max_caps = dc->caps.max_links;
	int i = 0;
	struct hpd_rx_irq_offload_work_queue *hpd_rx_offload_wq = NULL;

	hpd_rx_offload_wq = kcalloc(max_caps, sizeof(*hpd_rx_offload_wq), GFP_KERNEL);

	if (!hpd_rx_offload_wq)
		return NULL;


	for (i = 0; i < max_caps; i++) {
		hpd_rx_offload_wq[i].wq =
				    create_singlethread_workqueue("amdgpu_dm_hpd_rx_offload_wq");

		if (hpd_rx_offload_wq[i].wq == NULL) {
			DRM_ERROR("create amdgpu_dm_hpd_rx_offload_wq fail!");
			goto out_err;
		}

		spin_lock_init(&hpd_rx_offload_wq[i].offload_lock);
	}

	return hpd_rx_offload_wq;

out_err:
	for (i = 0; i < max_caps; i++) {
		if (hpd_rx_offload_wq[i].wq)
			destroy_workqueue(hpd_rx_offload_wq[i].wq);
	}
	kfree(hpd_rx_offload_wq);
	return NULL;
}

struct amdgpu_stutter_quirk {
	u16 chip_vendor;
	u16 chip_device;
	u16 subsys_vendor;
	u16 subsys_device;
	u8 revision;
};

static const struct amdgpu_stutter_quirk amdgpu_stutter_quirk_list[] = {
	/* https://bugzilla.kernel.org/show_bug.cgi?id=214417 */
	{ 0x1002, 0x15dd, 0x1002, 0x15dd, 0xc8 },
	{ 0, 0, 0, 0, 0 },
};

static bool dm_should_disable_stutter(struct pci_dev *pdev)
{
	const struct amdgpu_stutter_quirk *p = amdgpu_stutter_quirk_list;

	while (p && p->chip_device != 0) {
		if (pdev->vendor == p->chip_vendor &&
		    pdev->device == p->chip_device &&
		    pdev->subsystem_vendor == p->subsys_vendor &&
		    pdev->subsystem_device == p->subsys_device &&
		    pdev->revision == p->revision) {
			return true;
		}
		++p;
	}
	return false;
}

static const struct dmi_system_id hpd_disconnect_quirk_table[] = {
	{
		.matches = {
			DMI_MATCH(DMI_SYS_VENDOR, "Dell Inc."),
			DMI_MATCH(DMI_PRODUCT_NAME, "Precision 3660"),
		},
	},
	{
		.matches = {
			DMI_MATCH(DMI_SYS_VENDOR, "Dell Inc."),
			DMI_MATCH(DMI_PRODUCT_NAME, "Precision 3260"),
		},
	},
	{
		.matches = {
			DMI_MATCH(DMI_SYS_VENDOR, "Dell Inc."),
			DMI_MATCH(DMI_PRODUCT_NAME, "Precision 3460"),
		},
	},
<<<<<<< HEAD
	{}
=======
	{
		.matches = {
			DMI_MATCH(DMI_SYS_VENDOR, "Dell Inc."),
			DMI_MATCH(DMI_PRODUCT_NAME, "OptiPlex Tower Plus 7010"),
		},
	},
	{
		.matches = {
			DMI_MATCH(DMI_SYS_VENDOR, "Dell Inc."),
			DMI_MATCH(DMI_PRODUCT_NAME, "OptiPlex Tower 7010"),
		},
	},
	{
		.matches = {
			DMI_MATCH(DMI_SYS_VENDOR, "Dell Inc."),
			DMI_MATCH(DMI_PRODUCT_NAME, "OptiPlex SFF Plus 7010"),
		},
	},
	{
		.matches = {
			DMI_MATCH(DMI_SYS_VENDOR, "Dell Inc."),
			DMI_MATCH(DMI_PRODUCT_NAME, "OptiPlex SFF 7010"),
		},
	},
	{
		.matches = {
			DMI_MATCH(DMI_SYS_VENDOR, "Dell Inc."),
			DMI_MATCH(DMI_PRODUCT_NAME, "OptiPlex Micro Plus 7010"),
		},
	},
	{
		.matches = {
			DMI_MATCH(DMI_SYS_VENDOR, "Dell Inc."),
			DMI_MATCH(DMI_PRODUCT_NAME, "OptiPlex Micro 7010"),
		},
	},
	{}
	/* TODO: refactor this from a fixed table to a dynamic option */
>>>>>>> a33738a2
};

static void retrieve_dmi_info(struct amdgpu_display_manager *dm)
{
	const struct dmi_system_id *dmi_id;

	dm->aux_hpd_discon_quirk = false;

	dmi_id = dmi_first_match(hpd_disconnect_quirk_table);
	if (dmi_id) {
		dm->aux_hpd_discon_quirk = true;
		DRM_INFO("aux_hpd_discon_quirk attached\n");
	}
}

static int amdgpu_dm_init(struct amdgpu_device *adev)
{
	struct dc_init_data init_data;
#ifdef CONFIG_DRM_AMD_DC_HDCP
	struct dc_callback_init init_params;
#endif
	int r;

	adev->dm.ddev = adev_to_drm(adev);
	adev->dm.adev = adev;

	/* Zero all the fields */
	memset(&init_data, 0, sizeof(init_data));
#ifdef CONFIG_DRM_AMD_DC_HDCP
	memset(&init_params, 0, sizeof(init_params));
#endif

	mutex_init(&adev->dm.dc_lock);
	mutex_init(&adev->dm.audio_lock);
#if defined(CONFIG_DRM_AMD_DC_DCN)
	spin_lock_init(&adev->dm.vblank_lock);
#endif

	if(amdgpu_dm_irq_init(adev)) {
		DRM_ERROR("amdgpu: failed to initialize DM IRQ support.\n");
		goto error;
	}

	init_data.asic_id.chip_family = adev->family;

	init_data.asic_id.pci_revision_id = adev->pdev->revision;
	init_data.asic_id.hw_internal_rev = adev->external_rev_id;
	init_data.asic_id.chip_id = adev->pdev->device;

	init_data.asic_id.vram_width = adev->gmc.vram_width;
	/* TODO: initialize init_data.asic_id.vram_type here!!!! */
	init_data.asic_id.atombios_base_address =
		adev->mode_info.atom_context->bios;

	init_data.driver = adev;

	adev->dm.cgs_device = amdgpu_cgs_create_device(adev);

	if (!adev->dm.cgs_device) {
		DRM_ERROR("amdgpu: failed to create cgs device.\n");
		goto error;
	}

	init_data.cgs_device = adev->dm.cgs_device;

	init_data.dce_environment = DCE_ENV_PRODUCTION_DRV;

	switch (adev->asic_type) {
	case CHIP_CARRIZO:
	case CHIP_STONEY:
	case CHIP_RAVEN:
	case CHIP_RENOIR:
		init_data.flags.gpu_vm_support = true;
		switch (adev->dm.dmcub_fw_version) {
		case 0: /* development */
		case 0x1: /* linux-firmware.git hash 6d9f399 */
		case 0x01000000: /* linux-firmware.git hash 9a0b0f4 */
			init_data.flags.disable_dmcu = false;
			break;
		default:
			init_data.flags.disable_dmcu = true;
		}
		break;
	case CHIP_VANGOGH:
	case CHIP_YELLOW_CARP:
		init_data.flags.gpu_vm_support = true;
		break;
	default:
		break;
	}

	if (amdgpu_dc_feature_mask & DC_FBC_MASK)
		init_data.flags.fbc_support = true;

	if (amdgpu_dc_feature_mask & DC_MULTI_MON_PP_MCLK_SWITCH_MASK)
		init_data.flags.multi_mon_pp_mclk_switch = true;

	if (amdgpu_dc_feature_mask & DC_DISABLE_FRACTIONAL_PWM_MASK)
		init_data.flags.disable_fractional_pwm = true;

	if (amdgpu_dc_feature_mask & DC_EDP_NO_POWER_SEQUENCING)
		init_data.flags.edp_no_power_sequencing = true;

	init_data.flags.power_down_display_on_boot = true;

	INIT_LIST_HEAD(&adev->dm.da_list);

	retrieve_dmi_info(&adev->dm);

	/* Display Core create. */
	adev->dm.dc = dc_create(&init_data);

	if (adev->dm.dc) {
		DRM_INFO("Display Core initialized with v%s!\n", DC_VER);
	} else {
		DRM_INFO("Display Core failed to initialize with v%s!\n", DC_VER);
		goto error;
	}

	if (amdgpu_dc_debug_mask & DC_DISABLE_PIPE_SPLIT) {
		adev->dm.dc->debug.force_single_disp_pipe_split = false;
		adev->dm.dc->debug.pipe_split_policy = MPC_SPLIT_AVOID;
	}

	if (adev->asic_type != CHIP_CARRIZO && adev->asic_type != CHIP_STONEY)
		adev->dm.dc->debug.disable_stutter = amdgpu_pp_feature_mask & PP_STUTTER_MODE ? false : true;
	if (dm_should_disable_stutter(adev->pdev))
		adev->dm.dc->debug.disable_stutter = true;

	if (amdgpu_dc_debug_mask & DC_DISABLE_STUTTER)
		adev->dm.dc->debug.disable_stutter = true;

	if (amdgpu_dc_debug_mask & DC_DISABLE_DSC)
		adev->dm.dc->debug.disable_dsc = true;

	if (amdgpu_dc_debug_mask & DC_DISABLE_CLOCK_GATING)
		adev->dm.dc->debug.disable_clock_gate = true;

	r = dm_dmub_hw_init(adev);
	if (r) {
		DRM_ERROR("DMUB interface failed to initialize: status=%d\n", r);
		goto error;
	}

	dc_hardware_init(adev->dm.dc);

	adev->dm.hpd_rx_offload_wq = hpd_rx_irq_create_workqueue(adev->dm.dc);
	if (!adev->dm.hpd_rx_offload_wq) {
		DRM_ERROR("amdgpu: failed to create hpd rx offload workqueue.\n");
		goto error;
	}

#if defined(CONFIG_DRM_AMD_DC_DCN)
	if ((adev->flags & AMD_IS_APU) && (adev->asic_type >= CHIP_CARRIZO)) {
		struct dc_phy_addr_space_config pa_config;

		mmhub_read_system_context(adev, &pa_config);

		// Call the DC init_memory func
		dc_setup_system_context(adev->dm.dc, &pa_config);
	}
#endif

	adev->dm.freesync_module = mod_freesync_create(adev->dm.dc);
	if (!adev->dm.freesync_module) {
		DRM_ERROR(
		"amdgpu: failed to initialize freesync_module.\n");
	} else
		DRM_DEBUG_DRIVER("amdgpu: freesync_module init done %p.\n",
				adev->dm.freesync_module);

	amdgpu_dm_init_color_mod();

#if defined(CONFIG_DRM_AMD_DC_DCN)
	if (adev->dm.dc->caps.max_links > 0) {
		adev->dm.vblank_control_workqueue =
			create_singlethread_workqueue("dm_vblank_control_workqueue");
		if (!adev->dm.vblank_control_workqueue)
			DRM_ERROR("amdgpu: failed to initialize vblank_workqueue.\n");
	}
#endif

#ifdef CONFIG_DRM_AMD_DC_HDCP
	if (adev->dm.dc->caps.max_links > 0 && adev->asic_type >= CHIP_RAVEN) {
		adev->dm.hdcp_workqueue = hdcp_create_workqueue(adev, &init_params.cp_psp, adev->dm.dc);

		if (!adev->dm.hdcp_workqueue)
			DRM_ERROR("amdgpu: failed to initialize hdcp_workqueue.\n");
		else
			DRM_DEBUG_DRIVER("amdgpu: hdcp_workqueue init done %p.\n", adev->dm.hdcp_workqueue);

		dc_init_callbacks(adev->dm.dc, &init_params);
	}
#endif
#if defined(CONFIG_DRM_AMD_SECURE_DISPLAY)
	adev->dm.crc_rd_wrk = amdgpu_dm_crtc_secure_display_create_work();
#endif
	if (dc_enable_dmub_notifications(adev->dm.dc)) {
		init_completion(&adev->dm.dmub_aux_transfer_done);
		adev->dm.dmub_notify = kzalloc(sizeof(struct dmub_notification), GFP_KERNEL);
		if (!adev->dm.dmub_notify) {
			DRM_INFO("amdgpu: fail to allocate adev->dm.dmub_notify");
			goto error;
		}

		adev->dm.delayed_hpd_wq = create_singlethread_workqueue("amdgpu_dm_hpd_wq");
		if (!adev->dm.delayed_hpd_wq) {
			DRM_ERROR("amdgpu: failed to create hpd offload workqueue.\n");
			goto error;
		}

		amdgpu_dm_outbox_init(adev);
#if defined(CONFIG_DRM_AMD_DC_DCN)
		if (!register_dmub_notify_callback(adev, DMUB_NOTIFICATION_AUX_REPLY,
			dmub_aux_setconfig_callback, false)) {
			DRM_ERROR("amdgpu: fail to register dmub aux callback");
			goto error;
		}
		if (!register_dmub_notify_callback(adev, DMUB_NOTIFICATION_HPD, dmub_hpd_callback, true)) {
			DRM_ERROR("amdgpu: fail to register dmub hpd callback");
			goto error;
		}
#endif
	}

	if (amdgpu_dm_initialize_drm_device(adev)) {
		DRM_ERROR(
		"amdgpu: failed to initialize sw for display support.\n");
		goto error;
	}

	/* create fake encoders for MST */
	dm_dp_create_fake_mst_encoders(adev);

	/* TODO: Add_display_info? */

	/* TODO use dynamic cursor width */
	adev_to_drm(adev)->mode_config.cursor_width = adev->dm.dc->caps.max_cursor_size;
	adev_to_drm(adev)->mode_config.cursor_height = adev->dm.dc->caps.max_cursor_size;

	if (drm_vblank_init(adev_to_drm(adev), adev->dm.display_indexes_num)) {
		DRM_ERROR(
		"amdgpu: failed to initialize sw for display support.\n");
		goto error;
	}


	DRM_DEBUG_DRIVER("KMS initialized.\n");

	return 0;
error:
	amdgpu_dm_fini(adev);

	return -EINVAL;
}

static int amdgpu_dm_early_fini(void *handle)
{
	struct amdgpu_device *adev = (struct amdgpu_device *)handle;

	amdgpu_dm_audio_fini(adev);

	return 0;
}

static void amdgpu_dm_fini(struct amdgpu_device *adev)
{
	int i;

#if defined(CONFIG_DRM_AMD_DC_DCN)
	if (adev->dm.vblank_control_workqueue) {
		destroy_workqueue(adev->dm.vblank_control_workqueue);
		adev->dm.vblank_control_workqueue = NULL;
	}
#endif

	for (i = 0; i < adev->dm.display_indexes_num; i++) {
		drm_encoder_cleanup(&adev->dm.mst_encoders[i].base);
	}

	amdgpu_dm_destroy_drm_device(&adev->dm);

#if defined(CONFIG_DRM_AMD_SECURE_DISPLAY)
	if (adev->dm.crc_rd_wrk) {
		flush_work(&adev->dm.crc_rd_wrk->notify_ta_work);
		kfree(adev->dm.crc_rd_wrk);
		adev->dm.crc_rd_wrk = NULL;
	}
#endif
#ifdef CONFIG_DRM_AMD_DC_HDCP
	if (adev->dm.hdcp_workqueue) {
		hdcp_destroy(&adev->dev->kobj, adev->dm.hdcp_workqueue);
		adev->dm.hdcp_workqueue = NULL;
	}

	if (adev->dm.dc)
		dc_deinit_callbacks(adev->dm.dc);
#endif

	dc_dmub_srv_destroy(&adev->dm.dc->ctx->dmub_srv);

	if (dc_enable_dmub_notifications(adev->dm.dc)) {
		kfree(adev->dm.dmub_notify);
		adev->dm.dmub_notify = NULL;
		destroy_workqueue(adev->dm.delayed_hpd_wq);
		adev->dm.delayed_hpd_wq = NULL;
	}

	if (adev->dm.dmub_bo)
		amdgpu_bo_free_kernel(&adev->dm.dmub_bo,
				      &adev->dm.dmub_bo_gpu_addr,
				      &adev->dm.dmub_bo_cpu_addr);

	/* DC Destroy TODO: Replace destroy DAL */
	if (adev->dm.dc)
		dc_destroy(&adev->dm.dc);
	/*
	 * TODO: pageflip, vlank interrupt
	 *
	 * amdgpu_dm_irq_fini(adev);
	 */

	if (adev->dm.cgs_device) {
		amdgpu_cgs_destroy_device(adev->dm.cgs_device);
		adev->dm.cgs_device = NULL;
	}
	if (adev->dm.freesync_module) {
		mod_freesync_destroy(adev->dm.freesync_module);
		adev->dm.freesync_module = NULL;
	}

	if (adev->dm.hpd_rx_offload_wq) {
		for (i = 0; i < adev->dm.dc->caps.max_links; i++) {
			if (adev->dm.hpd_rx_offload_wq[i].wq) {
				destroy_workqueue(adev->dm.hpd_rx_offload_wq[i].wq);
				adev->dm.hpd_rx_offload_wq[i].wq = NULL;
			}
		}

		kfree(adev->dm.hpd_rx_offload_wq);
		adev->dm.hpd_rx_offload_wq = NULL;
	}

	mutex_destroy(&adev->dm.audio_lock);
	mutex_destroy(&adev->dm.dc_lock);

	return;
}

static int load_dmcu_fw(struct amdgpu_device *adev)
{
	const char *fw_name_dmcu = NULL;
	int r;
	const struct dmcu_firmware_header_v1_0 *hdr;

	switch(adev->asic_type) {
#if defined(CONFIG_DRM_AMD_DC_SI)
	case CHIP_TAHITI:
	case CHIP_PITCAIRN:
	case CHIP_VERDE:
	case CHIP_OLAND:
#endif
	case CHIP_BONAIRE:
	case CHIP_HAWAII:
	case CHIP_KAVERI:
	case CHIP_KABINI:
	case CHIP_MULLINS:
	case CHIP_TONGA:
	case CHIP_FIJI:
	case CHIP_CARRIZO:
	case CHIP_STONEY:
	case CHIP_POLARIS11:
	case CHIP_POLARIS10:
	case CHIP_POLARIS12:
	case CHIP_VEGAM:
	case CHIP_VEGA10:
	case CHIP_VEGA12:
	case CHIP_VEGA20:
	case CHIP_NAVI10:
	case CHIP_NAVI14:
	case CHIP_RENOIR:
	case CHIP_SIENNA_CICHLID:
	case CHIP_NAVY_FLOUNDER:
	case CHIP_DIMGREY_CAVEFISH:
	case CHIP_BEIGE_GOBY:
	case CHIP_VANGOGH:
	case CHIP_YELLOW_CARP:
		return 0;
	case CHIP_NAVI12:
		fw_name_dmcu = FIRMWARE_NAVI12_DMCU;
		break;
	case CHIP_RAVEN:
		if (ASICREV_IS_PICASSO(adev->external_rev_id))
			fw_name_dmcu = FIRMWARE_RAVEN_DMCU;
		else if (ASICREV_IS_RAVEN2(adev->external_rev_id))
			fw_name_dmcu = FIRMWARE_RAVEN_DMCU;
		else
			return 0;
		break;
	default:
		DRM_ERROR("Unsupported ASIC type: 0x%X\n", adev->asic_type);
		return -EINVAL;
	}

	if (adev->firmware.load_type != AMDGPU_FW_LOAD_PSP) {
		DRM_DEBUG_KMS("dm: DMCU firmware not supported on direct or SMU loading\n");
		return 0;
	}

	r = request_firmware_direct(&adev->dm.fw_dmcu, fw_name_dmcu, adev->dev);
	if (r == -ENOENT) {
		/* DMCU firmware is not necessary, so don't raise a fuss if it's missing */
		DRM_DEBUG_KMS("dm: DMCU firmware not found\n");
		adev->dm.fw_dmcu = NULL;
		return 0;
	}
	if (r) {
		dev_err(adev->dev, "amdgpu_dm: Can't load firmware \"%s\"\n",
			fw_name_dmcu);
		return r;
	}

	r = amdgpu_ucode_validate(adev->dm.fw_dmcu);
	if (r) {
		dev_err(adev->dev, "amdgpu_dm: Can't validate firmware \"%s\"\n",
			fw_name_dmcu);
		release_firmware(adev->dm.fw_dmcu);
		adev->dm.fw_dmcu = NULL;
		return r;
	}

	hdr = (const struct dmcu_firmware_header_v1_0 *)adev->dm.fw_dmcu->data;
	adev->firmware.ucode[AMDGPU_UCODE_ID_DMCU_ERAM].ucode_id = AMDGPU_UCODE_ID_DMCU_ERAM;
	adev->firmware.ucode[AMDGPU_UCODE_ID_DMCU_ERAM].fw = adev->dm.fw_dmcu;
	adev->firmware.fw_size +=
		ALIGN(le32_to_cpu(hdr->header.ucode_size_bytes) - le32_to_cpu(hdr->intv_size_bytes), PAGE_SIZE);

	adev->firmware.ucode[AMDGPU_UCODE_ID_DMCU_INTV].ucode_id = AMDGPU_UCODE_ID_DMCU_INTV;
	adev->firmware.ucode[AMDGPU_UCODE_ID_DMCU_INTV].fw = adev->dm.fw_dmcu;
	adev->firmware.fw_size +=
		ALIGN(le32_to_cpu(hdr->intv_size_bytes), PAGE_SIZE);

	adev->dm.dmcu_fw_version = le32_to_cpu(hdr->header.ucode_version);

	DRM_DEBUG_KMS("PSP loading DMCU firmware\n");

	return 0;
}

static uint32_t amdgpu_dm_dmub_reg_read(void *ctx, uint32_t address)
{
	struct amdgpu_device *adev = ctx;

	return dm_read_reg(adev->dm.dc->ctx, address);
}

static void amdgpu_dm_dmub_reg_write(void *ctx, uint32_t address,
				     uint32_t value)
{
	struct amdgpu_device *adev = ctx;

	return dm_write_reg(adev->dm.dc->ctx, address, value);
}

static int dm_dmub_sw_init(struct amdgpu_device *adev)
{
	struct dmub_srv_create_params create_params;
	struct dmub_srv_region_params region_params;
	struct dmub_srv_region_info region_info;
	struct dmub_srv_fb_params fb_params;
	struct dmub_srv_fb_info *fb_info;
	struct dmub_srv *dmub_srv;
	const struct dmcub_firmware_header_v1_0 *hdr;
	const char *fw_name_dmub;
	enum dmub_asic dmub_asic;
	enum dmub_status status;
	int r;

	switch (adev->asic_type) {
	case CHIP_RENOIR:
		dmub_asic = DMUB_ASIC_DCN21;
		fw_name_dmub = FIRMWARE_RENOIR_DMUB;
		if (ASICREV_IS_GREEN_SARDINE(adev->external_rev_id))
			fw_name_dmub = FIRMWARE_GREEN_SARDINE_DMUB;
		break;
	case CHIP_SIENNA_CICHLID:
		dmub_asic = DMUB_ASIC_DCN30;
		fw_name_dmub = FIRMWARE_SIENNA_CICHLID_DMUB;
		break;
	case CHIP_NAVY_FLOUNDER:
		dmub_asic = DMUB_ASIC_DCN30;
		fw_name_dmub = FIRMWARE_NAVY_FLOUNDER_DMUB;
		break;
	case CHIP_VANGOGH:
		dmub_asic = DMUB_ASIC_DCN301;
		fw_name_dmub = FIRMWARE_VANGOGH_DMUB;
		break;
	case CHIP_DIMGREY_CAVEFISH:
		dmub_asic = DMUB_ASIC_DCN302;
		fw_name_dmub = FIRMWARE_DIMGREY_CAVEFISH_DMUB;
		break;
	case CHIP_BEIGE_GOBY:
		dmub_asic = DMUB_ASIC_DCN303;
		fw_name_dmub = FIRMWARE_BEIGE_GOBY_DMUB;
		break;
	case CHIP_YELLOW_CARP:
		dmub_asic = DMUB_ASIC_DCN31;
		fw_name_dmub = FIRMWARE_YELLOW_CARP_DMUB;
		break;

	default:
		/* ASIC doesn't support DMUB. */
		return 0;
	}

	r = request_firmware_direct(&adev->dm.dmub_fw, fw_name_dmub, adev->dev);
	if (r) {
		DRM_ERROR("DMUB firmware loading failed: %d\n", r);
		return 0;
	}

	r = amdgpu_ucode_validate(adev->dm.dmub_fw);
	if (r) {
		DRM_ERROR("Couldn't validate DMUB firmware: %d\n", r);
		return 0;
	}

	hdr = (const struct dmcub_firmware_header_v1_0 *)adev->dm.dmub_fw->data;
	adev->dm.dmcub_fw_version = le32_to_cpu(hdr->header.ucode_version);

	if (adev->firmware.load_type == AMDGPU_FW_LOAD_PSP) {
		adev->firmware.ucode[AMDGPU_UCODE_ID_DMCUB].ucode_id =
			AMDGPU_UCODE_ID_DMCUB;
		adev->firmware.ucode[AMDGPU_UCODE_ID_DMCUB].fw =
			adev->dm.dmub_fw;
		adev->firmware.fw_size +=
			ALIGN(le32_to_cpu(hdr->inst_const_bytes), PAGE_SIZE);

		DRM_INFO("Loading DMUB firmware via PSP: version=0x%08X\n",
			 adev->dm.dmcub_fw_version);
	}


	adev->dm.dmub_srv = kzalloc(sizeof(*adev->dm.dmub_srv), GFP_KERNEL);
	dmub_srv = adev->dm.dmub_srv;

	if (!dmub_srv) {
		DRM_ERROR("Failed to allocate DMUB service!\n");
		return -ENOMEM;
	}

	memset(&create_params, 0, sizeof(create_params));
	create_params.user_ctx = adev;
	create_params.funcs.reg_read = amdgpu_dm_dmub_reg_read;
	create_params.funcs.reg_write = amdgpu_dm_dmub_reg_write;
	create_params.asic = dmub_asic;

	/* Create the DMUB service. */
	status = dmub_srv_create(dmub_srv, &create_params);
	if (status != DMUB_STATUS_OK) {
		DRM_ERROR("Error creating DMUB service: %d\n", status);
		return -EINVAL;
	}

	/* Calculate the size of all the regions for the DMUB service. */
	memset(&region_params, 0, sizeof(region_params));

	region_params.inst_const_size = le32_to_cpu(hdr->inst_const_bytes) -
					PSP_HEADER_BYTES - PSP_FOOTER_BYTES;
	region_params.bss_data_size = le32_to_cpu(hdr->bss_data_bytes);
	region_params.vbios_size = adev->bios_size;
	region_params.fw_bss_data = region_params.bss_data_size ?
		adev->dm.dmub_fw->data +
		le32_to_cpu(hdr->header.ucode_array_offset_bytes) +
		le32_to_cpu(hdr->inst_const_bytes) : NULL;
	region_params.fw_inst_const =
		adev->dm.dmub_fw->data +
		le32_to_cpu(hdr->header.ucode_array_offset_bytes) +
		PSP_HEADER_BYTES;

	status = dmub_srv_calc_region_info(dmub_srv, &region_params,
					   &region_info);

	if (status != DMUB_STATUS_OK) {
		DRM_ERROR("Error calculating DMUB region info: %d\n", status);
		return -EINVAL;
	}

	/*
	 * Allocate a framebuffer based on the total size of all the regions.
	 * TODO: Move this into GART.
	 */
	r = amdgpu_bo_create_kernel(adev, region_info.fb_size, PAGE_SIZE,
				    AMDGPU_GEM_DOMAIN_VRAM, &adev->dm.dmub_bo,
				    &adev->dm.dmub_bo_gpu_addr,
				    &adev->dm.dmub_bo_cpu_addr);
	if (r)
		return r;

	/* Rebase the regions on the framebuffer address. */
	memset(&fb_params, 0, sizeof(fb_params));
	fb_params.cpu_addr = adev->dm.dmub_bo_cpu_addr;
	fb_params.gpu_addr = adev->dm.dmub_bo_gpu_addr;
	fb_params.region_info = &region_info;

	adev->dm.dmub_fb_info =
		kzalloc(sizeof(*adev->dm.dmub_fb_info), GFP_KERNEL);
	fb_info = adev->dm.dmub_fb_info;

	if (!fb_info) {
		DRM_ERROR(
			"Failed to allocate framebuffer info for DMUB service!\n");
		return -ENOMEM;
	}

	status = dmub_srv_calc_fb_info(dmub_srv, &fb_params, fb_info);
	if (status != DMUB_STATUS_OK) {
		DRM_ERROR("Error calculating DMUB FB info: %d\n", status);
		return -EINVAL;
	}

	return 0;
}

static int dm_sw_init(void *handle)
{
	struct amdgpu_device *adev = (struct amdgpu_device *)handle;
	int r;

	r = dm_dmub_sw_init(adev);
	if (r)
		return r;

	return load_dmcu_fw(adev);
}

static int dm_sw_fini(void *handle)
{
	struct amdgpu_device *adev = (struct amdgpu_device *)handle;

	kfree(adev->dm.dmub_fb_info);
	adev->dm.dmub_fb_info = NULL;

	if (adev->dm.dmub_srv) {
		dmub_srv_destroy(adev->dm.dmub_srv);
		adev->dm.dmub_srv = NULL;
	}

	release_firmware(adev->dm.dmub_fw);
	adev->dm.dmub_fw = NULL;

	release_firmware(adev->dm.fw_dmcu);
	adev->dm.fw_dmcu = NULL;

	return 0;
}

static int detect_mst_link_for_all_connectors(struct drm_device *dev)
{
	struct amdgpu_dm_connector *aconnector;
	struct drm_connector *connector;
	struct drm_connector_list_iter iter;
	int ret = 0;

	drm_connector_list_iter_begin(dev, &iter);
	drm_for_each_connector_iter(connector, &iter) {
		aconnector = to_amdgpu_dm_connector(connector);
		if (aconnector->dc_link->type == dc_connection_mst_branch &&
		    aconnector->mst_mgr.aux) {
			DRM_DEBUG_DRIVER("DM_MST: starting TM on aconnector: %p [id: %d]\n",
					 aconnector,
					 aconnector->base.base.id);

			ret = drm_dp_mst_topology_mgr_set_mst(&aconnector->mst_mgr, true);
			if (ret < 0) {
				DRM_ERROR("DM_MST: Failed to start MST\n");
				aconnector->dc_link->type =
					dc_connection_single;
				break;
			}
		}
	}
	drm_connector_list_iter_end(&iter);

	return ret;
}

static int dm_late_init(void *handle)
{
	struct amdgpu_device *adev = (struct amdgpu_device *)handle;

	struct dmcu_iram_parameters params;
	unsigned int linear_lut[16];
	int i;
	struct dmcu *dmcu = NULL;

	dmcu = adev->dm.dc->res_pool->dmcu;

	for (i = 0; i < 16; i++)
		linear_lut[i] = 0xFFFF * i / 15;

	params.set = 0;
	params.backlight_ramping_override = false;
	params.backlight_ramping_start = 0xCCCC;
	params.backlight_ramping_reduction = 0xCCCCCCCC;
	params.backlight_lut_array_size = 16;
	params.backlight_lut_array = linear_lut;

	/* Min backlight level after ABM reduction,  Don't allow below 1%
	 * 0xFFFF x 0.01 = 0x28F
	 */
	params.min_abm_backlight = 0x28F;
	/* In the case where abm is implemented on dmcub,
	* dmcu object will be null.
	* ABM 2.4 and up are implemented on dmcub.
	*/
	if (dmcu) {
		if (!dmcu_load_iram(dmcu, params))
			return -EINVAL;
	} else if (adev->dm.dc->ctx->dmub_srv) {
		struct dc_link *edp_links[MAX_NUM_EDP];
		int edp_num;

		get_edp_links(adev->dm.dc, edp_links, &edp_num);
		for (i = 0; i < edp_num; i++) {
			if (!dmub_init_abm_config(adev->dm.dc->res_pool, params, i))
				return -EINVAL;
		}
	}

	return detect_mst_link_for_all_connectors(adev_to_drm(adev));
}

static void s3_handle_mst(struct drm_device *dev, bool suspend)
{
	struct amdgpu_dm_connector *aconnector;
	struct drm_connector *connector;
	struct drm_connector_list_iter iter;
	struct drm_dp_mst_topology_mgr *mgr;
	int ret;
	bool need_hotplug = false;

	drm_connector_list_iter_begin(dev, &iter);
	drm_for_each_connector_iter(connector, &iter) {
		aconnector = to_amdgpu_dm_connector(connector);
		if (aconnector->dc_link->type != dc_connection_mst_branch ||
		    aconnector->mst_port)
			continue;

		mgr = &aconnector->mst_mgr;

		if (suspend) {
			drm_dp_mst_topology_mgr_suspend(mgr);
		} else {
			ret = drm_dp_mst_topology_mgr_resume(mgr, true);
			if (ret < 0) {
				drm_dp_mst_topology_mgr_set_mst(mgr, false);
				need_hotplug = true;
			}
		}
	}
	drm_connector_list_iter_end(&iter);

	if (need_hotplug)
		drm_kms_helper_hotplug_event(dev);
}

static int amdgpu_dm_smu_write_watermarks_table(struct amdgpu_device *adev)
{
	struct smu_context *smu = &adev->smu;
	int ret = 0;

	if (!is_support_sw_smu(adev))
		return 0;

	/* This interface is for dGPU Navi1x.Linux dc-pplib interface depends
	 * on window driver dc implementation.
	 * For Navi1x, clock settings of dcn watermarks are fixed. the settings
	 * should be passed to smu during boot up and resume from s3.
	 * boot up: dc calculate dcn watermark clock settings within dc_create,
	 * dcn20_resource_construct
	 * then call pplib functions below to pass the settings to smu:
	 * smu_set_watermarks_for_clock_ranges
	 * smu_set_watermarks_table
	 * navi10_set_watermarks_table
	 * smu_write_watermarks_table
	 *
	 * For Renoir, clock settings of dcn watermark are also fixed values.
	 * dc has implemented different flow for window driver:
	 * dc_hardware_init / dc_set_power_state
	 * dcn10_init_hw
	 * notify_wm_ranges
	 * set_wm_ranges
	 * -- Linux
	 * smu_set_watermarks_for_clock_ranges
	 * renoir_set_watermarks_table
	 * smu_write_watermarks_table
	 *
	 * For Linux,
	 * dc_hardware_init -> amdgpu_dm_init
	 * dc_set_power_state --> dm_resume
	 *
	 * therefore, this function apply to navi10/12/14 but not Renoir
	 * *
	 */
	switch(adev->asic_type) {
	case CHIP_NAVI10:
	case CHIP_NAVI14:
	case CHIP_NAVI12:
		break;
	default:
		return 0;
	}

	ret = smu_write_watermarks_table(smu);
	if (ret) {
		DRM_ERROR("Failed to update WMTABLE!\n");
		return ret;
	}

	return 0;
}

/**
 * dm_hw_init() - Initialize DC device
 * @handle: The base driver device containing the amdgpu_dm device.
 *
 * Initialize the &struct amdgpu_display_manager device. This involves calling
 * the initializers of each DM component, then populating the struct with them.
 *
 * Although the function implies hardware initialization, both hardware and
 * software are initialized here. Splitting them out to their relevant init
 * hooks is a future TODO item.
 *
 * Some notable things that are initialized here:
 *
 * - Display Core, both software and hardware
 * - DC modules that we need (freesync and color management)
 * - DRM software states
 * - Interrupt sources and handlers
 * - Vblank support
 * - Debug FS entries, if enabled
 */
static int dm_hw_init(void *handle)
{
	struct amdgpu_device *adev = (struct amdgpu_device *)handle;
	/* Create DAL display manager */
	amdgpu_dm_init(adev);
	amdgpu_dm_hpd_init(adev);

	return 0;
}

/**
 * dm_hw_fini() - Teardown DC device
 * @handle: The base driver device containing the amdgpu_dm device.
 *
 * Teardown components within &struct amdgpu_display_manager that require
 * cleanup. This involves cleaning up the DRM device, DC, and any modules that
 * were loaded. Also flush IRQ workqueues and disable them.
 */
static int dm_hw_fini(void *handle)
{
	struct amdgpu_device *adev = (struct amdgpu_device *)handle;

	amdgpu_dm_hpd_fini(adev);

	amdgpu_dm_irq_fini(adev);
	amdgpu_dm_fini(adev);
	return 0;
}


static int dm_enable_vblank(struct drm_crtc *crtc);
static void dm_disable_vblank(struct drm_crtc *crtc);

static void dm_gpureset_toggle_interrupts(struct amdgpu_device *adev,
				 struct dc_state *state, bool enable)
{
	enum dc_irq_source irq_source;
	struct amdgpu_crtc *acrtc;
	int rc = -EBUSY;
	int i = 0;

	for (i = 0; i < state->stream_count; i++) {
		acrtc = get_crtc_by_otg_inst(
				adev, state->stream_status[i].primary_otg_inst);

		if (acrtc && state->stream_status[i].plane_count != 0) {
			irq_source = IRQ_TYPE_PFLIP + acrtc->otg_inst;
			rc = dc_interrupt_set(adev->dm.dc, irq_source, enable) ? 0 : -EBUSY;
			DRM_DEBUG_VBL("crtc %d - vupdate irq %sabling: r=%d\n",
				      acrtc->crtc_id, enable ? "en" : "dis", rc);
			if (rc)
				DRM_WARN("Failed to %s pflip interrupts\n",
					 enable ? "enable" : "disable");

			if (enable) {
				rc = dm_enable_vblank(&acrtc->base);
				if (rc)
					DRM_WARN("Failed to enable vblank interrupts\n");
			} else {
				dm_disable_vblank(&acrtc->base);
			}

		}
	}

}

static enum dc_status amdgpu_dm_commit_zero_streams(struct dc *dc)
{
	struct dc_state *context = NULL;
	enum dc_status res = DC_ERROR_UNEXPECTED;
	int i;
	struct dc_stream_state *del_streams[MAX_PIPES];
	int del_streams_count = 0;

	memset(del_streams, 0, sizeof(del_streams));

	context = dc_create_state(dc);
	if (context == NULL)
		goto context_alloc_fail;

	dc_resource_state_copy_construct_current(dc, context);

	/* First remove from context all streams */
	for (i = 0; i < context->stream_count; i++) {
		struct dc_stream_state *stream = context->streams[i];

		del_streams[del_streams_count++] = stream;
	}

	/* Remove all planes for removed streams and then remove the streams */
	for (i = 0; i < del_streams_count; i++) {
		if (!dc_rem_all_planes_for_stream(dc, del_streams[i], context)) {
			res = DC_FAIL_DETACH_SURFACES;
			goto fail;
		}

		res = dc_remove_stream_from_ctx(dc, context, del_streams[i]);
		if (res != DC_OK)
			goto fail;
	}


	res = dc_validate_global_state(dc, context, false);

	if (res != DC_OK) {
		DRM_ERROR("%s:resource validation failed, dc_status:%d\n", __func__, res);
		goto fail;
	}

	res = dc_commit_state(dc, context);

fail:
	dc_release_state(context);

context_alloc_fail:
	return res;
}

static void hpd_rx_irq_work_suspend(struct amdgpu_display_manager *dm)
{
	int i;

	if (dm->hpd_rx_offload_wq) {
		for (i = 0; i < dm->dc->caps.max_links; i++)
			flush_workqueue(dm->hpd_rx_offload_wq[i].wq);
	}
}

static int dm_suspend(void *handle)
{
	struct amdgpu_device *adev = handle;
	struct amdgpu_display_manager *dm = &adev->dm;
	int ret = 0;

	if (amdgpu_in_reset(adev)) {
		mutex_lock(&dm->dc_lock);

#if defined(CONFIG_DRM_AMD_DC_DCN)
		dc_allow_idle_optimizations(adev->dm.dc, false);
#endif

		dm->cached_dc_state = dc_copy_state(dm->dc->current_state);

		dm_gpureset_toggle_interrupts(adev, dm->cached_dc_state, false);

		amdgpu_dm_commit_zero_streams(dm->dc);

		amdgpu_dm_irq_suspend(adev);

		hpd_rx_irq_work_suspend(dm);

		return ret;
	}

	WARN_ON(adev->dm.cached_state);
	adev->dm.cached_state = drm_atomic_helper_suspend(adev_to_drm(adev));

	s3_handle_mst(adev_to_drm(adev), true);

	amdgpu_dm_irq_suspend(adev);

	hpd_rx_irq_work_suspend(dm);

	dc_set_power_state(dm->dc, DC_ACPI_CM_POWER_STATE_D3);

	return 0;
}

static struct amdgpu_dm_connector *
amdgpu_dm_find_first_crtc_matching_connector(struct drm_atomic_state *state,
					     struct drm_crtc *crtc)
{
	uint32_t i;
	struct drm_connector_state *new_con_state;
	struct drm_connector *connector;
	struct drm_crtc *crtc_from_state;

	for_each_new_connector_in_state(state, connector, new_con_state, i) {
		crtc_from_state = new_con_state->crtc;

		if (crtc_from_state == crtc)
			return to_amdgpu_dm_connector(connector);
	}

	return NULL;
}

static void emulated_link_detect(struct dc_link *link)
{
	struct dc_sink_init_data sink_init_data = { 0 };
	struct display_sink_capability sink_caps = { 0 };
	enum dc_edid_status edid_status;
	struct dc_context *dc_ctx = link->ctx;
	struct dc_sink *sink = NULL;
	struct dc_sink *prev_sink = NULL;

	link->type = dc_connection_none;
	prev_sink = link->local_sink;

	if (prev_sink)
		dc_sink_release(prev_sink);

	switch (link->connector_signal) {
	case SIGNAL_TYPE_HDMI_TYPE_A: {
		sink_caps.transaction_type = DDC_TRANSACTION_TYPE_I2C;
		sink_caps.signal = SIGNAL_TYPE_HDMI_TYPE_A;
		break;
	}

	case SIGNAL_TYPE_DVI_SINGLE_LINK: {
		sink_caps.transaction_type = DDC_TRANSACTION_TYPE_I2C;
		sink_caps.signal = SIGNAL_TYPE_DVI_SINGLE_LINK;
		break;
	}

	case SIGNAL_TYPE_DVI_DUAL_LINK: {
		sink_caps.transaction_type = DDC_TRANSACTION_TYPE_I2C;
		sink_caps.signal = SIGNAL_TYPE_DVI_DUAL_LINK;
		break;
	}

	case SIGNAL_TYPE_LVDS: {
		sink_caps.transaction_type = DDC_TRANSACTION_TYPE_I2C;
		sink_caps.signal = SIGNAL_TYPE_LVDS;
		break;
	}

	case SIGNAL_TYPE_EDP: {
		sink_caps.transaction_type =
			DDC_TRANSACTION_TYPE_I2C_OVER_AUX;
		sink_caps.signal = SIGNAL_TYPE_EDP;
		break;
	}

	case SIGNAL_TYPE_DISPLAY_PORT: {
		sink_caps.transaction_type =
			DDC_TRANSACTION_TYPE_I2C_OVER_AUX;
		sink_caps.signal = SIGNAL_TYPE_VIRTUAL;
		break;
	}

	default:
		DC_ERROR("Invalid connector type! signal:%d\n",
			link->connector_signal);
		return;
	}

	sink_init_data.link = link;
	sink_init_data.sink_signal = sink_caps.signal;

	sink = dc_sink_create(&sink_init_data);
	if (!sink) {
		DC_ERROR("Failed to create sink!\n");
		return;
	}

	/* dc_sink_create returns a new reference */
	link->local_sink = sink;

	edid_status = dm_helpers_read_local_edid(
			link->ctx,
			link,
			sink);

	if (edid_status != EDID_OK)
		DC_ERROR("Failed to read EDID");

}

static void dm_gpureset_commit_state(struct dc_state *dc_state,
				     struct amdgpu_display_manager *dm)
{
	struct {
		struct dc_surface_update surface_updates[MAX_SURFACES];
		struct dc_plane_info plane_infos[MAX_SURFACES];
		struct dc_scaling_info scaling_infos[MAX_SURFACES];
		struct dc_flip_addrs flip_addrs[MAX_SURFACES];
		struct dc_stream_update stream_update;
	} * bundle;
	int k, m;

	bundle = kzalloc(sizeof(*bundle), GFP_KERNEL);

	if (!bundle) {
		dm_error("Failed to allocate update bundle\n");
		goto cleanup;
	}

	for (k = 0; k < dc_state->stream_count; k++) {
		bundle->stream_update.stream = dc_state->streams[k];

		for (m = 0; m < dc_state->stream_status->plane_count; m++) {
			bundle->surface_updates[m].surface =
				dc_state->stream_status->plane_states[m];
			bundle->surface_updates[m].surface->force_full_update =
				true;
		}
		dc_commit_updates_for_stream(
			dm->dc, bundle->surface_updates,
			dc_state->stream_status->plane_count,
			dc_state->streams[k], &bundle->stream_update, dc_state);
	}

cleanup:
	kfree(bundle);

	return;
}

static void dm_set_dpms_off(struct dc_link *link)
{
	struct dc_stream_state *stream_state;
	struct amdgpu_dm_connector *aconnector = link->priv;
	struct amdgpu_device *adev = drm_to_adev(aconnector->base.dev);
	struct dc_stream_update stream_update;
	bool dpms_off = true;

	memset(&stream_update, 0, sizeof(stream_update));
	stream_update.dpms_off = &dpms_off;

	mutex_lock(&adev->dm.dc_lock);
	stream_state = dc_stream_find_from_link(link);

	if (stream_state == NULL) {
		DRM_DEBUG_DRIVER("Error finding stream state associated with link!\n");
		mutex_unlock(&adev->dm.dc_lock);
		return;
	}

	stream_update.stream = stream_state;
	dc_commit_updates_for_stream(stream_state->ctx->dc, NULL, 0,
				     stream_state, &stream_update,
				     stream_state->ctx->dc->current_state);
	mutex_unlock(&adev->dm.dc_lock);
}

static int dm_resume(void *handle)
{
	struct amdgpu_device *adev = handle;
	struct drm_device *ddev = adev_to_drm(adev);
	struct amdgpu_display_manager *dm = &adev->dm;
	struct amdgpu_dm_connector *aconnector;
	struct drm_connector *connector;
	struct drm_connector_list_iter iter;
	struct drm_crtc *crtc;
	struct drm_crtc_state *new_crtc_state;
	struct dm_crtc_state *dm_new_crtc_state;
	struct drm_plane *plane;
	struct drm_plane_state *new_plane_state;
	struct dm_plane_state *dm_new_plane_state;
	struct dm_atomic_state *dm_state = to_dm_atomic_state(dm->atomic_obj.state);
	enum dc_connection_type new_connection_type = dc_connection_none;
	struct dc_state *dc_state;
	int i, r, j;

	if (amdgpu_in_reset(adev)) {
		dc_state = dm->cached_dc_state;

		if (dc_enable_dmub_notifications(adev->dm.dc))
			amdgpu_dm_outbox_init(adev);

		r = dm_dmub_hw_init(adev);
		if (r)
			DRM_ERROR("DMUB interface failed to initialize: status=%d\n", r);

		dc_set_power_state(dm->dc, DC_ACPI_CM_POWER_STATE_D0);
		dc_resume(dm->dc);

		amdgpu_dm_irq_resume_early(adev);

		for (i = 0; i < dc_state->stream_count; i++) {
			dc_state->streams[i]->mode_changed = true;
			for (j = 0; j < dc_state->stream_status[i].plane_count; j++) {
				dc_state->stream_status[i].plane_states[j]->update_flags.raw
					= 0xffffffff;
			}
		}
#if defined(CONFIG_DRM_AMD_DC_DCN)
		/*
		 * Resource allocation happens for link encoders for newer ASIC in
		 * dc_validate_global_state, so we need to revalidate it.
		 *
		 * This shouldn't fail (it passed once before), so warn if it does.
		 */
		WARN_ON(dc_validate_global_state(dm->dc, dc_state, false) != DC_OK);
#endif

		WARN_ON(!dc_commit_state(dm->dc, dc_state));

		dm_gpureset_commit_state(dm->cached_dc_state, dm);

		dm_gpureset_toggle_interrupts(adev, dm->cached_dc_state, true);

		dc_release_state(dm->cached_dc_state);
		dm->cached_dc_state = NULL;

		amdgpu_dm_irq_resume_late(adev);

		mutex_unlock(&dm->dc_lock);

		return 0;
	}
	/* Recreate dc_state - DC invalidates it when setting power state to S3. */
	dc_release_state(dm_state->context);
	dm_state->context = dc_create_state(dm->dc);
	/* TODO: Remove dc_state->dccg, use dc->dccg directly. */
	dc_resource_state_construct(dm->dc, dm_state->context);

	/* Re-enable outbox interrupts for DPIA. */
	if (dc_enable_dmub_notifications(adev->dm.dc))
		amdgpu_dm_outbox_init(adev);

	/* Before powering on DC we need to re-initialize DMUB. */
	dm_dmub_hw_resume(adev);

	/* power on hardware */
	dc_set_power_state(dm->dc, DC_ACPI_CM_POWER_STATE_D0);

	/* program HPD filter */
	dc_resume(dm->dc);

	/*
	 * early enable HPD Rx IRQ, should be done before set mode as short
	 * pulse interrupts are used for MST
	 */
	amdgpu_dm_irq_resume_early(adev);

	/* On resume we need to rewrite the MSTM control bits to enable MST*/
	s3_handle_mst(ddev, false);

	/* Do detection*/
	drm_connector_list_iter_begin(ddev, &iter);
	drm_for_each_connector_iter(connector, &iter) {
		aconnector = to_amdgpu_dm_connector(connector);

		/*
		 * this is the case when traversing through already created
		 * MST connectors, should be skipped
		 */
		if (aconnector->dc_link &&
		    aconnector->dc_link->type == dc_connection_mst_branch)
			continue;

		mutex_lock(&aconnector->hpd_lock);
		if (!dc_link_detect_sink(aconnector->dc_link, &new_connection_type))
			DRM_ERROR("KMS: Failed to detect connector\n");

		if (aconnector->base.force && new_connection_type == dc_connection_none)
			emulated_link_detect(aconnector->dc_link);
		else
			dc_link_detect(aconnector->dc_link, DETECT_REASON_HPD);

		if (aconnector->fake_enable && aconnector->dc_link->local_sink)
			aconnector->fake_enable = false;

		if (aconnector->dc_sink)
			dc_sink_release(aconnector->dc_sink);
		aconnector->dc_sink = NULL;
		amdgpu_dm_update_connector_after_detect(aconnector);
		mutex_unlock(&aconnector->hpd_lock);
	}
	drm_connector_list_iter_end(&iter);

	/* Force mode set in atomic commit */
	for_each_new_crtc_in_state(dm->cached_state, crtc, new_crtc_state, i)
		new_crtc_state->active_changed = true;

	/*
	 * atomic_check is expected to create the dc states. We need to release
	 * them here, since they were duplicated as part of the suspend
	 * procedure.
	 */
	for_each_new_crtc_in_state(dm->cached_state, crtc, new_crtc_state, i) {
		dm_new_crtc_state = to_dm_crtc_state(new_crtc_state);
		if (dm_new_crtc_state->stream) {
			WARN_ON(kref_read(&dm_new_crtc_state->stream->refcount) > 1);
			dc_stream_release(dm_new_crtc_state->stream);
			dm_new_crtc_state->stream = NULL;
		}
	}

	for_each_new_plane_in_state(dm->cached_state, plane, new_plane_state, i) {
		dm_new_plane_state = to_dm_plane_state(new_plane_state);
		if (dm_new_plane_state->dc_state) {
			WARN_ON(kref_read(&dm_new_plane_state->dc_state->refcount) > 1);
			dc_plane_state_release(dm_new_plane_state->dc_state);
			dm_new_plane_state->dc_state = NULL;
		}
	}

	drm_atomic_helper_resume(ddev, dm->cached_state);

	dm->cached_state = NULL;

	amdgpu_dm_irq_resume_late(adev);

	amdgpu_dm_smu_write_watermarks_table(adev);

	return 0;
}

/**
 * DOC: DM Lifecycle
 *
 * DM (and consequently DC) is registered in the amdgpu base driver as a IP
 * block. When CONFIG_DRM_AMD_DC is enabled, the DM device IP block is added to
 * the base driver's device list to be initialized and torn down accordingly.
 *
 * The functions to do so are provided as hooks in &struct amd_ip_funcs.
 */

static const struct amd_ip_funcs amdgpu_dm_funcs = {
	.name = "dm",
	.early_init = dm_early_init,
	.late_init = dm_late_init,
	.sw_init = dm_sw_init,
	.sw_fini = dm_sw_fini,
	.early_fini = amdgpu_dm_early_fini,
	.hw_init = dm_hw_init,
	.hw_fini = dm_hw_fini,
	.suspend = dm_suspend,
	.resume = dm_resume,
	.is_idle = dm_is_idle,
	.wait_for_idle = dm_wait_for_idle,
	.check_soft_reset = dm_check_soft_reset,
	.soft_reset = dm_soft_reset,
	.set_clockgating_state = dm_set_clockgating_state,
	.set_powergating_state = dm_set_powergating_state,
};

const struct amdgpu_ip_block_version dm_ip_block =
{
	.type = AMD_IP_BLOCK_TYPE_DCE,
	.major = 1,
	.minor = 0,
	.rev = 0,
	.funcs = &amdgpu_dm_funcs,
};


/**
 * DOC: atomic
 *
 * *WIP*
 */

static const struct drm_mode_config_funcs amdgpu_dm_mode_funcs = {
	.fb_create = amdgpu_display_user_framebuffer_create,
	.get_format_info = amd_get_format_info,
	.output_poll_changed = drm_fb_helper_output_poll_changed,
	.atomic_check = amdgpu_dm_atomic_check,
	.atomic_commit = drm_atomic_helper_commit,
};

static struct drm_mode_config_helper_funcs amdgpu_dm_mode_config_helperfuncs = {
	.atomic_commit_tail = amdgpu_dm_atomic_commit_tail
};

static void update_connector_ext_caps(struct amdgpu_dm_connector *aconnector)
{
	u32 max_avg, min_cll, max, min, q, r;
	struct amdgpu_dm_backlight_caps *caps;
	struct amdgpu_display_manager *dm;
	struct drm_connector *conn_base;
	struct amdgpu_device *adev;
	struct dc_link *link = NULL;
	static const u8 pre_computed_values[] = {
		50, 51, 52, 53, 55, 56, 57, 58, 59, 61, 62, 63, 65, 66, 68, 69,
		71, 72, 74, 75, 77, 79, 81, 82, 84, 86, 88, 90, 92, 94, 96, 98};
	int i;

	if (!aconnector || !aconnector->dc_link)
		return;

	link = aconnector->dc_link;
	if (link->connector_signal != SIGNAL_TYPE_EDP)
		return;

	conn_base = &aconnector->base;
	adev = drm_to_adev(conn_base->dev);
	dm = &adev->dm;
	for (i = 0; i < dm->num_of_edps; i++) {
		if (link == dm->backlight_link[i])
			break;
	}
	if (i >= dm->num_of_edps)
		return;
	caps = &dm->backlight_caps[i];
	caps->ext_caps = &aconnector->dc_link->dpcd_sink_ext_caps;
	caps->aux_support = false;
	max_avg = conn_base->hdr_sink_metadata.hdmi_type1.max_fall;
	min_cll = conn_base->hdr_sink_metadata.hdmi_type1.min_cll;

	if (caps->ext_caps->bits.oled == 1 /*||
	    caps->ext_caps->bits.sdr_aux_backlight_control == 1 ||
	    caps->ext_caps->bits.hdr_aux_backlight_control == 1*/)
		caps->aux_support = true;

	if (amdgpu_backlight == 0)
		caps->aux_support = false;
	else if (amdgpu_backlight == 1)
		caps->aux_support = true;

	/* From the specification (CTA-861-G), for calculating the maximum
	 * luminance we need to use:
	 *	Luminance = 50*2**(CV/32)
	 * Where CV is a one-byte value.
	 * For calculating this expression we may need float point precision;
	 * to avoid this complexity level, we take advantage that CV is divided
	 * by a constant. From the Euclids division algorithm, we know that CV
	 * can be written as: CV = 32*q + r. Next, we replace CV in the
	 * Luminance expression and get 50*(2**q)*(2**(r/32)), hence we just
	 * need to pre-compute the value of r/32. For pre-computing the values
	 * We just used the following Ruby line:
	 *	(0...32).each {|cv| puts (50*2**(cv/32.0)).round}
	 * The results of the above expressions can be verified at
	 * pre_computed_values.
	 */
	q = max_avg >> 5;
	r = max_avg % 32;
	max = (1 << q) * pre_computed_values[r];

	// min luminance: maxLum * (CV/255)^2 / 100
	q = DIV_ROUND_CLOSEST(min_cll, 255);
	min = max * DIV_ROUND_CLOSEST((q * q), 100);

	caps->aux_max_input_signal = max;
	caps->aux_min_input_signal = min;
}

void amdgpu_dm_update_connector_after_detect(
		struct amdgpu_dm_connector *aconnector)
{
	struct drm_connector *connector = &aconnector->base;
	struct drm_device *dev = connector->dev;
	struct dc_sink *sink;

	/* MST handled by drm_mst framework */
	if (aconnector->mst_mgr.mst_state == true)
		return;

	sink = aconnector->dc_link->local_sink;
	if (sink)
		dc_sink_retain(sink);

	/*
	 * Edid mgmt connector gets first update only in mode_valid hook and then
	 * the connector sink is set to either fake or physical sink depends on link status.
	 * Skip if already done during boot.
	 */
	if (aconnector->base.force != DRM_FORCE_UNSPECIFIED
			&& aconnector->dc_em_sink) {

		/*
		 * For S3 resume with headless use eml_sink to fake stream
		 * because on resume connector->sink is set to NULL
		 */
		mutex_lock(&dev->mode_config.mutex);

		if (sink) {
			if (aconnector->dc_sink) {
				amdgpu_dm_update_freesync_caps(connector, NULL);
				/*
				 * retain and release below are used to
				 * bump up refcount for sink because the link doesn't point
				 * to it anymore after disconnect, so on next crtc to connector
				 * reshuffle by UMD we will get into unwanted dc_sink release
				 */
				dc_sink_release(aconnector->dc_sink);
			}
			aconnector->dc_sink = sink;
			dc_sink_retain(aconnector->dc_sink);
			amdgpu_dm_update_freesync_caps(connector,
					aconnector->edid);
		} else {
			amdgpu_dm_update_freesync_caps(connector, NULL);
			if (!aconnector->dc_sink) {
				aconnector->dc_sink = aconnector->dc_em_sink;
				dc_sink_retain(aconnector->dc_sink);
			}
		}

		mutex_unlock(&dev->mode_config.mutex);

		if (sink)
			dc_sink_release(sink);
		return;
	}

	/*
	 * TODO: temporary guard to look for proper fix
	 * if this sink is MST sink, we should not do anything
	 */
	if (sink && sink->sink_signal == SIGNAL_TYPE_DISPLAY_PORT_MST) {
		dc_sink_release(sink);
		return;
	}

	if (aconnector->dc_sink == sink) {
		/*
		 * We got a DP short pulse (Link Loss, DP CTS, etc...).
		 * Do nothing!!
		 */
		DRM_DEBUG_DRIVER("DCHPD: connector_id=%d: dc_sink didn't change.\n",
				aconnector->connector_id);
		if (sink)
			dc_sink_release(sink);
		return;
	}

	DRM_DEBUG_DRIVER("DCHPD: connector_id=%d: Old sink=%p New sink=%p\n",
		aconnector->connector_id, aconnector->dc_sink, sink);

	mutex_lock(&dev->mode_config.mutex);

	/*
	 * 1. Update status of the drm connector
	 * 2. Send an event and let userspace tell us what to do
	 */
	if (sink) {
		/*
		 * TODO: check if we still need the S3 mode update workaround.
		 * If yes, put it here.
		 */
		if (aconnector->dc_sink) {
			amdgpu_dm_update_freesync_caps(connector, NULL);
			dc_sink_release(aconnector->dc_sink);
		}

		aconnector->dc_sink = sink;
		dc_sink_retain(aconnector->dc_sink);
		if (sink->dc_edid.length == 0) {
			aconnector->edid = NULL;
			if (aconnector->dc_link->aux_mode) {
				drm_dp_cec_unset_edid(
					&aconnector->dm_dp_aux.aux);
			}
		} else {
			aconnector->edid =
				(struct edid *)sink->dc_edid.raw_edid;

			if (aconnector->dc_link->aux_mode)
				drm_dp_cec_set_edid(&aconnector->dm_dp_aux.aux,
						    aconnector->edid);
		}

		drm_connector_update_edid_property(connector, aconnector->edid);
		amdgpu_dm_update_freesync_caps(connector, aconnector->edid);
		update_connector_ext_caps(aconnector);
	} else {
		drm_dp_cec_unset_edid(&aconnector->dm_dp_aux.aux);
		amdgpu_dm_update_freesync_caps(connector, NULL);
		drm_connector_update_edid_property(connector, NULL);
		aconnector->num_modes = 0;
		dc_sink_release(aconnector->dc_sink);
		aconnector->dc_sink = NULL;
		aconnector->edid = NULL;
#ifdef CONFIG_DRM_AMD_DC_HDCP
		/* Set CP to DESIRED if it was ENABLED, so we can re-enable it again on hotplug */
		if (connector->state->content_protection == DRM_MODE_CONTENT_PROTECTION_ENABLED)
			connector->state->content_protection = DRM_MODE_CONTENT_PROTECTION_DESIRED;
#endif
	}

	mutex_unlock(&dev->mode_config.mutex);

	update_subconnector_property(aconnector);

	if (sink)
		dc_sink_release(sink);
}

static void handle_hpd_irq_helper(struct amdgpu_dm_connector *aconnector)
{
	struct drm_connector *connector = &aconnector->base;
	struct drm_device *dev = connector->dev;
	enum dc_connection_type new_connection_type = dc_connection_none;
	struct amdgpu_device *adev = drm_to_adev(dev);
#ifdef CONFIG_DRM_AMD_DC_HDCP
	struct dm_connector_state *dm_con_state = to_dm_connector_state(connector->state);
#endif

	if (adev->dm.disable_hpd_irq)
		return;

	/*
	 * In case of failure or MST no need to update connector status or notify the OS
	 * since (for MST case) MST does this in its own context.
	 */
	mutex_lock(&aconnector->hpd_lock);

#ifdef CONFIG_DRM_AMD_DC_HDCP
	if (adev->dm.hdcp_workqueue) {
		hdcp_reset_display(adev->dm.hdcp_workqueue, aconnector->dc_link->link_index);
		dm_con_state->update_hdcp = true;
	}
#endif
	if (aconnector->fake_enable)
		aconnector->fake_enable = false;

	if (!dc_link_detect_sink(aconnector->dc_link, &new_connection_type))
		DRM_ERROR("KMS: Failed to detect connector\n");

	if (aconnector->base.force && new_connection_type == dc_connection_none) {
		emulated_link_detect(aconnector->dc_link);


		drm_modeset_lock_all(dev);
		dm_restore_drm_connector_state(dev, connector);
		drm_modeset_unlock_all(dev);

		if (aconnector->base.force == DRM_FORCE_UNSPECIFIED)
			drm_kms_helper_hotplug_event(dev);

	} else if (dc_link_detect(aconnector->dc_link, DETECT_REASON_HPD)) {
		if (new_connection_type == dc_connection_none &&
		    aconnector->dc_link->type == dc_connection_none)
			dm_set_dpms_off(aconnector->dc_link);

		amdgpu_dm_update_connector_after_detect(aconnector);

		drm_modeset_lock_all(dev);
		dm_restore_drm_connector_state(dev, connector);
		drm_modeset_unlock_all(dev);

		if (aconnector->base.force == DRM_FORCE_UNSPECIFIED)
			drm_kms_helper_hotplug_event(dev);
	}
	mutex_unlock(&aconnector->hpd_lock);

}

static void handle_hpd_irq(void *param)
{
	struct amdgpu_dm_connector *aconnector = (struct amdgpu_dm_connector *)param;

	handle_hpd_irq_helper(aconnector);

}

static void dm_handle_mst_sideband_msg(struct amdgpu_dm_connector *aconnector)
{
	uint8_t esi[DP_PSR_ERROR_STATUS - DP_SINK_COUNT_ESI] = { 0 };
	uint8_t dret;
	bool new_irq_handled = false;
	int dpcd_addr;
	int dpcd_bytes_to_read;

	const int max_process_count = 30;
	int process_count = 0;

	const struct dc_link_status *link_status = dc_link_get_status(aconnector->dc_link);

	if (link_status->dpcd_caps->dpcd_rev.raw < 0x12) {
		dpcd_bytes_to_read = DP_LANE0_1_STATUS - DP_SINK_COUNT;
		/* DPCD 0x200 - 0x201 for downstream IRQ */
		dpcd_addr = DP_SINK_COUNT;
	} else {
		dpcd_bytes_to_read = DP_PSR_ERROR_STATUS - DP_SINK_COUNT_ESI;
		/* DPCD 0x2002 - 0x2005 for downstream IRQ */
		dpcd_addr = DP_SINK_COUNT_ESI;
	}

	dret = drm_dp_dpcd_read(
		&aconnector->dm_dp_aux.aux,
		dpcd_addr,
		esi,
		dpcd_bytes_to_read);

	while (dret == dpcd_bytes_to_read &&
		process_count < max_process_count) {
		uint8_t retry;
		dret = 0;

		process_count++;

		DRM_DEBUG_DRIVER("ESI %02x %02x %02x\n", esi[0], esi[1], esi[2]);
		/* handle HPD short pulse irq */
		if (aconnector->mst_mgr.mst_state)
			drm_dp_mst_hpd_irq(
				&aconnector->mst_mgr,
				esi,
				&new_irq_handled);

		if (new_irq_handled) {
			/* ACK at DPCD to notify down stream */
			const int ack_dpcd_bytes_to_write =
				dpcd_bytes_to_read - 1;

			for (retry = 0; retry < 3; retry++) {
				uint8_t wret;

				wret = drm_dp_dpcd_write(
					&aconnector->dm_dp_aux.aux,
					dpcd_addr + 1,
					&esi[1],
					ack_dpcd_bytes_to_write);
				if (wret == ack_dpcd_bytes_to_write)
					break;
			}

			/* check if there is new irq to be handled */
			dret = drm_dp_dpcd_read(
				&aconnector->dm_dp_aux.aux,
				dpcd_addr,
				esi,
				dpcd_bytes_to_read);

			new_irq_handled = false;
		} else {
			break;
		}
	}

	if (process_count == max_process_count)
		DRM_DEBUG_DRIVER("Loop exceeded max iterations\n");
}

static void schedule_hpd_rx_offload_work(struct hpd_rx_irq_offload_work_queue *offload_wq,
							union hpd_irq_data hpd_irq_data)
{
	struct hpd_rx_irq_offload_work *offload_work =
				kzalloc(sizeof(*offload_work), GFP_KERNEL);

	if (!offload_work) {
		DRM_ERROR("Failed to allocate hpd_rx_irq_offload_work.\n");
		return;
	}

	INIT_WORK(&offload_work->work, dm_handle_hpd_rx_offload_work);
	offload_work->data = hpd_irq_data;
	offload_work->offload_wq = offload_wq;

	queue_work(offload_wq->wq, &offload_work->work);
	DRM_DEBUG_KMS("queue work to handle hpd_rx offload work");
}

static void handle_hpd_rx_irq(void *param)
{
	struct amdgpu_dm_connector *aconnector = (struct amdgpu_dm_connector *)param;
	struct drm_connector *connector = &aconnector->base;
	struct drm_device *dev = connector->dev;
	struct dc_link *dc_link = aconnector->dc_link;
	bool is_mst_root_connector = aconnector->mst_mgr.mst_state;
	bool result = false;
	enum dc_connection_type new_connection_type = dc_connection_none;
	struct amdgpu_device *adev = drm_to_adev(dev);
	union hpd_irq_data hpd_irq_data;
	bool link_loss = false;
	bool has_left_work = false;
	int idx = aconnector->base.index;
	struct hpd_rx_irq_offload_work_queue *offload_wq = &adev->dm.hpd_rx_offload_wq[idx];

	memset(&hpd_irq_data, 0, sizeof(hpd_irq_data));

	if (adev->dm.disable_hpd_irq)
		return;

	/*
	 * TODO:Temporary add mutex to protect hpd interrupt not have a gpio
	 * conflict, after implement i2c helper, this mutex should be
	 * retired.
	 */
	mutex_lock(&aconnector->hpd_lock);

	result = dc_link_handle_hpd_rx_irq(dc_link, &hpd_irq_data,
						&link_loss, true, &has_left_work);

	if (!has_left_work)
		goto out;

	if (hpd_irq_data.bytes.device_service_irq.bits.AUTOMATED_TEST) {
		schedule_hpd_rx_offload_work(offload_wq, hpd_irq_data);
		goto out;
	}

	if (dc_link_dp_allow_hpd_rx_irq(dc_link)) {
		if (hpd_irq_data.bytes.device_service_irq.bits.UP_REQ_MSG_RDY ||
			hpd_irq_data.bytes.device_service_irq.bits.DOWN_REP_MSG_RDY) {
			dm_handle_mst_sideband_msg(aconnector);
			goto out;
		}

		if (link_loss) {
			bool skip = false;

			spin_lock(&offload_wq->offload_lock);
			skip = offload_wq->is_handling_link_loss;

			if (!skip)
				offload_wq->is_handling_link_loss = true;

			spin_unlock(&offload_wq->offload_lock);

			if (!skip)
				schedule_hpd_rx_offload_work(offload_wq, hpd_irq_data);

			goto out;
		}
	}

out:
	if (result && !is_mst_root_connector) {
		/* Downstream Port status changed. */
		if (!dc_link_detect_sink(dc_link, &new_connection_type))
			DRM_ERROR("KMS: Failed to detect connector\n");

		if (aconnector->base.force && new_connection_type == dc_connection_none) {
			emulated_link_detect(dc_link);

			if (aconnector->fake_enable)
				aconnector->fake_enable = false;

			amdgpu_dm_update_connector_after_detect(aconnector);


			drm_modeset_lock_all(dev);
			dm_restore_drm_connector_state(dev, connector);
			drm_modeset_unlock_all(dev);

			drm_kms_helper_hotplug_event(dev);
		} else if (dc_link_detect(dc_link, DETECT_REASON_HPDRX)) {

			if (aconnector->fake_enable)
				aconnector->fake_enable = false;

			amdgpu_dm_update_connector_after_detect(aconnector);


			drm_modeset_lock_all(dev);
			dm_restore_drm_connector_state(dev, connector);
			drm_modeset_unlock_all(dev);

			drm_kms_helper_hotplug_event(dev);
		}
	}
#ifdef CONFIG_DRM_AMD_DC_HDCP
	if (hpd_irq_data.bytes.device_service_irq.bits.CP_IRQ) {
		if (adev->dm.hdcp_workqueue)
			hdcp_handle_cpirq(adev->dm.hdcp_workqueue,  aconnector->base.index);
	}
#endif

	if (dc_link->type != dc_connection_mst_branch)
		drm_dp_cec_irq(&aconnector->dm_dp_aux.aux);

	mutex_unlock(&aconnector->hpd_lock);
}

static void register_hpd_handlers(struct amdgpu_device *adev)
{
	struct drm_device *dev = adev_to_drm(adev);
	struct drm_connector *connector;
	struct amdgpu_dm_connector *aconnector;
	const struct dc_link *dc_link;
	struct dc_interrupt_params int_params = {0};

	int_params.requested_polarity = INTERRUPT_POLARITY_DEFAULT;
	int_params.current_polarity = INTERRUPT_POLARITY_DEFAULT;

	list_for_each_entry(connector,
			&dev->mode_config.connector_list, head)	{

		aconnector = to_amdgpu_dm_connector(connector);
		dc_link = aconnector->dc_link;

		if (DC_IRQ_SOURCE_INVALID != dc_link->irq_source_hpd) {
			int_params.int_context = INTERRUPT_LOW_IRQ_CONTEXT;
			int_params.irq_source = dc_link->irq_source_hpd;

			amdgpu_dm_irq_register_interrupt(adev, &int_params,
					handle_hpd_irq,
					(void *) aconnector);
		}

		if (DC_IRQ_SOURCE_INVALID != dc_link->irq_source_hpd_rx) {

			/* Also register for DP short pulse (hpd_rx). */
			int_params.int_context = INTERRUPT_LOW_IRQ_CONTEXT;
			int_params.irq_source =	dc_link->irq_source_hpd_rx;

			amdgpu_dm_irq_register_interrupt(adev, &int_params,
					handle_hpd_rx_irq,
					(void *) aconnector);

			if (adev->dm.hpd_rx_offload_wq)
				adev->dm.hpd_rx_offload_wq[connector->index].aconnector =
					aconnector;
		}
	}
}

#if defined(CONFIG_DRM_AMD_DC_SI)
/* Register IRQ sources and initialize IRQ callbacks */
static int dce60_register_irq_handlers(struct amdgpu_device *adev)
{
	struct dc *dc = adev->dm.dc;
	struct common_irq_params *c_irq_params;
	struct dc_interrupt_params int_params = {0};
	int r;
	int i;
	unsigned client_id = AMDGPU_IRQ_CLIENTID_LEGACY;

	int_params.requested_polarity = INTERRUPT_POLARITY_DEFAULT;
	int_params.current_polarity = INTERRUPT_POLARITY_DEFAULT;

	/*
	 * Actions of amdgpu_irq_add_id():
	 * 1. Register a set() function with base driver.
	 *    Base driver will call set() function to enable/disable an
	 *    interrupt in DC hardware.
	 * 2. Register amdgpu_dm_irq_handler().
	 *    Base driver will call amdgpu_dm_irq_handler() for ALL interrupts
	 *    coming from DC hardware.
	 *    amdgpu_dm_irq_handler() will re-direct the interrupt to DC
	 *    for acknowledging and handling. */

	/* Use VBLANK interrupt */
	for (i = 0; i < adev->mode_info.num_crtc; i++) {
		r = amdgpu_irq_add_id(adev, client_id, i+1 , &adev->crtc_irq);
		if (r) {
			DRM_ERROR("Failed to add crtc irq id!\n");
			return r;
		}

		int_params.int_context = INTERRUPT_HIGH_IRQ_CONTEXT;
		int_params.irq_source =
			dc_interrupt_to_irq_source(dc, i+1 , 0);

		c_irq_params = &adev->dm.vblank_params[int_params.irq_source - DC_IRQ_SOURCE_VBLANK1];

		c_irq_params->adev = adev;
		c_irq_params->irq_src = int_params.irq_source;

		amdgpu_dm_irq_register_interrupt(adev, &int_params,
				dm_crtc_high_irq, c_irq_params);
	}

	/* Use GRPH_PFLIP interrupt */
	for (i = VISLANDS30_IV_SRCID_D1_GRPH_PFLIP;
			i <= VISLANDS30_IV_SRCID_D6_GRPH_PFLIP; i += 2) {
		r = amdgpu_irq_add_id(adev, client_id, i, &adev->pageflip_irq);
		if (r) {
			DRM_ERROR("Failed to add page flip irq id!\n");
			return r;
		}

		int_params.int_context = INTERRUPT_HIGH_IRQ_CONTEXT;
		int_params.irq_source =
			dc_interrupt_to_irq_source(dc, i, 0);

		c_irq_params = &adev->dm.pflip_params[int_params.irq_source - DC_IRQ_SOURCE_PFLIP_FIRST];

		c_irq_params->adev = adev;
		c_irq_params->irq_src = int_params.irq_source;

		amdgpu_dm_irq_register_interrupt(adev, &int_params,
				dm_pflip_high_irq, c_irq_params);

	}

	/* HPD */
	r = amdgpu_irq_add_id(adev, client_id,
			VISLANDS30_IV_SRCID_HOTPLUG_DETECT_A, &adev->hpd_irq);
	if (r) {
		DRM_ERROR("Failed to add hpd irq id!\n");
		return r;
	}

	register_hpd_handlers(adev);

	return 0;
}
#endif

/* Register IRQ sources and initialize IRQ callbacks */
static int dce110_register_irq_handlers(struct amdgpu_device *adev)
{
	struct dc *dc = adev->dm.dc;
	struct common_irq_params *c_irq_params;
	struct dc_interrupt_params int_params = {0};
	int r;
	int i;
	unsigned client_id = AMDGPU_IRQ_CLIENTID_LEGACY;

	if (adev->asic_type >= CHIP_VEGA10)
		client_id = SOC15_IH_CLIENTID_DCE;

	int_params.requested_polarity = INTERRUPT_POLARITY_DEFAULT;
	int_params.current_polarity = INTERRUPT_POLARITY_DEFAULT;

	/*
	 * Actions of amdgpu_irq_add_id():
	 * 1. Register a set() function with base driver.
	 *    Base driver will call set() function to enable/disable an
	 *    interrupt in DC hardware.
	 * 2. Register amdgpu_dm_irq_handler().
	 *    Base driver will call amdgpu_dm_irq_handler() for ALL interrupts
	 *    coming from DC hardware.
	 *    amdgpu_dm_irq_handler() will re-direct the interrupt to DC
	 *    for acknowledging and handling. */

	/* Use VBLANK interrupt */
	for (i = VISLANDS30_IV_SRCID_D1_VERTICAL_INTERRUPT0; i <= VISLANDS30_IV_SRCID_D6_VERTICAL_INTERRUPT0; i++) {
		r = amdgpu_irq_add_id(adev, client_id, i, &adev->crtc_irq);
		if (r) {
			DRM_ERROR("Failed to add crtc irq id!\n");
			return r;
		}

		int_params.int_context = INTERRUPT_HIGH_IRQ_CONTEXT;
		int_params.irq_source =
			dc_interrupt_to_irq_source(dc, i, 0);

		c_irq_params = &adev->dm.vblank_params[int_params.irq_source - DC_IRQ_SOURCE_VBLANK1];

		c_irq_params->adev = adev;
		c_irq_params->irq_src = int_params.irq_source;

		amdgpu_dm_irq_register_interrupt(adev, &int_params,
				dm_crtc_high_irq, c_irq_params);
	}

	/* Use VUPDATE interrupt */
	for (i = VISLANDS30_IV_SRCID_D1_V_UPDATE_INT; i <= VISLANDS30_IV_SRCID_D6_V_UPDATE_INT; i += 2) {
		r = amdgpu_irq_add_id(adev, client_id, i, &adev->vupdate_irq);
		if (r) {
			DRM_ERROR("Failed to add vupdate irq id!\n");
			return r;
		}

		int_params.int_context = INTERRUPT_HIGH_IRQ_CONTEXT;
		int_params.irq_source =
			dc_interrupt_to_irq_source(dc, i, 0);

		c_irq_params = &adev->dm.vupdate_params[int_params.irq_source - DC_IRQ_SOURCE_VUPDATE1];

		c_irq_params->adev = adev;
		c_irq_params->irq_src = int_params.irq_source;

		amdgpu_dm_irq_register_interrupt(adev, &int_params,
				dm_vupdate_high_irq, c_irq_params);
	}

	/* Use GRPH_PFLIP interrupt */
	for (i = VISLANDS30_IV_SRCID_D1_GRPH_PFLIP;
			i <= VISLANDS30_IV_SRCID_D6_GRPH_PFLIP; i += 2) {
		r = amdgpu_irq_add_id(adev, client_id, i, &adev->pageflip_irq);
		if (r) {
			DRM_ERROR("Failed to add page flip irq id!\n");
			return r;
		}

		int_params.int_context = INTERRUPT_HIGH_IRQ_CONTEXT;
		int_params.irq_source =
			dc_interrupt_to_irq_source(dc, i, 0);

		c_irq_params = &adev->dm.pflip_params[int_params.irq_source - DC_IRQ_SOURCE_PFLIP_FIRST];

		c_irq_params->adev = adev;
		c_irq_params->irq_src = int_params.irq_source;

		amdgpu_dm_irq_register_interrupt(adev, &int_params,
				dm_pflip_high_irq, c_irq_params);

	}

	/* HPD */
	r = amdgpu_irq_add_id(adev, client_id,
			VISLANDS30_IV_SRCID_HOTPLUG_DETECT_A, &adev->hpd_irq);
	if (r) {
		DRM_ERROR("Failed to add hpd irq id!\n");
		return r;
	}

	register_hpd_handlers(adev);

	return 0;
}

#if defined(CONFIG_DRM_AMD_DC_DCN)
/* Register IRQ sources and initialize IRQ callbacks */
static int dcn10_register_irq_handlers(struct amdgpu_device *adev)
{
	struct dc *dc = adev->dm.dc;
	struct common_irq_params *c_irq_params;
	struct dc_interrupt_params int_params = {0};
	int r;
	int i;
#if defined(CONFIG_DRM_AMD_SECURE_DISPLAY)
	static const unsigned int vrtl_int_srcid[] = {
		DCN_1_0__SRCID__OTG1_VERTICAL_INTERRUPT0_CONTROL,
		DCN_1_0__SRCID__OTG2_VERTICAL_INTERRUPT0_CONTROL,
		DCN_1_0__SRCID__OTG3_VERTICAL_INTERRUPT0_CONTROL,
		DCN_1_0__SRCID__OTG4_VERTICAL_INTERRUPT0_CONTROL,
		DCN_1_0__SRCID__OTG5_VERTICAL_INTERRUPT0_CONTROL,
		DCN_1_0__SRCID__OTG6_VERTICAL_INTERRUPT0_CONTROL
	};
#endif

	int_params.requested_polarity = INTERRUPT_POLARITY_DEFAULT;
	int_params.current_polarity = INTERRUPT_POLARITY_DEFAULT;

	/*
	 * Actions of amdgpu_irq_add_id():
	 * 1. Register a set() function with base driver.
	 *    Base driver will call set() function to enable/disable an
	 *    interrupt in DC hardware.
	 * 2. Register amdgpu_dm_irq_handler().
	 *    Base driver will call amdgpu_dm_irq_handler() for ALL interrupts
	 *    coming from DC hardware.
	 *    amdgpu_dm_irq_handler() will re-direct the interrupt to DC
	 *    for acknowledging and handling.
	 */

	/* Use VSTARTUP interrupt */
	for (i = DCN_1_0__SRCID__DC_D1_OTG_VSTARTUP;
			i <= DCN_1_0__SRCID__DC_D1_OTG_VSTARTUP + adev->mode_info.num_crtc - 1;
			i++) {
		r = amdgpu_irq_add_id(adev, SOC15_IH_CLIENTID_DCE, i, &adev->crtc_irq);

		if (r) {
			DRM_ERROR("Failed to add crtc irq id!\n");
			return r;
		}

		int_params.int_context = INTERRUPT_HIGH_IRQ_CONTEXT;
		int_params.irq_source =
			dc_interrupt_to_irq_source(dc, i, 0);

		c_irq_params = &adev->dm.vblank_params[int_params.irq_source - DC_IRQ_SOURCE_VBLANK1];

		c_irq_params->adev = adev;
		c_irq_params->irq_src = int_params.irq_source;

		amdgpu_dm_irq_register_interrupt(
			adev, &int_params, dm_crtc_high_irq, c_irq_params);
	}

	/* Use otg vertical line interrupt */
#if defined(CONFIG_DRM_AMD_SECURE_DISPLAY)
	for (i = 0; i <= adev->mode_info.num_crtc - 1; i++) {
		r = amdgpu_irq_add_id(adev, SOC15_IH_CLIENTID_DCE,
				vrtl_int_srcid[i], &adev->vline0_irq);

		if (r) {
			DRM_ERROR("Failed to add vline0 irq id!\n");
			return r;
		}

		int_params.int_context = INTERRUPT_HIGH_IRQ_CONTEXT;
		int_params.irq_source =
			dc_interrupt_to_irq_source(dc, vrtl_int_srcid[i], 0);

		if (int_params.irq_source == DC_IRQ_SOURCE_INVALID) {
			DRM_ERROR("Failed to register vline0 irq %d!\n", vrtl_int_srcid[i]);
			break;
		}

		c_irq_params = &adev->dm.vline0_params[int_params.irq_source
					- DC_IRQ_SOURCE_DC1_VLINE0];

		c_irq_params->adev = adev;
		c_irq_params->irq_src = int_params.irq_source;

		amdgpu_dm_irq_register_interrupt(adev, &int_params,
				dm_dcn_vertical_interrupt0_high_irq, c_irq_params);
	}
#endif

	/* Use VUPDATE_NO_LOCK interrupt on DCN, which seems to correspond to
	 * the regular VUPDATE interrupt on DCE. We want DC_IRQ_SOURCE_VUPDATEx
	 * to trigger at end of each vblank, regardless of state of the lock,
	 * matching DCE behaviour.
	 */
	for (i = DCN_1_0__SRCID__OTG0_IHC_V_UPDATE_NO_LOCK_INTERRUPT;
	     i <= DCN_1_0__SRCID__OTG0_IHC_V_UPDATE_NO_LOCK_INTERRUPT + adev->mode_info.num_crtc - 1;
	     i++) {
		r = amdgpu_irq_add_id(adev, SOC15_IH_CLIENTID_DCE, i, &adev->vupdate_irq);

		if (r) {
			DRM_ERROR("Failed to add vupdate irq id!\n");
			return r;
		}

		int_params.int_context = INTERRUPT_HIGH_IRQ_CONTEXT;
		int_params.irq_source =
			dc_interrupt_to_irq_source(dc, i, 0);

		c_irq_params = &adev->dm.vupdate_params[int_params.irq_source - DC_IRQ_SOURCE_VUPDATE1];

		c_irq_params->adev = adev;
		c_irq_params->irq_src = int_params.irq_source;

		amdgpu_dm_irq_register_interrupt(adev, &int_params,
				dm_vupdate_high_irq, c_irq_params);
	}

	/* Use GRPH_PFLIP interrupt */
	for (i = DCN_1_0__SRCID__HUBP0_FLIP_INTERRUPT;
			i <= DCN_1_0__SRCID__HUBP0_FLIP_INTERRUPT + dc->caps.max_otg_num - 1;
			i++) {
		r = amdgpu_irq_add_id(adev, SOC15_IH_CLIENTID_DCE, i, &adev->pageflip_irq);
		if (r) {
			DRM_ERROR("Failed to add page flip irq id!\n");
			return r;
		}

		int_params.int_context = INTERRUPT_HIGH_IRQ_CONTEXT;
		int_params.irq_source =
			dc_interrupt_to_irq_source(dc, i, 0);

		c_irq_params = &adev->dm.pflip_params[int_params.irq_source - DC_IRQ_SOURCE_PFLIP_FIRST];

		c_irq_params->adev = adev;
		c_irq_params->irq_src = int_params.irq_source;

		amdgpu_dm_irq_register_interrupt(adev, &int_params,
				dm_pflip_high_irq, c_irq_params);

	}

	/* HPD */
	r = amdgpu_irq_add_id(adev, SOC15_IH_CLIENTID_DCE, DCN_1_0__SRCID__DC_HPD1_INT,
			&adev->hpd_irq);
	if (r) {
		DRM_ERROR("Failed to add hpd irq id!\n");
		return r;
	}

	register_hpd_handlers(adev);

	return 0;
}
/* Register Outbox IRQ sources and initialize IRQ callbacks */
static int register_outbox_irq_handlers(struct amdgpu_device *adev)
{
	struct dc *dc = adev->dm.dc;
	struct common_irq_params *c_irq_params;
	struct dc_interrupt_params int_params = {0};
	int r, i;

	int_params.requested_polarity = INTERRUPT_POLARITY_DEFAULT;
	int_params.current_polarity = INTERRUPT_POLARITY_DEFAULT;

	r = amdgpu_irq_add_id(adev, SOC15_IH_CLIENTID_DCE, DCN_1_0__SRCID__DMCUB_OUTBOX_LOW_PRIORITY_READY_INT,
			&adev->dmub_outbox_irq);
	if (r) {
		DRM_ERROR("Failed to add outbox irq id!\n");
		return r;
	}

	if (dc->ctx->dmub_srv) {
		i = DCN_1_0__SRCID__DMCUB_OUTBOX_LOW_PRIORITY_READY_INT;
		int_params.int_context = INTERRUPT_LOW_IRQ_CONTEXT;
		int_params.irq_source =
		dc_interrupt_to_irq_source(dc, i, 0);

		c_irq_params = &adev->dm.dmub_outbox_params[0];

		c_irq_params->adev = adev;
		c_irq_params->irq_src = int_params.irq_source;

		amdgpu_dm_irq_register_interrupt(adev, &int_params,
				dm_dmub_outbox1_low_irq, c_irq_params);
	}

	return 0;
}
#endif

/*
 * Acquires the lock for the atomic state object and returns
 * the new atomic state.
 *
 * This should only be called during atomic check.
 */
static int dm_atomic_get_state(struct drm_atomic_state *state,
			       struct dm_atomic_state **dm_state)
{
	struct drm_device *dev = state->dev;
	struct amdgpu_device *adev = drm_to_adev(dev);
	struct amdgpu_display_manager *dm = &adev->dm;
	struct drm_private_state *priv_state;

	if (*dm_state)
		return 0;

	priv_state = drm_atomic_get_private_obj_state(state, &dm->atomic_obj);
	if (IS_ERR(priv_state))
		return PTR_ERR(priv_state);

	*dm_state = to_dm_atomic_state(priv_state);

	return 0;
}

static struct dm_atomic_state *
dm_atomic_get_new_state(struct drm_atomic_state *state)
{
	struct drm_device *dev = state->dev;
	struct amdgpu_device *adev = drm_to_adev(dev);
	struct amdgpu_display_manager *dm = &adev->dm;
	struct drm_private_obj *obj;
	struct drm_private_state *new_obj_state;
	int i;

	for_each_new_private_obj_in_state(state, obj, new_obj_state, i) {
		if (obj->funcs == dm->atomic_obj.funcs)
			return to_dm_atomic_state(new_obj_state);
	}

	return NULL;
}

static struct drm_private_state *
dm_atomic_duplicate_state(struct drm_private_obj *obj)
{
	struct dm_atomic_state *old_state, *new_state;

	new_state = kzalloc(sizeof(*new_state), GFP_KERNEL);
	if (!new_state)
		return NULL;

	__drm_atomic_helper_private_obj_duplicate_state(obj, &new_state->base);

	old_state = to_dm_atomic_state(obj->state);

	if (old_state && old_state->context)
		new_state->context = dc_copy_state(old_state->context);

	if (!new_state->context) {
		kfree(new_state);
		return NULL;
	}

	return &new_state->base;
}

static void dm_atomic_destroy_state(struct drm_private_obj *obj,
				    struct drm_private_state *state)
{
	struct dm_atomic_state *dm_state = to_dm_atomic_state(state);

	if (dm_state && dm_state->context)
		dc_release_state(dm_state->context);

	kfree(dm_state);
}

static struct drm_private_state_funcs dm_atomic_state_funcs = {
	.atomic_duplicate_state = dm_atomic_duplicate_state,
	.atomic_destroy_state = dm_atomic_destroy_state,
};

static int amdgpu_dm_mode_config_init(struct amdgpu_device *adev)
{
	struct dm_atomic_state *state;
	int r;

	adev->mode_info.mode_config_initialized = true;

	adev_to_drm(adev)->mode_config.funcs = (void *)&amdgpu_dm_mode_funcs;
	adev_to_drm(adev)->mode_config.helper_private = &amdgpu_dm_mode_config_helperfuncs;

	adev_to_drm(adev)->mode_config.max_width = 16384;
	adev_to_drm(adev)->mode_config.max_height = 16384;

	adev_to_drm(adev)->mode_config.preferred_depth = 24;
	adev_to_drm(adev)->mode_config.prefer_shadow = 1;
	/* indicates support for immediate flip */
	adev_to_drm(adev)->mode_config.async_page_flip = true;

	adev_to_drm(adev)->mode_config.fb_base = adev->gmc.aper_base;

	state = kzalloc(sizeof(*state), GFP_KERNEL);
	if (!state)
		return -ENOMEM;

	state->context = dc_create_state(adev->dm.dc);
	if (!state->context) {
		kfree(state);
		return -ENOMEM;
	}

	dc_resource_state_copy_construct_current(adev->dm.dc, state->context);

	drm_atomic_private_obj_init(adev_to_drm(adev),
				    &adev->dm.atomic_obj,
				    &state->base,
				    &dm_atomic_state_funcs);

	r = amdgpu_display_modeset_create_props(adev);
	if (r) {
		dc_release_state(state->context);
		kfree(state);
		return r;
	}

	r = amdgpu_dm_audio_init(adev);
	if (r) {
		dc_release_state(state->context);
		kfree(state);
		return r;
	}

	return 0;
}

#define AMDGPU_DM_DEFAULT_MIN_BACKLIGHT 12
#define AMDGPU_DM_DEFAULT_MAX_BACKLIGHT 255
#define AUX_BL_DEFAULT_TRANSITION_TIME_MS 50

#if defined(CONFIG_BACKLIGHT_CLASS_DEVICE) ||\
	defined(CONFIG_BACKLIGHT_CLASS_DEVICE_MODULE)

static void amdgpu_dm_update_backlight_caps(struct amdgpu_display_manager *dm,
					    int bl_idx)
{
#if defined(CONFIG_ACPI)
	struct amdgpu_dm_backlight_caps caps;

	memset(&caps, 0, sizeof(caps));

	if (dm->backlight_caps[bl_idx].caps_valid)
		return;

	amdgpu_acpi_get_backlight_caps(&caps);
	if (caps.caps_valid) {
		dm->backlight_caps[bl_idx].caps_valid = true;
		if (caps.aux_support)
			return;
		dm->backlight_caps[bl_idx].min_input_signal = caps.min_input_signal;
		dm->backlight_caps[bl_idx].max_input_signal = caps.max_input_signal;
	} else {
		dm->backlight_caps[bl_idx].min_input_signal =
				AMDGPU_DM_DEFAULT_MIN_BACKLIGHT;
		dm->backlight_caps[bl_idx].max_input_signal =
				AMDGPU_DM_DEFAULT_MAX_BACKLIGHT;
	}
#else
	if (dm->backlight_caps[bl_idx].aux_support)
		return;

	dm->backlight_caps[bl_idx].min_input_signal = AMDGPU_DM_DEFAULT_MIN_BACKLIGHT;
	dm->backlight_caps[bl_idx].max_input_signal = AMDGPU_DM_DEFAULT_MAX_BACKLIGHT;
#endif
}

static int get_brightness_range(const struct amdgpu_dm_backlight_caps *caps,
				unsigned *min, unsigned *max)
{
	if (!caps)
		return 0;

	if (caps->aux_support) {
		// Firmware limits are in nits, DC API wants millinits.
		*max = 1000 * caps->aux_max_input_signal;
		*min = 1000 * caps->aux_min_input_signal;
	} else {
		// Firmware limits are 8-bit, PWM control is 16-bit.
		*max = 0x101 * caps->max_input_signal;
		*min = 0x101 * caps->min_input_signal;
	}
	return 1;
}

static u32 convert_brightness_from_user(const struct amdgpu_dm_backlight_caps *caps,
					uint32_t brightness)
{
	unsigned min, max;

	if (!get_brightness_range(caps, &min, &max))
		return brightness;

	// Rescale 0..255 to min..max
	return min + DIV_ROUND_CLOSEST((max - min) * brightness,
				       AMDGPU_MAX_BL_LEVEL);
}

static u32 convert_brightness_to_user(const struct amdgpu_dm_backlight_caps *caps,
				      uint32_t brightness)
{
	unsigned min, max;

	if (!get_brightness_range(caps, &min, &max))
		return brightness;

	if (brightness < min)
		return 0;
	// Rescale min..max to 0..255
	return DIV_ROUND_CLOSEST(AMDGPU_MAX_BL_LEVEL * (brightness - min),
				 max - min);
}

static void amdgpu_dm_backlight_set_level(struct amdgpu_display_manager *dm,
					 int bl_idx,
					 u32 user_brightness)
{
	struct amdgpu_dm_backlight_caps caps;
	struct dc_link *link;
	u32 brightness;
	bool rc;

	amdgpu_dm_update_backlight_caps(dm, bl_idx);
	caps = dm->backlight_caps[bl_idx];

	dm->brightness[bl_idx] = user_brightness;
	brightness = convert_brightness_from_user(&caps, dm->brightness[bl_idx]);
	link = (struct dc_link *)dm->backlight_link[bl_idx];

	/* Change brightness based on AUX property */
	if (caps.aux_support) {
		rc = dc_link_set_backlight_level_nits(link, true, brightness,
						      AUX_BL_DEFAULT_TRANSITION_TIME_MS);
		if (!rc)
			DRM_DEBUG("DM: Failed to update backlight via AUX on eDP[%d]\n", bl_idx);
	} else {
		rc = dc_link_set_backlight_level(link, brightness, 0);
		if (!rc)
			DRM_DEBUG("DM: Failed to update backlight on eDP[%d]\n", bl_idx);
	}

	if (rc)
		dm->actual_brightness[bl_idx] = user_brightness;
}

static int amdgpu_dm_backlight_update_status(struct backlight_device *bd)
{
	struct amdgpu_display_manager *dm = bl_get_data(bd);
	int i;

	for (i = 0; i < dm->num_of_edps; i++) {
		if (bd == dm->backlight_dev[i])
			break;
	}
	if (i >= AMDGPU_DM_MAX_NUM_EDP)
		i = 0;
	amdgpu_dm_backlight_set_level(dm, i, bd->props.brightness);

	return 0;
}

static u32 amdgpu_dm_backlight_get_level(struct amdgpu_display_manager *dm,
					 int bl_idx)
{
	struct amdgpu_dm_backlight_caps caps;
	struct dc_link *link = (struct dc_link *)dm->backlight_link[bl_idx];

	amdgpu_dm_update_backlight_caps(dm, bl_idx);
	caps = dm->backlight_caps[bl_idx];

	if (caps.aux_support) {
		u32 avg, peak;
		bool rc;

		rc = dc_link_get_backlight_level_nits(link, &avg, &peak);
		if (!rc)
			return dm->brightness[bl_idx];
		return convert_brightness_to_user(&caps, avg);
	} else {
		int ret = dc_link_get_backlight_level(link);

		if (ret == DC_ERROR_UNEXPECTED)
			return dm->brightness[bl_idx];
		return convert_brightness_to_user(&caps, ret);
	}
}

static int amdgpu_dm_backlight_get_brightness(struct backlight_device *bd)
{
	struct amdgpu_display_manager *dm = bl_get_data(bd);
	int i;

	for (i = 0; i < dm->num_of_edps; i++) {
		if (bd == dm->backlight_dev[i])
			break;
	}
	if (i >= AMDGPU_DM_MAX_NUM_EDP)
		i = 0;
	return amdgpu_dm_backlight_get_level(dm, i);
}

static const struct backlight_ops amdgpu_dm_backlight_ops = {
	.options = BL_CORE_SUSPENDRESUME,
	.get_brightness = amdgpu_dm_backlight_get_brightness,
	.update_status	= amdgpu_dm_backlight_update_status,
};

static void
amdgpu_dm_register_backlight_device(struct amdgpu_display_manager *dm)
{
	char bl_name[16];
	struct backlight_properties props = { 0 };

	amdgpu_dm_update_backlight_caps(dm, dm->num_of_edps);
	dm->brightness[dm->num_of_edps] = AMDGPU_MAX_BL_LEVEL;

	props.max_brightness = AMDGPU_MAX_BL_LEVEL;
	props.brightness = AMDGPU_MAX_BL_LEVEL;
	props.type = BACKLIGHT_RAW;

	snprintf(bl_name, sizeof(bl_name), "amdgpu_bl%d",
		 adev_to_drm(dm->adev)->primary->index + dm->num_of_edps);

	dm->backlight_dev[dm->num_of_edps] = backlight_device_register(bl_name,
								       adev_to_drm(dm->adev)->dev,
								       dm,
								       &amdgpu_dm_backlight_ops,
								       &props);

	if (IS_ERR(dm->backlight_dev[dm->num_of_edps]))
		DRM_ERROR("DM: Backlight registration failed!\n");
	else
		DRM_DEBUG_DRIVER("DM: Registered Backlight device: %s\n", bl_name);
}
#endif

static int initialize_plane(struct amdgpu_display_manager *dm,
			    struct amdgpu_mode_info *mode_info, int plane_id,
			    enum drm_plane_type plane_type,
			    const struct dc_plane_cap *plane_cap)
{
	struct drm_plane *plane;
	unsigned long possible_crtcs;
	int ret = 0;

	plane = kzalloc(sizeof(struct drm_plane), GFP_KERNEL);
	if (!plane) {
		DRM_ERROR("KMS: Failed to allocate plane\n");
		return -ENOMEM;
	}
	plane->type = plane_type;

	/*
	 * HACK: IGT tests expect that the primary plane for a CRTC
	 * can only have one possible CRTC. Only expose support for
	 * any CRTC if they're not going to be used as a primary plane
	 * for a CRTC - like overlay or underlay planes.
	 */
	possible_crtcs = 1 << plane_id;
	if (plane_id >= dm->dc->caps.max_streams)
		possible_crtcs = 0xff;

	ret = amdgpu_dm_plane_init(dm, plane, possible_crtcs, plane_cap);

	if (ret) {
		DRM_ERROR("KMS: Failed to initialize plane\n");
		kfree(plane);
		return ret;
	}

	if (mode_info)
		mode_info->planes[plane_id] = plane;

	return ret;
}


static void register_backlight_device(struct amdgpu_display_manager *dm,
				      struct dc_link *link)
{
#if defined(CONFIG_BACKLIGHT_CLASS_DEVICE) ||\
	defined(CONFIG_BACKLIGHT_CLASS_DEVICE_MODULE)

	if ((link->connector_signal & (SIGNAL_TYPE_EDP | SIGNAL_TYPE_LVDS)) &&
	    link->type != dc_connection_none) {
		/*
		 * Event if registration failed, we should continue with
		 * DM initialization because not having a backlight control
		 * is better then a black screen.
		 */
		if (!dm->backlight_dev[dm->num_of_edps])
			amdgpu_dm_register_backlight_device(dm);

		if (dm->backlight_dev[dm->num_of_edps]) {
			dm->backlight_link[dm->num_of_edps] = link;
			dm->num_of_edps++;
		}
	}
#endif
}


/*
 * In this architecture, the association
 * connector -> encoder -> crtc
 * id not really requried. The crtc and connector will hold the
 * display_index as an abstraction to use with DAL component
 *
 * Returns 0 on success
 */
static int amdgpu_dm_initialize_drm_device(struct amdgpu_device *adev)
{
	struct amdgpu_display_manager *dm = &adev->dm;
	int32_t i;
	struct amdgpu_dm_connector *aconnector = NULL;
	struct amdgpu_encoder *aencoder = NULL;
	struct amdgpu_mode_info *mode_info = &adev->mode_info;
	uint32_t link_cnt;
	int32_t primary_planes;
	enum dc_connection_type new_connection_type = dc_connection_none;
	const struct dc_plane_cap *plane;

	dm->display_indexes_num = dm->dc->caps.max_streams;
	/* Update the actual used number of crtc */
	adev->mode_info.num_crtc = adev->dm.display_indexes_num;

	link_cnt = dm->dc->caps.max_links;
	if (amdgpu_dm_mode_config_init(dm->adev)) {
		DRM_ERROR("DM: Failed to initialize mode config\n");
		return -EINVAL;
	}

	/* There is one primary plane per CRTC */
	primary_planes = dm->dc->caps.max_streams;
	ASSERT(primary_planes <= AMDGPU_MAX_PLANES);

	/*
	 * Initialize primary planes, implicit planes for legacy IOCTLS.
	 * Order is reversed to match iteration order in atomic check.
	 */
	for (i = (primary_planes - 1); i >= 0; i--) {
		plane = &dm->dc->caps.planes[i];

		if (initialize_plane(dm, mode_info, i,
				     DRM_PLANE_TYPE_PRIMARY, plane)) {
			DRM_ERROR("KMS: Failed to initialize primary plane\n");
			goto fail;
		}
	}

	/*
	 * Initialize overlay planes, index starting after primary planes.
	 * These planes have a higher DRM index than the primary planes since
	 * they should be considered as having a higher z-order.
	 * Order is reversed to match iteration order in atomic check.
	 *
	 * Only support DCN for now, and only expose one so we don't encourage
	 * userspace to use up all the pipes.
	 */
	for (i = 0; i < dm->dc->caps.max_planes; ++i) {
		struct dc_plane_cap *plane = &dm->dc->caps.planes[i];

		if (plane->type != DC_PLANE_TYPE_DCN_UNIVERSAL)
			continue;

		if (!plane->blends_with_above || !plane->blends_with_below)
			continue;

		if (!plane->pixel_format_support.argb8888)
			continue;

		if (initialize_plane(dm, NULL, primary_planes + i,
				     DRM_PLANE_TYPE_OVERLAY, plane)) {
			DRM_ERROR("KMS: Failed to initialize overlay plane\n");
			goto fail;
		}

		/* Only create one overlay plane. */
		break;
	}

	for (i = 0; i < dm->dc->caps.max_streams; i++)
		if (amdgpu_dm_crtc_init(dm, mode_info->planes[i], i)) {
			DRM_ERROR("KMS: Failed to initialize crtc\n");
			goto fail;
		}

#if defined(CONFIG_DRM_AMD_DC_DCN)
	/* Use Outbox interrupt */
	switch (adev->asic_type) {
	case CHIP_SIENNA_CICHLID:
	case CHIP_NAVY_FLOUNDER:
	case CHIP_YELLOW_CARP:
	case CHIP_RENOIR:
		if (register_outbox_irq_handlers(dm->adev)) {
			DRM_ERROR("DM: Failed to initialize IRQ\n");
			goto fail;
		}
		break;
	default:
		DRM_DEBUG_KMS("Unsupported ASIC type for outbox: 0x%X\n", adev->asic_type);
	}
#endif

	/* loops over all connectors on the board */
	for (i = 0; i < link_cnt; i++) {
		struct dc_link *link = NULL;

		if (i > AMDGPU_DM_MAX_DISPLAY_INDEX) {
			DRM_ERROR(
				"KMS: Cannot support more than %d display indexes\n",
					AMDGPU_DM_MAX_DISPLAY_INDEX);
			continue;
		}

		aconnector = kzalloc(sizeof(*aconnector), GFP_KERNEL);
		if (!aconnector)
			goto fail;

		aencoder = kzalloc(sizeof(*aencoder), GFP_KERNEL);
		if (!aencoder)
			goto fail;

		if (amdgpu_dm_encoder_init(dm->ddev, aencoder, i)) {
			DRM_ERROR("KMS: Failed to initialize encoder\n");
			goto fail;
		}

		if (amdgpu_dm_connector_init(dm, aconnector, i, aencoder)) {
			DRM_ERROR("KMS: Failed to initialize connector\n");
			goto fail;
		}

		link = dc_get_link_at_index(dm->dc, i);

		if (!dc_link_detect_sink(link, &new_connection_type))
			DRM_ERROR("KMS: Failed to detect connector\n");

		if (aconnector->base.force && new_connection_type == dc_connection_none) {
			emulated_link_detect(link);
			amdgpu_dm_update_connector_after_detect(aconnector);

		} else if (dc_link_detect(link, DETECT_REASON_BOOT)) {
			amdgpu_dm_update_connector_after_detect(aconnector);
			register_backlight_device(dm, link);

			if (dm->num_of_edps)
				update_connector_ext_caps(aconnector);
			if (amdgpu_dc_feature_mask & DC_PSR_MASK)
				amdgpu_dm_set_psr_caps(link);

			/* TODO: Fix vblank control helpers to delay PSR entry to allow this when
			 * PSR is also supported.
			 */
			if (link->psr_settings.psr_feature_enabled)
				adev_to_drm(adev)->vblank_disable_immediate = false;
		}


	}

	/* Software is initialized. Now we can register interrupt handlers. */
	switch (adev->asic_type) {
#if defined(CONFIG_DRM_AMD_DC_SI)
	case CHIP_TAHITI:
	case CHIP_PITCAIRN:
	case CHIP_VERDE:
	case CHIP_OLAND:
		if (dce60_register_irq_handlers(dm->adev)) {
			DRM_ERROR("DM: Failed to initialize IRQ\n");
			goto fail;
		}
		break;
#endif
	case CHIP_BONAIRE:
	case CHIP_HAWAII:
	case CHIP_KAVERI:
	case CHIP_KABINI:
	case CHIP_MULLINS:
	case CHIP_TONGA:
	case CHIP_FIJI:
	case CHIP_CARRIZO:
	case CHIP_STONEY:
	case CHIP_POLARIS11:
	case CHIP_POLARIS10:
	case CHIP_POLARIS12:
	case CHIP_VEGAM:
	case CHIP_VEGA10:
	case CHIP_VEGA12:
	case CHIP_VEGA20:
		if (dce110_register_irq_handlers(dm->adev)) {
			DRM_ERROR("DM: Failed to initialize IRQ\n");
			goto fail;
		}
		break;
#if defined(CONFIG_DRM_AMD_DC_DCN)
	case CHIP_RAVEN:
	case CHIP_NAVI12:
	case CHIP_NAVI10:
	case CHIP_NAVI14:
	case CHIP_RENOIR:
	case CHIP_SIENNA_CICHLID:
	case CHIP_NAVY_FLOUNDER:
	case CHIP_DIMGREY_CAVEFISH:
	case CHIP_BEIGE_GOBY:
	case CHIP_VANGOGH:
	case CHIP_YELLOW_CARP:
		if (dcn10_register_irq_handlers(dm->adev)) {
			DRM_ERROR("DM: Failed to initialize IRQ\n");
			goto fail;
		}
		break;
#endif
	default:
		DRM_ERROR("Unsupported ASIC type: 0x%X\n", adev->asic_type);
		goto fail;
	}

	return 0;
fail:
	kfree(aencoder);
	kfree(aconnector);

	return -EINVAL;
}

static void amdgpu_dm_destroy_drm_device(struct amdgpu_display_manager *dm)
{
	drm_atomic_private_obj_fini(&dm->atomic_obj);
	return;
}

/******************************************************************************
 * amdgpu_display_funcs functions
 *****************************************************************************/

/*
 * dm_bandwidth_update - program display watermarks
 *
 * @adev: amdgpu_device pointer
 *
 * Calculate and program the display watermarks and line buffer allocation.
 */
static void dm_bandwidth_update(struct amdgpu_device *adev)
{
	/* TODO: implement later */
}

static const struct amdgpu_display_funcs dm_display_funcs = {
	.bandwidth_update = dm_bandwidth_update, /* called unconditionally */
	.vblank_get_counter = dm_vblank_get_counter,/* called unconditionally */
	.backlight_set_level = NULL, /* never called for DC */
	.backlight_get_level = NULL, /* never called for DC */
	.hpd_sense = NULL,/* called unconditionally */
	.hpd_set_polarity = NULL, /* called unconditionally */
	.hpd_get_gpio_reg = NULL, /* VBIOS parsing. DAL does it. */
	.page_flip_get_scanoutpos =
		dm_crtc_get_scanoutpos,/* called unconditionally */
	.add_encoder = NULL, /* VBIOS parsing. DAL does it. */
	.add_connector = NULL, /* VBIOS parsing. DAL does it. */
};

#if defined(CONFIG_DEBUG_KERNEL_DC)

static ssize_t s3_debug_store(struct device *device,
			      struct device_attribute *attr,
			      const char *buf,
			      size_t count)
{
	int ret;
	int s3_state;
	struct drm_device *drm_dev = dev_get_drvdata(device);
	struct amdgpu_device *adev = drm_to_adev(drm_dev);

	ret = kstrtoint(buf, 0, &s3_state);

	if (ret == 0) {
		if (s3_state) {
			dm_resume(adev);
			drm_kms_helper_hotplug_event(adev_to_drm(adev));
		} else
			dm_suspend(adev);
	}

	return ret == 0 ? count : 0;
}

DEVICE_ATTR_WO(s3_debug);

#endif

static int dm_early_init(void *handle)
{
	struct amdgpu_device *adev = (struct amdgpu_device *)handle;

	switch (adev->asic_type) {
#if defined(CONFIG_DRM_AMD_DC_SI)
	case CHIP_TAHITI:
	case CHIP_PITCAIRN:
	case CHIP_VERDE:
		adev->mode_info.num_crtc = 6;
		adev->mode_info.num_hpd = 6;
		adev->mode_info.num_dig = 6;
		break;
	case CHIP_OLAND:
		adev->mode_info.num_crtc = 2;
		adev->mode_info.num_hpd = 2;
		adev->mode_info.num_dig = 2;
		break;
#endif
	case CHIP_BONAIRE:
	case CHIP_HAWAII:
		adev->mode_info.num_crtc = 6;
		adev->mode_info.num_hpd = 6;
		adev->mode_info.num_dig = 6;
		break;
	case CHIP_KAVERI:
		adev->mode_info.num_crtc = 4;
		adev->mode_info.num_hpd = 6;
		adev->mode_info.num_dig = 7;
		break;
	case CHIP_KABINI:
	case CHIP_MULLINS:
		adev->mode_info.num_crtc = 2;
		adev->mode_info.num_hpd = 6;
		adev->mode_info.num_dig = 6;
		break;
	case CHIP_FIJI:
	case CHIP_TONGA:
		adev->mode_info.num_crtc = 6;
		adev->mode_info.num_hpd = 6;
		adev->mode_info.num_dig = 7;
		break;
	case CHIP_CARRIZO:
		adev->mode_info.num_crtc = 3;
		adev->mode_info.num_hpd = 6;
		adev->mode_info.num_dig = 9;
		break;
	case CHIP_STONEY:
		adev->mode_info.num_crtc = 2;
		adev->mode_info.num_hpd = 6;
		adev->mode_info.num_dig = 9;
		break;
	case CHIP_POLARIS11:
	case CHIP_POLARIS12:
		adev->mode_info.num_crtc = 5;
		adev->mode_info.num_hpd = 5;
		adev->mode_info.num_dig = 5;
		break;
	case CHIP_POLARIS10:
	case CHIP_VEGAM:
		adev->mode_info.num_crtc = 6;
		adev->mode_info.num_hpd = 6;
		adev->mode_info.num_dig = 6;
		break;
	case CHIP_VEGA10:
	case CHIP_VEGA12:
	case CHIP_VEGA20:
		adev->mode_info.num_crtc = 6;
		adev->mode_info.num_hpd = 6;
		adev->mode_info.num_dig = 6;
		break;
#if defined(CONFIG_DRM_AMD_DC_DCN)
	case CHIP_RAVEN:
	case CHIP_RENOIR:
	case CHIP_VANGOGH:
		adev->mode_info.num_crtc = 4;
		adev->mode_info.num_hpd = 4;
		adev->mode_info.num_dig = 4;
		break;
	case CHIP_NAVI10:
	case CHIP_NAVI12:
	case CHIP_SIENNA_CICHLID:
	case CHIP_NAVY_FLOUNDER:
		adev->mode_info.num_crtc = 6;
		adev->mode_info.num_hpd = 6;
		adev->mode_info.num_dig = 6;
		break;
	case CHIP_YELLOW_CARP:
		adev->mode_info.num_crtc = 4;
		adev->mode_info.num_hpd = 4;
		adev->mode_info.num_dig = 4;
		break;
	case CHIP_NAVI14:
	case CHIP_DIMGREY_CAVEFISH:
		adev->mode_info.num_crtc = 5;
		adev->mode_info.num_hpd = 5;
		adev->mode_info.num_dig = 5;
		break;
	case CHIP_BEIGE_GOBY:
		adev->mode_info.num_crtc = 2;
		adev->mode_info.num_hpd = 2;
		adev->mode_info.num_dig = 2;
		break;
#endif
	default:
		DRM_ERROR("Unsupported ASIC type: 0x%X\n", adev->asic_type);
		return -EINVAL;
	}

	amdgpu_dm_set_irq_funcs(adev);

	if (adev->mode_info.funcs == NULL)
		adev->mode_info.funcs = &dm_display_funcs;

	/*
	 * Note: Do NOT change adev->audio_endpt_rreg and
	 * adev->audio_endpt_wreg because they are initialised in
	 * amdgpu_device_init()
	 */
#if defined(CONFIG_DEBUG_KERNEL_DC)
	device_create_file(
		adev_to_drm(adev)->dev,
		&dev_attr_s3_debug);
#endif

	return 0;
}

static bool modeset_required(struct drm_crtc_state *crtc_state,
			     struct dc_stream_state *new_stream,
			     struct dc_stream_state *old_stream)
{
	return crtc_state->active && drm_atomic_crtc_needs_modeset(crtc_state);
}

static bool modereset_required(struct drm_crtc_state *crtc_state)
{
	return !crtc_state->active && drm_atomic_crtc_needs_modeset(crtc_state);
}

static void amdgpu_dm_encoder_destroy(struct drm_encoder *encoder)
{
	drm_encoder_cleanup(encoder);
	kfree(encoder);
}

static const struct drm_encoder_funcs amdgpu_dm_encoder_funcs = {
	.destroy = amdgpu_dm_encoder_destroy,
};


static void get_min_max_dc_plane_scaling(struct drm_device *dev,
					 struct drm_framebuffer *fb,
					 int *min_downscale, int *max_upscale)
{
	struct amdgpu_device *adev = drm_to_adev(dev);
	struct dc *dc = adev->dm.dc;
	/* Caps for all supported planes are the same on DCE and DCN 1 - 3 */
	struct dc_plane_cap *plane_cap = &dc->caps.planes[0];

	switch (fb->format->format) {
	case DRM_FORMAT_P010:
	case DRM_FORMAT_NV12:
	case DRM_FORMAT_NV21:
		*max_upscale = plane_cap->max_upscale_factor.nv12;
		*min_downscale = plane_cap->max_downscale_factor.nv12;
		break;

	case DRM_FORMAT_XRGB16161616F:
	case DRM_FORMAT_ARGB16161616F:
	case DRM_FORMAT_XBGR16161616F:
	case DRM_FORMAT_ABGR16161616F:
		*max_upscale = plane_cap->max_upscale_factor.fp16;
		*min_downscale = plane_cap->max_downscale_factor.fp16;
		break;

	default:
		*max_upscale = plane_cap->max_upscale_factor.argb8888;
		*min_downscale = plane_cap->max_downscale_factor.argb8888;
		break;
	}

	/*
	 * A factor of 1 in the plane_cap means to not allow scaling, ie. use a
	 * scaling factor of 1.0 == 1000 units.
	 */
	if (*max_upscale == 1)
		*max_upscale = 1000;

	if (*min_downscale == 1)
		*min_downscale = 1000;
}


static int fill_dc_scaling_info(const struct drm_plane_state *state,
				struct dc_scaling_info *scaling_info)
{
	int scale_w, scale_h, min_downscale, max_upscale;

	memset(scaling_info, 0, sizeof(*scaling_info));

	/* Source is fixed 16.16 but we ignore mantissa for now... */
	scaling_info->src_rect.x = state->src_x >> 16;
	scaling_info->src_rect.y = state->src_y >> 16;

	/*
	 * For reasons we don't (yet) fully understand a non-zero
	 * src_y coordinate into an NV12 buffer can cause a
	 * system hang. To avoid hangs (and maybe be overly cautious)
	 * let's reject both non-zero src_x and src_y.
	 *
	 * We currently know of only one use-case to reproduce a
	 * scenario with non-zero src_x and src_y for NV12, which
	 * is to gesture the YouTube Android app into full screen
	 * on ChromeOS.
	 */
	if (state->fb &&
	    state->fb->format->format == DRM_FORMAT_NV12 &&
	    (scaling_info->src_rect.x != 0 ||
	     scaling_info->src_rect.y != 0))
		return -EINVAL;

	scaling_info->src_rect.width = state->src_w >> 16;
	if (scaling_info->src_rect.width == 0)
		return -EINVAL;

	scaling_info->src_rect.height = state->src_h >> 16;
	if (scaling_info->src_rect.height == 0)
		return -EINVAL;

	scaling_info->dst_rect.x = state->crtc_x;
	scaling_info->dst_rect.y = state->crtc_y;

	if (state->crtc_w == 0)
		return -EINVAL;

	scaling_info->dst_rect.width = state->crtc_w;

	if (state->crtc_h == 0)
		return -EINVAL;

	scaling_info->dst_rect.height = state->crtc_h;

	/* DRM doesn't specify clipping on destination output. */
	scaling_info->clip_rect = scaling_info->dst_rect;

	/* Validate scaling per-format with DC plane caps */
	if (state->plane && state->plane->dev && state->fb) {
		get_min_max_dc_plane_scaling(state->plane->dev, state->fb,
					     &min_downscale, &max_upscale);
	} else {
		min_downscale = 250;
		max_upscale = 16000;
	}

	scale_w = scaling_info->dst_rect.width * 1000 /
		  scaling_info->src_rect.width;

	if (scale_w < min_downscale || scale_w > max_upscale)
		return -EINVAL;

	scale_h = scaling_info->dst_rect.height * 1000 /
		  scaling_info->src_rect.height;

	if (scale_h < min_downscale || scale_h > max_upscale)
		return -EINVAL;

	/*
	 * The "scaling_quality" can be ignored for now, quality = 0 has DC
	 * assume reasonable defaults based on the format.
	 */

	return 0;
}

static void
fill_gfx8_tiling_info_from_flags(union dc_tiling_info *tiling_info,
				 uint64_t tiling_flags)
{
	/* Fill GFX8 params */
	if (AMDGPU_TILING_GET(tiling_flags, ARRAY_MODE) == DC_ARRAY_2D_TILED_THIN1) {
		unsigned int bankw, bankh, mtaspect, tile_split, num_banks;

		bankw = AMDGPU_TILING_GET(tiling_flags, BANK_WIDTH);
		bankh = AMDGPU_TILING_GET(tiling_flags, BANK_HEIGHT);
		mtaspect = AMDGPU_TILING_GET(tiling_flags, MACRO_TILE_ASPECT);
		tile_split = AMDGPU_TILING_GET(tiling_flags, TILE_SPLIT);
		num_banks = AMDGPU_TILING_GET(tiling_flags, NUM_BANKS);

		/* XXX fix me for VI */
		tiling_info->gfx8.num_banks = num_banks;
		tiling_info->gfx8.array_mode =
				DC_ARRAY_2D_TILED_THIN1;
		tiling_info->gfx8.tile_split = tile_split;
		tiling_info->gfx8.bank_width = bankw;
		tiling_info->gfx8.bank_height = bankh;
		tiling_info->gfx8.tile_aspect = mtaspect;
		tiling_info->gfx8.tile_mode =
				DC_ADDR_SURF_MICRO_TILING_DISPLAY;
	} else if (AMDGPU_TILING_GET(tiling_flags, ARRAY_MODE)
			== DC_ARRAY_1D_TILED_THIN1) {
		tiling_info->gfx8.array_mode = DC_ARRAY_1D_TILED_THIN1;
	}

	tiling_info->gfx8.pipe_config =
			AMDGPU_TILING_GET(tiling_flags, PIPE_CONFIG);
}

static void
fill_gfx9_tiling_info_from_device(const struct amdgpu_device *adev,
				  union dc_tiling_info *tiling_info)
{
	tiling_info->gfx9.num_pipes =
		adev->gfx.config.gb_addr_config_fields.num_pipes;
	tiling_info->gfx9.num_banks =
		adev->gfx.config.gb_addr_config_fields.num_banks;
	tiling_info->gfx9.pipe_interleave =
		adev->gfx.config.gb_addr_config_fields.pipe_interleave_size;
	tiling_info->gfx9.num_shader_engines =
		adev->gfx.config.gb_addr_config_fields.num_se;
	tiling_info->gfx9.max_compressed_frags =
		adev->gfx.config.gb_addr_config_fields.max_compress_frags;
	tiling_info->gfx9.num_rb_per_se =
		adev->gfx.config.gb_addr_config_fields.num_rb_per_se;
	tiling_info->gfx9.shaderEnable = 1;
	if (adev->asic_type == CHIP_SIENNA_CICHLID ||
	    adev->asic_type == CHIP_NAVY_FLOUNDER ||
	    adev->asic_type == CHIP_DIMGREY_CAVEFISH ||
	    adev->asic_type == CHIP_BEIGE_GOBY ||
	    adev->asic_type == CHIP_YELLOW_CARP ||
	    adev->asic_type == CHIP_VANGOGH)
		tiling_info->gfx9.num_pkrs = adev->gfx.config.gb_addr_config_fields.num_pkrs;
}

static int
validate_dcc(struct amdgpu_device *adev,
	     const enum surface_pixel_format format,
	     const enum dc_rotation_angle rotation,
	     const union dc_tiling_info *tiling_info,
	     const struct dc_plane_dcc_param *dcc,
	     const struct dc_plane_address *address,
	     const struct plane_size *plane_size)
{
	struct dc *dc = adev->dm.dc;
	struct dc_dcc_surface_param input;
	struct dc_surface_dcc_cap output;

	memset(&input, 0, sizeof(input));
	memset(&output, 0, sizeof(output));

	if (!dcc->enable)
		return 0;

	if (format >= SURFACE_PIXEL_FORMAT_VIDEO_BEGIN ||
	    !dc->cap_funcs.get_dcc_compression_cap)
		return -EINVAL;

	input.format = format;
	input.surface_size.width = plane_size->surface_size.width;
	input.surface_size.height = plane_size->surface_size.height;
	input.swizzle_mode = tiling_info->gfx9.swizzle;

	if (rotation == ROTATION_ANGLE_0 || rotation == ROTATION_ANGLE_180)
		input.scan = SCAN_DIRECTION_HORIZONTAL;
	else if (rotation == ROTATION_ANGLE_90 || rotation == ROTATION_ANGLE_270)
		input.scan = SCAN_DIRECTION_VERTICAL;

	if (!dc->cap_funcs.get_dcc_compression_cap(dc, &input, &output))
		return -EINVAL;

	if (!output.capable)
		return -EINVAL;

	if (dcc->independent_64b_blks == 0 &&
	    output.grph.rgb.independent_64b_blks != 0)
		return -EINVAL;

	return 0;
}

static bool
modifier_has_dcc(uint64_t modifier)
{
	return IS_AMD_FMT_MOD(modifier) && AMD_FMT_MOD_GET(DCC, modifier);
}

static unsigned
modifier_gfx9_swizzle_mode(uint64_t modifier)
{
	if (modifier == DRM_FORMAT_MOD_LINEAR)
		return 0;

	return AMD_FMT_MOD_GET(TILE, modifier);
}

static const struct drm_format_info *
amd_get_format_info(const struct drm_mode_fb_cmd2 *cmd)
{
	return amdgpu_lookup_format_info(cmd->pixel_format, cmd->modifier[0]);
}

static void
fill_gfx9_tiling_info_from_modifier(const struct amdgpu_device *adev,
				    union dc_tiling_info *tiling_info,
				    uint64_t modifier)
{
	unsigned int mod_bank_xor_bits = AMD_FMT_MOD_GET(BANK_XOR_BITS, modifier);
	unsigned int mod_pipe_xor_bits = AMD_FMT_MOD_GET(PIPE_XOR_BITS, modifier);
	unsigned int pkrs_log2 = AMD_FMT_MOD_GET(PACKERS, modifier);
	unsigned int pipes_log2 = min(4u, mod_pipe_xor_bits);

	fill_gfx9_tiling_info_from_device(adev, tiling_info);

	if (!IS_AMD_FMT_MOD(modifier))
		return;

	tiling_info->gfx9.num_pipes = 1u << pipes_log2;
	tiling_info->gfx9.num_shader_engines = 1u << (mod_pipe_xor_bits - pipes_log2);

	if (adev->family >= AMDGPU_FAMILY_NV) {
		tiling_info->gfx9.num_pkrs = 1u << pkrs_log2;
	} else {
		tiling_info->gfx9.num_banks = 1u << mod_bank_xor_bits;

		/* for DCC we know it isn't rb aligned, so rb_per_se doesn't matter. */
	}
}

enum dm_micro_swizzle {
	MICRO_SWIZZLE_Z = 0,
	MICRO_SWIZZLE_S = 1,
	MICRO_SWIZZLE_D = 2,
	MICRO_SWIZZLE_R = 3
};

static bool dm_plane_format_mod_supported(struct drm_plane *plane,
					  uint32_t format,
					  uint64_t modifier)
{
	struct amdgpu_device *adev = drm_to_adev(plane->dev);
	const struct drm_format_info *info = drm_format_info(format);
	int i;

	enum dm_micro_swizzle microtile = modifier_gfx9_swizzle_mode(modifier) & 3;

	if (!info)
		return false;

	/*
	 * We always have to allow these modifiers:
	 * 1. Core DRM checks for LINEAR support if userspace does not provide modifiers.
	 * 2. Not passing any modifiers is the same as explicitly passing INVALID.
	 */
	if (modifier == DRM_FORMAT_MOD_LINEAR ||
	    modifier == DRM_FORMAT_MOD_INVALID) {
		return true;
	}

	/* Check that the modifier is on the list of the plane's supported modifiers. */
	for (i = 0; i < plane->modifier_count; i++) {
		if (modifier == plane->modifiers[i])
			break;
	}
	if (i == plane->modifier_count)
		return false;

	/*
	 * For D swizzle the canonical modifier depends on the bpp, so check
	 * it here.
	 */
	if (AMD_FMT_MOD_GET(TILE_VERSION, modifier) == AMD_FMT_MOD_TILE_VER_GFX9 &&
	    adev->family >= AMDGPU_FAMILY_NV) {
		if (microtile == MICRO_SWIZZLE_D && info->cpp[0] == 4)
			return false;
	}

	if (adev->family >= AMDGPU_FAMILY_RV && microtile == MICRO_SWIZZLE_D &&
	    info->cpp[0] < 8)
		return false;

	if (modifier_has_dcc(modifier)) {
		/* Per radeonsi comments 16/64 bpp are more complicated. */
		if (info->cpp[0] != 4)
			return false;
		/* We support multi-planar formats, but not when combined with
		 * additional DCC metadata planes. */
		if (info->num_planes > 1)
			return false;
	}

	return true;
}

static void
add_modifier(uint64_t **mods, uint64_t *size, uint64_t *cap, uint64_t mod)
{
	if (!*mods)
		return;

	if (*cap - *size < 1) {
		uint64_t new_cap = *cap * 2;
		uint64_t *new_mods = kmalloc(new_cap * sizeof(uint64_t), GFP_KERNEL);

		if (!new_mods) {
			kfree(*mods);
			*mods = NULL;
			return;
		}

		memcpy(new_mods, *mods, sizeof(uint64_t) * *size);
		kfree(*mods);
		*mods = new_mods;
		*cap = new_cap;
	}

	(*mods)[*size] = mod;
	*size += 1;
}

static void
add_gfx9_modifiers(const struct amdgpu_device *adev,
		   uint64_t **mods, uint64_t *size, uint64_t *capacity)
{
	int pipes = ilog2(adev->gfx.config.gb_addr_config_fields.num_pipes);
	int pipe_xor_bits = min(8, pipes +
				ilog2(adev->gfx.config.gb_addr_config_fields.num_se));
	int bank_xor_bits = min(8 - pipe_xor_bits,
				ilog2(adev->gfx.config.gb_addr_config_fields.num_banks));
	int rb = ilog2(adev->gfx.config.gb_addr_config_fields.num_se) +
		 ilog2(adev->gfx.config.gb_addr_config_fields.num_rb_per_se);


	if (adev->family == AMDGPU_FAMILY_RV) {
		/* Raven2 and later */
		bool has_constant_encode = adev->asic_type > CHIP_RAVEN || adev->external_rev_id >= 0x81;

		/*
		 * No _D DCC swizzles yet because we only allow 32bpp, which
		 * doesn't support _D on DCN
		 */

		if (has_constant_encode) {
			add_modifier(mods, size, capacity, AMD_FMT_MOD |
				    AMD_FMT_MOD_SET(TILE, AMD_FMT_MOD_TILE_GFX9_64K_S_X) |
				    AMD_FMT_MOD_SET(TILE_VERSION, AMD_FMT_MOD_TILE_VER_GFX9) |
				    AMD_FMT_MOD_SET(PIPE_XOR_BITS, pipe_xor_bits) |
				    AMD_FMT_MOD_SET(BANK_XOR_BITS, bank_xor_bits) |
				    AMD_FMT_MOD_SET(DCC, 1) |
				    AMD_FMT_MOD_SET(DCC_INDEPENDENT_64B, 1) |
				    AMD_FMT_MOD_SET(DCC_MAX_COMPRESSED_BLOCK, AMD_FMT_MOD_DCC_BLOCK_64B) |
				    AMD_FMT_MOD_SET(DCC_CONSTANT_ENCODE, 1));
		}

		add_modifier(mods, size, capacity, AMD_FMT_MOD |
			    AMD_FMT_MOD_SET(TILE, AMD_FMT_MOD_TILE_GFX9_64K_S_X) |
			    AMD_FMT_MOD_SET(TILE_VERSION, AMD_FMT_MOD_TILE_VER_GFX9) |
			    AMD_FMT_MOD_SET(PIPE_XOR_BITS, pipe_xor_bits) |
			    AMD_FMT_MOD_SET(BANK_XOR_BITS, bank_xor_bits) |
			    AMD_FMT_MOD_SET(DCC, 1) |
			    AMD_FMT_MOD_SET(DCC_INDEPENDENT_64B, 1) |
			    AMD_FMT_MOD_SET(DCC_MAX_COMPRESSED_BLOCK, AMD_FMT_MOD_DCC_BLOCK_64B) |
			    AMD_FMT_MOD_SET(DCC_CONSTANT_ENCODE, 0));

		if (has_constant_encode) {
			add_modifier(mods, size, capacity, AMD_FMT_MOD |
				    AMD_FMT_MOD_SET(TILE, AMD_FMT_MOD_TILE_GFX9_64K_S_X) |
				    AMD_FMT_MOD_SET(TILE_VERSION, AMD_FMT_MOD_TILE_VER_GFX9) |
				    AMD_FMT_MOD_SET(PIPE_XOR_BITS, pipe_xor_bits) |
				    AMD_FMT_MOD_SET(BANK_XOR_BITS, bank_xor_bits) |
				    AMD_FMT_MOD_SET(DCC, 1) |
				    AMD_FMT_MOD_SET(DCC_RETILE, 1) |
				    AMD_FMT_MOD_SET(DCC_INDEPENDENT_64B, 1) |
				    AMD_FMT_MOD_SET(DCC_MAX_COMPRESSED_BLOCK, AMD_FMT_MOD_DCC_BLOCK_64B) |

				    AMD_FMT_MOD_SET(DCC_CONSTANT_ENCODE, 1) |
				    AMD_FMT_MOD_SET(RB, rb) |
				    AMD_FMT_MOD_SET(PIPE, pipes));
		}

		add_modifier(mods, size, capacity, AMD_FMT_MOD |
			    AMD_FMT_MOD_SET(TILE, AMD_FMT_MOD_TILE_GFX9_64K_S_X) |
			    AMD_FMT_MOD_SET(TILE_VERSION, AMD_FMT_MOD_TILE_VER_GFX9) |
			    AMD_FMT_MOD_SET(PIPE_XOR_BITS, pipe_xor_bits) |
			    AMD_FMT_MOD_SET(BANK_XOR_BITS, bank_xor_bits) |
			    AMD_FMT_MOD_SET(DCC, 1) |
			    AMD_FMT_MOD_SET(DCC_RETILE, 1) |
			    AMD_FMT_MOD_SET(DCC_INDEPENDENT_64B, 1) |
			    AMD_FMT_MOD_SET(DCC_MAX_COMPRESSED_BLOCK, AMD_FMT_MOD_DCC_BLOCK_64B) |
			    AMD_FMT_MOD_SET(DCC_CONSTANT_ENCODE, 0) |
			    AMD_FMT_MOD_SET(RB, rb) |
			    AMD_FMT_MOD_SET(PIPE, pipes));
	}

	/*
	 * Only supported for 64bpp on Raven, will be filtered on format in
	 * dm_plane_format_mod_supported.
	 */
	add_modifier(mods, size, capacity, AMD_FMT_MOD |
		    AMD_FMT_MOD_SET(TILE, AMD_FMT_MOD_TILE_GFX9_64K_D_X) |
		    AMD_FMT_MOD_SET(TILE_VERSION, AMD_FMT_MOD_TILE_VER_GFX9) |
		    AMD_FMT_MOD_SET(PIPE_XOR_BITS, pipe_xor_bits) |
		    AMD_FMT_MOD_SET(BANK_XOR_BITS, bank_xor_bits));

	if (adev->family == AMDGPU_FAMILY_RV) {
		add_modifier(mods, size, capacity, AMD_FMT_MOD |
			    AMD_FMT_MOD_SET(TILE, AMD_FMT_MOD_TILE_GFX9_64K_S_X) |
			    AMD_FMT_MOD_SET(TILE_VERSION, AMD_FMT_MOD_TILE_VER_GFX9) |
			    AMD_FMT_MOD_SET(PIPE_XOR_BITS, pipe_xor_bits) |
			    AMD_FMT_MOD_SET(BANK_XOR_BITS, bank_xor_bits));
	}

	/*
	 * Only supported for 64bpp on Raven, will be filtered on format in
	 * dm_plane_format_mod_supported.
	 */
	add_modifier(mods, size, capacity, AMD_FMT_MOD |
		    AMD_FMT_MOD_SET(TILE, AMD_FMT_MOD_TILE_GFX9_64K_D) |
		    AMD_FMT_MOD_SET(TILE_VERSION, AMD_FMT_MOD_TILE_VER_GFX9));

	if (adev->family == AMDGPU_FAMILY_RV) {
		add_modifier(mods, size, capacity, AMD_FMT_MOD |
			    AMD_FMT_MOD_SET(TILE, AMD_FMT_MOD_TILE_GFX9_64K_S) |
			    AMD_FMT_MOD_SET(TILE_VERSION, AMD_FMT_MOD_TILE_VER_GFX9));
	}
}

static void
add_gfx10_1_modifiers(const struct amdgpu_device *adev,
		      uint64_t **mods, uint64_t *size, uint64_t *capacity)
{
	int pipe_xor_bits = ilog2(adev->gfx.config.gb_addr_config_fields.num_pipes);

	add_modifier(mods, size, capacity, AMD_FMT_MOD |
		    AMD_FMT_MOD_SET(TILE, AMD_FMT_MOD_TILE_GFX9_64K_R_X) |
		    AMD_FMT_MOD_SET(TILE_VERSION, AMD_FMT_MOD_TILE_VER_GFX10) |
		    AMD_FMT_MOD_SET(PIPE_XOR_BITS, pipe_xor_bits) |
		    AMD_FMT_MOD_SET(DCC, 1) |
		    AMD_FMT_MOD_SET(DCC_CONSTANT_ENCODE, 1) |
		    AMD_FMT_MOD_SET(DCC_INDEPENDENT_64B, 1) |
		    AMD_FMT_MOD_SET(DCC_MAX_COMPRESSED_BLOCK, AMD_FMT_MOD_DCC_BLOCK_64B));

	add_modifier(mods, size, capacity, AMD_FMT_MOD |
		    AMD_FMT_MOD_SET(TILE, AMD_FMT_MOD_TILE_GFX9_64K_R_X) |
		    AMD_FMT_MOD_SET(TILE_VERSION, AMD_FMT_MOD_TILE_VER_GFX10) |
		    AMD_FMT_MOD_SET(PIPE_XOR_BITS, pipe_xor_bits) |
		    AMD_FMT_MOD_SET(DCC, 1) |
		    AMD_FMT_MOD_SET(DCC_RETILE, 1) |
		    AMD_FMT_MOD_SET(DCC_CONSTANT_ENCODE, 1) |
		    AMD_FMT_MOD_SET(DCC_INDEPENDENT_64B, 1) |
		    AMD_FMT_MOD_SET(DCC_MAX_COMPRESSED_BLOCK, AMD_FMT_MOD_DCC_BLOCK_64B));

	add_modifier(mods, size, capacity, AMD_FMT_MOD |
		    AMD_FMT_MOD_SET(TILE, AMD_FMT_MOD_TILE_GFX9_64K_R_X) |
		    AMD_FMT_MOD_SET(TILE_VERSION, AMD_FMT_MOD_TILE_VER_GFX10) |
		    AMD_FMT_MOD_SET(PIPE_XOR_BITS, pipe_xor_bits));

	add_modifier(mods, size, capacity, AMD_FMT_MOD |
		    AMD_FMT_MOD_SET(TILE, AMD_FMT_MOD_TILE_GFX9_64K_S_X) |
		    AMD_FMT_MOD_SET(TILE_VERSION, AMD_FMT_MOD_TILE_VER_GFX10) |
		    AMD_FMT_MOD_SET(PIPE_XOR_BITS, pipe_xor_bits));


	/* Only supported for 64bpp, will be filtered in dm_plane_format_mod_supported */
	add_modifier(mods, size, capacity, AMD_FMT_MOD |
		    AMD_FMT_MOD_SET(TILE, AMD_FMT_MOD_TILE_GFX9_64K_D) |
		    AMD_FMT_MOD_SET(TILE_VERSION, AMD_FMT_MOD_TILE_VER_GFX9));

	add_modifier(mods, size, capacity, AMD_FMT_MOD |
		    AMD_FMT_MOD_SET(TILE, AMD_FMT_MOD_TILE_GFX9_64K_S) |
		    AMD_FMT_MOD_SET(TILE_VERSION, AMD_FMT_MOD_TILE_VER_GFX9));
}

static void
add_gfx10_3_modifiers(const struct amdgpu_device *adev,
		      uint64_t **mods, uint64_t *size, uint64_t *capacity)
{
	int pipe_xor_bits = ilog2(adev->gfx.config.gb_addr_config_fields.num_pipes);
	int pkrs = ilog2(adev->gfx.config.gb_addr_config_fields.num_pkrs);

	add_modifier(mods, size, capacity, AMD_FMT_MOD |
		    AMD_FMT_MOD_SET(TILE, AMD_FMT_MOD_TILE_GFX9_64K_R_X) |
		    AMD_FMT_MOD_SET(TILE_VERSION, AMD_FMT_MOD_TILE_VER_GFX10_RBPLUS) |
		    AMD_FMT_MOD_SET(PIPE_XOR_BITS, pipe_xor_bits) |
		    AMD_FMT_MOD_SET(PACKERS, pkrs) |
		    AMD_FMT_MOD_SET(DCC, 1) |
		    AMD_FMT_MOD_SET(DCC_CONSTANT_ENCODE, 1) |
		    AMD_FMT_MOD_SET(DCC_INDEPENDENT_64B, 1) |
		    AMD_FMT_MOD_SET(DCC_INDEPENDENT_128B, 1) |
		    AMD_FMT_MOD_SET(DCC_MAX_COMPRESSED_BLOCK, AMD_FMT_MOD_DCC_BLOCK_64B));

	add_modifier(mods, size, capacity, AMD_FMT_MOD |
		    AMD_FMT_MOD_SET(TILE, AMD_FMT_MOD_TILE_GFX9_64K_R_X) |
		    AMD_FMT_MOD_SET(TILE_VERSION, AMD_FMT_MOD_TILE_VER_GFX10_RBPLUS) |
		    AMD_FMT_MOD_SET(PIPE_XOR_BITS, pipe_xor_bits) |
		    AMD_FMT_MOD_SET(PACKERS, pkrs) |
		    AMD_FMT_MOD_SET(DCC, 1) |
		    AMD_FMT_MOD_SET(DCC_RETILE, 1) |
		    AMD_FMT_MOD_SET(DCC_CONSTANT_ENCODE, 1) |
		    AMD_FMT_MOD_SET(DCC_INDEPENDENT_64B, 1) |
		    AMD_FMT_MOD_SET(DCC_INDEPENDENT_128B, 1) |
		    AMD_FMT_MOD_SET(DCC_MAX_COMPRESSED_BLOCK, AMD_FMT_MOD_DCC_BLOCK_64B));

	add_modifier(mods, size, capacity, AMD_FMT_MOD |
		    AMD_FMT_MOD_SET(TILE, AMD_FMT_MOD_TILE_GFX9_64K_R_X) |
		    AMD_FMT_MOD_SET(TILE_VERSION, AMD_FMT_MOD_TILE_VER_GFX10_RBPLUS) |
		    AMD_FMT_MOD_SET(PIPE_XOR_BITS, pipe_xor_bits) |
		    AMD_FMT_MOD_SET(PACKERS, pkrs));

	add_modifier(mods, size, capacity, AMD_FMT_MOD |
		    AMD_FMT_MOD_SET(TILE, AMD_FMT_MOD_TILE_GFX9_64K_S_X) |
		    AMD_FMT_MOD_SET(TILE_VERSION, AMD_FMT_MOD_TILE_VER_GFX10_RBPLUS) |
		    AMD_FMT_MOD_SET(PIPE_XOR_BITS, pipe_xor_bits) |
		    AMD_FMT_MOD_SET(PACKERS, pkrs));

	/* Only supported for 64bpp, will be filtered in dm_plane_format_mod_supported */
	add_modifier(mods, size, capacity, AMD_FMT_MOD |
		    AMD_FMT_MOD_SET(TILE, AMD_FMT_MOD_TILE_GFX9_64K_D) |
		    AMD_FMT_MOD_SET(TILE_VERSION, AMD_FMT_MOD_TILE_VER_GFX9));

	add_modifier(mods, size, capacity, AMD_FMT_MOD |
		    AMD_FMT_MOD_SET(TILE, AMD_FMT_MOD_TILE_GFX9_64K_S) |
		    AMD_FMT_MOD_SET(TILE_VERSION, AMD_FMT_MOD_TILE_VER_GFX9));
}

static int
get_plane_modifiers(const struct amdgpu_device *adev, unsigned int plane_type, uint64_t **mods)
{
	uint64_t size = 0, capacity = 128;
	*mods = NULL;

	/* We have not hooked up any pre-GFX9 modifiers. */
	if (adev->family < AMDGPU_FAMILY_AI)
		return 0;

	*mods = kmalloc(capacity * sizeof(uint64_t), GFP_KERNEL);

	if (plane_type == DRM_PLANE_TYPE_CURSOR) {
		add_modifier(mods, &size, &capacity, DRM_FORMAT_MOD_LINEAR);
		add_modifier(mods, &size, &capacity, DRM_FORMAT_MOD_INVALID);
		return *mods ? 0 : -ENOMEM;
	}

	switch (adev->family) {
	case AMDGPU_FAMILY_AI:
	case AMDGPU_FAMILY_RV:
		add_gfx9_modifiers(adev, mods, &size, &capacity);
		break;
	case AMDGPU_FAMILY_NV:
	case AMDGPU_FAMILY_VGH:
	case AMDGPU_FAMILY_YC:
		if (adev->asic_type >= CHIP_SIENNA_CICHLID)
			add_gfx10_3_modifiers(adev, mods, &size, &capacity);
		else
			add_gfx10_1_modifiers(adev, mods, &size, &capacity);
		break;
	}

	add_modifier(mods, &size, &capacity, DRM_FORMAT_MOD_LINEAR);

	/* INVALID marks the end of the list. */
	add_modifier(mods, &size, &capacity, DRM_FORMAT_MOD_INVALID);

	if (!*mods)
		return -ENOMEM;

	return 0;
}

static int
fill_gfx9_plane_attributes_from_modifiers(struct amdgpu_device *adev,
					  const struct amdgpu_framebuffer *afb,
					  const enum surface_pixel_format format,
					  const enum dc_rotation_angle rotation,
					  const struct plane_size *plane_size,
					  union dc_tiling_info *tiling_info,
					  struct dc_plane_dcc_param *dcc,
					  struct dc_plane_address *address,
					  const bool force_disable_dcc)
{
	const uint64_t modifier = afb->base.modifier;
	int ret = 0;

	fill_gfx9_tiling_info_from_modifier(adev, tiling_info, modifier);
	tiling_info->gfx9.swizzle = modifier_gfx9_swizzle_mode(modifier);

	if (modifier_has_dcc(modifier) && !force_disable_dcc) {
		uint64_t dcc_address = afb->address + afb->base.offsets[1];

		dcc->enable = 1;
		dcc->meta_pitch = afb->base.pitches[1];
		dcc->independent_64b_blks = AMD_FMT_MOD_GET(DCC_INDEPENDENT_64B, modifier);

		address->grph.meta_addr.low_part = lower_32_bits(dcc_address);
		address->grph.meta_addr.high_part = upper_32_bits(dcc_address);
	}

	ret = validate_dcc(adev, format, rotation, tiling_info, dcc, address, plane_size);
	if (ret)
		drm_dbg_kms(adev_to_drm(adev), "validate_dcc: returned error: %d\n", ret);

	return ret;
}

static int
fill_plane_buffer_attributes(struct amdgpu_device *adev,
			     const struct amdgpu_framebuffer *afb,
			     const enum surface_pixel_format format,
			     const enum dc_rotation_angle rotation,
			     const uint64_t tiling_flags,
			     union dc_tiling_info *tiling_info,
			     struct plane_size *plane_size,
			     struct dc_plane_dcc_param *dcc,
			     struct dc_plane_address *address,
			     bool tmz_surface,
			     bool force_disable_dcc)
{
	const struct drm_framebuffer *fb = &afb->base;
	int ret;

	memset(tiling_info, 0, sizeof(*tiling_info));
	memset(plane_size, 0, sizeof(*plane_size));
	memset(dcc, 0, sizeof(*dcc));
	memset(address, 0, sizeof(*address));

	address->tmz_surface = tmz_surface;

	if (format < SURFACE_PIXEL_FORMAT_VIDEO_BEGIN) {
		uint64_t addr = afb->address + fb->offsets[0];

		plane_size->surface_size.x = 0;
		plane_size->surface_size.y = 0;
		plane_size->surface_size.width = fb->width;
		plane_size->surface_size.height = fb->height;
		plane_size->surface_pitch =
			fb->pitches[0] / fb->format->cpp[0];

		address->type = PLN_ADDR_TYPE_GRAPHICS;
		address->grph.addr.low_part = lower_32_bits(addr);
		address->grph.addr.high_part = upper_32_bits(addr);
	} else if (format < SURFACE_PIXEL_FORMAT_INVALID) {
		uint64_t luma_addr = afb->address + fb->offsets[0];
		uint64_t chroma_addr = afb->address + fb->offsets[1];

		plane_size->surface_size.x = 0;
		plane_size->surface_size.y = 0;
		plane_size->surface_size.width = fb->width;
		plane_size->surface_size.height = fb->height;
		plane_size->surface_pitch =
			fb->pitches[0] / fb->format->cpp[0];

		plane_size->chroma_size.x = 0;
		plane_size->chroma_size.y = 0;
		/* TODO: set these based on surface format */
		plane_size->chroma_size.width = fb->width / 2;
		plane_size->chroma_size.height = fb->height / 2;

		plane_size->chroma_pitch =
			fb->pitches[1] / fb->format->cpp[1];

		address->type = PLN_ADDR_TYPE_VIDEO_PROGRESSIVE;
		address->video_progressive.luma_addr.low_part =
			lower_32_bits(luma_addr);
		address->video_progressive.luma_addr.high_part =
			upper_32_bits(luma_addr);
		address->video_progressive.chroma_addr.low_part =
			lower_32_bits(chroma_addr);
		address->video_progressive.chroma_addr.high_part =
			upper_32_bits(chroma_addr);
	}

	if (adev->family >= AMDGPU_FAMILY_AI) {
		ret = fill_gfx9_plane_attributes_from_modifiers(adev, afb, format,
								rotation, plane_size,
								tiling_info, dcc,
								address,
								force_disable_dcc);
		if (ret)
			return ret;
	} else {
		fill_gfx8_tiling_info_from_flags(tiling_info, tiling_flags);
	}

	return 0;
}

static void
fill_blending_from_plane_state(const struct drm_plane_state *plane_state,
			       bool *per_pixel_alpha, bool *global_alpha,
			       int *global_alpha_value)
{
	*per_pixel_alpha = false;
	*global_alpha = false;
	*global_alpha_value = 0xff;

	if (plane_state->plane->type != DRM_PLANE_TYPE_OVERLAY)
		return;

	if (plane_state->pixel_blend_mode == DRM_MODE_BLEND_PREMULTI) {
		static const uint32_t alpha_formats[] = {
			DRM_FORMAT_ARGB8888,
			DRM_FORMAT_RGBA8888,
			DRM_FORMAT_ABGR8888,
		};
		uint32_t format = plane_state->fb->format->format;
		unsigned int i;

		for (i = 0; i < ARRAY_SIZE(alpha_formats); ++i) {
			if (format == alpha_formats[i]) {
				*per_pixel_alpha = true;
				break;
			}
		}
	}

	if (plane_state->alpha < 0xffff) {
		*global_alpha = true;
		*global_alpha_value = plane_state->alpha >> 8;
	}
}

static int
fill_plane_color_attributes(const struct drm_plane_state *plane_state,
			    const enum surface_pixel_format format,
			    enum dc_color_space *color_space)
{
	bool full_range;

	*color_space = COLOR_SPACE_SRGB;

	/* DRM color properties only affect non-RGB formats. */
	if (format < SURFACE_PIXEL_FORMAT_VIDEO_BEGIN)
		return 0;

	full_range = (plane_state->color_range == DRM_COLOR_YCBCR_FULL_RANGE);

	switch (plane_state->color_encoding) {
	case DRM_COLOR_YCBCR_BT601:
		if (full_range)
			*color_space = COLOR_SPACE_YCBCR601;
		else
			*color_space = COLOR_SPACE_YCBCR601_LIMITED;
		break;

	case DRM_COLOR_YCBCR_BT709:
		if (full_range)
			*color_space = COLOR_SPACE_YCBCR709;
		else
			*color_space = COLOR_SPACE_YCBCR709_LIMITED;
		break;

	case DRM_COLOR_YCBCR_BT2020:
		if (full_range)
			*color_space = COLOR_SPACE_2020_YCBCR;
		else
			return -EINVAL;
		break;

	default:
		return -EINVAL;
	}

	return 0;
}

static int
fill_dc_plane_info_and_addr(struct amdgpu_device *adev,
			    const struct drm_plane_state *plane_state,
			    const uint64_t tiling_flags,
			    struct dc_plane_info *plane_info,
			    struct dc_plane_address *address,
			    bool tmz_surface,
			    bool force_disable_dcc)
{
	const struct drm_framebuffer *fb = plane_state->fb;
	const struct amdgpu_framebuffer *afb =
		to_amdgpu_framebuffer(plane_state->fb);
	int ret;

	memset(plane_info, 0, sizeof(*plane_info));

	switch (fb->format->format) {
	case DRM_FORMAT_C8:
		plane_info->format =
			SURFACE_PIXEL_FORMAT_GRPH_PALETA_256_COLORS;
		break;
	case DRM_FORMAT_RGB565:
		plane_info->format = SURFACE_PIXEL_FORMAT_GRPH_RGB565;
		break;
	case DRM_FORMAT_XRGB8888:
	case DRM_FORMAT_ARGB8888:
		plane_info->format = SURFACE_PIXEL_FORMAT_GRPH_ARGB8888;
		break;
	case DRM_FORMAT_XRGB2101010:
	case DRM_FORMAT_ARGB2101010:
		plane_info->format = SURFACE_PIXEL_FORMAT_GRPH_ARGB2101010;
		break;
	case DRM_FORMAT_XBGR2101010:
	case DRM_FORMAT_ABGR2101010:
		plane_info->format = SURFACE_PIXEL_FORMAT_GRPH_ABGR2101010;
		break;
	case DRM_FORMAT_XBGR8888:
	case DRM_FORMAT_ABGR8888:
		plane_info->format = SURFACE_PIXEL_FORMAT_GRPH_ABGR8888;
		break;
	case DRM_FORMAT_NV21:
		plane_info->format = SURFACE_PIXEL_FORMAT_VIDEO_420_YCbCr;
		break;
	case DRM_FORMAT_NV12:
		plane_info->format = SURFACE_PIXEL_FORMAT_VIDEO_420_YCrCb;
		break;
	case DRM_FORMAT_P010:
		plane_info->format = SURFACE_PIXEL_FORMAT_VIDEO_420_10bpc_YCrCb;
		break;
	case DRM_FORMAT_XRGB16161616F:
	case DRM_FORMAT_ARGB16161616F:
		plane_info->format = SURFACE_PIXEL_FORMAT_GRPH_ARGB16161616F;
		break;
	case DRM_FORMAT_XBGR16161616F:
	case DRM_FORMAT_ABGR16161616F:
		plane_info->format = SURFACE_PIXEL_FORMAT_GRPH_ABGR16161616F;
		break;
	case DRM_FORMAT_XRGB16161616:
	case DRM_FORMAT_ARGB16161616:
		plane_info->format = SURFACE_PIXEL_FORMAT_GRPH_ARGB16161616;
		break;
	case DRM_FORMAT_XBGR16161616:
	case DRM_FORMAT_ABGR16161616:
		plane_info->format = SURFACE_PIXEL_FORMAT_GRPH_ABGR16161616;
		break;
	default:
		DRM_ERROR(
			"Unsupported screen format %p4cc\n",
			&fb->format->format);
		return -EINVAL;
	}

	switch (plane_state->rotation & DRM_MODE_ROTATE_MASK) {
	case DRM_MODE_ROTATE_0:
		plane_info->rotation = ROTATION_ANGLE_0;
		break;
	case DRM_MODE_ROTATE_90:
		plane_info->rotation = ROTATION_ANGLE_90;
		break;
	case DRM_MODE_ROTATE_180:
		plane_info->rotation = ROTATION_ANGLE_180;
		break;
	case DRM_MODE_ROTATE_270:
		plane_info->rotation = ROTATION_ANGLE_270;
		break;
	default:
		plane_info->rotation = ROTATION_ANGLE_0;
		break;
	}

	plane_info->visible = true;
	plane_info->stereo_format = PLANE_STEREO_FORMAT_NONE;

	plane_info->layer_index = plane_state->normalized_zpos;

	ret = fill_plane_color_attributes(plane_state, plane_info->format,
					  &plane_info->color_space);
	if (ret)
		return ret;

	ret = fill_plane_buffer_attributes(adev, afb, plane_info->format,
					   plane_info->rotation, tiling_flags,
					   &plane_info->tiling_info,
					   &plane_info->plane_size,
					   &plane_info->dcc, address, tmz_surface,
					   force_disable_dcc);
	if (ret)
		return ret;

	fill_blending_from_plane_state(
		plane_state, &plane_info->per_pixel_alpha,
		&plane_info->global_alpha, &plane_info->global_alpha_value);

	return 0;
}

static int fill_dc_plane_attributes(struct amdgpu_device *adev,
				    struct dc_plane_state *dc_plane_state,
				    struct drm_plane_state *plane_state,
				    struct drm_crtc_state *crtc_state)
{
	struct dm_crtc_state *dm_crtc_state = to_dm_crtc_state(crtc_state);
	struct amdgpu_framebuffer *afb = (struct amdgpu_framebuffer *)plane_state->fb;
	struct dc_scaling_info scaling_info;
	struct dc_plane_info plane_info;
	int ret;
	bool force_disable_dcc = false;

	ret = fill_dc_scaling_info(plane_state, &scaling_info);
	if (ret)
		return ret;

	dc_plane_state->src_rect = scaling_info.src_rect;
	dc_plane_state->dst_rect = scaling_info.dst_rect;
	dc_plane_state->clip_rect = scaling_info.clip_rect;
	dc_plane_state->scaling_quality = scaling_info.scaling_quality;

	force_disable_dcc = adev->asic_type == CHIP_RAVEN && adev->in_suspend;
	ret = fill_dc_plane_info_and_addr(adev, plane_state,
					  afb->tiling_flags,
					  &plane_info,
					  &dc_plane_state->address,
					  afb->tmz_surface,
					  force_disable_dcc);
	if (ret)
		return ret;

	dc_plane_state->format = plane_info.format;
	dc_plane_state->color_space = plane_info.color_space;
	dc_plane_state->format = plane_info.format;
	dc_plane_state->plane_size = plane_info.plane_size;
	dc_plane_state->rotation = plane_info.rotation;
	dc_plane_state->horizontal_mirror = plane_info.horizontal_mirror;
	dc_plane_state->stereo_format = plane_info.stereo_format;
	dc_plane_state->tiling_info = plane_info.tiling_info;
	dc_plane_state->visible = plane_info.visible;
	dc_plane_state->per_pixel_alpha = plane_info.per_pixel_alpha;
	dc_plane_state->global_alpha = plane_info.global_alpha;
	dc_plane_state->global_alpha_value = plane_info.global_alpha_value;
	dc_plane_state->dcc = plane_info.dcc;
	dc_plane_state->layer_index = plane_info.layer_index;
	dc_plane_state->flip_int_enabled = true;

	/*
	 * Always set input transfer function, since plane state is refreshed
	 * every time.
	 */
	ret = amdgpu_dm_update_plane_color_mgmt(dm_crtc_state, dc_plane_state);
	if (ret)
		return ret;

	return 0;
}

static void update_stream_scaling_settings(const struct drm_display_mode *mode,
					   const struct dm_connector_state *dm_state,
					   struct dc_stream_state *stream)
{
	enum amdgpu_rmx_type rmx_type;

	struct rect src = { 0 }; /* viewport in composition space*/
	struct rect dst = { 0 }; /* stream addressable area */

	/* no mode. nothing to be done */
	if (!mode)
		return;

	/* Full screen scaling by default */
	src.width = mode->hdisplay;
	src.height = mode->vdisplay;
	dst.width = stream->timing.h_addressable;
	dst.height = stream->timing.v_addressable;

	if (dm_state) {
		rmx_type = dm_state->scaling;
		if (rmx_type == RMX_ASPECT || rmx_type == RMX_OFF) {
			if (src.width * dst.height <
					src.height * dst.width) {
				/* height needs less upscaling/more downscaling */
				dst.width = src.width *
						dst.height / src.height;
			} else {
				/* width needs less upscaling/more downscaling */
				dst.height = src.height *
						dst.width / src.width;
			}
		} else if (rmx_type == RMX_CENTER) {
			dst = src;
		}

		dst.x = (stream->timing.h_addressable - dst.width) / 2;
		dst.y = (stream->timing.v_addressable - dst.height) / 2;

		if (dm_state->underscan_enable) {
			dst.x += dm_state->underscan_hborder / 2;
			dst.y += dm_state->underscan_vborder / 2;
			dst.width -= dm_state->underscan_hborder;
			dst.height -= dm_state->underscan_vborder;
		}
	}

	stream->src = src;
	stream->dst = dst;

	DRM_DEBUG_KMS("Destination Rectangle x:%d  y:%d  width:%d  height:%d\n",
		      dst.x, dst.y, dst.width, dst.height);

}

static enum dc_color_depth
convert_color_depth_from_display_info(const struct drm_connector *connector,
				      bool is_y420, int requested_bpc)
{
	uint8_t bpc;

	if (is_y420) {
		bpc = 8;

		/* Cap display bpc based on HDMI 2.0 HF-VSDB */
		if (connector->display_info.hdmi.y420_dc_modes & DRM_EDID_YCBCR420_DC_48)
			bpc = 16;
		else if (connector->display_info.hdmi.y420_dc_modes & DRM_EDID_YCBCR420_DC_36)
			bpc = 12;
		else if (connector->display_info.hdmi.y420_dc_modes & DRM_EDID_YCBCR420_DC_30)
			bpc = 10;
	} else {
		bpc = (uint8_t)connector->display_info.bpc;
		/* Assume 8 bpc by default if no bpc is specified. */
		bpc = bpc ? bpc : 8;
	}

	if (requested_bpc > 0) {
		/*
		 * Cap display bpc based on the user requested value.
		 *
		 * The value for state->max_bpc may not correctly updated
		 * depending on when the connector gets added to the state
		 * or if this was called outside of atomic check, so it
		 * can't be used directly.
		 */
		bpc = min_t(u8, bpc, requested_bpc);

		/* Round down to the nearest even number. */
		bpc = bpc - (bpc & 1);
	}

	switch (bpc) {
	case 0:
		/*
		 * Temporary Work around, DRM doesn't parse color depth for
		 * EDID revision before 1.4
		 * TODO: Fix edid parsing
		 */
		return COLOR_DEPTH_888;
	case 6:
		return COLOR_DEPTH_666;
	case 8:
		return COLOR_DEPTH_888;
	case 10:
		return COLOR_DEPTH_101010;
	case 12:
		return COLOR_DEPTH_121212;
	case 14:
		return COLOR_DEPTH_141414;
	case 16:
		return COLOR_DEPTH_161616;
	default:
		return COLOR_DEPTH_UNDEFINED;
	}
}

static enum dc_aspect_ratio
get_aspect_ratio(const struct drm_display_mode *mode_in)
{
	/* 1-1 mapping, since both enums follow the HDMI spec. */
	return (enum dc_aspect_ratio) mode_in->picture_aspect_ratio;
}

static enum dc_color_space
get_output_color_space(const struct dc_crtc_timing *dc_crtc_timing)
{
	enum dc_color_space color_space = COLOR_SPACE_SRGB;

	switch (dc_crtc_timing->pixel_encoding)	{
	case PIXEL_ENCODING_YCBCR422:
	case PIXEL_ENCODING_YCBCR444:
	case PIXEL_ENCODING_YCBCR420:
	{
		/*
		 * 27030khz is the separation point between HDTV and SDTV
		 * according to HDMI spec, we use YCbCr709 and YCbCr601
		 * respectively
		 */
		if (dc_crtc_timing->pix_clk_100hz > 270300) {
			if (dc_crtc_timing->flags.Y_ONLY)
				color_space =
					COLOR_SPACE_YCBCR709_LIMITED;
			else
				color_space = COLOR_SPACE_YCBCR709;
		} else {
			if (dc_crtc_timing->flags.Y_ONLY)
				color_space =
					COLOR_SPACE_YCBCR601_LIMITED;
			else
				color_space = COLOR_SPACE_YCBCR601;
		}

	}
	break;
	case PIXEL_ENCODING_RGB:
		color_space = COLOR_SPACE_SRGB;
		break;

	default:
		WARN_ON(1);
		break;
	}

	return color_space;
}

static bool adjust_colour_depth_from_display_info(
	struct dc_crtc_timing *timing_out,
	const struct drm_display_info *info)
{
	enum dc_color_depth depth = timing_out->display_color_depth;
	int normalized_clk;
	do {
		normalized_clk = timing_out->pix_clk_100hz / 10;
		/* YCbCr 4:2:0 requires additional adjustment of 1/2 */
		if (timing_out->pixel_encoding == PIXEL_ENCODING_YCBCR420)
			normalized_clk /= 2;
		/* Adjusting pix clock following on HDMI spec based on colour depth */
		switch (depth) {
		case COLOR_DEPTH_888:
			break;
		case COLOR_DEPTH_101010:
			normalized_clk = (normalized_clk * 30) / 24;
			break;
		case COLOR_DEPTH_121212:
			normalized_clk = (normalized_clk * 36) / 24;
			break;
		case COLOR_DEPTH_161616:
			normalized_clk = (normalized_clk * 48) / 24;
			break;
		default:
			/* The above depths are the only ones valid for HDMI. */
			return false;
		}
		if (normalized_clk <= info->max_tmds_clock) {
			timing_out->display_color_depth = depth;
			return true;
		}
	} while (--depth > COLOR_DEPTH_666);
	return false;
}

static void fill_stream_properties_from_drm_display_mode(
	struct dc_stream_state *stream,
	const struct drm_display_mode *mode_in,
	const struct drm_connector *connector,
	const struct drm_connector_state *connector_state,
	const struct dc_stream_state *old_stream,
	int requested_bpc)
{
	struct dc_crtc_timing *timing_out = &stream->timing;
	const struct drm_display_info *info = &connector->display_info;
	struct amdgpu_dm_connector *aconnector = to_amdgpu_dm_connector(connector);
	struct hdmi_vendor_infoframe hv_frame;
	struct hdmi_avi_infoframe avi_frame;

	memset(&hv_frame, 0, sizeof(hv_frame));
	memset(&avi_frame, 0, sizeof(avi_frame));

	timing_out->h_border_left = 0;
	timing_out->h_border_right = 0;
	timing_out->v_border_top = 0;
	timing_out->v_border_bottom = 0;
	/* TODO: un-hardcode */
	if (drm_mode_is_420_only(info, mode_in)
			&& stream->signal == SIGNAL_TYPE_HDMI_TYPE_A)
		timing_out->pixel_encoding = PIXEL_ENCODING_YCBCR420;
	else if (drm_mode_is_420_also(info, mode_in)
			&& aconnector->force_yuv420_output)
		timing_out->pixel_encoding = PIXEL_ENCODING_YCBCR420;
	else if ((connector->display_info.color_formats & DRM_COLOR_FORMAT_YCRCB444)
			&& stream->signal == SIGNAL_TYPE_HDMI_TYPE_A)
		timing_out->pixel_encoding = PIXEL_ENCODING_YCBCR444;
	else
		timing_out->pixel_encoding = PIXEL_ENCODING_RGB;

	timing_out->timing_3d_format = TIMING_3D_FORMAT_NONE;
	timing_out->display_color_depth = convert_color_depth_from_display_info(
		connector,
		(timing_out->pixel_encoding == PIXEL_ENCODING_YCBCR420),
		requested_bpc);
	timing_out->scan_type = SCANNING_TYPE_NODATA;
	timing_out->hdmi_vic = 0;

	if(old_stream) {
		timing_out->vic = old_stream->timing.vic;
		timing_out->flags.HSYNC_POSITIVE_POLARITY = old_stream->timing.flags.HSYNC_POSITIVE_POLARITY;
		timing_out->flags.VSYNC_POSITIVE_POLARITY = old_stream->timing.flags.VSYNC_POSITIVE_POLARITY;
	} else {
		timing_out->vic = drm_match_cea_mode(mode_in);
		if (mode_in->flags & DRM_MODE_FLAG_PHSYNC)
			timing_out->flags.HSYNC_POSITIVE_POLARITY = 1;
		if (mode_in->flags & DRM_MODE_FLAG_PVSYNC)
			timing_out->flags.VSYNC_POSITIVE_POLARITY = 1;
	}

	if (stream->signal == SIGNAL_TYPE_HDMI_TYPE_A) {
		drm_hdmi_avi_infoframe_from_display_mode(&avi_frame, (struct drm_connector *)connector, mode_in);
		timing_out->vic = avi_frame.video_code;
		drm_hdmi_vendor_infoframe_from_display_mode(&hv_frame, (struct drm_connector *)connector, mode_in);
		timing_out->hdmi_vic = hv_frame.vic;
	}

	if (is_freesync_video_mode(mode_in, aconnector)) {
		timing_out->h_addressable = mode_in->hdisplay;
		timing_out->h_total = mode_in->htotal;
		timing_out->h_sync_width = mode_in->hsync_end - mode_in->hsync_start;
		timing_out->h_front_porch = mode_in->hsync_start - mode_in->hdisplay;
		timing_out->v_total = mode_in->vtotal;
		timing_out->v_addressable = mode_in->vdisplay;
		timing_out->v_front_porch = mode_in->vsync_start - mode_in->vdisplay;
		timing_out->v_sync_width = mode_in->vsync_end - mode_in->vsync_start;
		timing_out->pix_clk_100hz = mode_in->clock * 10;
	} else {
		timing_out->h_addressable = mode_in->crtc_hdisplay;
		timing_out->h_total = mode_in->crtc_htotal;
		timing_out->h_sync_width = mode_in->crtc_hsync_end - mode_in->crtc_hsync_start;
		timing_out->h_front_porch = mode_in->crtc_hsync_start - mode_in->crtc_hdisplay;
		timing_out->v_total = mode_in->crtc_vtotal;
		timing_out->v_addressable = mode_in->crtc_vdisplay;
		timing_out->v_front_porch = mode_in->crtc_vsync_start - mode_in->crtc_vdisplay;
		timing_out->v_sync_width = mode_in->crtc_vsync_end - mode_in->crtc_vsync_start;
		timing_out->pix_clk_100hz = mode_in->crtc_clock * 10;
	}

	timing_out->aspect_ratio = get_aspect_ratio(mode_in);

	stream->output_color_space = get_output_color_space(timing_out);

	stream->out_transfer_func->type = TF_TYPE_PREDEFINED;
	stream->out_transfer_func->tf = TRANSFER_FUNCTION_SRGB;
	if (stream->signal == SIGNAL_TYPE_HDMI_TYPE_A) {
		if (!adjust_colour_depth_from_display_info(timing_out, info) &&
		    drm_mode_is_420_also(info, mode_in) &&
		    timing_out->pixel_encoding != PIXEL_ENCODING_YCBCR420) {
			timing_out->pixel_encoding = PIXEL_ENCODING_YCBCR420;
			adjust_colour_depth_from_display_info(timing_out, info);
		}
	}
}

static void fill_audio_info(struct audio_info *audio_info,
			    const struct drm_connector *drm_connector,
			    const struct dc_sink *dc_sink)
{
	int i = 0;
	int cea_revision = 0;
	const struct dc_edid_caps *edid_caps = &dc_sink->edid_caps;

	audio_info->manufacture_id = edid_caps->manufacturer_id;
	audio_info->product_id = edid_caps->product_id;

	cea_revision = drm_connector->display_info.cea_rev;

	strscpy(audio_info->display_name,
		edid_caps->display_name,
		AUDIO_INFO_DISPLAY_NAME_SIZE_IN_CHARS);

	if (cea_revision >= 3) {
		audio_info->mode_count = edid_caps->audio_mode_count;

		for (i = 0; i < audio_info->mode_count; ++i) {
			audio_info->modes[i].format_code =
					(enum audio_format_code)
					(edid_caps->audio_modes[i].format_code);
			audio_info->modes[i].channel_count =
					edid_caps->audio_modes[i].channel_count;
			audio_info->modes[i].sample_rates.all =
					edid_caps->audio_modes[i].sample_rate;
			audio_info->modes[i].sample_size =
					edid_caps->audio_modes[i].sample_size;
		}
	}

	audio_info->flags.all = edid_caps->speaker_flags;

	/* TODO: We only check for the progressive mode, check for interlace mode too */
	if (drm_connector->latency_present[0]) {
		audio_info->video_latency = drm_connector->video_latency[0];
		audio_info->audio_latency = drm_connector->audio_latency[0];
	}

	/* TODO: For DP, video and audio latency should be calculated from DPCD caps */

}

static void
copy_crtc_timing_for_drm_display_mode(const struct drm_display_mode *src_mode,
				      struct drm_display_mode *dst_mode)
{
	dst_mode->crtc_hdisplay = src_mode->crtc_hdisplay;
	dst_mode->crtc_vdisplay = src_mode->crtc_vdisplay;
	dst_mode->crtc_clock = src_mode->crtc_clock;
	dst_mode->crtc_hblank_start = src_mode->crtc_hblank_start;
	dst_mode->crtc_hblank_end = src_mode->crtc_hblank_end;
	dst_mode->crtc_hsync_start =  src_mode->crtc_hsync_start;
	dst_mode->crtc_hsync_end = src_mode->crtc_hsync_end;
	dst_mode->crtc_htotal = src_mode->crtc_htotal;
	dst_mode->crtc_hskew = src_mode->crtc_hskew;
	dst_mode->crtc_vblank_start = src_mode->crtc_vblank_start;
	dst_mode->crtc_vblank_end = src_mode->crtc_vblank_end;
	dst_mode->crtc_vsync_start = src_mode->crtc_vsync_start;
	dst_mode->crtc_vsync_end = src_mode->crtc_vsync_end;
	dst_mode->crtc_vtotal = src_mode->crtc_vtotal;
}

static void
decide_crtc_timing_for_drm_display_mode(struct drm_display_mode *drm_mode,
					const struct drm_display_mode *native_mode,
					bool scale_enabled)
{
	if (scale_enabled) {
		copy_crtc_timing_for_drm_display_mode(native_mode, drm_mode);
	} else if (native_mode->clock == drm_mode->clock &&
			native_mode->htotal == drm_mode->htotal &&
			native_mode->vtotal == drm_mode->vtotal) {
		copy_crtc_timing_for_drm_display_mode(native_mode, drm_mode);
	} else {
		/* no scaling nor amdgpu inserted, no need to patch */
	}
}

static struct dc_sink *
create_fake_sink(struct amdgpu_dm_connector *aconnector)
{
	struct dc_sink_init_data sink_init_data = { 0 };
	struct dc_sink *sink = NULL;
	sink_init_data.link = aconnector->dc_link;
	sink_init_data.sink_signal = aconnector->dc_link->connector_signal;

	sink = dc_sink_create(&sink_init_data);
	if (!sink) {
		DRM_ERROR("Failed to create sink!\n");
		return NULL;
	}
	sink->sink_signal = SIGNAL_TYPE_VIRTUAL;

	return sink;
}

static void set_multisync_trigger_params(
		struct dc_stream_state *stream)
{
	struct dc_stream_state *master = NULL;

	if (stream->triggered_crtc_reset.enabled) {
		master = stream->triggered_crtc_reset.event_source;
		stream->triggered_crtc_reset.event =
			master->timing.flags.VSYNC_POSITIVE_POLARITY ?
			CRTC_EVENT_VSYNC_RISING : CRTC_EVENT_VSYNC_FALLING;
		stream->triggered_crtc_reset.delay = TRIGGER_DELAY_NEXT_PIXEL;
	}
}

static void set_master_stream(struct dc_stream_state *stream_set[],
			      int stream_count)
{
	int j, highest_rfr = 0, master_stream = 0;

	for (j = 0;  j < stream_count; j++) {
		if (stream_set[j] && stream_set[j]->triggered_crtc_reset.enabled) {
			int refresh_rate = 0;

			refresh_rate = (stream_set[j]->timing.pix_clk_100hz*100)/
				(stream_set[j]->timing.h_total*stream_set[j]->timing.v_total);
			if (refresh_rate > highest_rfr) {
				highest_rfr = refresh_rate;
				master_stream = j;
			}
		}
	}
	for (j = 0;  j < stream_count; j++) {
		if (stream_set[j])
			stream_set[j]->triggered_crtc_reset.event_source = stream_set[master_stream];
	}
}

static void dm_enable_per_frame_crtc_master_sync(struct dc_state *context)
{
	int i = 0;
	struct dc_stream_state *stream;

	if (context->stream_count < 2)
		return;
	for (i = 0; i < context->stream_count ; i++) {
		if (!context->streams[i])
			continue;
		/*
		 * TODO: add a function to read AMD VSDB bits and set
		 * crtc_sync_master.multi_sync_enabled flag
		 * For now it's set to false
		 */
	}

	set_master_stream(context->streams, context->stream_count);

	for (i = 0; i < context->stream_count ; i++) {
		stream = context->streams[i];

		if (!stream)
			continue;

		set_multisync_trigger_params(stream);
	}
}

#if defined(CONFIG_DRM_AMD_DC_DCN)
static void update_dsc_caps(struct amdgpu_dm_connector *aconnector,
							struct dc_sink *sink, struct dc_stream_state *stream,
							struct dsc_dec_dpcd_caps *dsc_caps)
{
	stream->timing.flags.DSC = 0;
	dsc_caps->is_dsc_supported = false;

	if (aconnector->dc_link && sink->sink_signal == SIGNAL_TYPE_DISPLAY_PORT) {
		dc_dsc_parse_dsc_dpcd(aconnector->dc_link->ctx->dc,
				      aconnector->dc_link->dpcd_caps.dsc_caps.dsc_basic_caps.raw,
				      aconnector->dc_link->dpcd_caps.dsc_caps.dsc_branch_decoder_caps.raw,
				      dsc_caps);
	}
}

static void apply_dsc_policy_for_stream(struct amdgpu_dm_connector *aconnector,
										struct dc_sink *sink, struct dc_stream_state *stream,
										struct dsc_dec_dpcd_caps *dsc_caps)
{
	struct drm_connector *drm_connector = &aconnector->base;
	uint32_t link_bandwidth_kbps;

	link_bandwidth_kbps = dc_link_bandwidth_kbps(aconnector->dc_link,
							dc_link_get_link_cap(aconnector->dc_link));
	/* Set DSC policy according to dsc_clock_en */
	dc_dsc_policy_set_enable_dsc_when_not_needed(
		aconnector->dsc_settings.dsc_force_enable == DSC_CLK_FORCE_ENABLE);

	if (aconnector->dc_link && sink->sink_signal == SIGNAL_TYPE_DISPLAY_PORT) {

		if (dc_dsc_compute_config(aconnector->dc_link->ctx->dc->res_pool->dscs[0],
						dsc_caps,
						aconnector->dc_link->ctx->dc->debug.dsc_min_slice_height_override,
						0,
						link_bandwidth_kbps,
						&stream->timing,
						&stream->timing.dsc_cfg)) {
			stream->timing.flags.DSC = 1;
			DRM_DEBUG_DRIVER("%s: [%s] DSC is selected from SST RX\n", __func__, drm_connector->name);
		}
	}

	/* Overwrite the stream flag if DSC is enabled through debugfs */
	if (aconnector->dsc_settings.dsc_force_enable == DSC_CLK_FORCE_ENABLE)
		stream->timing.flags.DSC = 1;

	if (stream->timing.flags.DSC && aconnector->dsc_settings.dsc_num_slices_h)
		stream->timing.dsc_cfg.num_slices_h = aconnector->dsc_settings.dsc_num_slices_h;

	if (stream->timing.flags.DSC && aconnector->dsc_settings.dsc_num_slices_v)
		stream->timing.dsc_cfg.num_slices_v = aconnector->dsc_settings.dsc_num_slices_v;

	if (stream->timing.flags.DSC && aconnector->dsc_settings.dsc_bits_per_pixel)
		stream->timing.dsc_cfg.bits_per_pixel = aconnector->dsc_settings.dsc_bits_per_pixel;
}
#endif

/**
 * DOC: FreeSync Video
 *
 * When a userspace application wants to play a video, the content follows a
 * standard format definition that usually specifies the FPS for that format.
 * The below list illustrates some video format and the expected FPS,
 * respectively:
 *
 * - TV/NTSC (23.976 FPS)
 * - Cinema (24 FPS)
 * - TV/PAL (25 FPS)
 * - TV/NTSC (29.97 FPS)
 * - TV/NTSC (30 FPS)
 * - Cinema HFR (48 FPS)
 * - TV/PAL (50 FPS)
 * - Commonly used (60 FPS)
 * - Multiples of 24 (48,72,96 FPS)
 *
 * The list of standards video format is not huge and can be added to the
 * connector modeset list beforehand. With that, userspace can leverage
 * FreeSync to extends the front porch in order to attain the target refresh
 * rate. Such a switch will happen seamlessly, without screen blanking or
 * reprogramming of the output in any other way. If the userspace requests a
 * modesetting change compatible with FreeSync modes that only differ in the
 * refresh rate, DC will skip the full update and avoid blink during the
 * transition. For example, the video player can change the modesetting from
 * 60Hz to 30Hz for playing TV/NTSC content when it goes full screen without
 * causing any display blink. This same concept can be applied to a mode
 * setting change.
 */
static struct drm_display_mode *
get_highest_refresh_rate_mode(struct amdgpu_dm_connector *aconnector,
			  bool use_probed_modes)
{
	struct drm_display_mode *m, *m_pref = NULL;
	u16 current_refresh, highest_refresh;
	struct list_head *list_head = use_probed_modes ?
						    &aconnector->base.probed_modes :
						    &aconnector->base.modes;

	if (aconnector->freesync_vid_base.clock != 0)
		return &aconnector->freesync_vid_base;

	/* Find the preferred mode */
	list_for_each_entry (m, list_head, head) {
		if (m->type & DRM_MODE_TYPE_PREFERRED) {
			m_pref = m;
			break;
		}
	}

	if (!m_pref) {
		/* Probably an EDID with no preferred mode. Fallback to first entry */
		m_pref = list_first_entry_or_null(
			&aconnector->base.modes, struct drm_display_mode, head);
		if (!m_pref) {
			DRM_DEBUG_DRIVER("No preferred mode found in EDID\n");
			return NULL;
		}
	}

	highest_refresh = drm_mode_vrefresh(m_pref);

	/*
	 * Find the mode with highest refresh rate with same resolution.
	 * For some monitors, preferred mode is not the mode with highest
	 * supported refresh rate.
	 */
	list_for_each_entry (m, list_head, head) {
		current_refresh  = drm_mode_vrefresh(m);

		if (m->hdisplay == m_pref->hdisplay &&
		    m->vdisplay == m_pref->vdisplay &&
		    highest_refresh < current_refresh) {
			highest_refresh = current_refresh;
			m_pref = m;
		}
	}

	aconnector->freesync_vid_base = *m_pref;
	return m_pref;
}

static bool is_freesync_video_mode(const struct drm_display_mode *mode,
				   struct amdgpu_dm_connector *aconnector)
{
	struct drm_display_mode *high_mode;
	int timing_diff;

	high_mode = get_highest_refresh_rate_mode(aconnector, false);
	if (!high_mode || !mode)
		return false;

	timing_diff = high_mode->vtotal - mode->vtotal;

	if (high_mode->clock == 0 || high_mode->clock != mode->clock ||
	    high_mode->hdisplay != mode->hdisplay ||
	    high_mode->vdisplay != mode->vdisplay ||
	    high_mode->hsync_start != mode->hsync_start ||
	    high_mode->hsync_end != mode->hsync_end ||
	    high_mode->htotal != mode->htotal ||
	    high_mode->hskew != mode->hskew ||
	    high_mode->vscan != mode->vscan ||
	    high_mode->vsync_start - mode->vsync_start != timing_diff ||
	    high_mode->vsync_end - mode->vsync_end != timing_diff)
		return false;
	else
		return true;
}

static struct dc_stream_state *
create_stream_for_sink(struct amdgpu_dm_connector *aconnector,
		       const struct drm_display_mode *drm_mode,
		       const struct dm_connector_state *dm_state,
		       const struct dc_stream_state *old_stream,
		       int requested_bpc)
{
	struct drm_display_mode *preferred_mode = NULL;
	struct drm_connector *drm_connector;
	const struct drm_connector_state *con_state =
		dm_state ? &dm_state->base : NULL;
	struct dc_stream_state *stream = NULL;
	struct drm_display_mode mode = *drm_mode;
	struct drm_display_mode saved_mode;
	struct drm_display_mode *freesync_mode = NULL;
	bool native_mode_found = false;
	bool recalculate_timing = false;
	bool scale = dm_state ? (dm_state->scaling != RMX_OFF) : false;
	int mode_refresh;
	int preferred_refresh = 0;
#if defined(CONFIG_DRM_AMD_DC_DCN)
	struct dsc_dec_dpcd_caps dsc_caps;
#endif
	struct dc_sink *sink = NULL;

	memset(&saved_mode, 0, sizeof(saved_mode));

	if (aconnector == NULL) {
		DRM_ERROR("aconnector is NULL!\n");
		return stream;
	}

	drm_connector = &aconnector->base;

	if (!aconnector->dc_sink) {
		sink = create_fake_sink(aconnector);
		if (!sink)
			return stream;
	} else {
		sink = aconnector->dc_sink;
		dc_sink_retain(sink);
	}

	stream = dc_create_stream_for_sink(sink);

	if (stream == NULL) {
		DRM_ERROR("Failed to create stream for sink!\n");
		goto finish;
	}

	stream->dm_stream_context = aconnector;

	stream->timing.flags.LTE_340MCSC_SCRAMBLE =
		drm_connector->display_info.hdmi.scdc.scrambling.low_rates;

	list_for_each_entry(preferred_mode, &aconnector->base.modes, head) {
		/* Search for preferred mode */
		if (preferred_mode->type & DRM_MODE_TYPE_PREFERRED) {
			native_mode_found = true;
			break;
		}
	}
	if (!native_mode_found)
		preferred_mode = list_first_entry_or_null(
				&aconnector->base.modes,
				struct drm_display_mode,
				head);

	mode_refresh = drm_mode_vrefresh(&mode);

	if (preferred_mode == NULL) {
		/*
		 * This may not be an error, the use case is when we have no
		 * usermode calls to reset and set mode upon hotplug. In this
		 * case, we call set mode ourselves to restore the previous mode
		 * and the modelist may not be filled in in time.
		 */
		DRM_DEBUG_DRIVER("No preferred mode found\n");
	} else {
		recalculate_timing = amdgpu_freesync_vid_mode &&
				 is_freesync_video_mode(&mode, aconnector);
		if (recalculate_timing) {
			freesync_mode = get_highest_refresh_rate_mode(aconnector, false);
			saved_mode = mode;
			mode = *freesync_mode;
		} else {
			decide_crtc_timing_for_drm_display_mode(
				&mode, preferred_mode, scale);

			preferred_refresh = drm_mode_vrefresh(preferred_mode);
		}
	}

	if (recalculate_timing)
		drm_mode_set_crtcinfo(&saved_mode, 0);
	else if (!dm_state)
		drm_mode_set_crtcinfo(&mode, 0);

       /*
	* If scaling is enabled and refresh rate didn't change
	* we copy the vic and polarities of the old timings
	*/
	if (!scale || mode_refresh != preferred_refresh)
		fill_stream_properties_from_drm_display_mode(
			stream, &mode, &aconnector->base, con_state, NULL,
			requested_bpc);
	else
		fill_stream_properties_from_drm_display_mode(
			stream, &mode, &aconnector->base, con_state, old_stream,
			requested_bpc);

#if defined(CONFIG_DRM_AMD_DC_DCN)
	/* SST DSC determination policy */
	update_dsc_caps(aconnector, sink, stream, &dsc_caps);
	if (aconnector->dsc_settings.dsc_force_enable != DSC_CLK_FORCE_DISABLE && dsc_caps.is_dsc_supported)
		apply_dsc_policy_for_stream(aconnector, sink, stream, &dsc_caps);
#endif

	update_stream_scaling_settings(&mode, dm_state, stream);

	fill_audio_info(
		&stream->audio_info,
		drm_connector,
		sink);

	update_stream_signal(stream, sink);

	if (stream->signal == SIGNAL_TYPE_HDMI_TYPE_A)
		mod_build_hf_vsif_infopacket(stream, &stream->vsp_infopacket);

	if (stream->link->psr_settings.psr_feature_enabled) {
		//
		// should decide stream support vsc sdp colorimetry capability
		// before building vsc info packet
		//
		stream->use_vsc_sdp_for_colorimetry = false;
		if (aconnector->dc_sink->sink_signal == SIGNAL_TYPE_DISPLAY_PORT_MST) {
			stream->use_vsc_sdp_for_colorimetry =
				aconnector->dc_sink->is_vsc_sdp_colorimetry_supported;
		} else {
			if (stream->link->dpcd_caps.dprx_feature.bits.VSC_SDP_COLORIMETRY_SUPPORTED)
				stream->use_vsc_sdp_for_colorimetry = true;
		}
		mod_build_vsc_infopacket(stream, &stream->vsc_infopacket);
		aconnector->psr_skip_count = AMDGPU_DM_PSR_ENTRY_DELAY;

	}
finish:
	dc_sink_release(sink);

	return stream;
}

static void amdgpu_dm_crtc_destroy(struct drm_crtc *crtc)
{
	drm_crtc_cleanup(crtc);
	kfree(crtc);
}

static void dm_crtc_destroy_state(struct drm_crtc *crtc,
				  struct drm_crtc_state *state)
{
	struct dm_crtc_state *cur = to_dm_crtc_state(state);

	/* TODO Destroy dc_stream objects are stream object is flattened */
	if (cur->stream)
		dc_stream_release(cur->stream);


	__drm_atomic_helper_crtc_destroy_state(state);


	kfree(state);
}

static void dm_crtc_reset_state(struct drm_crtc *crtc)
{
	struct dm_crtc_state *state;

	if (crtc->state)
		dm_crtc_destroy_state(crtc, crtc->state);

	state = kzalloc(sizeof(*state), GFP_KERNEL);
	if (WARN_ON(!state))
		return;

	__drm_atomic_helper_crtc_reset(crtc, &state->base);
}

static struct drm_crtc_state *
dm_crtc_duplicate_state(struct drm_crtc *crtc)
{
	struct dm_crtc_state *state, *cur;

	cur = to_dm_crtc_state(crtc->state);

	if (WARN_ON(!crtc->state))
		return NULL;

	state = kzalloc(sizeof(*state), GFP_KERNEL);
	if (!state)
		return NULL;

	__drm_atomic_helper_crtc_duplicate_state(crtc, &state->base);

	if (cur->stream) {
		state->stream = cur->stream;
		dc_stream_retain(state->stream);
	}

	state->active_planes = cur->active_planes;
	state->vrr_infopacket = cur->vrr_infopacket;
	state->abm_level = cur->abm_level;
	state->vrr_supported = cur->vrr_supported;
	state->freesync_config = cur->freesync_config;
	state->cm_has_degamma = cur->cm_has_degamma;
	state->cm_is_degamma_srgb = cur->cm_is_degamma_srgb;
	/* TODO Duplicate dc_stream after objects are stream object is flattened */

	return &state->base;
}

#ifdef CONFIG_DRM_AMD_SECURE_DISPLAY
static int amdgpu_dm_crtc_late_register(struct drm_crtc *crtc)
{
	crtc_debugfs_init(crtc);

	return 0;
}
#endif

static inline int dm_set_vupdate_irq(struct drm_crtc *crtc, bool enable)
{
	enum dc_irq_source irq_source;
	struct amdgpu_crtc *acrtc = to_amdgpu_crtc(crtc);
	struct amdgpu_device *adev = drm_to_adev(crtc->dev);
	int rc;

	irq_source = IRQ_TYPE_VUPDATE + acrtc->otg_inst;

	rc = dc_interrupt_set(adev->dm.dc, irq_source, enable) ? 0 : -EBUSY;

	DRM_DEBUG_VBL("crtc %d - vupdate irq %sabling: r=%d\n",
		      acrtc->crtc_id, enable ? "en" : "dis", rc);
	return rc;
}

static inline int dm_set_vblank(struct drm_crtc *crtc, bool enable)
{
	enum dc_irq_source irq_source;
	struct amdgpu_crtc *acrtc = to_amdgpu_crtc(crtc);
	struct amdgpu_device *adev = drm_to_adev(crtc->dev);
	struct dm_crtc_state *acrtc_state = to_dm_crtc_state(crtc->state);
#if defined(CONFIG_DRM_AMD_DC_DCN)
	struct amdgpu_display_manager *dm = &adev->dm;
	struct vblank_control_work *work;
#endif
	int rc = 0;

	if (enable) {
		/* vblank irq on -> Only need vupdate irq in vrr mode */
		if (amdgpu_dm_vrr_active(acrtc_state))
			rc = dm_set_vupdate_irq(crtc, true);
	} else {
		/* vblank irq off -> vupdate irq off */
		rc = dm_set_vupdate_irq(crtc, false);
	}

	if (rc)
		return rc;

	irq_source = IRQ_TYPE_VBLANK + acrtc->otg_inst;

	if (!dc_interrupt_set(adev->dm.dc, irq_source, enable))
		return -EBUSY;

	if (amdgpu_in_reset(adev))
		return 0;

#if defined(CONFIG_DRM_AMD_DC_DCN)
	if (dm->vblank_control_workqueue) {
		work = kzalloc(sizeof(*work), GFP_ATOMIC);
		if (!work)
			return -ENOMEM;

		INIT_WORK(&work->work, vblank_control_worker);
		work->dm = dm;
		work->acrtc = acrtc;
		work->enable = enable;

		if (acrtc_state->stream) {
			dc_stream_retain(acrtc_state->stream);
			work->stream = acrtc_state->stream;
		}

		queue_work(dm->vblank_control_workqueue, &work->work);
	}
#endif

	return 0;
}

static int dm_enable_vblank(struct drm_crtc *crtc)
{
	return dm_set_vblank(crtc, true);
}

static void dm_disable_vblank(struct drm_crtc *crtc)
{
	dm_set_vblank(crtc, false);
}

/* Implemented only the options currently availible for the driver */
static const struct drm_crtc_funcs amdgpu_dm_crtc_funcs = {
	.reset = dm_crtc_reset_state,
	.destroy = amdgpu_dm_crtc_destroy,
	.set_config = drm_atomic_helper_set_config,
	.page_flip = drm_atomic_helper_page_flip,
	.atomic_duplicate_state = dm_crtc_duplicate_state,
	.atomic_destroy_state = dm_crtc_destroy_state,
	.set_crc_source = amdgpu_dm_crtc_set_crc_source,
	.verify_crc_source = amdgpu_dm_crtc_verify_crc_source,
	.get_crc_sources = amdgpu_dm_crtc_get_crc_sources,
	.get_vblank_counter = amdgpu_get_vblank_counter_kms,
	.enable_vblank = dm_enable_vblank,
	.disable_vblank = dm_disable_vblank,
	.get_vblank_timestamp = drm_crtc_vblank_helper_get_vblank_timestamp,
#if defined(CONFIG_DRM_AMD_SECURE_DISPLAY)
	.late_register = amdgpu_dm_crtc_late_register,
#endif
};

static enum drm_connector_status
amdgpu_dm_connector_detect(struct drm_connector *connector, bool force)
{
	bool connected;
	struct amdgpu_dm_connector *aconnector = to_amdgpu_dm_connector(connector);

	/*
	 * Notes:
	 * 1. This interface is NOT called in context of HPD irq.
	 * 2. This interface *is called* in context of user-mode ioctl. Which
	 * makes it a bad place for *any* MST-related activity.
	 */

	if (aconnector->base.force == DRM_FORCE_UNSPECIFIED &&
	    !aconnector->fake_enable)
		connected = (aconnector->dc_sink != NULL);
	else
		connected = (aconnector->base.force == DRM_FORCE_ON);

	update_subconnector_property(aconnector);

	return (connected ? connector_status_connected :
			connector_status_disconnected);
}

int amdgpu_dm_connector_atomic_set_property(struct drm_connector *connector,
					    struct drm_connector_state *connector_state,
					    struct drm_property *property,
					    uint64_t val)
{
	struct drm_device *dev = connector->dev;
	struct amdgpu_device *adev = drm_to_adev(dev);
	struct dm_connector_state *dm_old_state =
		to_dm_connector_state(connector->state);
	struct dm_connector_state *dm_new_state =
		to_dm_connector_state(connector_state);

	int ret = -EINVAL;

	if (property == dev->mode_config.scaling_mode_property) {
		enum amdgpu_rmx_type rmx_type;

		switch (val) {
		case DRM_MODE_SCALE_CENTER:
			rmx_type = RMX_CENTER;
			break;
		case DRM_MODE_SCALE_ASPECT:
			rmx_type = RMX_ASPECT;
			break;
		case DRM_MODE_SCALE_FULLSCREEN:
			rmx_type = RMX_FULL;
			break;
		case DRM_MODE_SCALE_NONE:
		default:
			rmx_type = RMX_OFF;
			break;
		}

		if (dm_old_state->scaling == rmx_type)
			return 0;

		dm_new_state->scaling = rmx_type;
		ret = 0;
	} else if (property == adev->mode_info.underscan_hborder_property) {
		dm_new_state->underscan_hborder = val;
		ret = 0;
	} else if (property == adev->mode_info.underscan_vborder_property) {
		dm_new_state->underscan_vborder = val;
		ret = 0;
	} else if (property == adev->mode_info.underscan_property) {
		dm_new_state->underscan_enable = val;
		ret = 0;
	} else if (property == adev->mode_info.abm_level_property) {
		dm_new_state->abm_level = val;
		ret = 0;
	}

	return ret;
}

int amdgpu_dm_connector_atomic_get_property(struct drm_connector *connector,
					    const struct drm_connector_state *state,
					    struct drm_property *property,
					    uint64_t *val)
{
	struct drm_device *dev = connector->dev;
	struct amdgpu_device *adev = drm_to_adev(dev);
	struct dm_connector_state *dm_state =
		to_dm_connector_state(state);
	int ret = -EINVAL;

	if (property == dev->mode_config.scaling_mode_property) {
		switch (dm_state->scaling) {
		case RMX_CENTER:
			*val = DRM_MODE_SCALE_CENTER;
			break;
		case RMX_ASPECT:
			*val = DRM_MODE_SCALE_ASPECT;
			break;
		case RMX_FULL:
			*val = DRM_MODE_SCALE_FULLSCREEN;
			break;
		case RMX_OFF:
		default:
			*val = DRM_MODE_SCALE_NONE;
			break;
		}
		ret = 0;
	} else if (property == adev->mode_info.underscan_hborder_property) {
		*val = dm_state->underscan_hborder;
		ret = 0;
	} else if (property == adev->mode_info.underscan_vborder_property) {
		*val = dm_state->underscan_vborder;
		ret = 0;
	} else if (property == adev->mode_info.underscan_property) {
		*val = dm_state->underscan_enable;
		ret = 0;
	} else if (property == adev->mode_info.abm_level_property) {
		*val = dm_state->abm_level;
		ret = 0;
	}

	return ret;
}

static void amdgpu_dm_connector_unregister(struct drm_connector *connector)
{
	struct amdgpu_dm_connector *amdgpu_dm_connector = to_amdgpu_dm_connector(connector);

	drm_dp_aux_unregister(&amdgpu_dm_connector->dm_dp_aux.aux);
}

static void amdgpu_dm_connector_destroy(struct drm_connector *connector)
{
	struct amdgpu_dm_connector *aconnector = to_amdgpu_dm_connector(connector);
	const struct dc_link *link = aconnector->dc_link;
	struct amdgpu_device *adev = drm_to_adev(connector->dev);
	struct amdgpu_display_manager *dm = &adev->dm;
	int i;

	/*
	 * Call only if mst_mgr was iniitalized before since it's not done
	 * for all connector types.
	 */
	if (aconnector->mst_mgr.dev)
		drm_dp_mst_topology_mgr_destroy(&aconnector->mst_mgr);

#if defined(CONFIG_BACKLIGHT_CLASS_DEVICE) ||\
	defined(CONFIG_BACKLIGHT_CLASS_DEVICE_MODULE)
	for (i = 0; i < dm->num_of_edps; i++) {
		if ((link == dm->backlight_link[i]) && dm->backlight_dev[i]) {
			backlight_device_unregister(dm->backlight_dev[i]);
			dm->backlight_dev[i] = NULL;
		}
	}
#endif

	if (aconnector->dc_em_sink)
		dc_sink_release(aconnector->dc_em_sink);
	aconnector->dc_em_sink = NULL;
	if (aconnector->dc_sink)
		dc_sink_release(aconnector->dc_sink);
	aconnector->dc_sink = NULL;

	drm_dp_cec_unregister_connector(&aconnector->dm_dp_aux.aux);
	drm_connector_unregister(connector);
	drm_connector_cleanup(connector);
	if (aconnector->i2c) {
		i2c_del_adapter(&aconnector->i2c->base);
		kfree(aconnector->i2c);
	}
	kfree(aconnector->dm_dp_aux.aux.name);

	kfree(connector);
}

void amdgpu_dm_connector_funcs_reset(struct drm_connector *connector)
{
	struct dm_connector_state *state =
		to_dm_connector_state(connector->state);

	if (connector->state)
		__drm_atomic_helper_connector_destroy_state(connector->state);

	kfree(state);

	state = kzalloc(sizeof(*state), GFP_KERNEL);

	if (state) {
		state->scaling = RMX_OFF;
		state->underscan_enable = false;
		state->underscan_hborder = 0;
		state->underscan_vborder = 0;
		state->base.max_requested_bpc = 8;
		state->vcpi_slots = 0;
		state->pbn = 0;
		if (connector->connector_type == DRM_MODE_CONNECTOR_eDP)
			state->abm_level = amdgpu_dm_abm_level;

		__drm_atomic_helper_connector_reset(connector, &state->base);
	}
}

struct drm_connector_state *
amdgpu_dm_connector_atomic_duplicate_state(struct drm_connector *connector)
{
	struct dm_connector_state *state =
		to_dm_connector_state(connector->state);

	struct dm_connector_state *new_state =
			kmemdup(state, sizeof(*state), GFP_KERNEL);

	if (!new_state)
		return NULL;

	__drm_atomic_helper_connector_duplicate_state(connector, &new_state->base);

	new_state->freesync_capable = state->freesync_capable;
	new_state->abm_level = state->abm_level;
	new_state->scaling = state->scaling;
	new_state->underscan_enable = state->underscan_enable;
	new_state->underscan_hborder = state->underscan_hborder;
	new_state->underscan_vborder = state->underscan_vborder;
	new_state->vcpi_slots = state->vcpi_slots;
	new_state->pbn = state->pbn;
	return &new_state->base;
}

static int
amdgpu_dm_connector_late_register(struct drm_connector *connector)
{
	struct amdgpu_dm_connector *amdgpu_dm_connector =
		to_amdgpu_dm_connector(connector);
	int r;

	if ((connector->connector_type == DRM_MODE_CONNECTOR_DisplayPort) ||
	    (connector->connector_type == DRM_MODE_CONNECTOR_eDP)) {
		amdgpu_dm_connector->dm_dp_aux.aux.dev = connector->kdev;
		r = drm_dp_aux_register(&amdgpu_dm_connector->dm_dp_aux.aux);
		if (r)
			return r;
	}

#if defined(CONFIG_DEBUG_FS)
	connector_debugfs_init(amdgpu_dm_connector);
#endif

	return 0;
}

static const struct drm_connector_funcs amdgpu_dm_connector_funcs = {
	.reset = amdgpu_dm_connector_funcs_reset,
	.detect = amdgpu_dm_connector_detect,
	.fill_modes = drm_helper_probe_single_connector_modes,
	.destroy = amdgpu_dm_connector_destroy,
	.atomic_duplicate_state = amdgpu_dm_connector_atomic_duplicate_state,
	.atomic_destroy_state = drm_atomic_helper_connector_destroy_state,
	.atomic_set_property = amdgpu_dm_connector_atomic_set_property,
	.atomic_get_property = amdgpu_dm_connector_atomic_get_property,
	.late_register = amdgpu_dm_connector_late_register,
	.early_unregister = amdgpu_dm_connector_unregister
};

static int get_modes(struct drm_connector *connector)
{
	return amdgpu_dm_connector_get_modes(connector);
}

static void create_eml_sink(struct amdgpu_dm_connector *aconnector)
{
	struct dc_sink_init_data init_params = {
			.link = aconnector->dc_link,
			.sink_signal = SIGNAL_TYPE_VIRTUAL
	};
	struct edid *edid;

	if (!aconnector->base.edid_blob_ptr) {
		DRM_ERROR("No EDID firmware found on connector: %s ,forcing to OFF!\n",
				aconnector->base.name);

		aconnector->base.force = DRM_FORCE_OFF;
		aconnector->base.override_edid = false;
		return;
	}

	edid = (struct edid *) aconnector->base.edid_blob_ptr->data;

	aconnector->edid = edid;

	aconnector->dc_em_sink = dc_link_add_remote_sink(
		aconnector->dc_link,
		(uint8_t *)edid,
		(edid->extensions + 1) * EDID_LENGTH,
		&init_params);

	if (aconnector->base.force == DRM_FORCE_ON) {
		aconnector->dc_sink = aconnector->dc_link->local_sink ?
		aconnector->dc_link->local_sink :
		aconnector->dc_em_sink;
		dc_sink_retain(aconnector->dc_sink);
	}
}

static void handle_edid_mgmt(struct amdgpu_dm_connector *aconnector)
{
	struct dc_link *link = (struct dc_link *)aconnector->dc_link;

	/*
	 * In case of headless boot with force on for DP managed connector
	 * Those settings have to be != 0 to get initial modeset
	 */
	if (link->connector_signal == SIGNAL_TYPE_DISPLAY_PORT) {
		link->verified_link_cap.lane_count = LANE_COUNT_FOUR;
		link->verified_link_cap.link_rate = LINK_RATE_HIGH2;
	}


	aconnector->base.override_edid = true;
	create_eml_sink(aconnector);
}

static struct dc_stream_state *
create_validate_stream_for_sink(struct amdgpu_dm_connector *aconnector,
				const struct drm_display_mode *drm_mode,
				const struct dm_connector_state *dm_state,
				const struct dc_stream_state *old_stream)
{
	struct drm_connector *connector = &aconnector->base;
	struct amdgpu_device *adev = drm_to_adev(connector->dev);
	struct dc_stream_state *stream;
	const struct drm_connector_state *drm_state = dm_state ? &dm_state->base : NULL;
	int requested_bpc = drm_state ? drm_state->max_requested_bpc : 8;
	enum dc_status dc_result = DC_OK;

	do {
		stream = create_stream_for_sink(aconnector, drm_mode,
						dm_state, old_stream,
						requested_bpc);
		if (stream == NULL) {
			DRM_ERROR("Failed to create stream for sink!\n");
			break;
		}

		dc_result = dc_validate_stream(adev->dm.dc, stream);

		if (dc_result != DC_OK) {
			DRM_DEBUG_KMS("Mode %dx%d (clk %d) failed DC validation with error %d (%s)\n",
				      drm_mode->hdisplay,
				      drm_mode->vdisplay,
				      drm_mode->clock,
				      dc_result,
				      dc_status_to_str(dc_result));

			dc_stream_release(stream);
			stream = NULL;
			requested_bpc -= 2; /* lower bpc to retry validation */
		}

	} while (stream == NULL && requested_bpc >= 6);

	if (dc_result == DC_FAIL_ENC_VALIDATE && !aconnector->force_yuv420_output) {
		DRM_DEBUG_KMS("Retry forcing YCbCr420 encoding\n");

		aconnector->force_yuv420_output = true;
		stream = create_validate_stream_for_sink(aconnector, drm_mode,
						dm_state, old_stream);
		aconnector->force_yuv420_output = false;
	}

	return stream;
}

enum drm_mode_status amdgpu_dm_connector_mode_valid(struct drm_connector *connector,
				   struct drm_display_mode *mode)
{
	int result = MODE_ERROR;
	struct dc_sink *dc_sink;
	/* TODO: Unhardcode stream count */
	struct dc_stream_state *stream;
	struct amdgpu_dm_connector *aconnector = to_amdgpu_dm_connector(connector);

	if ((mode->flags & DRM_MODE_FLAG_INTERLACE) ||
			(mode->flags & DRM_MODE_FLAG_DBLSCAN))
		return result;

	/*
	 * Only run this the first time mode_valid is called to initilialize
	 * EDID mgmt
	 */
	if (aconnector->base.force != DRM_FORCE_UNSPECIFIED &&
		!aconnector->dc_em_sink)
		handle_edid_mgmt(aconnector);

	dc_sink = to_amdgpu_dm_connector(connector)->dc_sink;

	if (dc_sink == NULL && aconnector->base.force != DRM_FORCE_ON_DIGITAL &&
				aconnector->base.force != DRM_FORCE_ON) {
		DRM_ERROR("dc_sink is NULL!\n");
		goto fail;
	}

	stream = create_validate_stream_for_sink(aconnector, mode, NULL, NULL);
	if (stream) {
		dc_stream_release(stream);
		result = MODE_OK;
	}

fail:
	/* TODO: error handling*/
	return result;
}

static int fill_hdr_info_packet(const struct drm_connector_state *state,
				struct dc_info_packet *out)
{
	struct hdmi_drm_infoframe frame;
	unsigned char buf[30]; /* 26 + 4 */
	ssize_t len;
	int ret, i;

	memset(out, 0, sizeof(*out));

	if (!state->hdr_output_metadata)
		return 0;

	ret = drm_hdmi_infoframe_set_hdr_metadata(&frame, state);
	if (ret)
		return ret;

	len = hdmi_drm_infoframe_pack_only(&frame, buf, sizeof(buf));
	if (len < 0)
		return (int)len;

	/* Static metadata is a fixed 26 bytes + 4 byte header. */
	if (len != 30)
		return -EINVAL;

	/* Prepare the infopacket for DC. */
	switch (state->connector->connector_type) {
	case DRM_MODE_CONNECTOR_HDMIA:
		out->hb0 = 0x87; /* type */
		out->hb1 = 0x01; /* version */
		out->hb2 = 0x1A; /* length */
		out->sb[0] = buf[3]; /* checksum */
		i = 1;
		break;

	case DRM_MODE_CONNECTOR_DisplayPort:
	case DRM_MODE_CONNECTOR_eDP:
		out->hb0 = 0x00; /* sdp id, zero */
		out->hb1 = 0x87; /* type */
		out->hb2 = 0x1D; /* payload len - 1 */
		out->hb3 = (0x13 << 2); /* sdp version */
		out->sb[0] = 0x01; /* version */
		out->sb[1] = 0x1A; /* length */
		i = 2;
		break;

	default:
		return -EINVAL;
	}

	memcpy(&out->sb[i], &buf[4], 26);
	out->valid = true;

	print_hex_dump(KERN_DEBUG, "HDR SB:", DUMP_PREFIX_NONE, 16, 1, out->sb,
		       sizeof(out->sb), false);

	return 0;
}

static int
amdgpu_dm_connector_atomic_check(struct drm_connector *conn,
				 struct drm_atomic_state *state)
{
	struct drm_connector_state *new_con_state =
		drm_atomic_get_new_connector_state(state, conn);
	struct drm_connector_state *old_con_state =
		drm_atomic_get_old_connector_state(state, conn);
	struct drm_crtc *crtc = new_con_state->crtc;
	struct drm_crtc_state *new_crtc_state;
	int ret;

	trace_amdgpu_dm_connector_atomic_check(new_con_state);

	if (!crtc)
		return 0;

	if (!drm_connector_atomic_hdr_metadata_equal(old_con_state, new_con_state)) {
		struct dc_info_packet hdr_infopacket;

		ret = fill_hdr_info_packet(new_con_state, &hdr_infopacket);
		if (ret)
			return ret;

		new_crtc_state = drm_atomic_get_crtc_state(state, crtc);
		if (IS_ERR(new_crtc_state))
			return PTR_ERR(new_crtc_state);

		/*
		 * DC considers the stream backends changed if the
		 * static metadata changes. Forcing the modeset also
		 * gives a simple way for userspace to switch from
		 * 8bpc to 10bpc when setting the metadata to enter
		 * or exit HDR.
		 *
		 * Changing the static metadata after it's been
		 * set is permissible, however. So only force a
		 * modeset if we're entering or exiting HDR.
		 */
		new_crtc_state->mode_changed =
			!old_con_state->hdr_output_metadata ||
			!new_con_state->hdr_output_metadata;
	}

	return 0;
}

static const struct drm_connector_helper_funcs
amdgpu_dm_connector_helper_funcs = {
	/*
	 * If hotplugging a second bigger display in FB Con mode, bigger resolution
	 * modes will be filtered by drm_mode_validate_size(), and those modes
	 * are missing after user start lightdm. So we need to renew modes list.
	 * in get_modes call back, not just return the modes count
	 */
	.get_modes = get_modes,
	.mode_valid = amdgpu_dm_connector_mode_valid,
	.atomic_check = amdgpu_dm_connector_atomic_check,
};

static void dm_crtc_helper_disable(struct drm_crtc *crtc)
{
}

static int count_crtc_active_planes(struct drm_crtc_state *new_crtc_state)
{
	struct drm_atomic_state *state = new_crtc_state->state;
	struct drm_plane *plane;
	int num_active = 0;

	drm_for_each_plane_mask(plane, state->dev, new_crtc_state->plane_mask) {
		struct drm_plane_state *new_plane_state;

		/* Cursor planes are "fake". */
		if (plane->type == DRM_PLANE_TYPE_CURSOR)
			continue;

		new_plane_state = drm_atomic_get_new_plane_state(state, plane);

		if (!new_plane_state) {
			/*
			 * The plane is enable on the CRTC and hasn't changed
			 * state. This means that it previously passed
			 * validation and is therefore enabled.
			 */
			num_active += 1;
			continue;
		}

		/* We need a framebuffer to be considered enabled. */
		num_active += (new_plane_state->fb != NULL);
	}

	return num_active;
}

static void dm_update_crtc_active_planes(struct drm_crtc *crtc,
					 struct drm_crtc_state *new_crtc_state)
{
	struct dm_crtc_state *dm_new_crtc_state =
		to_dm_crtc_state(new_crtc_state);

	dm_new_crtc_state->active_planes = 0;

	if (!dm_new_crtc_state->stream)
		return;

	dm_new_crtc_state->active_planes =
		count_crtc_active_planes(new_crtc_state);
}

static int dm_crtc_helper_atomic_check(struct drm_crtc *crtc,
				       struct drm_atomic_state *state)
{
	struct drm_crtc_state *crtc_state = drm_atomic_get_new_crtc_state(state,
									  crtc);
	struct amdgpu_device *adev = drm_to_adev(crtc->dev);
	struct dc *dc = adev->dm.dc;
	struct dm_crtc_state *dm_crtc_state = to_dm_crtc_state(crtc_state);
	int ret = -EINVAL;

	trace_amdgpu_dm_crtc_atomic_check(crtc_state);

	dm_update_crtc_active_planes(crtc, crtc_state);

	if (WARN_ON(unlikely(!dm_crtc_state->stream &&
		     modeset_required(crtc_state, NULL, dm_crtc_state->stream)))) {
		return ret;
	}

	/*
	 * We require the primary plane to be enabled whenever the CRTC is, otherwise
	 * drm_mode_cursor_universal may end up trying to enable the cursor plane while all other
	 * planes are disabled, which is not supported by the hardware. And there is legacy
	 * userspace which stops using the HW cursor altogether in response to the resulting EINVAL.
	 */
	if (crtc_state->enable &&
	    !(crtc_state->plane_mask & drm_plane_mask(crtc->primary))) {
		DRM_DEBUG_ATOMIC("Can't enable a CRTC without enabling the primary plane\n");
		return -EINVAL;
	}

	/* In some use cases, like reset, no stream is attached */
	if (!dm_crtc_state->stream)
		return 0;

	if (dc_validate_stream(dc, dm_crtc_state->stream) == DC_OK)
		return 0;

	DRM_DEBUG_ATOMIC("Failed DC stream validation\n");
	return ret;
}

static bool dm_crtc_helper_mode_fixup(struct drm_crtc *crtc,
				      const struct drm_display_mode *mode,
				      struct drm_display_mode *adjusted_mode)
{
	return true;
}

static const struct drm_crtc_helper_funcs amdgpu_dm_crtc_helper_funcs = {
	.disable = dm_crtc_helper_disable,
	.atomic_check = dm_crtc_helper_atomic_check,
	.mode_fixup = dm_crtc_helper_mode_fixup,
	.get_scanout_position = amdgpu_crtc_get_scanout_position,
};

static void dm_encoder_helper_disable(struct drm_encoder *encoder)
{

}

static int convert_dc_color_depth_into_bpc (enum dc_color_depth display_color_depth)
{
	switch (display_color_depth) {
		case COLOR_DEPTH_666:
			return 6;
		case COLOR_DEPTH_888:
			return 8;
		case COLOR_DEPTH_101010:
			return 10;
		case COLOR_DEPTH_121212:
			return 12;
		case COLOR_DEPTH_141414:
			return 14;
		case COLOR_DEPTH_161616:
			return 16;
		default:
			break;
		}
	return 0;
}

static int dm_encoder_helper_atomic_check(struct drm_encoder *encoder,
					  struct drm_crtc_state *crtc_state,
					  struct drm_connector_state *conn_state)
{
	struct drm_atomic_state *state = crtc_state->state;
	struct drm_connector *connector = conn_state->connector;
	struct amdgpu_dm_connector *aconnector = to_amdgpu_dm_connector(connector);
	struct dm_connector_state *dm_new_connector_state = to_dm_connector_state(conn_state);
	const struct drm_display_mode *adjusted_mode = &crtc_state->adjusted_mode;
	struct drm_dp_mst_topology_mgr *mst_mgr;
	struct drm_dp_mst_port *mst_port;
	enum dc_color_depth color_depth;
	int clock, bpp = 0;
	bool is_y420 = false;

	if (!aconnector->port || !aconnector->dc_sink)
		return 0;

	mst_port = aconnector->port;
	mst_mgr = &aconnector->mst_port->mst_mgr;

	if (!crtc_state->connectors_changed && !crtc_state->mode_changed)
		return 0;

	if (!state->duplicated) {
		int max_bpc = conn_state->max_requested_bpc;
		is_y420 = drm_mode_is_420_also(&connector->display_info, adjusted_mode) &&
				aconnector->force_yuv420_output;
		color_depth = convert_color_depth_from_display_info(connector,
								    is_y420,
								    max_bpc);
		bpp = convert_dc_color_depth_into_bpc(color_depth) * 3;
		clock = adjusted_mode->clock;
		dm_new_connector_state->pbn = drm_dp_calc_pbn_mode(clock, bpp, false);
	}
	dm_new_connector_state->vcpi_slots = drm_dp_atomic_find_vcpi_slots(state,
									   mst_mgr,
									   mst_port,
									   dm_new_connector_state->pbn,
									   dm_mst_get_pbn_divider(aconnector->dc_link));
	if (dm_new_connector_state->vcpi_slots < 0) {
		DRM_DEBUG_ATOMIC("failed finding vcpi slots: %d\n", (int)dm_new_connector_state->vcpi_slots);
		return dm_new_connector_state->vcpi_slots;
	}
	return 0;
}

const struct drm_encoder_helper_funcs amdgpu_dm_encoder_helper_funcs = {
	.disable = dm_encoder_helper_disable,
	.atomic_check = dm_encoder_helper_atomic_check
};

#if defined(CONFIG_DRM_AMD_DC_DCN)
static int dm_update_mst_vcpi_slots_for_dsc(struct drm_atomic_state *state,
					    struct dc_state *dc_state,
					    struct dsc_mst_fairness_vars *vars)
{
	struct dc_stream_state *stream = NULL;
	struct drm_connector *connector;
	struct drm_connector_state *new_con_state;
	struct amdgpu_dm_connector *aconnector;
	struct dm_connector_state *dm_conn_state;
	int i, j, clock;
	int vcpi, pbn_div, pbn = 0;

	for_each_new_connector_in_state(state, connector, new_con_state, i) {

		aconnector = to_amdgpu_dm_connector(connector);

		if (!aconnector->port)
			continue;

		if (!new_con_state || !new_con_state->crtc)
			continue;

		dm_conn_state = to_dm_connector_state(new_con_state);

		for (j = 0; j < dc_state->stream_count; j++) {
			stream = dc_state->streams[j];
			if (!stream)
				continue;

			if ((struct amdgpu_dm_connector*)stream->dm_stream_context == aconnector)
				break;

			stream = NULL;
		}

		if (!stream)
			continue;

		if (stream->timing.flags.DSC != 1) {
			drm_dp_mst_atomic_enable_dsc(state,
						     aconnector->port,
						     dm_conn_state->pbn,
						     0,
						     false);
			continue;
		}

		pbn_div = dm_mst_get_pbn_divider(stream->link);
		clock = stream->timing.pix_clk_100hz / 10;
		/* pbn is calculated by compute_mst_dsc_configs_for_state*/
		for (j = 0; j < dc_state->stream_count; j++) {
			if (vars[j].aconnector == aconnector) {
				pbn = vars[j].pbn;
				break;
			}
		}

		vcpi = drm_dp_mst_atomic_enable_dsc(state,
						    aconnector->port,
						    pbn, pbn_div,
						    true);
		if (vcpi < 0)
			return vcpi;

		dm_conn_state->pbn = pbn;
		dm_conn_state->vcpi_slots = vcpi;
	}
	return 0;
}
#endif

static void dm_drm_plane_reset(struct drm_plane *plane)
{
	struct dm_plane_state *amdgpu_state = NULL;

	if (plane->state)
		plane->funcs->atomic_destroy_state(plane, plane->state);

	amdgpu_state = kzalloc(sizeof(*amdgpu_state), GFP_KERNEL);
	WARN_ON(amdgpu_state == NULL);

	if (amdgpu_state)
		__drm_atomic_helper_plane_reset(plane, &amdgpu_state->base);
}

static struct drm_plane_state *
dm_drm_plane_duplicate_state(struct drm_plane *plane)
{
	struct dm_plane_state *dm_plane_state, *old_dm_plane_state;

	old_dm_plane_state = to_dm_plane_state(plane->state);
	dm_plane_state = kzalloc(sizeof(*dm_plane_state), GFP_KERNEL);
	if (!dm_plane_state)
		return NULL;

	__drm_atomic_helper_plane_duplicate_state(plane, &dm_plane_state->base);

	if (old_dm_plane_state->dc_state) {
		dm_plane_state->dc_state = old_dm_plane_state->dc_state;
		dc_plane_state_retain(dm_plane_state->dc_state);
	}

	return &dm_plane_state->base;
}

static void dm_drm_plane_destroy_state(struct drm_plane *plane,
				struct drm_plane_state *state)
{
	struct dm_plane_state *dm_plane_state = to_dm_plane_state(state);

	if (dm_plane_state->dc_state)
		dc_plane_state_release(dm_plane_state->dc_state);

	drm_atomic_helper_plane_destroy_state(plane, state);
}

static const struct drm_plane_funcs dm_plane_funcs = {
	.update_plane	= drm_atomic_helper_update_plane,
	.disable_plane	= drm_atomic_helper_disable_plane,
	.destroy	= drm_primary_helper_destroy,
	.reset = dm_drm_plane_reset,
	.atomic_duplicate_state = dm_drm_plane_duplicate_state,
	.atomic_destroy_state = dm_drm_plane_destroy_state,
	.format_mod_supported = dm_plane_format_mod_supported,
};

static int dm_plane_helper_prepare_fb(struct drm_plane *plane,
				      struct drm_plane_state *new_state)
{
	struct amdgpu_framebuffer *afb;
	struct drm_gem_object *obj;
	struct amdgpu_device *adev;
	struct amdgpu_bo *rbo;
	struct dm_plane_state *dm_plane_state_new, *dm_plane_state_old;
	struct list_head list;
	struct ttm_validate_buffer tv;
	struct ww_acquire_ctx ticket;
	uint32_t domain;
	int r;

	if (!new_state->fb) {
		DRM_DEBUG_KMS("No FB bound\n");
		return 0;
	}

	afb = to_amdgpu_framebuffer(new_state->fb);
	obj = new_state->fb->obj[0];
	rbo = gem_to_amdgpu_bo(obj);
	adev = amdgpu_ttm_adev(rbo->tbo.bdev);
	INIT_LIST_HEAD(&list);

	tv.bo = &rbo->tbo;
	tv.num_shared = 1;
	list_add(&tv.head, &list);

	r = ttm_eu_reserve_buffers(&ticket, &list, false, NULL);
	if (r) {
		dev_err(adev->dev, "fail to reserve bo (%d)\n", r);
		return r;
	}

	if (plane->type != DRM_PLANE_TYPE_CURSOR)
		domain = amdgpu_display_supported_domains(adev, rbo->flags);
	else
		domain = AMDGPU_GEM_DOMAIN_VRAM;

	r = amdgpu_bo_pin(rbo, domain);
	if (unlikely(r != 0)) {
		if (r != -ERESTARTSYS)
			DRM_ERROR("Failed to pin framebuffer with error %d\n", r);
		ttm_eu_backoff_reservation(&ticket, &list);
		return r;
	}

	r = amdgpu_ttm_alloc_gart(&rbo->tbo);
	if (unlikely(r != 0)) {
		amdgpu_bo_unpin(rbo);
		ttm_eu_backoff_reservation(&ticket, &list);
		DRM_ERROR("%p bind failed\n", rbo);
		return r;
	}

	ttm_eu_backoff_reservation(&ticket, &list);

	afb->address = amdgpu_bo_gpu_offset(rbo);

	amdgpu_bo_ref(rbo);

	/**
	 * We don't do surface updates on planes that have been newly created,
	 * but we also don't have the afb->address during atomic check.
	 *
	 * Fill in buffer attributes depending on the address here, but only on
	 * newly created planes since they're not being used by DC yet and this
	 * won't modify global state.
	 */
	dm_plane_state_old = to_dm_plane_state(plane->state);
	dm_plane_state_new = to_dm_plane_state(new_state);

	if (dm_plane_state_new->dc_state &&
	    dm_plane_state_old->dc_state != dm_plane_state_new->dc_state) {
		struct dc_plane_state *plane_state =
			dm_plane_state_new->dc_state;
		bool force_disable_dcc = !plane_state->dcc.enable;

		fill_plane_buffer_attributes(
			adev, afb, plane_state->format, plane_state->rotation,
			afb->tiling_flags,
			&plane_state->tiling_info, &plane_state->plane_size,
			&plane_state->dcc, &plane_state->address,
			afb->tmz_surface, force_disable_dcc);
	}

	return 0;
}

static void dm_plane_helper_cleanup_fb(struct drm_plane *plane,
				       struct drm_plane_state *old_state)
{
	struct amdgpu_bo *rbo;
	int r;

	if (!old_state->fb)
		return;

	rbo = gem_to_amdgpu_bo(old_state->fb->obj[0]);
	r = amdgpu_bo_reserve(rbo, false);
	if (unlikely(r)) {
		DRM_ERROR("failed to reserve rbo before unpin\n");
		return;
	}

	amdgpu_bo_unpin(rbo);
	amdgpu_bo_unreserve(rbo);
	amdgpu_bo_unref(&rbo);
}

static int dm_plane_helper_check_state(struct drm_plane_state *state,
				       struct drm_crtc_state *new_crtc_state)
{
	struct drm_framebuffer *fb = state->fb;
	int min_downscale, max_upscale;
	int min_scale = 0;
	int max_scale = INT_MAX;

	/* Plane enabled? Validate viewport and get scaling factors from plane caps. */
	if (fb && state->crtc) {
		/* Validate viewport to cover the case when only the position changes */
		if (state->plane->type != DRM_PLANE_TYPE_CURSOR) {
			int viewport_width = state->crtc_w;
			int viewport_height = state->crtc_h;

			if (state->crtc_x < 0)
				viewport_width += state->crtc_x;
			else if (state->crtc_x + state->crtc_w > new_crtc_state->mode.crtc_hdisplay)
				viewport_width = new_crtc_state->mode.crtc_hdisplay - state->crtc_x;

			if (state->crtc_y < 0)
				viewport_height += state->crtc_y;
			else if (state->crtc_y + state->crtc_h > new_crtc_state->mode.crtc_vdisplay)
				viewport_height = new_crtc_state->mode.crtc_vdisplay - state->crtc_y;

			if (viewport_width < 0 || viewport_height < 0) {
				DRM_DEBUG_ATOMIC("Plane completely outside of screen\n");
				return -EINVAL;
			} else if (viewport_width < MIN_VIEWPORT_SIZE*2) { /* x2 for width is because of pipe-split. */
				DRM_DEBUG_ATOMIC("Viewport width %d smaller than %d\n", viewport_width, MIN_VIEWPORT_SIZE*2);
				return -EINVAL;
			} else if (viewport_height < MIN_VIEWPORT_SIZE) {
				DRM_DEBUG_ATOMIC("Viewport height %d smaller than %d\n", viewport_height, MIN_VIEWPORT_SIZE);
				return -EINVAL;
			}

		}

		/* Get min/max allowed scaling factors from plane caps. */
		get_min_max_dc_plane_scaling(state->crtc->dev, fb,
					     &min_downscale, &max_upscale);
		/*
		 * Convert to drm convention: 16.16 fixed point, instead of dc's
		 * 1.0 == 1000. Also drm scaling is src/dst instead of dc's
		 * dst/src, so min_scale = 1.0 / max_upscale, etc.
		 */
		min_scale = (1000 << 16) / max_upscale;
		max_scale = (1000 << 16) / min_downscale;
	}

	return drm_atomic_helper_check_plane_state(
		state, new_crtc_state, min_scale, max_scale, true, true);
}

static int dm_plane_atomic_check(struct drm_plane *plane,
				 struct drm_atomic_state *state)
{
	struct drm_plane_state *new_plane_state = drm_atomic_get_new_plane_state(state,
										 plane);
	struct amdgpu_device *adev = drm_to_adev(plane->dev);
	struct dc *dc = adev->dm.dc;
	struct dm_plane_state *dm_plane_state;
	struct dc_scaling_info scaling_info;
	struct drm_crtc_state *new_crtc_state;
	int ret;

	trace_amdgpu_dm_plane_atomic_check(new_plane_state);

	dm_plane_state = to_dm_plane_state(new_plane_state);

	if (!dm_plane_state->dc_state)
		return 0;

	new_crtc_state =
		drm_atomic_get_new_crtc_state(state,
					      new_plane_state->crtc);
	if (!new_crtc_state)
		return -EINVAL;

	ret = dm_plane_helper_check_state(new_plane_state, new_crtc_state);
	if (ret)
		return ret;

	ret = fill_dc_scaling_info(new_plane_state, &scaling_info);
	if (ret)
		return ret;

	if (dc_validate_plane(dc, dm_plane_state->dc_state) == DC_OK)
		return 0;

	return -EINVAL;
}

static int dm_plane_atomic_async_check(struct drm_plane *plane,
				       struct drm_atomic_state *state)
{
	/* Only support async updates on cursor planes. */
	if (plane->type != DRM_PLANE_TYPE_CURSOR)
		return -EINVAL;

	return 0;
}

static void dm_plane_atomic_async_update(struct drm_plane *plane,
					 struct drm_atomic_state *state)
{
	struct drm_plane_state *new_state = drm_atomic_get_new_plane_state(state,
									   plane);
	struct drm_plane_state *old_state =
		drm_atomic_get_old_plane_state(state, plane);

	trace_amdgpu_dm_atomic_update_cursor(new_state);

	swap(plane->state->fb, new_state->fb);

	plane->state->src_x = new_state->src_x;
	plane->state->src_y = new_state->src_y;
	plane->state->src_w = new_state->src_w;
	plane->state->src_h = new_state->src_h;
	plane->state->crtc_x = new_state->crtc_x;
	plane->state->crtc_y = new_state->crtc_y;
	plane->state->crtc_w = new_state->crtc_w;
	plane->state->crtc_h = new_state->crtc_h;

	handle_cursor_update(plane, old_state);
}

static const struct drm_plane_helper_funcs dm_plane_helper_funcs = {
	.prepare_fb = dm_plane_helper_prepare_fb,
	.cleanup_fb = dm_plane_helper_cleanup_fb,
	.atomic_check = dm_plane_atomic_check,
	.atomic_async_check = dm_plane_atomic_async_check,
	.atomic_async_update = dm_plane_atomic_async_update
};

/*
 * TODO: these are currently initialized to rgb formats only.
 * For future use cases we should either initialize them dynamically based on
 * plane capabilities, or initialize this array to all formats, so internal drm
 * check will succeed, and let DC implement proper check
 */
static const uint32_t rgb_formats[] = {
	DRM_FORMAT_XRGB8888,
	DRM_FORMAT_ARGB8888,
	DRM_FORMAT_RGBA8888,
	DRM_FORMAT_XRGB2101010,
	DRM_FORMAT_XBGR2101010,
	DRM_FORMAT_ARGB2101010,
	DRM_FORMAT_ABGR2101010,
	DRM_FORMAT_XRGB16161616,
	DRM_FORMAT_XBGR16161616,
	DRM_FORMAT_ARGB16161616,
	DRM_FORMAT_ABGR16161616,
	DRM_FORMAT_XBGR8888,
	DRM_FORMAT_ABGR8888,
	DRM_FORMAT_RGB565,
};

static const uint32_t overlay_formats[] = {
	DRM_FORMAT_XRGB8888,
	DRM_FORMAT_ARGB8888,
	DRM_FORMAT_RGBA8888,
	DRM_FORMAT_XBGR8888,
	DRM_FORMAT_ABGR8888,
	DRM_FORMAT_RGB565
};

static const u32 cursor_formats[] = {
	DRM_FORMAT_ARGB8888
};

static int get_plane_formats(const struct drm_plane *plane,
			     const struct dc_plane_cap *plane_cap,
			     uint32_t *formats, int max_formats)
{
	int i, num_formats = 0;

	/*
	 * TODO: Query support for each group of formats directly from
	 * DC plane caps. This will require adding more formats to the
	 * caps list.
	 */

	switch (plane->type) {
	case DRM_PLANE_TYPE_PRIMARY:
		for (i = 0; i < ARRAY_SIZE(rgb_formats); ++i) {
			if (num_formats >= max_formats)
				break;

			formats[num_formats++] = rgb_formats[i];
		}

		if (plane_cap && plane_cap->pixel_format_support.nv12)
			formats[num_formats++] = DRM_FORMAT_NV12;
		if (plane_cap && plane_cap->pixel_format_support.p010)
			formats[num_formats++] = DRM_FORMAT_P010;
		if (plane_cap && plane_cap->pixel_format_support.fp16) {
			formats[num_formats++] = DRM_FORMAT_XRGB16161616F;
			formats[num_formats++] = DRM_FORMAT_ARGB16161616F;
			formats[num_formats++] = DRM_FORMAT_XBGR16161616F;
			formats[num_formats++] = DRM_FORMAT_ABGR16161616F;
		}
		break;

	case DRM_PLANE_TYPE_OVERLAY:
		for (i = 0; i < ARRAY_SIZE(overlay_formats); ++i) {
			if (num_formats >= max_formats)
				break;

			formats[num_formats++] = overlay_formats[i];
		}
		break;

	case DRM_PLANE_TYPE_CURSOR:
		for (i = 0; i < ARRAY_SIZE(cursor_formats); ++i) {
			if (num_formats >= max_formats)
				break;

			formats[num_formats++] = cursor_formats[i];
		}
		break;
	}

	return num_formats;
}

static int amdgpu_dm_plane_init(struct amdgpu_display_manager *dm,
				struct drm_plane *plane,
				unsigned long possible_crtcs,
				const struct dc_plane_cap *plane_cap)
{
	uint32_t formats[32];
	int num_formats;
	int res = -EPERM;
	unsigned int supported_rotations;
	uint64_t *modifiers = NULL;

	num_formats = get_plane_formats(plane, plane_cap, formats,
					ARRAY_SIZE(formats));

	res = get_plane_modifiers(dm->adev, plane->type, &modifiers);
	if (res)
		return res;

	res = drm_universal_plane_init(adev_to_drm(dm->adev), plane, possible_crtcs,
				       &dm_plane_funcs, formats, num_formats,
				       modifiers, plane->type, NULL);
	kfree(modifiers);
	if (res)
		return res;

	if (plane->type == DRM_PLANE_TYPE_OVERLAY &&
	    plane_cap && plane_cap->per_pixel_alpha) {
		unsigned int blend_caps = BIT(DRM_MODE_BLEND_PIXEL_NONE) |
					  BIT(DRM_MODE_BLEND_PREMULTI);

		drm_plane_create_alpha_property(plane);
		drm_plane_create_blend_mode_property(plane, blend_caps);
	}

	if (plane->type == DRM_PLANE_TYPE_PRIMARY &&
	    plane_cap &&
	    (plane_cap->pixel_format_support.nv12 ||
	     plane_cap->pixel_format_support.p010)) {
		/* This only affects YUV formats. */
		drm_plane_create_color_properties(
			plane,
			BIT(DRM_COLOR_YCBCR_BT601) |
			BIT(DRM_COLOR_YCBCR_BT709) |
			BIT(DRM_COLOR_YCBCR_BT2020),
			BIT(DRM_COLOR_YCBCR_LIMITED_RANGE) |
			BIT(DRM_COLOR_YCBCR_FULL_RANGE),
			DRM_COLOR_YCBCR_BT709, DRM_COLOR_YCBCR_LIMITED_RANGE);
	}

	supported_rotations =
		DRM_MODE_ROTATE_0 | DRM_MODE_ROTATE_90 |
		DRM_MODE_ROTATE_180 | DRM_MODE_ROTATE_270;

	if (dm->adev->asic_type >= CHIP_BONAIRE &&
	    plane->type != DRM_PLANE_TYPE_CURSOR)
		drm_plane_create_rotation_property(plane, DRM_MODE_ROTATE_0,
						   supported_rotations);

	drm_plane_helper_add(plane, &dm_plane_helper_funcs);

	/* Create (reset) the plane state */
	if (plane->funcs->reset)
		plane->funcs->reset(plane);

	return 0;
}

static int amdgpu_dm_crtc_init(struct amdgpu_display_manager *dm,
			       struct drm_plane *plane,
			       uint32_t crtc_index)
{
	struct amdgpu_crtc *acrtc = NULL;
	struct drm_plane *cursor_plane;

	int res = -ENOMEM;

	cursor_plane = kzalloc(sizeof(*cursor_plane), GFP_KERNEL);
	if (!cursor_plane)
		goto fail;

	cursor_plane->type = DRM_PLANE_TYPE_CURSOR;
	res = amdgpu_dm_plane_init(dm, cursor_plane, 0, NULL);

	acrtc = kzalloc(sizeof(struct amdgpu_crtc), GFP_KERNEL);
	if (!acrtc)
		goto fail;

	res = drm_crtc_init_with_planes(
			dm->ddev,
			&acrtc->base,
			plane,
			cursor_plane,
			&amdgpu_dm_crtc_funcs, NULL);

	if (res)
		goto fail;

	drm_crtc_helper_add(&acrtc->base, &amdgpu_dm_crtc_helper_funcs);

	/* Create (reset) the plane state */
	if (acrtc->base.funcs->reset)
		acrtc->base.funcs->reset(&acrtc->base);

	acrtc->max_cursor_width = dm->adev->dm.dc->caps.max_cursor_size;
	acrtc->max_cursor_height = dm->adev->dm.dc->caps.max_cursor_size;

	acrtc->crtc_id = crtc_index;
	acrtc->base.enabled = false;
	acrtc->otg_inst = -1;

	dm->adev->mode_info.crtcs[crtc_index] = acrtc;
	drm_crtc_enable_color_mgmt(&acrtc->base, MAX_COLOR_LUT_ENTRIES,
				   true, MAX_COLOR_LUT_ENTRIES);
	drm_mode_crtc_set_gamma_size(&acrtc->base, MAX_COLOR_LEGACY_LUT_ENTRIES);

	return 0;

fail:
	kfree(acrtc);
	kfree(cursor_plane);
	return res;
}


static int to_drm_connector_type(enum signal_type st)
{
	switch (st) {
	case SIGNAL_TYPE_HDMI_TYPE_A:
		return DRM_MODE_CONNECTOR_HDMIA;
	case SIGNAL_TYPE_EDP:
		return DRM_MODE_CONNECTOR_eDP;
	case SIGNAL_TYPE_LVDS:
		return DRM_MODE_CONNECTOR_LVDS;
	case SIGNAL_TYPE_RGB:
		return DRM_MODE_CONNECTOR_VGA;
	case SIGNAL_TYPE_DISPLAY_PORT:
	case SIGNAL_TYPE_DISPLAY_PORT_MST:
		return DRM_MODE_CONNECTOR_DisplayPort;
	case SIGNAL_TYPE_DVI_DUAL_LINK:
	case SIGNAL_TYPE_DVI_SINGLE_LINK:
		return DRM_MODE_CONNECTOR_DVID;
	case SIGNAL_TYPE_VIRTUAL:
		return DRM_MODE_CONNECTOR_VIRTUAL;

	default:
		return DRM_MODE_CONNECTOR_Unknown;
	}
}

static struct drm_encoder *amdgpu_dm_connector_to_encoder(struct drm_connector *connector)
{
	struct drm_encoder *encoder;

	/* There is only one encoder per connector */
	drm_connector_for_each_possible_encoder(connector, encoder)
		return encoder;

	return NULL;
}

static void amdgpu_dm_get_native_mode(struct drm_connector *connector)
{
	struct drm_encoder *encoder;
	struct amdgpu_encoder *amdgpu_encoder;

	encoder = amdgpu_dm_connector_to_encoder(connector);

	if (encoder == NULL)
		return;

	amdgpu_encoder = to_amdgpu_encoder(encoder);

	amdgpu_encoder->native_mode.clock = 0;

	if (!list_empty(&connector->probed_modes)) {
		struct drm_display_mode *preferred_mode = NULL;

		list_for_each_entry(preferred_mode,
				    &connector->probed_modes,
				    head) {
			if (preferred_mode->type & DRM_MODE_TYPE_PREFERRED)
				amdgpu_encoder->native_mode = *preferred_mode;

			break;
		}

	}
}

static struct drm_display_mode *
amdgpu_dm_create_common_mode(struct drm_encoder *encoder,
			     char *name,
			     int hdisplay, int vdisplay)
{
	struct drm_device *dev = encoder->dev;
	struct amdgpu_encoder *amdgpu_encoder = to_amdgpu_encoder(encoder);
	struct drm_display_mode *mode = NULL;
	struct drm_display_mode *native_mode = &amdgpu_encoder->native_mode;

	mode = drm_mode_duplicate(dev, native_mode);

	if (mode == NULL)
		return NULL;

	mode->hdisplay = hdisplay;
	mode->vdisplay = vdisplay;
	mode->type &= ~DRM_MODE_TYPE_PREFERRED;
	strscpy(mode->name, name, DRM_DISPLAY_MODE_LEN);

	return mode;

}

static void amdgpu_dm_connector_add_common_modes(struct drm_encoder *encoder,
						 struct drm_connector *connector)
{
	struct amdgpu_encoder *amdgpu_encoder = to_amdgpu_encoder(encoder);
	struct drm_display_mode *mode = NULL;
	struct drm_display_mode *native_mode = &amdgpu_encoder->native_mode;
	struct amdgpu_dm_connector *amdgpu_dm_connector =
				to_amdgpu_dm_connector(connector);
	int i;
	int n;
	struct mode_size {
		char name[DRM_DISPLAY_MODE_LEN];
		int w;
		int h;
	} common_modes[] = {
		{  "640x480",  640,  480},
		{  "800x600",  800,  600},
		{ "1024x768", 1024,  768},
		{ "1280x720", 1280,  720},
		{ "1280x800", 1280,  800},
		{"1280x1024", 1280, 1024},
		{ "1440x900", 1440,  900},
		{"1680x1050", 1680, 1050},
		{"1600x1200", 1600, 1200},
		{"1920x1080", 1920, 1080},
		{"1920x1200", 1920, 1200}
	};

	n = ARRAY_SIZE(common_modes);

	for (i = 0; i < n; i++) {
		struct drm_display_mode *curmode = NULL;
		bool mode_existed = false;

		if (common_modes[i].w > native_mode->hdisplay ||
		    common_modes[i].h > native_mode->vdisplay ||
		   (common_modes[i].w == native_mode->hdisplay &&
		    common_modes[i].h == native_mode->vdisplay))
			continue;

		list_for_each_entry(curmode, &connector->probed_modes, head) {
			if (common_modes[i].w == curmode->hdisplay &&
			    common_modes[i].h == curmode->vdisplay) {
				mode_existed = true;
				break;
			}
		}

		if (mode_existed)
			continue;

		mode = amdgpu_dm_create_common_mode(encoder,
				common_modes[i].name, common_modes[i].w,
				common_modes[i].h);
		if (!mode)
			continue;

		drm_mode_probed_add(connector, mode);
		amdgpu_dm_connector->num_modes++;
	}
}

static void amdgpu_set_panel_orientation(struct drm_connector *connector)
{
	struct drm_encoder *encoder;
	struct amdgpu_encoder *amdgpu_encoder;
	const struct drm_display_mode *native_mode;

	if (connector->connector_type != DRM_MODE_CONNECTOR_eDP &&
	    connector->connector_type != DRM_MODE_CONNECTOR_LVDS)
		return;

	encoder = amdgpu_dm_connector_to_encoder(connector);
	if (!encoder)
		return;

	amdgpu_encoder = to_amdgpu_encoder(encoder);

	native_mode = &amdgpu_encoder->native_mode;
	if (native_mode->hdisplay == 0 || native_mode->vdisplay == 0)
		return;

	drm_connector_set_panel_orientation_with_quirk(connector,
						       DRM_MODE_PANEL_ORIENTATION_UNKNOWN,
						       native_mode->hdisplay,
						       native_mode->vdisplay);
}

static void amdgpu_dm_connector_ddc_get_modes(struct drm_connector *connector,
					      struct edid *edid)
{
	struct amdgpu_dm_connector *amdgpu_dm_connector =
			to_amdgpu_dm_connector(connector);

	if (edid) {
		/* empty probed_modes */
		INIT_LIST_HEAD(&connector->probed_modes);
		amdgpu_dm_connector->num_modes =
				drm_add_edid_modes(connector, edid);

		/* sorting the probed modes before calling function
		 * amdgpu_dm_get_native_mode() since EDID can have
		 * more than one preferred mode. The modes that are
		 * later in the probed mode list could be of higher
		 * and preferred resolution. For example, 3840x2160
		 * resolution in base EDID preferred timing and 4096x2160
		 * preferred resolution in DID extension block later.
		 */
		drm_mode_sort(&connector->probed_modes);
		amdgpu_dm_get_native_mode(connector);

		/* Freesync capabilities are reset by calling
		 * drm_add_edid_modes() and need to be
		 * restored here.
		 */
		amdgpu_dm_update_freesync_caps(connector, edid);

		amdgpu_set_panel_orientation(connector);
	} else {
		amdgpu_dm_connector->num_modes = 0;
	}
}

static bool is_duplicate_mode(struct amdgpu_dm_connector *aconnector,
			      struct drm_display_mode *mode)
{
	struct drm_display_mode *m;

	list_for_each_entry (m, &aconnector->base.probed_modes, head) {
		if (drm_mode_equal(m, mode))
			return true;
	}

	return false;
}

static uint add_fs_modes(struct amdgpu_dm_connector *aconnector)
{
	const struct drm_display_mode *m;
	struct drm_display_mode *new_mode;
	uint i;
	uint32_t new_modes_count = 0;

	/* Standard FPS values
	 *
	 * 23.976   - TV/NTSC
	 * 24 	    - Cinema
	 * 25 	    - TV/PAL
	 * 29.97    - TV/NTSC
	 * 30 	    - TV/NTSC
	 * 48 	    - Cinema HFR
	 * 50 	    - TV/PAL
	 * 60 	    - Commonly used
	 * 48,72,96 - Multiples of 24
	 */
	static const uint32_t common_rates[] = {
		23976, 24000, 25000, 29970, 30000,
		48000, 50000, 60000, 72000, 96000
	};

	/*
	 * Find mode with highest refresh rate with the same resolution
	 * as the preferred mode. Some monitors report a preferred mode
	 * with lower resolution than the highest refresh rate supported.
	 */

	m = get_highest_refresh_rate_mode(aconnector, true);
	if (!m)
		return 0;

	for (i = 0; i < ARRAY_SIZE(common_rates); i++) {
		uint64_t target_vtotal, target_vtotal_diff;
		uint64_t num, den;

		if (drm_mode_vrefresh(m) * 1000 < common_rates[i])
			continue;

		if (common_rates[i] < aconnector->min_vfreq * 1000 ||
		    common_rates[i] > aconnector->max_vfreq * 1000)
			continue;

		num = (unsigned long long)m->clock * 1000 * 1000;
		den = common_rates[i] * (unsigned long long)m->htotal;
		target_vtotal = div_u64(num, den);
		target_vtotal_diff = target_vtotal - m->vtotal;

		/* Check for illegal modes */
		if (m->vsync_start + target_vtotal_diff < m->vdisplay ||
		    m->vsync_end + target_vtotal_diff < m->vsync_start ||
		    m->vtotal + target_vtotal_diff < m->vsync_end)
			continue;

		new_mode = drm_mode_duplicate(aconnector->base.dev, m);
		if (!new_mode)
			goto out;

		new_mode->vtotal += (u16)target_vtotal_diff;
		new_mode->vsync_start += (u16)target_vtotal_diff;
		new_mode->vsync_end += (u16)target_vtotal_diff;
		new_mode->type &= ~DRM_MODE_TYPE_PREFERRED;
		new_mode->type |= DRM_MODE_TYPE_DRIVER;

		if (!is_duplicate_mode(aconnector, new_mode)) {
			drm_mode_probed_add(&aconnector->base, new_mode);
			new_modes_count += 1;
		} else
			drm_mode_destroy(aconnector->base.dev, new_mode);
	}
 out:
	return new_modes_count;
}

static void amdgpu_dm_connector_add_freesync_modes(struct drm_connector *connector,
						   struct edid *edid)
{
	struct amdgpu_dm_connector *amdgpu_dm_connector =
		to_amdgpu_dm_connector(connector);

	if (!(amdgpu_freesync_vid_mode && edid))
		return;

	if (amdgpu_dm_connector->max_vfreq - amdgpu_dm_connector->min_vfreq > 10)
		amdgpu_dm_connector->num_modes +=
			add_fs_modes(amdgpu_dm_connector);
}

static int amdgpu_dm_connector_get_modes(struct drm_connector *connector)
{
	struct amdgpu_dm_connector *amdgpu_dm_connector =
			to_amdgpu_dm_connector(connector);
	struct drm_encoder *encoder;
	struct edid *edid = amdgpu_dm_connector->edid;

	encoder = amdgpu_dm_connector_to_encoder(connector);

	if (!drm_edid_is_valid(edid)) {
		amdgpu_dm_connector->num_modes =
				drm_add_modes_noedid(connector, 640, 480);
	} else {
		amdgpu_dm_connector_ddc_get_modes(connector, edid);
		amdgpu_dm_connector_add_common_modes(encoder, connector);
		amdgpu_dm_connector_add_freesync_modes(connector, edid);
	}
	amdgpu_dm_fbc_init(connector);

	return amdgpu_dm_connector->num_modes;
}

void amdgpu_dm_connector_init_helper(struct amdgpu_display_manager *dm,
				     struct amdgpu_dm_connector *aconnector,
				     int connector_type,
				     struct dc_link *link,
				     int link_index)
{
	struct amdgpu_device *adev = drm_to_adev(dm->ddev);

	/*
	 * Some of the properties below require access to state, like bpc.
	 * Allocate some default initial connector state with our reset helper.
	 */
	if (aconnector->base.funcs->reset)
		aconnector->base.funcs->reset(&aconnector->base);

	aconnector->connector_id = link_index;
	aconnector->dc_link = link;
	aconnector->base.interlace_allowed = false;
	aconnector->base.doublescan_allowed = false;
	aconnector->base.stereo_allowed = false;
	aconnector->base.dpms = DRM_MODE_DPMS_OFF;
	aconnector->hpd.hpd = AMDGPU_HPD_NONE; /* not used */
	aconnector->audio_inst = -1;
	mutex_init(&aconnector->hpd_lock);

	/*
	 * configure support HPD hot plug connector_>polled default value is 0
	 * which means HPD hot plug not supported
	 */
	switch (connector_type) {
	case DRM_MODE_CONNECTOR_HDMIA:
		aconnector->base.polled = DRM_CONNECTOR_POLL_HPD;
		aconnector->base.ycbcr_420_allowed =
			link->link_enc->features.hdmi_ycbcr420_supported ? true : false;
		break;
	case DRM_MODE_CONNECTOR_DisplayPort:
		aconnector->base.polled = DRM_CONNECTOR_POLL_HPD;
		aconnector->base.ycbcr_420_allowed =
			link->link_enc->features.dp_ycbcr420_supported ? true : false;
		break;
	case DRM_MODE_CONNECTOR_DVID:
		aconnector->base.polled = DRM_CONNECTOR_POLL_HPD;
		break;
	default:
		break;
	}

	drm_object_attach_property(&aconnector->base.base,
				dm->ddev->mode_config.scaling_mode_property,
				DRM_MODE_SCALE_NONE);

	drm_object_attach_property(&aconnector->base.base,
				adev->mode_info.underscan_property,
				UNDERSCAN_OFF);
	drm_object_attach_property(&aconnector->base.base,
				adev->mode_info.underscan_hborder_property,
				0);
	drm_object_attach_property(&aconnector->base.base,
				adev->mode_info.underscan_vborder_property,
				0);

	if (!aconnector->mst_port)
		drm_connector_attach_max_bpc_property(&aconnector->base, 8, 16);

	/* This defaults to the max in the range, but we want 8bpc for non-edp. */
	aconnector->base.state->max_bpc = (connector_type == DRM_MODE_CONNECTOR_eDP) ? 16 : 8;
	aconnector->base.state->max_requested_bpc = aconnector->base.state->max_bpc;

	if (connector_type == DRM_MODE_CONNECTOR_eDP &&
	    (dc_is_dmcu_initialized(adev->dm.dc) || adev->dm.dc->ctx->dmub_srv)) {
		drm_object_attach_property(&aconnector->base.base,
				adev->mode_info.abm_level_property, 0);
	}

	if (connector_type == DRM_MODE_CONNECTOR_HDMIA ||
	    connector_type == DRM_MODE_CONNECTOR_DisplayPort ||
	    connector_type == DRM_MODE_CONNECTOR_eDP) {
		drm_connector_attach_hdr_output_metadata_property(&aconnector->base);

		if (!aconnector->mst_port)
			drm_connector_attach_vrr_capable_property(&aconnector->base);

#ifdef CONFIG_DRM_AMD_DC_HDCP
		if (adev->dm.hdcp_workqueue)
			drm_connector_attach_content_protection_property(&aconnector->base, true);
#endif
	}
}

static int amdgpu_dm_i2c_xfer(struct i2c_adapter *i2c_adap,
			      struct i2c_msg *msgs, int num)
{
	struct amdgpu_i2c_adapter *i2c = i2c_get_adapdata(i2c_adap);
	struct ddc_service *ddc_service = i2c->ddc_service;
	struct i2c_command cmd;
	int i;
	int result = -EIO;

	cmd.payloads = kcalloc(num, sizeof(struct i2c_payload), GFP_KERNEL);

	if (!cmd.payloads)
		return result;

	cmd.number_of_payloads = num;
	cmd.engine = I2C_COMMAND_ENGINE_DEFAULT;
	cmd.speed = 100;

	for (i = 0; i < num; i++) {
		cmd.payloads[i].write = !(msgs[i].flags & I2C_M_RD);
		cmd.payloads[i].address = msgs[i].addr;
		cmd.payloads[i].length = msgs[i].len;
		cmd.payloads[i].data = msgs[i].buf;
	}

	if (dc_submit_i2c(
			ddc_service->ctx->dc,
			ddc_service->ddc_pin->hw_info.ddc_channel,
			&cmd))
		result = num;

	kfree(cmd.payloads);
	return result;
}

static u32 amdgpu_dm_i2c_func(struct i2c_adapter *adap)
{
	return I2C_FUNC_I2C | I2C_FUNC_SMBUS_EMUL;
}

static const struct i2c_algorithm amdgpu_dm_i2c_algo = {
	.master_xfer = amdgpu_dm_i2c_xfer,
	.functionality = amdgpu_dm_i2c_func,
};

static struct amdgpu_i2c_adapter *
create_i2c(struct ddc_service *ddc_service,
	   int link_index,
	   int *res)
{
	struct amdgpu_device *adev = ddc_service->ctx->driver_context;
	struct amdgpu_i2c_adapter *i2c;

	i2c = kzalloc(sizeof(struct amdgpu_i2c_adapter), GFP_KERNEL);
	if (!i2c)
		return NULL;
	i2c->base.owner = THIS_MODULE;
	i2c->base.class = I2C_CLASS_DDC;
	i2c->base.dev.parent = &adev->pdev->dev;
	i2c->base.algo = &amdgpu_dm_i2c_algo;
	snprintf(i2c->base.name, sizeof(i2c->base.name), "AMDGPU DM i2c hw bus %d", link_index);
	i2c_set_adapdata(&i2c->base, i2c);
	i2c->ddc_service = ddc_service;
	i2c->ddc_service->ddc_pin->hw_info.ddc_channel = link_index;

	return i2c;
}


/*
 * Note: this function assumes that dc_link_detect() was called for the
 * dc_link which will be represented by this aconnector.
 */
static int amdgpu_dm_connector_init(struct amdgpu_display_manager *dm,
				    struct amdgpu_dm_connector *aconnector,
				    uint32_t link_index,
				    struct amdgpu_encoder *aencoder)
{
	int res = 0;
	int connector_type;
	struct dc *dc = dm->dc;
	struct dc_link *link = dc_get_link_at_index(dc, link_index);
	struct amdgpu_i2c_adapter *i2c;

	link->priv = aconnector;

	DRM_DEBUG_DRIVER("%s()\n", __func__);

	i2c = create_i2c(link->ddc, link->link_index, &res);
	if (!i2c) {
		DRM_ERROR("Failed to create i2c adapter data\n");
		return -ENOMEM;
	}

	aconnector->i2c = i2c;
	res = i2c_add_adapter(&i2c->base);

	if (res) {
		DRM_ERROR("Failed to register hw i2c %d\n", link->link_index);
		goto out_free;
	}

	connector_type = to_drm_connector_type(link->connector_signal);

	res = drm_connector_init_with_ddc(
			dm->ddev,
			&aconnector->base,
			&amdgpu_dm_connector_funcs,
			connector_type,
			&i2c->base);

	if (res) {
		DRM_ERROR("connector_init failed\n");
		aconnector->connector_id = -1;
		goto out_free;
	}

	drm_connector_helper_add(
			&aconnector->base,
			&amdgpu_dm_connector_helper_funcs);

	amdgpu_dm_connector_init_helper(
		dm,
		aconnector,
		connector_type,
		link,
		link_index);

	drm_connector_attach_encoder(
		&aconnector->base, &aencoder->base);

	if (connector_type == DRM_MODE_CONNECTOR_DisplayPort
		|| connector_type == DRM_MODE_CONNECTOR_eDP)
		amdgpu_dm_initialize_dp_connector(dm, aconnector, link->link_index);

out_free:
	if (res) {
		kfree(i2c);
		aconnector->i2c = NULL;
	}
	return res;
}

int amdgpu_dm_get_encoder_crtc_mask(struct amdgpu_device *adev)
{
	switch (adev->mode_info.num_crtc) {
	case 1:
		return 0x1;
	case 2:
		return 0x3;
	case 3:
		return 0x7;
	case 4:
		return 0xf;
	case 5:
		return 0x1f;
	case 6:
	default:
		return 0x3f;
	}
}

static int amdgpu_dm_encoder_init(struct drm_device *dev,
				  struct amdgpu_encoder *aencoder,
				  uint32_t link_index)
{
	struct amdgpu_device *adev = drm_to_adev(dev);

	int res = drm_encoder_init(dev,
				   &aencoder->base,
				   &amdgpu_dm_encoder_funcs,
				   DRM_MODE_ENCODER_TMDS,
				   NULL);

	aencoder->base.possible_crtcs = amdgpu_dm_get_encoder_crtc_mask(adev);

	if (!res)
		aencoder->encoder_id = link_index;
	else
		aencoder->encoder_id = -1;

	drm_encoder_helper_add(&aencoder->base, &amdgpu_dm_encoder_helper_funcs);

	return res;
}

static void manage_dm_interrupts(struct amdgpu_device *adev,
				 struct amdgpu_crtc *acrtc,
				 bool enable)
{
	/*
	 * We have no guarantee that the frontend index maps to the same
	 * backend index - some even map to more than one.
	 *
	 * TODO: Use a different interrupt or check DC itself for the mapping.
	 */
	int irq_type =
		amdgpu_display_crtc_idx_to_irq_type(
			adev,
			acrtc->crtc_id);

	if (enable) {
		drm_crtc_vblank_on(&acrtc->base);
		amdgpu_irq_get(
			adev,
			&adev->pageflip_irq,
			irq_type);
#if defined(CONFIG_DRM_AMD_SECURE_DISPLAY)
		amdgpu_irq_get(
			adev,
			&adev->vline0_irq,
			irq_type);
#endif
	} else {
#if defined(CONFIG_DRM_AMD_SECURE_DISPLAY)
		amdgpu_irq_put(
			adev,
			&adev->vline0_irq,
			irq_type);
#endif
		amdgpu_irq_put(
			adev,
			&adev->pageflip_irq,
			irq_type);
		drm_crtc_vblank_off(&acrtc->base);
	}
}

static void dm_update_pflip_irq_state(struct amdgpu_device *adev,
				      struct amdgpu_crtc *acrtc)
{
	int irq_type =
		amdgpu_display_crtc_idx_to_irq_type(adev, acrtc->crtc_id);

	/**
	 * This reads the current state for the IRQ and force reapplies
	 * the setting to hardware.
	 */
	amdgpu_irq_update(adev, &adev->pageflip_irq, irq_type);
}

static bool
is_scaling_state_different(const struct dm_connector_state *dm_state,
			   const struct dm_connector_state *old_dm_state)
{
	if (dm_state->scaling != old_dm_state->scaling)
		return true;
	if (!dm_state->underscan_enable && old_dm_state->underscan_enable) {
		if (old_dm_state->underscan_hborder != 0 && old_dm_state->underscan_vborder != 0)
			return true;
	} else  if (dm_state->underscan_enable && !old_dm_state->underscan_enable) {
		if (dm_state->underscan_hborder != 0 && dm_state->underscan_vborder != 0)
			return true;
	} else if (dm_state->underscan_hborder != old_dm_state->underscan_hborder ||
		   dm_state->underscan_vborder != old_dm_state->underscan_vborder)
		return true;
	return false;
}

#ifdef CONFIG_DRM_AMD_DC_HDCP
static bool is_content_protection_different(struct drm_connector_state *state,
					    const struct drm_connector_state *old_state,
					    const struct drm_connector *connector, struct hdcp_workqueue *hdcp_w)
{
	struct amdgpu_dm_connector *aconnector = to_amdgpu_dm_connector(connector);
	struct dm_connector_state *dm_con_state = to_dm_connector_state(connector->state);

	/* Handle: Type0/1 change */
	if (old_state->hdcp_content_type != state->hdcp_content_type &&
	    state->content_protection != DRM_MODE_CONTENT_PROTECTION_UNDESIRED) {
		state->content_protection = DRM_MODE_CONTENT_PROTECTION_DESIRED;
		return true;
	}

	/* CP is being re enabled, ignore this
	 *
	 * Handles:	ENABLED -> DESIRED
	 */
	if (old_state->content_protection == DRM_MODE_CONTENT_PROTECTION_ENABLED &&
	    state->content_protection == DRM_MODE_CONTENT_PROTECTION_DESIRED) {
		state->content_protection = DRM_MODE_CONTENT_PROTECTION_ENABLED;
		return false;
	}

	/* S3 resume case, since old state will always be 0 (UNDESIRED) and the restored state will be ENABLED
	 *
	 * Handles:	UNDESIRED -> ENABLED
	 */
	if (old_state->content_protection == DRM_MODE_CONTENT_PROTECTION_UNDESIRED &&
	    state->content_protection == DRM_MODE_CONTENT_PROTECTION_ENABLED)
		state->content_protection = DRM_MODE_CONTENT_PROTECTION_DESIRED;

	/* Stream removed and re-enabled
	 *
	 * Can sometimes overlap with the HPD case,
	 * thus set update_hdcp to false to avoid
	 * setting HDCP multiple times.
	 *
	 * Handles:	DESIRED -> DESIRED (Special case)
	 */
	if (!(old_state->crtc && old_state->crtc->enabled) &&
		state->crtc && state->crtc->enabled &&
		connector->state->content_protection == DRM_MODE_CONTENT_PROTECTION_DESIRED) {
		dm_con_state->update_hdcp = false;
		return true;
	}

	/* Hot-plug, headless s3, dpms
	 *
	 * Only start HDCP if the display is connected/enabled.
	 * update_hdcp flag will be set to false until the next
	 * HPD comes in.
	 *
	 * Handles:	DESIRED -> DESIRED (Special case)
	 */
	if (dm_con_state->update_hdcp && state->content_protection == DRM_MODE_CONTENT_PROTECTION_DESIRED &&
	    connector->dpms == DRM_MODE_DPMS_ON && aconnector->dc_sink != NULL) {
		dm_con_state->update_hdcp = false;
		return true;
	}

	/*
	 * Handles:	UNDESIRED -> UNDESIRED
	 *		DESIRED -> DESIRED
	 *		ENABLED -> ENABLED
	 */
	if (old_state->content_protection == state->content_protection)
		return false;

	/*
	 * Handles:	UNDESIRED -> DESIRED
	 *		DESIRED -> UNDESIRED
	 *		ENABLED -> UNDESIRED
	 */
	if (state->content_protection != DRM_MODE_CONTENT_PROTECTION_ENABLED)
		return true;

	/*
	 * Handles:	DESIRED -> ENABLED
	 */
	return false;
}

#endif
static void remove_stream(struct amdgpu_device *adev,
			  struct amdgpu_crtc *acrtc,
			  struct dc_stream_state *stream)
{
	/* this is the update mode case */

	acrtc->otg_inst = -1;
	acrtc->enabled = false;
}

static int get_cursor_position(struct drm_plane *plane, struct drm_crtc *crtc,
			       struct dc_cursor_position *position)
{
	struct amdgpu_crtc *amdgpu_crtc = to_amdgpu_crtc(crtc);
	int x, y;
	int xorigin = 0, yorigin = 0;

	if (!crtc || !plane->state->fb)
		return 0;

	if ((plane->state->crtc_w > amdgpu_crtc->max_cursor_width) ||
	    (plane->state->crtc_h > amdgpu_crtc->max_cursor_height)) {
		DRM_ERROR("%s: bad cursor width or height %d x %d\n",
			  __func__,
			  plane->state->crtc_w,
			  plane->state->crtc_h);
		return -EINVAL;
	}

	x = plane->state->crtc_x;
	y = plane->state->crtc_y;

	if (x <= -amdgpu_crtc->max_cursor_width ||
	    y <= -amdgpu_crtc->max_cursor_height)
		return 0;

	if (x < 0) {
		xorigin = min(-x, amdgpu_crtc->max_cursor_width - 1);
		x = 0;
	}
	if (y < 0) {
		yorigin = min(-y, amdgpu_crtc->max_cursor_height - 1);
		y = 0;
	}
	position->enable = true;
	position->translate_by_source = true;
	position->x = x;
	position->y = y;
	position->x_hotspot = xorigin;
	position->y_hotspot = yorigin;

	return 0;
}

static void handle_cursor_update(struct drm_plane *plane,
				 struct drm_plane_state *old_plane_state)
{
	struct amdgpu_device *adev = drm_to_adev(plane->dev);
	struct amdgpu_framebuffer *afb = to_amdgpu_framebuffer(plane->state->fb);
	struct drm_crtc *crtc = afb ? plane->state->crtc : old_plane_state->crtc;
	struct dm_crtc_state *crtc_state = crtc ? to_dm_crtc_state(crtc->state) : NULL;
	struct amdgpu_crtc *amdgpu_crtc = to_amdgpu_crtc(crtc);
	uint64_t address = afb ? afb->address : 0;
	struct dc_cursor_position position = {0};
	struct dc_cursor_attributes attributes;
	int ret;

	if (!plane->state->fb && !old_plane_state->fb)
		return;

	DC_LOG_CURSOR("%s: crtc_id=%d with size %d to %d\n",
		      __func__,
		      amdgpu_crtc->crtc_id,
		      plane->state->crtc_w,
		      plane->state->crtc_h);

	ret = get_cursor_position(plane, crtc, &position);
	if (ret)
		return;

	if (!position.enable) {
		/* turn off cursor */
		if (crtc_state && crtc_state->stream) {
			mutex_lock(&adev->dm.dc_lock);
			dc_stream_set_cursor_position(crtc_state->stream,
						      &position);
			mutex_unlock(&adev->dm.dc_lock);
		}
		return;
	}

	amdgpu_crtc->cursor_width = plane->state->crtc_w;
	amdgpu_crtc->cursor_height = plane->state->crtc_h;

	memset(&attributes, 0, sizeof(attributes));
	attributes.address.high_part = upper_32_bits(address);
	attributes.address.low_part  = lower_32_bits(address);
	attributes.width             = plane->state->crtc_w;
	attributes.height            = plane->state->crtc_h;
	attributes.color_format      = CURSOR_MODE_COLOR_PRE_MULTIPLIED_ALPHA;
	attributes.rotation_angle    = 0;
	attributes.attribute_flags.value = 0;

	attributes.pitch = afb->base.pitches[0] / afb->base.format->cpp[0];

	if (crtc_state->stream) {
		mutex_lock(&adev->dm.dc_lock);
		if (!dc_stream_set_cursor_attributes(crtc_state->stream,
							 &attributes))
			DRM_ERROR("DC failed to set cursor attributes\n");

		if (!dc_stream_set_cursor_position(crtc_state->stream,
						   &position))
			DRM_ERROR("DC failed to set cursor position\n");
		mutex_unlock(&adev->dm.dc_lock);
	}
}

static void prepare_flip_isr(struct amdgpu_crtc *acrtc)
{

	assert_spin_locked(&acrtc->base.dev->event_lock);
	WARN_ON(acrtc->event);

	acrtc->event = acrtc->base.state->event;

	/* Set the flip status */
	acrtc->pflip_status = AMDGPU_FLIP_SUBMITTED;

	/* Mark this event as consumed */
	acrtc->base.state->event = NULL;

	DC_LOG_PFLIP("crtc:%d, pflip_stat:AMDGPU_FLIP_SUBMITTED\n",
		     acrtc->crtc_id);
}

static void update_freesync_state_on_stream(
	struct amdgpu_display_manager *dm,
	struct dm_crtc_state *new_crtc_state,
	struct dc_stream_state *new_stream,
	struct dc_plane_state *surface,
	u32 flip_timestamp_in_us)
{
	struct mod_vrr_params vrr_params;
	struct dc_info_packet vrr_infopacket = {0};
	struct amdgpu_device *adev = dm->adev;
	struct amdgpu_crtc *acrtc = to_amdgpu_crtc(new_crtc_state->base.crtc);
	unsigned long flags;
	bool pack_sdp_v1_3 = false;

	if (!new_stream)
		return;

	/*
	 * TODO: Determine why min/max totals and vrefresh can be 0 here.
	 * For now it's sufficient to just guard against these conditions.
	 */

	if (!new_stream->timing.h_total || !new_stream->timing.v_total)
		return;

	spin_lock_irqsave(&adev_to_drm(adev)->event_lock, flags);
        vrr_params = acrtc->dm_irq_params.vrr_params;

	if (surface) {
		mod_freesync_handle_preflip(
			dm->freesync_module,
			surface,
			new_stream,
			flip_timestamp_in_us,
			&vrr_params);

		if (adev->family < AMDGPU_FAMILY_AI &&
		    amdgpu_dm_vrr_active(new_crtc_state)) {
			mod_freesync_handle_v_update(dm->freesync_module,
						     new_stream, &vrr_params);

			/* Need to call this before the frame ends. */
			dc_stream_adjust_vmin_vmax(dm->dc,
						   new_crtc_state->stream,
						   &vrr_params.adjust);
		}
	}

	mod_freesync_build_vrr_infopacket(
		dm->freesync_module,
		new_stream,
		&vrr_params,
		PACKET_TYPE_VRR,
		TRANSFER_FUNC_UNKNOWN,
		&vrr_infopacket,
		pack_sdp_v1_3);

	new_crtc_state->freesync_timing_changed |=
		(memcmp(&acrtc->dm_irq_params.vrr_params.adjust,
			&vrr_params.adjust,
			sizeof(vrr_params.adjust)) != 0);

	new_crtc_state->freesync_vrr_info_changed |=
		(memcmp(&new_crtc_state->vrr_infopacket,
			&vrr_infopacket,
			sizeof(vrr_infopacket)) != 0);

	acrtc->dm_irq_params.vrr_params = vrr_params;
	new_crtc_state->vrr_infopacket = vrr_infopacket;

	new_stream->adjust = acrtc->dm_irq_params.vrr_params.adjust;
	new_stream->vrr_infopacket = vrr_infopacket;

	if (new_crtc_state->freesync_vrr_info_changed)
		DRM_DEBUG_KMS("VRR packet update: crtc=%u enabled=%d state=%d",
			      new_crtc_state->base.crtc->base.id,
			      (int)new_crtc_state->base.vrr_enabled,
			      (int)vrr_params.state);

	spin_unlock_irqrestore(&adev_to_drm(adev)->event_lock, flags);
}

static void update_stream_irq_parameters(
	struct amdgpu_display_manager *dm,
	struct dm_crtc_state *new_crtc_state)
{
	struct dc_stream_state *new_stream = new_crtc_state->stream;
	struct mod_vrr_params vrr_params;
	struct mod_freesync_config config = new_crtc_state->freesync_config;
	struct amdgpu_device *adev = dm->adev;
	struct amdgpu_crtc *acrtc = to_amdgpu_crtc(new_crtc_state->base.crtc);
	unsigned long flags;

	if (!new_stream)
		return;

	/*
	 * TODO: Determine why min/max totals and vrefresh can be 0 here.
	 * For now it's sufficient to just guard against these conditions.
	 */
	if (!new_stream->timing.h_total || !new_stream->timing.v_total)
		return;

	spin_lock_irqsave(&adev_to_drm(adev)->event_lock, flags);
	vrr_params = acrtc->dm_irq_params.vrr_params;

	if (new_crtc_state->vrr_supported &&
	    config.min_refresh_in_uhz &&
	    config.max_refresh_in_uhz) {
		/*
		 * if freesync compatible mode was set, config.state will be set
		 * in atomic check
		 */
		if (config.state == VRR_STATE_ACTIVE_FIXED && config.fixed_refresh_in_uhz &&
		    (!drm_atomic_crtc_needs_modeset(&new_crtc_state->base) ||
		     new_crtc_state->freesync_config.state == VRR_STATE_ACTIVE_FIXED)) {
			vrr_params.max_refresh_in_uhz = config.max_refresh_in_uhz;
			vrr_params.min_refresh_in_uhz = config.min_refresh_in_uhz;
			vrr_params.fixed_refresh_in_uhz = config.fixed_refresh_in_uhz;
			vrr_params.state = VRR_STATE_ACTIVE_FIXED;
		} else {
			config.state = new_crtc_state->base.vrr_enabled ?
						     VRR_STATE_ACTIVE_VARIABLE :
						     VRR_STATE_INACTIVE;
		}
	} else {
		config.state = VRR_STATE_UNSUPPORTED;
	}

	mod_freesync_build_vrr_params(dm->freesync_module,
				      new_stream,
				      &config, &vrr_params);

	new_crtc_state->freesync_timing_changed |=
		(memcmp(&acrtc->dm_irq_params.vrr_params.adjust,
			&vrr_params.adjust, sizeof(vrr_params.adjust)) != 0);

	new_crtc_state->freesync_config = config;
	/* Copy state for access from DM IRQ handler */
	acrtc->dm_irq_params.freesync_config = config;
	acrtc->dm_irq_params.active_planes = new_crtc_state->active_planes;
	acrtc->dm_irq_params.vrr_params = vrr_params;
	spin_unlock_irqrestore(&adev_to_drm(adev)->event_lock, flags);
}

static void amdgpu_dm_handle_vrr_transition(struct dm_crtc_state *old_state,
					    struct dm_crtc_state *new_state)
{
	bool old_vrr_active = amdgpu_dm_vrr_active(old_state);
	bool new_vrr_active = amdgpu_dm_vrr_active(new_state);

	if (!old_vrr_active && new_vrr_active) {
		/* Transition VRR inactive -> active:
		 * While VRR is active, we must not disable vblank irq, as a
		 * reenable after disable would compute bogus vblank/pflip
		 * timestamps if it likely happened inside display front-porch.
		 *
		 * We also need vupdate irq for the actual core vblank handling
		 * at end of vblank.
		 */
		WARN_ON(dm_set_vupdate_irq(new_state->base.crtc, true) != 0);
		WARN_ON(drm_crtc_vblank_get(new_state->base.crtc) != 0);
		DRM_DEBUG_DRIVER("%s: crtc=%u VRR off->on: Get vblank ref\n",
				 __func__, new_state->base.crtc->base.id);
	} else if (old_vrr_active && !new_vrr_active) {
		/* Transition VRR active -> inactive:
		 * Allow vblank irq disable again for fixed refresh rate.
		 */
		WARN_ON(dm_set_vupdate_irq(new_state->base.crtc, false) != 0);
		drm_crtc_vblank_put(new_state->base.crtc);
		DRM_DEBUG_DRIVER("%s: crtc=%u VRR on->off: Drop vblank ref\n",
				 __func__, new_state->base.crtc->base.id);
	}
}

static void amdgpu_dm_commit_cursors(struct drm_atomic_state *state)
{
	struct drm_plane *plane;
	struct drm_plane_state *old_plane_state;
	int i;

	/*
	 * TODO: Make this per-stream so we don't issue redundant updates for
	 * commits with multiple streams.
	 */
	for_each_old_plane_in_state(state, plane, old_plane_state, i)
		if (plane->type == DRM_PLANE_TYPE_CURSOR)
			handle_cursor_update(plane, old_plane_state);
}

static void amdgpu_dm_commit_planes(struct drm_atomic_state *state,
				    struct dc_state *dc_state,
				    struct drm_device *dev,
				    struct amdgpu_display_manager *dm,
				    struct drm_crtc *pcrtc,
				    bool wait_for_vblank)
{
	uint32_t i;
	uint64_t timestamp_ns;
	struct drm_plane *plane;
	struct drm_plane_state *old_plane_state, *new_plane_state;
	struct amdgpu_crtc *acrtc_attach = to_amdgpu_crtc(pcrtc);
	struct drm_crtc_state *new_pcrtc_state =
			drm_atomic_get_new_crtc_state(state, pcrtc);
	struct dm_crtc_state *acrtc_state = to_dm_crtc_state(new_pcrtc_state);
	struct dm_crtc_state *dm_old_crtc_state =
			to_dm_crtc_state(drm_atomic_get_old_crtc_state(state, pcrtc));
	int planes_count = 0, vpos, hpos;
	long r;
	unsigned long flags;
	struct amdgpu_bo *abo;
	uint32_t target_vblank, last_flip_vblank;
	bool vrr_active = amdgpu_dm_vrr_active(acrtc_state);
	bool pflip_present = false;
	struct {
		struct dc_surface_update surface_updates[MAX_SURFACES];
		struct dc_plane_info plane_infos[MAX_SURFACES];
		struct dc_scaling_info scaling_infos[MAX_SURFACES];
		struct dc_flip_addrs flip_addrs[MAX_SURFACES];
		struct dc_stream_update stream_update;
	} *bundle;

	bundle = kzalloc(sizeof(*bundle), GFP_KERNEL);

	if (!bundle) {
		dm_error("Failed to allocate update bundle\n");
		goto cleanup;
	}

	/*
	 * Disable the cursor first if we're disabling all the planes.
	 * It'll remain on the screen after the planes are re-enabled
	 * if we don't.
	 */
	if (acrtc_state->active_planes == 0)
		amdgpu_dm_commit_cursors(state);

	/* update planes when needed */
	for_each_oldnew_plane_in_state(state, plane, old_plane_state, new_plane_state, i) {
		struct drm_crtc *crtc = new_plane_state->crtc;
		struct drm_crtc_state *new_crtc_state;
		struct drm_framebuffer *fb = new_plane_state->fb;
		struct amdgpu_framebuffer *afb = (struct amdgpu_framebuffer *)fb;
		bool plane_needs_flip;
		struct dc_plane_state *dc_plane;
		struct dm_plane_state *dm_new_plane_state = to_dm_plane_state(new_plane_state);

		/* Cursor plane is handled after stream updates */
		if (plane->type == DRM_PLANE_TYPE_CURSOR)
			continue;

		if (!fb || !crtc || pcrtc != crtc)
			continue;

		new_crtc_state = drm_atomic_get_new_crtc_state(state, crtc);
		if (!new_crtc_state->active)
			continue;

		dc_plane = dm_new_plane_state->dc_state;

		bundle->surface_updates[planes_count].surface = dc_plane;
		if (new_pcrtc_state->color_mgmt_changed) {
			bundle->surface_updates[planes_count].gamma = dc_plane->gamma_correction;
			bundle->surface_updates[planes_count].in_transfer_func = dc_plane->in_transfer_func;
			bundle->surface_updates[planes_count].gamut_remap_matrix = &dc_plane->gamut_remap_matrix;
		}

		fill_dc_scaling_info(new_plane_state,
				     &bundle->scaling_infos[planes_count]);

		bundle->surface_updates[planes_count].scaling_info =
			&bundle->scaling_infos[planes_count];

		plane_needs_flip = old_plane_state->fb && new_plane_state->fb;

		pflip_present = pflip_present || plane_needs_flip;

		if (!plane_needs_flip) {
			planes_count += 1;
			continue;
		}

		abo = gem_to_amdgpu_bo(fb->obj[0]);

		/*
		 * Wait for all fences on this FB. Do limited wait to avoid
		 * deadlock during GPU reset when this fence will not signal
		 * but we hold reservation lock for the BO.
		 */
		r = dma_resv_wait_timeout(abo->tbo.base.resv, true, false,
					  msecs_to_jiffies(5000));
		if (unlikely(r <= 0))
			DRM_ERROR("Waiting for fences timed out!");

		fill_dc_plane_info_and_addr(
			dm->adev, new_plane_state,
			afb->tiling_flags,
			&bundle->plane_infos[planes_count],
			&bundle->flip_addrs[planes_count].address,
			afb->tmz_surface, false);

		DRM_DEBUG_ATOMIC("plane: id=%d dcc_en=%d\n",
				 new_plane_state->plane->index,
				 bundle->plane_infos[planes_count].dcc.enable);

		bundle->surface_updates[planes_count].plane_info =
			&bundle->plane_infos[planes_count];

		/*
		 * Only allow immediate flips for fast updates that don't
		 * change FB pitch, DCC state, rotation or mirroing.
		 */
		bundle->flip_addrs[planes_count].flip_immediate =
			crtc->state->async_flip &&
			acrtc_state->update_type == UPDATE_TYPE_FAST;

		timestamp_ns = ktime_get_ns();
		bundle->flip_addrs[planes_count].flip_timestamp_in_us = div_u64(timestamp_ns, 1000);
		bundle->surface_updates[planes_count].flip_addr = &bundle->flip_addrs[planes_count];
		bundle->surface_updates[planes_count].surface = dc_plane;

		if (!bundle->surface_updates[planes_count].surface) {
			DRM_ERROR("No surface for CRTC: id=%d\n",
					acrtc_attach->crtc_id);
			continue;
		}

		if (plane == pcrtc->primary)
			update_freesync_state_on_stream(
				dm,
				acrtc_state,
				acrtc_state->stream,
				dc_plane,
				bundle->flip_addrs[planes_count].flip_timestamp_in_us);

		DRM_DEBUG_ATOMIC("%s Flipping to hi: 0x%x, low: 0x%x\n",
				 __func__,
				 bundle->flip_addrs[planes_count].address.grph.addr.high_part,
				 bundle->flip_addrs[planes_count].address.grph.addr.low_part);

		planes_count += 1;

	}

	if (pflip_present) {
		if (!vrr_active) {
			/* Use old throttling in non-vrr fixed refresh rate mode
			 * to keep flip scheduling based on target vblank counts
			 * working in a backwards compatible way, e.g., for
			 * clients using the GLX_OML_sync_control extension or
			 * DRI3/Present extension with defined target_msc.
			 */
			last_flip_vblank = amdgpu_get_vblank_counter_kms(pcrtc);
		}
		else {
			/* For variable refresh rate mode only:
			 * Get vblank of last completed flip to avoid > 1 vrr
			 * flips per video frame by use of throttling, but allow
			 * flip programming anywhere in the possibly large
			 * variable vrr vblank interval for fine-grained flip
			 * timing control and more opportunity to avoid stutter
			 * on late submission of flips.
			 */
			spin_lock_irqsave(&pcrtc->dev->event_lock, flags);
			last_flip_vblank = acrtc_attach->dm_irq_params.last_flip_vblank;
			spin_unlock_irqrestore(&pcrtc->dev->event_lock, flags);
		}

		target_vblank = last_flip_vblank + wait_for_vblank;

		/*
		 * Wait until we're out of the vertical blank period before the one
		 * targeted by the flip
		 */
		while ((acrtc_attach->enabled &&
			(amdgpu_display_get_crtc_scanoutpos(dm->ddev, acrtc_attach->crtc_id,
							    0, &vpos, &hpos, NULL,
							    NULL, &pcrtc->hwmode)
			 & (DRM_SCANOUTPOS_VALID | DRM_SCANOUTPOS_IN_VBLANK)) ==
			(DRM_SCANOUTPOS_VALID | DRM_SCANOUTPOS_IN_VBLANK) &&
			(int)(target_vblank -
			  amdgpu_get_vblank_counter_kms(pcrtc)) > 0)) {
			usleep_range(1000, 1100);
		}

		/**
		 * Prepare the flip event for the pageflip interrupt to handle.
		 *
		 * This only works in the case where we've already turned on the
		 * appropriate hardware blocks (eg. HUBP) so in the transition case
		 * from 0 -> n planes we have to skip a hardware generated event
		 * and rely on sending it from software.
		 */
		if (acrtc_attach->base.state->event &&
		    acrtc_state->active_planes > 0) {
			drm_crtc_vblank_get(pcrtc);

			spin_lock_irqsave(&pcrtc->dev->event_lock, flags);

			WARN_ON(acrtc_attach->pflip_status != AMDGPU_FLIP_NONE);
			prepare_flip_isr(acrtc_attach);

			spin_unlock_irqrestore(&pcrtc->dev->event_lock, flags);
		}

		if (acrtc_state->stream) {
			if (acrtc_state->freesync_vrr_info_changed)
				bundle->stream_update.vrr_infopacket =
					&acrtc_state->stream->vrr_infopacket;
		}
	}

	/* Update the planes if changed or disable if we don't have any. */
	if ((planes_count || acrtc_state->active_planes == 0) &&
		acrtc_state->stream) {
#if defined(CONFIG_DRM_AMD_DC_DCN)
		/*
		 * If PSR or idle optimizations are enabled then flush out
		 * any pending work before hardware programming.
		 */
		if (dm->vblank_control_workqueue)
			flush_workqueue(dm->vblank_control_workqueue);
#endif

		bundle->stream_update.stream = acrtc_state->stream;
		if (new_pcrtc_state->mode_changed) {
			bundle->stream_update.src = acrtc_state->stream->src;
			bundle->stream_update.dst = acrtc_state->stream->dst;
		}

		if (new_pcrtc_state->color_mgmt_changed) {
			/*
			 * TODO: This isn't fully correct since we've actually
			 * already modified the stream in place.
			 */
			bundle->stream_update.gamut_remap =
				&acrtc_state->stream->gamut_remap_matrix;
			bundle->stream_update.output_csc_transform =
				&acrtc_state->stream->csc_color_matrix;
			bundle->stream_update.out_transfer_func =
				acrtc_state->stream->out_transfer_func;
		}

		acrtc_state->stream->abm_level = acrtc_state->abm_level;
		if (acrtc_state->abm_level != dm_old_crtc_state->abm_level)
			bundle->stream_update.abm_level = &acrtc_state->abm_level;

		/*
		 * If FreeSync state on the stream has changed then we need to
		 * re-adjust the min/max bounds now that DC doesn't handle this
		 * as part of commit.
		 */
		if (is_dc_timing_adjust_needed(dm_old_crtc_state, acrtc_state)) {
			spin_lock_irqsave(&pcrtc->dev->event_lock, flags);
			dc_stream_adjust_vmin_vmax(
				dm->dc, acrtc_state->stream,
				&acrtc_attach->dm_irq_params.vrr_params.adjust);
			spin_unlock_irqrestore(&pcrtc->dev->event_lock, flags);
		}
		mutex_lock(&dm->dc_lock);
		if ((acrtc_state->update_type > UPDATE_TYPE_FAST) &&
				acrtc_state->stream->link->psr_settings.psr_allow_active)
			amdgpu_dm_psr_disable(acrtc_state->stream);

		dc_commit_updates_for_stream(dm->dc,
						     bundle->surface_updates,
						     planes_count,
						     acrtc_state->stream,
						     &bundle->stream_update,
						     dc_state);

		/**
		 * Enable or disable the interrupts on the backend.
		 *
		 * Most pipes are put into power gating when unused.
		 *
		 * When power gating is enabled on a pipe we lose the
		 * interrupt enablement state when power gating is disabled.
		 *
		 * So we need to update the IRQ control state in hardware
		 * whenever the pipe turns on (since it could be previously
		 * power gated) or off (since some pipes can't be power gated
		 * on some ASICs).
		 */
		if (dm_old_crtc_state->active_planes != acrtc_state->active_planes)
			dm_update_pflip_irq_state(drm_to_adev(dev),
						  acrtc_attach);

		if ((acrtc_state->update_type > UPDATE_TYPE_FAST) &&
				acrtc_state->stream->link->psr_settings.psr_version != DC_PSR_VERSION_UNSUPPORTED &&
				!acrtc_state->stream->link->psr_settings.psr_feature_enabled)
			amdgpu_dm_link_setup_psr(acrtc_state->stream);

		/* Decrement skip count when PSR is enabled and we're doing fast updates. */
		if (acrtc_state->update_type == UPDATE_TYPE_FAST &&
		    acrtc_state->stream->link->psr_settings.psr_feature_enabled) {
			struct amdgpu_dm_connector *aconn =
				(struct amdgpu_dm_connector *)acrtc_state->stream->dm_stream_context;

			if (aconn->psr_skip_count > 0)
				aconn->psr_skip_count--;

			/* Allow PSR when skip count is 0. */
			acrtc_attach->dm_irq_params.allow_psr_entry = !aconn->psr_skip_count;
		} else {
			acrtc_attach->dm_irq_params.allow_psr_entry = false;
		}

		mutex_unlock(&dm->dc_lock);
	}

	/*
	 * Update cursor state *after* programming all the planes.
	 * This avoids redundant programming in the case where we're going
	 * to be disabling a single plane - those pipes are being disabled.
	 */
	if (acrtc_state->active_planes)
		amdgpu_dm_commit_cursors(state);

cleanup:
	kfree(bundle);
}

static void amdgpu_dm_commit_audio(struct drm_device *dev,
				   struct drm_atomic_state *state)
{
	struct amdgpu_device *adev = drm_to_adev(dev);
	struct amdgpu_dm_connector *aconnector;
	struct drm_connector *connector;
	struct drm_connector_state *old_con_state, *new_con_state;
	struct drm_crtc_state *new_crtc_state;
	struct dm_crtc_state *new_dm_crtc_state;
	const struct dc_stream_status *status;
	int i, inst;

	/* Notify device removals. */
	for_each_oldnew_connector_in_state(state, connector, old_con_state, new_con_state, i) {
		if (old_con_state->crtc != new_con_state->crtc) {
			/* CRTC changes require notification. */
			goto notify;
		}

		if (!new_con_state->crtc)
			continue;

		new_crtc_state = drm_atomic_get_new_crtc_state(
			state, new_con_state->crtc);

		if (!new_crtc_state)
			continue;

		if (!drm_atomic_crtc_needs_modeset(new_crtc_state))
			continue;

	notify:
		aconnector = to_amdgpu_dm_connector(connector);

		mutex_lock(&adev->dm.audio_lock);
		inst = aconnector->audio_inst;
		aconnector->audio_inst = -1;
		mutex_unlock(&adev->dm.audio_lock);

		amdgpu_dm_audio_eld_notify(adev, inst);
	}

	/* Notify audio device additions. */
	for_each_new_connector_in_state(state, connector, new_con_state, i) {
		if (!new_con_state->crtc)
			continue;

		new_crtc_state = drm_atomic_get_new_crtc_state(
			state, new_con_state->crtc);

		if (!new_crtc_state)
			continue;

		if (!drm_atomic_crtc_needs_modeset(new_crtc_state))
			continue;

		new_dm_crtc_state = to_dm_crtc_state(new_crtc_state);
		if (!new_dm_crtc_state->stream)
			continue;

		status = dc_stream_get_status(new_dm_crtc_state->stream);
		if (!status)
			continue;

		aconnector = to_amdgpu_dm_connector(connector);

		mutex_lock(&adev->dm.audio_lock);
		inst = status->audio_inst;
		aconnector->audio_inst = inst;
		mutex_unlock(&adev->dm.audio_lock);

		amdgpu_dm_audio_eld_notify(adev, inst);
	}
}

/*
 * amdgpu_dm_crtc_copy_transient_flags - copy mirrored flags from DRM to DC
 * @crtc_state: the DRM CRTC state
 * @stream_state: the DC stream state.
 *
 * Copy the mirrored transient state flags from DRM, to DC. It is used to bring
 * a dc_stream_state's flags in sync with a drm_crtc_state's flags.
 */
static void amdgpu_dm_crtc_copy_transient_flags(struct drm_crtc_state *crtc_state,
						struct dc_stream_state *stream_state)
{
	stream_state->mode_changed = drm_atomic_crtc_needs_modeset(crtc_state);
}

/**
 * amdgpu_dm_atomic_commit_tail() - AMDgpu DM's commit tail implementation.
 * @state: The atomic state to commit
 *
 * This will tell DC to commit the constructed DC state from atomic_check,
 * programming the hardware. Any failures here implies a hardware failure, since
 * atomic check should have filtered anything non-kosher.
 */
static void amdgpu_dm_atomic_commit_tail(struct drm_atomic_state *state)
{
	struct drm_device *dev = state->dev;
	struct amdgpu_device *adev = drm_to_adev(dev);
	struct amdgpu_display_manager *dm = &adev->dm;
	struct dm_atomic_state *dm_state;
	struct dc_state *dc_state = NULL, *dc_state_temp = NULL;
	uint32_t i, j;
	struct drm_crtc *crtc;
	struct drm_crtc_state *old_crtc_state, *new_crtc_state;
	unsigned long flags;
	bool wait_for_vblank = true;
	struct drm_connector *connector;
	struct drm_connector_state *old_con_state, *new_con_state;
	struct dm_crtc_state *dm_old_crtc_state, *dm_new_crtc_state;
	int crtc_disable_count = 0;
	bool mode_set_reset_required = false;

	trace_amdgpu_dm_atomic_commit_tail_begin(state);

	drm_atomic_helper_update_legacy_modeset_state(dev, state);

	dm_state = dm_atomic_get_new_state(state);
	if (dm_state && dm_state->context) {
		dc_state = dm_state->context;
	} else {
		/* No state changes, retain current state. */
		dc_state_temp = dc_create_state(dm->dc);
		ASSERT(dc_state_temp);
		dc_state = dc_state_temp;
		dc_resource_state_copy_construct_current(dm->dc, dc_state);
	}

	for_each_oldnew_crtc_in_state (state, crtc, old_crtc_state,
				       new_crtc_state, i) {
		struct amdgpu_crtc *acrtc = to_amdgpu_crtc(crtc);

		dm_old_crtc_state = to_dm_crtc_state(old_crtc_state);

		if (old_crtc_state->active &&
		    (!new_crtc_state->active ||
		     drm_atomic_crtc_needs_modeset(new_crtc_state))) {
			manage_dm_interrupts(adev, acrtc, false);
			dc_stream_release(dm_old_crtc_state->stream);
		}
	}

	drm_atomic_helper_calc_timestamping_constants(state);

	/* update changed items */
	for_each_oldnew_crtc_in_state(state, crtc, old_crtc_state, new_crtc_state, i) {
		struct amdgpu_crtc *acrtc = to_amdgpu_crtc(crtc);

		dm_new_crtc_state = to_dm_crtc_state(new_crtc_state);
		dm_old_crtc_state = to_dm_crtc_state(old_crtc_state);

		DRM_DEBUG_ATOMIC(
			"amdgpu_crtc id:%d crtc_state_flags: enable:%d, active:%d, "
			"planes_changed:%d, mode_changed:%d,active_changed:%d,"
			"connectors_changed:%d\n",
			acrtc->crtc_id,
			new_crtc_state->enable,
			new_crtc_state->active,
			new_crtc_state->planes_changed,
			new_crtc_state->mode_changed,
			new_crtc_state->active_changed,
			new_crtc_state->connectors_changed);

		/* Disable cursor if disabling crtc */
		if (old_crtc_state->active && !new_crtc_state->active) {
			struct dc_cursor_position position;

			memset(&position, 0, sizeof(position));
			mutex_lock(&dm->dc_lock);
			dc_stream_set_cursor_position(dm_old_crtc_state->stream, &position);
			mutex_unlock(&dm->dc_lock);
		}

		/* Copy all transient state flags into dc state */
		if (dm_new_crtc_state->stream) {
			amdgpu_dm_crtc_copy_transient_flags(&dm_new_crtc_state->base,
							    dm_new_crtc_state->stream);
		}

		/* handles headless hotplug case, updating new_state and
		 * aconnector as needed
		 */

		if (modeset_required(new_crtc_state, dm_new_crtc_state->stream, dm_old_crtc_state->stream)) {

			DRM_DEBUG_ATOMIC("Atomic commit: SET crtc id %d: [%p]\n", acrtc->crtc_id, acrtc);

			if (!dm_new_crtc_state->stream) {
				/*
				 * this could happen because of issues with
				 * userspace notifications delivery.
				 * In this case userspace tries to set mode on
				 * display which is disconnected in fact.
				 * dc_sink is NULL in this case on aconnector.
				 * We expect reset mode will come soon.
				 *
				 * This can also happen when unplug is done
				 * during resume sequence ended
				 *
				 * In this case, we want to pretend we still
				 * have a sink to keep the pipe running so that
				 * hw state is consistent with the sw state
				 */
				DRM_DEBUG_DRIVER("%s: Failed to create new stream for crtc %d\n",
						__func__, acrtc->base.base.id);
				continue;
			}

			if (dm_old_crtc_state->stream)
				remove_stream(adev, acrtc, dm_old_crtc_state->stream);

			pm_runtime_get_noresume(dev->dev);

			acrtc->enabled = true;
			acrtc->hw_mode = new_crtc_state->mode;
			crtc->hwmode = new_crtc_state->mode;
			mode_set_reset_required = true;
		} else if (modereset_required(new_crtc_state)) {
			DRM_DEBUG_ATOMIC("Atomic commit: RESET. crtc id %d:[%p]\n", acrtc->crtc_id, acrtc);
			/* i.e. reset mode */
			if (dm_old_crtc_state->stream)
				remove_stream(adev, acrtc, dm_old_crtc_state->stream);

			mode_set_reset_required = true;
		}
	} /* for_each_crtc_in_state() */

	if (dc_state) {
		/* if there mode set or reset, disable eDP PSR */
		if (mode_set_reset_required) {
#if defined(CONFIG_DRM_AMD_DC_DCN)
			if (dm->vblank_control_workqueue)
				flush_workqueue(dm->vblank_control_workqueue);
#endif
			amdgpu_dm_psr_disable_all(dm);
		}

		dm_enable_per_frame_crtc_master_sync(dc_state);
		mutex_lock(&dm->dc_lock);
		WARN_ON(!dc_commit_state(dm->dc, dc_state));
#if defined(CONFIG_DRM_AMD_DC_DCN)
               /* Allow idle optimization when vblank count is 0 for display off */
               if (dm->active_vblank_irq_count == 0)
                   dc_allow_idle_optimizations(dm->dc,true);
#endif
		mutex_unlock(&dm->dc_lock);
	}

	for_each_new_crtc_in_state(state, crtc, new_crtc_state, i) {
		struct amdgpu_crtc *acrtc = to_amdgpu_crtc(crtc);

		dm_new_crtc_state = to_dm_crtc_state(new_crtc_state);

		if (dm_new_crtc_state->stream != NULL) {
			const struct dc_stream_status *status =
					dc_stream_get_status(dm_new_crtc_state->stream);

			if (!status)
				status = dc_stream_get_status_from_state(dc_state,
									 dm_new_crtc_state->stream);
			if (!status)
				DC_ERR("got no status for stream %p on acrtc%p\n", dm_new_crtc_state->stream, acrtc);
			else
				acrtc->otg_inst = status->primary_otg_inst;
		}
	}
#ifdef CONFIG_DRM_AMD_DC_HDCP
	for_each_oldnew_connector_in_state(state, connector, old_con_state, new_con_state, i) {
		struct dm_connector_state *dm_new_con_state = to_dm_connector_state(new_con_state);
		struct amdgpu_crtc *acrtc = to_amdgpu_crtc(dm_new_con_state->base.crtc);
		struct amdgpu_dm_connector *aconnector = to_amdgpu_dm_connector(connector);

		new_crtc_state = NULL;

		if (acrtc)
			new_crtc_state = drm_atomic_get_new_crtc_state(state, &acrtc->base);

		dm_new_crtc_state = to_dm_crtc_state(new_crtc_state);

		if (dm_new_crtc_state && dm_new_crtc_state->stream == NULL &&
		    connector->state->content_protection == DRM_MODE_CONTENT_PROTECTION_ENABLED) {
			hdcp_reset_display(adev->dm.hdcp_workqueue, aconnector->dc_link->link_index);
			new_con_state->content_protection = DRM_MODE_CONTENT_PROTECTION_DESIRED;
			dm_new_con_state->update_hdcp = true;
			continue;
		}

		if (is_content_protection_different(new_con_state, old_con_state, connector, adev->dm.hdcp_workqueue))
			hdcp_update_display(
				adev->dm.hdcp_workqueue, aconnector->dc_link->link_index, aconnector,
				new_con_state->hdcp_content_type,
				new_con_state->content_protection == DRM_MODE_CONTENT_PROTECTION_DESIRED);
	}
#endif

	/* Handle connector state changes */
	for_each_oldnew_connector_in_state(state, connector, old_con_state, new_con_state, i) {
		struct dm_connector_state *dm_new_con_state = to_dm_connector_state(new_con_state);
		struct dm_connector_state *dm_old_con_state = to_dm_connector_state(old_con_state);
		struct amdgpu_crtc *acrtc = to_amdgpu_crtc(dm_new_con_state->base.crtc);
		struct dc_surface_update dummy_updates[MAX_SURFACES];
		struct dc_stream_update stream_update;
		struct dc_info_packet hdr_packet;
		struct dc_stream_status *status = NULL;
		bool abm_changed, hdr_changed, scaling_changed;

		memset(&dummy_updates, 0, sizeof(dummy_updates));
		memset(&stream_update, 0, sizeof(stream_update));

		if (acrtc) {
			new_crtc_state = drm_atomic_get_new_crtc_state(state, &acrtc->base);
			old_crtc_state = drm_atomic_get_old_crtc_state(state, &acrtc->base);
		}

		/* Skip any modesets/resets */
		if (!acrtc || drm_atomic_crtc_needs_modeset(new_crtc_state))
			continue;

		dm_new_crtc_state = to_dm_crtc_state(new_crtc_state);
		dm_old_crtc_state = to_dm_crtc_state(old_crtc_state);

		scaling_changed = is_scaling_state_different(dm_new_con_state,
							     dm_old_con_state);

		abm_changed = dm_new_crtc_state->abm_level !=
			      dm_old_crtc_state->abm_level;

		hdr_changed =
			!drm_connector_atomic_hdr_metadata_equal(old_con_state, new_con_state);

		if (!scaling_changed && !abm_changed && !hdr_changed)
			continue;

		stream_update.stream = dm_new_crtc_state->stream;
		if (scaling_changed) {
			update_stream_scaling_settings(&dm_new_con_state->base.crtc->mode,
					dm_new_con_state, dm_new_crtc_state->stream);

			stream_update.src = dm_new_crtc_state->stream->src;
			stream_update.dst = dm_new_crtc_state->stream->dst;
		}

		if (abm_changed) {
			dm_new_crtc_state->stream->abm_level = dm_new_crtc_state->abm_level;

			stream_update.abm_level = &dm_new_crtc_state->abm_level;
		}

		if (hdr_changed) {
			fill_hdr_info_packet(new_con_state, &hdr_packet);
			stream_update.hdr_static_metadata = &hdr_packet;
		}

		status = dc_stream_get_status(dm_new_crtc_state->stream);

		if (WARN_ON(!status))
			continue;

		WARN_ON(!status->plane_count);

		/*
		 * TODO: DC refuses to perform stream updates without a dc_surface_update.
		 * Here we create an empty update on each plane.
		 * To fix this, DC should permit updating only stream properties.
		 */
		for (j = 0; j < status->plane_count; j++)
			dummy_updates[j].surface = status->plane_states[0];


		mutex_lock(&dm->dc_lock);
		dc_commit_updates_for_stream(dm->dc,
						     dummy_updates,
						     status->plane_count,
						     dm_new_crtc_state->stream,
						     &stream_update,
						     dc_state);
		mutex_unlock(&dm->dc_lock);
	}

	/**
	 * Enable interrupts for CRTCs that are newly enabled or went through
	 * a modeset. It was intentionally deferred until after the front end
	 * state was modified to wait until the OTG was on and so the IRQ
	 * handlers didn't access stale or invalid state.
	 */
	for_each_oldnew_crtc_in_state(state, crtc, old_crtc_state, new_crtc_state, i) {
		struct amdgpu_crtc *acrtc = to_amdgpu_crtc(crtc);
#ifdef CONFIG_DEBUG_FS
		enum amdgpu_dm_pipe_crc_source cur_crc_src;
#if defined(CONFIG_DRM_AMD_SECURE_DISPLAY)
		struct crc_rd_work *crc_rd_wrk;
#endif
#endif
		/* Count number of newly disabled CRTCs for dropping PM refs later. */
		if (old_crtc_state->active && !new_crtc_state->active)
			crtc_disable_count++;

		dm_new_crtc_state = to_dm_crtc_state(new_crtc_state);
		dm_old_crtc_state = to_dm_crtc_state(old_crtc_state);

		/* For freesync config update on crtc state and params for irq */
		update_stream_irq_parameters(dm, dm_new_crtc_state);

#ifdef CONFIG_DEBUG_FS
#if defined(CONFIG_DRM_AMD_SECURE_DISPLAY)
		crc_rd_wrk = dm->crc_rd_wrk;
#endif
		spin_lock_irqsave(&adev_to_drm(adev)->event_lock, flags);
		cur_crc_src = acrtc->dm_irq_params.crc_src;
		spin_unlock_irqrestore(&adev_to_drm(adev)->event_lock, flags);
#endif

		if (new_crtc_state->active &&
		    (!old_crtc_state->active ||
		     drm_atomic_crtc_needs_modeset(new_crtc_state))) {
			dc_stream_retain(dm_new_crtc_state->stream);
			acrtc->dm_irq_params.stream = dm_new_crtc_state->stream;
			manage_dm_interrupts(adev, acrtc, true);
		}
		/* Handle vrr on->off / off->on transitions */
		amdgpu_dm_handle_vrr_transition(dm_old_crtc_state, dm_new_crtc_state);

#ifdef CONFIG_DEBUG_FS
		if (new_crtc_state->active &&
		    (!old_crtc_state->active ||
		     drm_atomic_crtc_needs_modeset(new_crtc_state))) {
			/**
			 * Frontend may have changed so reapply the CRC capture
			 * settings for the stream.
			 */
			if (amdgpu_dm_is_valid_crc_source(cur_crc_src)) {
#if defined(CONFIG_DRM_AMD_SECURE_DISPLAY)
				if (amdgpu_dm_crc_window_is_activated(crtc)) {
					spin_lock_irqsave(&adev_to_drm(adev)->event_lock, flags);
					acrtc->dm_irq_params.crc_window.update_win = true;
					acrtc->dm_irq_params.crc_window.skip_frame_cnt = 2;
					spin_lock_irq(&crc_rd_wrk->crc_rd_work_lock);
					crc_rd_wrk->crtc = crtc;
					spin_unlock_irq(&crc_rd_wrk->crc_rd_work_lock);
					spin_unlock_irqrestore(&adev_to_drm(adev)->event_lock, flags);
				}
#endif
				if (amdgpu_dm_crtc_configure_crc_source(
					crtc, dm_new_crtc_state, cur_crc_src))
					DRM_DEBUG_DRIVER("Failed to configure crc source");
			}
		}
#endif
	}

	for_each_new_crtc_in_state(state, crtc, new_crtc_state, j)
		if (new_crtc_state->async_flip)
			wait_for_vblank = false;

	/* update planes when needed per crtc*/
	for_each_new_crtc_in_state(state, crtc, new_crtc_state, j) {
		dm_new_crtc_state = to_dm_crtc_state(new_crtc_state);

		if (dm_new_crtc_state->stream)
			amdgpu_dm_commit_planes(state, dc_state, dev,
						dm, crtc, wait_for_vblank);
	}

	/* Update audio instances for each connector. */
	amdgpu_dm_commit_audio(dev, state);

#if defined(CONFIG_BACKLIGHT_CLASS_DEVICE) ||		\
	defined(CONFIG_BACKLIGHT_CLASS_DEVICE_MODULE)
	/* restore the backlight level */
	for (i = 0; i < dm->num_of_edps; i++) {
		if (dm->backlight_dev[i] &&
		    (dm->actual_brightness[i] != dm->brightness[i]))
			amdgpu_dm_backlight_set_level(dm, i, dm->brightness[i]);
	}
#endif
	/*
	 * send vblank event on all events not handled in flip and
	 * mark consumed event for drm_atomic_helper_commit_hw_done
	 */
	spin_lock_irqsave(&adev_to_drm(adev)->event_lock, flags);
	for_each_new_crtc_in_state(state, crtc, new_crtc_state, i) {

		if (new_crtc_state->event)
			drm_send_event_locked(dev, &new_crtc_state->event->base);

		new_crtc_state->event = NULL;
	}
	spin_unlock_irqrestore(&adev_to_drm(adev)->event_lock, flags);

	/* Signal HW programming completion */
	drm_atomic_helper_commit_hw_done(state);

	if (wait_for_vblank)
		drm_atomic_helper_wait_for_flip_done(dev, state);

	drm_atomic_helper_cleanup_planes(dev, state);

	/* return the stolen vga memory back to VRAM */
	if (!adev->mman.keep_stolen_vga_memory)
		amdgpu_bo_free_kernel(&adev->mman.stolen_vga_memory, NULL, NULL);
	amdgpu_bo_free_kernel(&adev->mman.stolen_extended_memory, NULL, NULL);

	/*
	 * Finally, drop a runtime PM reference for each newly disabled CRTC,
	 * so we can put the GPU into runtime suspend if we're not driving any
	 * displays anymore
	 */
	for (i = 0; i < crtc_disable_count; i++)
		pm_runtime_put_autosuspend(dev->dev);
	pm_runtime_mark_last_busy(dev->dev);

	if (dc_state_temp)
		dc_release_state(dc_state_temp);
}


static int dm_force_atomic_commit(struct drm_connector *connector)
{
	int ret = 0;
	struct drm_device *ddev = connector->dev;
	struct drm_atomic_state *state = drm_atomic_state_alloc(ddev);
	struct amdgpu_crtc *disconnected_acrtc = to_amdgpu_crtc(connector->encoder->crtc);
	struct drm_plane *plane = disconnected_acrtc->base.primary;
	struct drm_connector_state *conn_state;
	struct drm_crtc_state *crtc_state;
	struct drm_plane_state *plane_state;

	if (!state)
		return -ENOMEM;

	state->acquire_ctx = ddev->mode_config.acquire_ctx;

	/* Construct an atomic state to restore previous display setting */

	/*
	 * Attach connectors to drm_atomic_state
	 */
	conn_state = drm_atomic_get_connector_state(state, connector);

	ret = PTR_ERR_OR_ZERO(conn_state);
	if (ret)
		goto out;

	/* Attach crtc to drm_atomic_state*/
	crtc_state = drm_atomic_get_crtc_state(state, &disconnected_acrtc->base);

	ret = PTR_ERR_OR_ZERO(crtc_state);
	if (ret)
		goto out;

	/* force a restore */
	crtc_state->mode_changed = true;

	/* Attach plane to drm_atomic_state */
	plane_state = drm_atomic_get_plane_state(state, plane);

	ret = PTR_ERR_OR_ZERO(plane_state);
	if (ret)
		goto out;

	/* Call commit internally with the state we just constructed */
	ret = drm_atomic_commit(state);

out:
	drm_atomic_state_put(state);
	if (ret)
		DRM_ERROR("Restoring old state failed with %i\n", ret);

	return ret;
}

/*
 * This function handles all cases when set mode does not come upon hotplug.
 * This includes when a display is unplugged then plugged back into the
 * same port and when running without usermode desktop manager supprot
 */
void dm_restore_drm_connector_state(struct drm_device *dev,
				    struct drm_connector *connector)
{
	struct amdgpu_dm_connector *aconnector = to_amdgpu_dm_connector(connector);
	struct amdgpu_crtc *disconnected_acrtc;
	struct dm_crtc_state *acrtc_state;

	if (!aconnector->dc_sink || !connector->state || !connector->encoder)
		return;

	disconnected_acrtc = to_amdgpu_crtc(connector->encoder->crtc);
	if (!disconnected_acrtc)
		return;

	acrtc_state = to_dm_crtc_state(disconnected_acrtc->base.state);
	if (!acrtc_state->stream)
		return;

	/*
	 * If the previous sink is not released and different from the current,
	 * we deduce we are in a state where we can not rely on usermode call
	 * to turn on the display, so we do it here
	 */
	if (acrtc_state->stream->sink != aconnector->dc_sink)
		dm_force_atomic_commit(&aconnector->base);
}

/*
 * Grabs all modesetting locks to serialize against any blocking commits,
 * Waits for completion of all non blocking commits.
 */
static int do_aquire_global_lock(struct drm_device *dev,
				 struct drm_atomic_state *state)
{
	struct drm_crtc *crtc;
	struct drm_crtc_commit *commit;
	long ret;

	/*
	 * Adding all modeset locks to aquire_ctx will
	 * ensure that when the framework release it the
	 * extra locks we are locking here will get released to
	 */
	ret = drm_modeset_lock_all_ctx(dev, state->acquire_ctx);
	if (ret)
		return ret;

	list_for_each_entry(crtc, &dev->mode_config.crtc_list, head) {
		spin_lock(&crtc->commit_lock);
		commit = list_first_entry_or_null(&crtc->commit_list,
				struct drm_crtc_commit, commit_entry);
		if (commit)
			drm_crtc_commit_get(commit);
		spin_unlock(&crtc->commit_lock);

		if (!commit)
			continue;

		/*
		 * Make sure all pending HW programming completed and
		 * page flips done
		 */
		ret = wait_for_completion_interruptible_timeout(&commit->hw_done, 10*HZ);

		if (ret > 0)
			ret = wait_for_completion_interruptible_timeout(
					&commit->flip_done, 10*HZ);

		if (ret == 0)
			DRM_ERROR("[CRTC:%d:%s] hw_done or flip_done "
				  "timed out\n", crtc->base.id, crtc->name);

		drm_crtc_commit_put(commit);
	}

	return ret < 0 ? ret : 0;
}

static void get_freesync_config_for_crtc(
	struct dm_crtc_state *new_crtc_state,
	struct dm_connector_state *new_con_state)
{
	struct mod_freesync_config config = {0};
	struct amdgpu_dm_connector *aconnector =
			to_amdgpu_dm_connector(new_con_state->base.connector);
	struct drm_display_mode *mode = &new_crtc_state->base.mode;
	int vrefresh = drm_mode_vrefresh(mode);
	bool fs_vid_mode = false;

	new_crtc_state->vrr_supported = new_con_state->freesync_capable &&
					vrefresh >= aconnector->min_vfreq &&
					vrefresh <= aconnector->max_vfreq;

	if (new_crtc_state->vrr_supported) {
		new_crtc_state->stream->ignore_msa_timing_param = true;
		fs_vid_mode = new_crtc_state->freesync_config.state == VRR_STATE_ACTIVE_FIXED;

		config.min_refresh_in_uhz = aconnector->min_vfreq * 1000000;
		config.max_refresh_in_uhz = aconnector->max_vfreq * 1000000;
		config.vsif_supported = true;
		config.btr = true;

		if (fs_vid_mode) {
			config.state = VRR_STATE_ACTIVE_FIXED;
			config.fixed_refresh_in_uhz = new_crtc_state->freesync_config.fixed_refresh_in_uhz;
			goto out;
		} else if (new_crtc_state->base.vrr_enabled) {
			config.state = VRR_STATE_ACTIVE_VARIABLE;
		} else {
			config.state = VRR_STATE_INACTIVE;
		}
	}
out:
	new_crtc_state->freesync_config = config;
}

static void reset_freesync_config_for_crtc(
	struct dm_crtc_state *new_crtc_state)
{
	new_crtc_state->vrr_supported = false;

	memset(&new_crtc_state->vrr_infopacket, 0,
	       sizeof(new_crtc_state->vrr_infopacket));
}

static bool
is_timing_unchanged_for_freesync(struct drm_crtc_state *old_crtc_state,
				 struct drm_crtc_state *new_crtc_state)
{
	struct drm_display_mode old_mode, new_mode;

	if (!old_crtc_state || !new_crtc_state)
		return false;

	old_mode = old_crtc_state->mode;
	new_mode = new_crtc_state->mode;

	if (old_mode.clock       == new_mode.clock &&
	    old_mode.hdisplay    == new_mode.hdisplay &&
	    old_mode.vdisplay    == new_mode.vdisplay &&
	    old_mode.htotal      == new_mode.htotal &&
	    old_mode.vtotal      != new_mode.vtotal &&
	    old_mode.hsync_start == new_mode.hsync_start &&
	    old_mode.vsync_start != new_mode.vsync_start &&
	    old_mode.hsync_end   == new_mode.hsync_end &&
	    old_mode.vsync_end   != new_mode.vsync_end &&
	    old_mode.hskew       == new_mode.hskew &&
	    old_mode.vscan       == new_mode.vscan &&
	    (old_mode.vsync_end - old_mode.vsync_start) ==
	    (new_mode.vsync_end - new_mode.vsync_start))
		return true;

	return false;
}

static void set_freesync_fixed_config(struct dm_crtc_state *dm_new_crtc_state) {
	uint64_t num, den, res;
	struct drm_crtc_state *new_crtc_state = &dm_new_crtc_state->base;

	dm_new_crtc_state->freesync_config.state = VRR_STATE_ACTIVE_FIXED;

	num = (unsigned long long)new_crtc_state->mode.clock * 1000 * 1000000;
	den = (unsigned long long)new_crtc_state->mode.htotal *
	      (unsigned long long)new_crtc_state->mode.vtotal;

	res = div_u64(num, den);
	dm_new_crtc_state->freesync_config.fixed_refresh_in_uhz = res;
}

static int dm_update_crtc_state(struct amdgpu_display_manager *dm,
				struct drm_atomic_state *state,
				struct drm_crtc *crtc,
				struct drm_crtc_state *old_crtc_state,
				struct drm_crtc_state *new_crtc_state,
				bool enable,
				bool *lock_and_validation_needed)
{
	struct dm_atomic_state *dm_state = NULL;
	struct dm_crtc_state *dm_old_crtc_state, *dm_new_crtc_state;
	struct dc_stream_state *new_stream;
	int ret = 0;

	/*
	 * TODO Move this code into dm_crtc_atomic_check once we get rid of dc_validation_set
	 * update changed items
	 */
	struct amdgpu_crtc *acrtc = NULL;
	struct amdgpu_dm_connector *aconnector = NULL;
	struct drm_connector_state *drm_new_conn_state = NULL, *drm_old_conn_state = NULL;
	struct dm_connector_state *dm_new_conn_state = NULL, *dm_old_conn_state = NULL;

	new_stream = NULL;

	dm_old_crtc_state = to_dm_crtc_state(old_crtc_state);
	dm_new_crtc_state = to_dm_crtc_state(new_crtc_state);
	acrtc = to_amdgpu_crtc(crtc);
	aconnector = amdgpu_dm_find_first_crtc_matching_connector(state, crtc);

	/* TODO This hack should go away */
	if (aconnector && enable) {
		/* Make sure fake sink is created in plug-in scenario */
		drm_new_conn_state = drm_atomic_get_new_connector_state(state,
							    &aconnector->base);
		drm_old_conn_state = drm_atomic_get_old_connector_state(state,
							    &aconnector->base);

		if (IS_ERR(drm_new_conn_state)) {
			ret = PTR_ERR_OR_ZERO(drm_new_conn_state);
			goto fail;
		}

		dm_new_conn_state = to_dm_connector_state(drm_new_conn_state);
		dm_old_conn_state = to_dm_connector_state(drm_old_conn_state);

		if (!drm_atomic_crtc_needs_modeset(new_crtc_state))
			goto skip_modeset;

		new_stream = create_validate_stream_for_sink(aconnector,
							     &new_crtc_state->mode,
							     dm_new_conn_state,
							     dm_old_crtc_state->stream);

		/*
		 * we can have no stream on ACTION_SET if a display
		 * was disconnected during S3, in this case it is not an
		 * error, the OS will be updated after detection, and
		 * will do the right thing on next atomic commit
		 */

		if (!new_stream) {
			DRM_DEBUG_DRIVER("%s: Failed to create new stream for crtc %d\n",
					__func__, acrtc->base.base.id);
			ret = -ENOMEM;
			goto fail;
		}

		/*
		 * TODO: Check VSDB bits to decide whether this should
		 * be enabled or not.
		 */
		new_stream->triggered_crtc_reset.enabled =
			dm->force_timing_sync;

		dm_new_crtc_state->abm_level = dm_new_conn_state->abm_level;

		ret = fill_hdr_info_packet(drm_new_conn_state,
					   &new_stream->hdr_static_metadata);
		if (ret)
			goto fail;

		/*
		 * If we already removed the old stream from the context
		 * (and set the new stream to NULL) then we can't reuse
		 * the old stream even if the stream and scaling are unchanged.
		 * We'll hit the BUG_ON and black screen.
		 *
		 * TODO: Refactor this function to allow this check to work
		 * in all conditions.
		 */
		if (amdgpu_freesync_vid_mode &&
		    dm_new_crtc_state->stream &&
		    is_timing_unchanged_for_freesync(new_crtc_state, old_crtc_state))
			goto skip_modeset;

		if (dm_new_crtc_state->stream &&
		    dc_is_stream_unchanged(new_stream, dm_old_crtc_state->stream) &&
		    dc_is_stream_scaling_unchanged(new_stream, dm_old_crtc_state->stream)) {
			new_crtc_state->mode_changed = false;
			DRM_DEBUG_DRIVER("Mode change not required, setting mode_changed to %d",
					 new_crtc_state->mode_changed);
		}
	}

	/* mode_changed flag may get updated above, need to check again */
	if (!drm_atomic_crtc_needs_modeset(new_crtc_state))
		goto skip_modeset;

	DRM_DEBUG_ATOMIC(
		"amdgpu_crtc id:%d crtc_state_flags: enable:%d, active:%d, "
		"planes_changed:%d, mode_changed:%d,active_changed:%d,"
		"connectors_changed:%d\n",
		acrtc->crtc_id,
		new_crtc_state->enable,
		new_crtc_state->active,
		new_crtc_state->planes_changed,
		new_crtc_state->mode_changed,
		new_crtc_state->active_changed,
		new_crtc_state->connectors_changed);

	/* Remove stream for any changed/disabled CRTC */
	if (!enable) {

		if (!dm_old_crtc_state->stream)
			goto skip_modeset;

		if (amdgpu_freesync_vid_mode && dm_new_crtc_state->stream &&
		    is_timing_unchanged_for_freesync(new_crtc_state,
						     old_crtc_state)) {
			new_crtc_state->mode_changed = false;
			DRM_DEBUG_DRIVER(
				"Mode change not required for front porch change, "
				"setting mode_changed to %d",
				new_crtc_state->mode_changed);

			set_freesync_fixed_config(dm_new_crtc_state);

			goto skip_modeset;
		} else if (amdgpu_freesync_vid_mode && aconnector &&
			   is_freesync_video_mode(&new_crtc_state->mode,
						  aconnector)) {
			struct drm_display_mode *high_mode;

			high_mode = get_highest_refresh_rate_mode(aconnector, false);
			if (!drm_mode_equal(&new_crtc_state->mode, high_mode)) {
				set_freesync_fixed_config(dm_new_crtc_state);
			}
		}

		ret = dm_atomic_get_state(state, &dm_state);
		if (ret)
			goto fail;

		DRM_DEBUG_DRIVER("Disabling DRM crtc: %d\n",
				crtc->base.id);

		/* i.e. reset mode */
		if (dc_remove_stream_from_ctx(
				dm->dc,
				dm_state->context,
				dm_old_crtc_state->stream) != DC_OK) {
			ret = -EINVAL;
			goto fail;
		}

		dc_stream_release(dm_old_crtc_state->stream);
		dm_new_crtc_state->stream = NULL;

		reset_freesync_config_for_crtc(dm_new_crtc_state);

		*lock_and_validation_needed = true;

	} else {/* Add stream for any updated/enabled CRTC */
		/*
		 * Quick fix to prevent NULL pointer on new_stream when
		 * added MST connectors not found in existing crtc_state in the chained mode
		 * TODO: need to dig out the root cause of that
		 */
		if (!aconnector || (!aconnector->dc_sink && aconnector->mst_port))
			goto skip_modeset;

		if (modereset_required(new_crtc_state))
			goto skip_modeset;

		if (modeset_required(new_crtc_state, new_stream,
				     dm_old_crtc_state->stream)) {

			WARN_ON(dm_new_crtc_state->stream);

			ret = dm_atomic_get_state(state, &dm_state);
			if (ret)
				goto fail;

			dm_new_crtc_state->stream = new_stream;

			dc_stream_retain(new_stream);

			DRM_DEBUG_ATOMIC("Enabling DRM crtc: %d\n",
					 crtc->base.id);

			if (dc_add_stream_to_ctx(
					dm->dc,
					dm_state->context,
					dm_new_crtc_state->stream) != DC_OK) {
				ret = -EINVAL;
				goto fail;
			}

			*lock_and_validation_needed = true;
		}
	}

skip_modeset:
	/* Release extra reference */
	if (new_stream)
		 dc_stream_release(new_stream);

	/*
	 * We want to do dc stream updates that do not require a
	 * full modeset below.
	 */
	if (!(enable && aconnector && new_crtc_state->active))
		return 0;
	/*
	 * Given above conditions, the dc state cannot be NULL because:
	 * 1. We're in the process of enabling CRTCs (just been added
	 *    to the dc context, or already is on the context)
	 * 2. Has a valid connector attached, and
	 * 3. Is currently active and enabled.
	 * => The dc stream state currently exists.
	 */
	BUG_ON(dm_new_crtc_state->stream == NULL);

	/* Scaling or underscan settings */
	if (is_scaling_state_different(dm_old_conn_state, dm_new_conn_state) ||
				drm_atomic_crtc_needs_modeset(new_crtc_state))
		update_stream_scaling_settings(
			&new_crtc_state->mode, dm_new_conn_state, dm_new_crtc_state->stream);

	/* ABM settings */
	dm_new_crtc_state->abm_level = dm_new_conn_state->abm_level;

	/*
	 * Color management settings. We also update color properties
	 * when a modeset is needed, to ensure it gets reprogrammed.
	 */
	if (dm_new_crtc_state->base.color_mgmt_changed ||
	    drm_atomic_crtc_needs_modeset(new_crtc_state)) {
		ret = amdgpu_dm_update_crtc_color_mgmt(dm_new_crtc_state);
		if (ret)
			goto fail;
	}

	/* Update Freesync settings. */
	get_freesync_config_for_crtc(dm_new_crtc_state,
				     dm_new_conn_state);

	return ret;

fail:
	if (new_stream)
		dc_stream_release(new_stream);
	return ret;
}

static bool should_reset_plane(struct drm_atomic_state *state,
			       struct drm_plane *plane,
			       struct drm_plane_state *old_plane_state,
			       struct drm_plane_state *new_plane_state)
{
	struct drm_plane *other;
	struct drm_plane_state *old_other_state, *new_other_state;
	struct drm_crtc_state *new_crtc_state;
	int i;

	/*
	 * TODO: Remove this hack once the checks below are sufficient
	 * enough to determine when we need to reset all the planes on
	 * the stream.
	 */
	if (state->allow_modeset)
		return true;

	/* Exit early if we know that we're adding or removing the plane. */
	if (old_plane_state->crtc != new_plane_state->crtc)
		return true;

	/* old crtc == new_crtc == NULL, plane not in context. */
	if (!new_plane_state->crtc)
		return false;

	new_crtc_state =
		drm_atomic_get_new_crtc_state(state, new_plane_state->crtc);

	if (!new_crtc_state)
		return true;

	/* CRTC Degamma changes currently require us to recreate planes. */
	if (new_crtc_state->color_mgmt_changed)
		return true;

	if (drm_atomic_crtc_needs_modeset(new_crtc_state))
		return true;

	/*
	 * If there are any new primary or overlay planes being added or
	 * removed then the z-order can potentially change. To ensure
	 * correct z-order and pipe acquisition the current DC architecture
	 * requires us to remove and recreate all existing planes.
	 *
	 * TODO: Come up with a more elegant solution for this.
	 */
	for_each_oldnew_plane_in_state(state, other, old_other_state, new_other_state, i) {
		struct amdgpu_framebuffer *old_afb, *new_afb;
		if (other->type == DRM_PLANE_TYPE_CURSOR)
			continue;

		if (old_other_state->crtc != new_plane_state->crtc &&
		    new_other_state->crtc != new_plane_state->crtc)
			continue;

		if (old_other_state->crtc != new_other_state->crtc)
			return true;

		/* Src/dst size and scaling updates. */
		if (old_other_state->src_w != new_other_state->src_w ||
		    old_other_state->src_h != new_other_state->src_h ||
		    old_other_state->crtc_w != new_other_state->crtc_w ||
		    old_other_state->crtc_h != new_other_state->crtc_h)
			return true;

		/* Rotation / mirroring updates. */
		if (old_other_state->rotation != new_other_state->rotation)
			return true;

		/* Blending updates. */
		if (old_other_state->pixel_blend_mode !=
		    new_other_state->pixel_blend_mode)
			return true;

		/* Alpha updates. */
		if (old_other_state->alpha != new_other_state->alpha)
			return true;

		/* Colorspace changes. */
		if (old_other_state->color_range != new_other_state->color_range ||
		    old_other_state->color_encoding != new_other_state->color_encoding)
			return true;

		/* Framebuffer checks fall at the end. */
		if (!old_other_state->fb || !new_other_state->fb)
			continue;

		/* Pixel format changes can require bandwidth updates. */
		if (old_other_state->fb->format != new_other_state->fb->format)
			return true;

		old_afb = (struct amdgpu_framebuffer *)old_other_state->fb;
		new_afb = (struct amdgpu_framebuffer *)new_other_state->fb;

		/* Tiling and DCC changes also require bandwidth updates. */
		if (old_afb->tiling_flags != new_afb->tiling_flags ||
		    old_afb->base.modifier != new_afb->base.modifier)
			return true;
	}

	return false;
}

static int dm_check_cursor_fb(struct amdgpu_crtc *new_acrtc,
			      struct drm_plane_state *new_plane_state,
			      struct drm_framebuffer *fb)
{
	struct amdgpu_device *adev = drm_to_adev(new_acrtc->base.dev);
	struct amdgpu_framebuffer *afb = to_amdgpu_framebuffer(fb);
	unsigned int pitch;
	bool linear;

	if (fb->width > new_acrtc->max_cursor_width ||
	    fb->height > new_acrtc->max_cursor_height) {
		DRM_DEBUG_ATOMIC("Bad cursor FB size %dx%d\n",
				 new_plane_state->fb->width,
				 new_plane_state->fb->height);
		return -EINVAL;
	}
	if (new_plane_state->src_w != fb->width << 16 ||
	    new_plane_state->src_h != fb->height << 16) {
		DRM_DEBUG_ATOMIC("Cropping not supported for cursor plane\n");
		return -EINVAL;
	}

	/* Pitch in pixels */
	pitch = fb->pitches[0] / fb->format->cpp[0];

	if (fb->width != pitch) {
		DRM_DEBUG_ATOMIC("Cursor FB width %d doesn't match pitch %d",
				 fb->width, pitch);
		return -EINVAL;
	}

	switch (pitch) {
	case 64:
	case 128:
	case 256:
		/* FB pitch is supported by cursor plane */
		break;
	default:
		DRM_DEBUG_ATOMIC("Bad cursor FB pitch %d px\n", pitch);
		return -EINVAL;
	}

	/* Core DRM takes care of checking FB modifiers, so we only need to
	 * check tiling flags when the FB doesn't have a modifier. */
	if (!(fb->flags & DRM_MODE_FB_MODIFIERS)) {
		if (adev->family < AMDGPU_FAMILY_AI) {
			linear = AMDGPU_TILING_GET(afb->tiling_flags, ARRAY_MODE) != DC_ARRAY_2D_TILED_THIN1 &&
			         AMDGPU_TILING_GET(afb->tiling_flags, ARRAY_MODE) != DC_ARRAY_1D_TILED_THIN1 &&
				 AMDGPU_TILING_GET(afb->tiling_flags, MICRO_TILE_MODE) == 0;
		} else {
			linear = AMDGPU_TILING_GET(afb->tiling_flags, SWIZZLE_MODE) == 0;
		}
		if (!linear) {
			DRM_DEBUG_ATOMIC("Cursor FB not linear");
			return -EINVAL;
		}
	}

	return 0;
}

static int dm_update_plane_state(struct dc *dc,
				 struct drm_atomic_state *state,
				 struct drm_plane *plane,
				 struct drm_plane_state *old_plane_state,
				 struct drm_plane_state *new_plane_state,
				 bool enable,
				 bool *lock_and_validation_needed)
{

	struct dm_atomic_state *dm_state = NULL;
	struct drm_crtc *new_plane_crtc, *old_plane_crtc;
	struct drm_crtc_state *old_crtc_state, *new_crtc_state;
	struct dm_crtc_state *dm_new_crtc_state, *dm_old_crtc_state;
	struct dm_plane_state *dm_new_plane_state, *dm_old_plane_state;
	struct amdgpu_crtc *new_acrtc;
	bool needs_reset;
	int ret = 0;


	new_plane_crtc = new_plane_state->crtc;
	old_plane_crtc = old_plane_state->crtc;
	dm_new_plane_state = to_dm_plane_state(new_plane_state);
	dm_old_plane_state = to_dm_plane_state(old_plane_state);

	if (plane->type == DRM_PLANE_TYPE_CURSOR) {
		if (!enable || !new_plane_crtc ||
			drm_atomic_plane_disabling(plane->state, new_plane_state))
			return 0;

		new_acrtc = to_amdgpu_crtc(new_plane_crtc);

		if (new_plane_state->src_x != 0 || new_plane_state->src_y != 0) {
			DRM_DEBUG_ATOMIC("Cropping not supported for cursor plane\n");
			return -EINVAL;
		}

		if (new_plane_state->fb) {
			ret = dm_check_cursor_fb(new_acrtc, new_plane_state,
						 new_plane_state->fb);
			if (ret)
				return ret;
		}

		return 0;
	}

	needs_reset = should_reset_plane(state, plane, old_plane_state,
					 new_plane_state);

	/* Remove any changed/removed planes */
	if (!enable) {
		if (!needs_reset)
			return 0;

		if (!old_plane_crtc)
			return 0;

		old_crtc_state = drm_atomic_get_old_crtc_state(
				state, old_plane_crtc);
		dm_old_crtc_state = to_dm_crtc_state(old_crtc_state);

		if (!dm_old_crtc_state->stream)
			return 0;

		DRM_DEBUG_ATOMIC("Disabling DRM plane: %d on DRM crtc %d\n",
				plane->base.id, old_plane_crtc->base.id);

		ret = dm_atomic_get_state(state, &dm_state);
		if (ret)
			return ret;

		if (!dc_remove_plane_from_context(
				dc,
				dm_old_crtc_state->stream,
				dm_old_plane_state->dc_state,
				dm_state->context)) {

			return -EINVAL;
		}


		dc_plane_state_release(dm_old_plane_state->dc_state);
		dm_new_plane_state->dc_state = NULL;

		*lock_and_validation_needed = true;

	} else { /* Add new planes */
		struct dc_plane_state *dc_new_plane_state;

		if (drm_atomic_plane_disabling(plane->state, new_plane_state))
			return 0;

		if (!new_plane_crtc)
			return 0;

		new_crtc_state = drm_atomic_get_new_crtc_state(state, new_plane_crtc);
		dm_new_crtc_state = to_dm_crtc_state(new_crtc_state);

		if (!dm_new_crtc_state->stream)
			return 0;

		if (!needs_reset)
			return 0;

		ret = dm_plane_helper_check_state(new_plane_state, new_crtc_state);
		if (ret)
			return ret;

		WARN_ON(dm_new_plane_state->dc_state);

		dc_new_plane_state = dc_create_plane_state(dc);
		if (!dc_new_plane_state)
			return -ENOMEM;

		DRM_DEBUG_ATOMIC("Enabling DRM plane: %d on DRM crtc %d\n",
				 plane->base.id, new_plane_crtc->base.id);

		ret = fill_dc_plane_attributes(
			drm_to_adev(new_plane_crtc->dev),
			dc_new_plane_state,
			new_plane_state,
			new_crtc_state);
		if (ret) {
			dc_plane_state_release(dc_new_plane_state);
			return ret;
		}

		ret = dm_atomic_get_state(state, &dm_state);
		if (ret) {
			dc_plane_state_release(dc_new_plane_state);
			return ret;
		}

		/*
		 * Any atomic check errors that occur after this will
		 * not need a release. The plane state will be attached
		 * to the stream, and therefore part of the atomic
		 * state. It'll be released when the atomic state is
		 * cleaned.
		 */
		if (!dc_add_plane_to_context(
				dc,
				dm_new_crtc_state->stream,
				dc_new_plane_state,
				dm_state->context)) {

			dc_plane_state_release(dc_new_plane_state);
			return -EINVAL;
		}

		dm_new_plane_state->dc_state = dc_new_plane_state;

		/* Tell DC to do a full surface update every time there
		 * is a plane change. Inefficient, but works for now.
		 */
		dm_new_plane_state->dc_state->update_flags.bits.full_update = 1;

		*lock_and_validation_needed = true;
	}


	return ret;
}

static int dm_check_crtc_cursor(struct drm_atomic_state *state,
				struct drm_crtc *crtc,
				struct drm_crtc_state *new_crtc_state)
{
	struct drm_plane_state *new_cursor_state, *new_primary_state;
	int cursor_scale_w, cursor_scale_h, primary_scale_w, primary_scale_h;

	/* On DCE and DCN there is no dedicated hardware cursor plane. We get a
	 * cursor per pipe but it's going to inherit the scaling and
	 * positioning from the underlying pipe. Check the cursor plane's
	 * blending properties match the primary plane's. */

	new_cursor_state = drm_atomic_get_new_plane_state(state, crtc->cursor);
	new_primary_state = drm_atomic_get_new_plane_state(state, crtc->primary);
	if (!new_cursor_state || !new_primary_state ||
	    !new_cursor_state->fb || !new_primary_state->fb) {
		return 0;
	}

	cursor_scale_w = new_cursor_state->crtc_w * 1000 /
			 (new_cursor_state->src_w >> 16);
	cursor_scale_h = new_cursor_state->crtc_h * 1000 /
			 (new_cursor_state->src_h >> 16);

	primary_scale_w = new_primary_state->crtc_w * 1000 /
			 (new_primary_state->src_w >> 16);
	primary_scale_h = new_primary_state->crtc_h * 1000 /
			 (new_primary_state->src_h >> 16);

	if (cursor_scale_w != primary_scale_w ||
	    cursor_scale_h != primary_scale_h) {
		drm_dbg_atomic(crtc->dev, "Cursor plane scaling doesn't match primary plane\n");
		return -EINVAL;
	}

	return 0;
}

#if defined(CONFIG_DRM_AMD_DC_DCN)
static int add_affected_mst_dsc_crtcs(struct drm_atomic_state *state, struct drm_crtc *crtc)
{
	struct drm_connector *connector;
	struct drm_connector_state *conn_state, *old_conn_state;
	struct amdgpu_dm_connector *aconnector = NULL;
	int i;
	for_each_oldnew_connector_in_state(state, connector, old_conn_state, conn_state, i) {
		if (!conn_state->crtc)
			conn_state = old_conn_state;

		if (conn_state->crtc != crtc)
			continue;

		aconnector = to_amdgpu_dm_connector(connector);
		if (!aconnector->port || !aconnector->mst_port)
			aconnector = NULL;
		else
			break;
	}

	if (!aconnector)
		return 0;

	return drm_dp_mst_add_affected_dsc_crtcs(state, &aconnector->mst_port->mst_mgr);
}
#endif

static int validate_overlay(struct drm_atomic_state *state)
{
	int i;
	struct drm_plane *plane;
	struct drm_plane_state *new_plane_state;
	struct drm_plane_state *primary_state, *overlay_state = NULL;

	/* Check if primary plane is contained inside overlay */
	for_each_new_plane_in_state_reverse(state, plane, new_plane_state, i) {
		if (plane->type == DRM_PLANE_TYPE_OVERLAY) {
			if (drm_atomic_plane_disabling(plane->state, new_plane_state))
				return 0;

			overlay_state = new_plane_state;
			continue;
		}
	}

	/* check if we're making changes to the overlay plane */
	if (!overlay_state)
		return 0;

	/* check if overlay plane is enabled */
	if (!overlay_state->crtc)
		return 0;

	/* find the primary plane for the CRTC that the overlay is enabled on */
	primary_state = drm_atomic_get_plane_state(state, overlay_state->crtc->primary);
	if (IS_ERR(primary_state))
		return PTR_ERR(primary_state);

	/* check if primary plane is enabled */
	if (!primary_state->crtc)
		return 0;

	/* Perform the bounds check to ensure the overlay plane covers the primary */
	if (primary_state->crtc_x < overlay_state->crtc_x ||
	    primary_state->crtc_y < overlay_state->crtc_y ||
	    primary_state->crtc_x + primary_state->crtc_w > overlay_state->crtc_x + overlay_state->crtc_w ||
	    primary_state->crtc_y + primary_state->crtc_h > overlay_state->crtc_y + overlay_state->crtc_h) {
		DRM_DEBUG_ATOMIC("Overlay plane is enabled with hardware cursor but does not fully cover primary plane\n");
		return -EINVAL;
	}

	return 0;
}

/**
 * amdgpu_dm_atomic_check() - Atomic check implementation for AMDgpu DM.
 * @dev: The DRM device
 * @state: The atomic state to commit
 *
 * Validate that the given atomic state is programmable by DC into hardware.
 * This involves constructing a &struct dc_state reflecting the new hardware
 * state we wish to commit, then querying DC to see if it is programmable. It's
 * important not to modify the existing DC state. Otherwise, atomic_check
 * may unexpectedly commit hardware changes.
 *
 * When validating the DC state, it's important that the right locks are
 * acquired. For full updates case which removes/adds/updates streams on one
 * CRTC while flipping on another CRTC, acquiring global lock will guarantee
 * that any such full update commit will wait for completion of any outstanding
 * flip using DRMs synchronization events.
 *
 * Note that DM adds the affected connectors for all CRTCs in state, when that
 * might not seem necessary. This is because DC stream creation requires the
 * DC sink, which is tied to the DRM connector state. Cleaning this up should
 * be possible but non-trivial - a possible TODO item.
 *
 * Return: -Error code if validation failed.
 */
static int amdgpu_dm_atomic_check(struct drm_device *dev,
				  struct drm_atomic_state *state)
{
	struct amdgpu_device *adev = drm_to_adev(dev);
	struct dm_atomic_state *dm_state = NULL;
	struct dc *dc = adev->dm.dc;
	struct drm_connector *connector;
	struct drm_connector_state *old_con_state, *new_con_state;
	struct drm_crtc *crtc;
	struct drm_crtc_state *old_crtc_state, *new_crtc_state;
	struct drm_plane *plane;
	struct drm_plane_state *old_plane_state, *new_plane_state;
	enum dc_status status;
	int ret, i;
	bool lock_and_validation_needed = false;
	struct dm_crtc_state *dm_old_crtc_state;
#if defined(CONFIG_DRM_AMD_DC_DCN)
	struct dsc_mst_fairness_vars vars[MAX_PIPES];
#endif

	trace_amdgpu_dm_atomic_check_begin(state);

	ret = drm_atomic_helper_check_modeset(dev, state);
	if (ret)
		goto fail;

	/* Check connector changes */
	for_each_oldnew_connector_in_state(state, connector, old_con_state, new_con_state, i) {
		struct dm_connector_state *dm_old_con_state = to_dm_connector_state(old_con_state);
		struct dm_connector_state *dm_new_con_state = to_dm_connector_state(new_con_state);

		/* Skip connectors that are disabled or part of modeset already. */
		if (!old_con_state->crtc && !new_con_state->crtc)
			continue;

		if (!new_con_state->crtc)
			continue;

		new_crtc_state = drm_atomic_get_crtc_state(state, new_con_state->crtc);
		if (IS_ERR(new_crtc_state)) {
			ret = PTR_ERR(new_crtc_state);
			goto fail;
		}

		if (dm_old_con_state->abm_level !=
		    dm_new_con_state->abm_level)
			new_crtc_state->connectors_changed = true;
	}

#if defined(CONFIG_DRM_AMD_DC_DCN)
	if (dc_resource_is_dsc_encoding_supported(dc)) {
		for_each_oldnew_crtc_in_state(state, crtc, old_crtc_state, new_crtc_state, i) {
			if (drm_atomic_crtc_needs_modeset(new_crtc_state)) {
				ret = add_affected_mst_dsc_crtcs(state, crtc);
				if (ret)
					goto fail;
			}
		}
	}
#endif
	for_each_oldnew_crtc_in_state(state, crtc, old_crtc_state, new_crtc_state, i) {
		dm_old_crtc_state = to_dm_crtc_state(old_crtc_state);

		if (!drm_atomic_crtc_needs_modeset(new_crtc_state) &&
		    !new_crtc_state->color_mgmt_changed &&
		    old_crtc_state->vrr_enabled == new_crtc_state->vrr_enabled &&
			dm_old_crtc_state->dsc_force_changed == false)
			continue;

		ret = amdgpu_dm_verify_lut_sizes(new_crtc_state);
		if (ret)
			goto fail;

		if (!new_crtc_state->enable)
			continue;

		ret = drm_atomic_add_affected_connectors(state, crtc);
		if (ret)
			return ret;

		ret = drm_atomic_add_affected_planes(state, crtc);
		if (ret)
			goto fail;

		if (dm_old_crtc_state->dsc_force_changed)
			new_crtc_state->mode_changed = true;
	}

	/*
	 * Add all primary and overlay planes on the CRTC to the state
	 * whenever a plane is enabled to maintain correct z-ordering
	 * and to enable fast surface updates.
	 */
	drm_for_each_crtc(crtc, dev) {
		bool modified = false;

		for_each_oldnew_plane_in_state(state, plane, old_plane_state, new_plane_state, i) {
			if (plane->type == DRM_PLANE_TYPE_CURSOR)
				continue;

			if (new_plane_state->crtc == crtc ||
			    old_plane_state->crtc == crtc) {
				modified = true;
				break;
			}
		}

		if (!modified)
			continue;

		drm_for_each_plane_mask(plane, state->dev, crtc->state->plane_mask) {
			if (plane->type == DRM_PLANE_TYPE_CURSOR)
				continue;

			new_plane_state =
				drm_atomic_get_plane_state(state, plane);

			if (IS_ERR(new_plane_state)) {
				ret = PTR_ERR(new_plane_state);
				goto fail;
			}
		}
	}

	/*
	 * DC consults the zpos (layer_index in DC terminology) to determine the
	 * hw plane on which to enable the hw cursor (see
	 * `dcn10_can_pipe_disable_cursor`). By now, all modified planes are in
	 * atomic state, so call drm helper to normalize zpos.
	 */
	drm_atomic_normalize_zpos(dev, state);

	/* Remove exiting planes if they are modified */
	for_each_oldnew_plane_in_state_reverse(state, plane, old_plane_state, new_plane_state, i) {
		ret = dm_update_plane_state(dc, state, plane,
					    old_plane_state,
					    new_plane_state,
					    false,
					    &lock_and_validation_needed);
		if (ret)
			goto fail;
	}

	/* Disable all crtcs which require disable */
	for_each_oldnew_crtc_in_state(state, crtc, old_crtc_state, new_crtc_state, i) {
		ret = dm_update_crtc_state(&adev->dm, state, crtc,
					   old_crtc_state,
					   new_crtc_state,
					   false,
					   &lock_and_validation_needed);
		if (ret)
			goto fail;
	}

	/* Enable all crtcs which require enable */
	for_each_oldnew_crtc_in_state(state, crtc, old_crtc_state, new_crtc_state, i) {
		ret = dm_update_crtc_state(&adev->dm, state, crtc,
					   old_crtc_state,
					   new_crtc_state,
					   true,
					   &lock_and_validation_needed);
		if (ret)
			goto fail;
	}

	ret = validate_overlay(state);
	if (ret)
		goto fail;

	/* Add new/modified planes */
	for_each_oldnew_plane_in_state_reverse(state, plane, old_plane_state, new_plane_state, i) {
		ret = dm_update_plane_state(dc, state, plane,
					    old_plane_state,
					    new_plane_state,
					    true,
					    &lock_and_validation_needed);
		if (ret)
			goto fail;
	}

	/* Run this here since we want to validate the streams we created */
	ret = drm_atomic_helper_check_planes(dev, state);
	if (ret)
		goto fail;

	/* Check cursor planes scaling */
	for_each_new_crtc_in_state(state, crtc, new_crtc_state, i) {
		ret = dm_check_crtc_cursor(state, crtc, new_crtc_state);
		if (ret)
			goto fail;
	}

	if (state->legacy_cursor_update) {
		/*
		 * This is a fast cursor update coming from the plane update
		 * helper, check if it can be done asynchronously for better
		 * performance.
		 */
		state->async_update =
			!drm_atomic_helper_async_check(dev, state);

		/*
		 * Skip the remaining global validation if this is an async
		 * update. Cursor updates can be done without affecting
		 * state or bandwidth calcs and this avoids the performance
		 * penalty of locking the private state object and
		 * allocating a new dc_state.
		 */
		if (state->async_update)
			return 0;
	}

	/* Check scaling and underscan changes*/
	/* TODO Removed scaling changes validation due to inability to commit
	 * new stream into context w\o causing full reset. Need to
	 * decide how to handle.
	 */
	for_each_oldnew_connector_in_state(state, connector, old_con_state, new_con_state, i) {
		struct dm_connector_state *dm_old_con_state = to_dm_connector_state(old_con_state);
		struct dm_connector_state *dm_new_con_state = to_dm_connector_state(new_con_state);
		struct amdgpu_crtc *acrtc = to_amdgpu_crtc(dm_new_con_state->base.crtc);

		/* Skip any modesets/resets */
		if (!acrtc || drm_atomic_crtc_needs_modeset(
				drm_atomic_get_new_crtc_state(state, &acrtc->base)))
			continue;

		/* Skip any thing not scale or underscan changes */
		if (!is_scaling_state_different(dm_new_con_state, dm_old_con_state))
			continue;

		lock_and_validation_needed = true;
	}

	/**
	 * Streams and planes are reset when there are changes that affect
	 * bandwidth. Anything that affects bandwidth needs to go through
	 * DC global validation to ensure that the configuration can be applied
	 * to hardware.
	 *
	 * We have to currently stall out here in atomic_check for outstanding
	 * commits to finish in this case because our IRQ handlers reference
	 * DRM state directly - we can end up disabling interrupts too early
	 * if we don't.
	 *
	 * TODO: Remove this stall and drop DM state private objects.
	 */
	if (lock_and_validation_needed) {
		ret = dm_atomic_get_state(state, &dm_state);
		if (ret)
			goto fail;

		ret = do_aquire_global_lock(dev, state);
		if (ret)
			goto fail;

#if defined(CONFIG_DRM_AMD_DC_DCN)
		if (!compute_mst_dsc_configs_for_state(state, dm_state->context, vars))
			goto fail;

		ret = dm_update_mst_vcpi_slots_for_dsc(state, dm_state->context, vars);
		if (ret)
			goto fail;
#endif

		/*
		 * Perform validation of MST topology in the state:
		 * We need to perform MST atomic check before calling
		 * dc_validate_global_state(), or there is a chance
		 * to get stuck in an infinite loop and hang eventually.
		 */
		ret = drm_dp_mst_atomic_check(state);
		if (ret)
			goto fail;
		status = dc_validate_global_state(dc, dm_state->context, false);
		if (status != DC_OK) {
			drm_dbg_atomic(dev,
				       "DC global validation failure: %s (%d)",
				       dc_status_to_str(status), status);
			ret = -EINVAL;
			goto fail;
		}
	} else {
		/*
		 * The commit is a fast update. Fast updates shouldn't change
		 * the DC context, affect global validation, and can have their
		 * commit work done in parallel with other commits not touching
		 * the same resource. If we have a new DC context as part of
		 * the DM atomic state from validation we need to free it and
		 * retain the existing one instead.
		 *
		 * Furthermore, since the DM atomic state only contains the DC
		 * context and can safely be annulled, we can free the state
		 * and clear the associated private object now to free
		 * some memory and avoid a possible use-after-free later.
		 */

		for (i = 0; i < state->num_private_objs; i++) {
			struct drm_private_obj *obj = state->private_objs[i].ptr;

			if (obj->funcs == adev->dm.atomic_obj.funcs) {
				int j = state->num_private_objs-1;

				dm_atomic_destroy_state(obj,
						state->private_objs[i].state);

				/* If i is not at the end of the array then the
				 * last element needs to be moved to where i was
				 * before the array can safely be truncated.
				 */
				if (i != j)
					state->private_objs[i] =
						state->private_objs[j];

				state->private_objs[j].ptr = NULL;
				state->private_objs[j].state = NULL;
				state->private_objs[j].old_state = NULL;
				state->private_objs[j].new_state = NULL;

				state->num_private_objs = j;
				break;
			}
		}
	}

	/* Store the overall update type for use later in atomic check. */
	for_each_new_crtc_in_state (state, crtc, new_crtc_state, i) {
		struct dm_crtc_state *dm_new_crtc_state =
			to_dm_crtc_state(new_crtc_state);

		dm_new_crtc_state->update_type = lock_and_validation_needed ?
							 UPDATE_TYPE_FULL :
							 UPDATE_TYPE_FAST;
	}

	/* Must be success */
	WARN_ON(ret);

	trace_amdgpu_dm_atomic_check_finish(state, ret);

	return ret;

fail:
	if (ret == -EDEADLK)
		DRM_DEBUG_DRIVER("Atomic check stopped to avoid deadlock.\n");
	else if (ret == -EINTR || ret == -EAGAIN || ret == -ERESTARTSYS)
		DRM_DEBUG_DRIVER("Atomic check stopped due to signal.\n");
	else
		DRM_DEBUG_DRIVER("Atomic check failed with err: %d \n", ret);

	trace_amdgpu_dm_atomic_check_finish(state, ret);

	return ret;
}

static bool is_dp_capable_without_timing_msa(struct dc *dc,
					     struct amdgpu_dm_connector *amdgpu_dm_connector)
{
	uint8_t dpcd_data;
	bool capable = false;

	if (amdgpu_dm_connector->dc_link &&
		dm_helpers_dp_read_dpcd(
				NULL,
				amdgpu_dm_connector->dc_link,
				DP_DOWN_STREAM_PORT_COUNT,
				&dpcd_data,
				sizeof(dpcd_data))) {
		capable = (dpcd_data & DP_MSA_TIMING_PAR_IGNORED) ? true:false;
	}

	return capable;
}

static bool dm_edid_parser_send_cea(struct amdgpu_display_manager *dm,
		unsigned int offset,
		unsigned int total_length,
		uint8_t *data,
		unsigned int length,
		struct amdgpu_hdmi_vsdb_info *vsdb)
{
	bool res;
	union dmub_rb_cmd cmd;
	struct dmub_cmd_send_edid_cea *input;
	struct dmub_cmd_edid_cea_output *output;

	if (length > DMUB_EDID_CEA_DATA_CHUNK_BYTES)
		return false;

	memset(&cmd, 0, sizeof(cmd));

	input = &cmd.edid_cea.data.input;

	cmd.edid_cea.header.type = DMUB_CMD__EDID_CEA;
	cmd.edid_cea.header.sub_type = 0;
	cmd.edid_cea.header.payload_bytes =
		sizeof(cmd.edid_cea) - sizeof(cmd.edid_cea.header);
	input->offset = offset;
	input->length = length;
	input->total_length = total_length;
	memcpy(input->payload, data, length);

	res = dc_dmub_srv_cmd_with_reply_data(dm->dc->ctx->dmub_srv, &cmd);
	if (!res) {
		DRM_ERROR("EDID CEA parser failed\n");
		return false;
	}

	output = &cmd.edid_cea.data.output;

	if (output->type == DMUB_CMD__EDID_CEA_ACK) {
		if (!output->ack.success) {
			DRM_ERROR("EDID CEA ack failed at offset %d\n",
					output->ack.offset);
		}
	} else if (output->type == DMUB_CMD__EDID_CEA_AMD_VSDB) {
		if (!output->amd_vsdb.vsdb_found)
			return false;

		vsdb->freesync_supported = output->amd_vsdb.freesync_supported;
		vsdb->amd_vsdb_version = output->amd_vsdb.amd_vsdb_version;
		vsdb->min_refresh_rate_hz = output->amd_vsdb.min_frame_rate;
		vsdb->max_refresh_rate_hz = output->amd_vsdb.max_frame_rate;
	} else {
		DRM_WARN("Unknown EDID CEA parser results\n");
		return false;
	}

	return true;
}

static bool parse_edid_cea_dmcu(struct amdgpu_display_manager *dm,
		uint8_t *edid_ext, int len,
		struct amdgpu_hdmi_vsdb_info *vsdb_info)
{
	int i;

	/* send extension block to DMCU for parsing */
	for (i = 0; i < len; i += 8) {
		bool res;
		int offset;

		/* send 8 bytes a time */
		if (!dc_edid_parser_send_cea(dm->dc, i, len, &edid_ext[i], 8))
			return false;

		if (i+8 == len) {
			/* EDID block sent completed, expect result */
			int version, min_rate, max_rate;

			res = dc_edid_parser_recv_amd_vsdb(dm->dc, &version, &min_rate, &max_rate);
			if (res) {
				/* amd vsdb found */
				vsdb_info->freesync_supported = 1;
				vsdb_info->amd_vsdb_version = version;
				vsdb_info->min_refresh_rate_hz = min_rate;
				vsdb_info->max_refresh_rate_hz = max_rate;
				return true;
			}
			/* not amd vsdb */
			return false;
		}

		/* check for ack*/
		res = dc_edid_parser_recv_cea_ack(dm->dc, &offset);
		if (!res)
			return false;
	}

	return false;
}

static bool parse_edid_cea_dmub(struct amdgpu_display_manager *dm,
		uint8_t *edid_ext, int len,
		struct amdgpu_hdmi_vsdb_info *vsdb_info)
{
	int i;

	/* send extension block to DMCU for parsing */
	for (i = 0; i < len; i += 8) {
		/* send 8 bytes a time */
		if (!dm_edid_parser_send_cea(dm, i, len, &edid_ext[i], 8, vsdb_info))
			return false;
	}

	return vsdb_info->freesync_supported;
}

static bool parse_edid_cea(struct amdgpu_dm_connector *aconnector,
		uint8_t *edid_ext, int len,
		struct amdgpu_hdmi_vsdb_info *vsdb_info)
{
	struct amdgpu_device *adev = drm_to_adev(aconnector->base.dev);

	if (adev->dm.dmub_srv)
		return parse_edid_cea_dmub(&adev->dm, edid_ext, len, vsdb_info);
	else
		return parse_edid_cea_dmcu(&adev->dm, edid_ext, len, vsdb_info);
}

static int parse_hdmi_amd_vsdb(struct amdgpu_dm_connector *aconnector,
		struct edid *edid, struct amdgpu_hdmi_vsdb_info *vsdb_info)
{
	uint8_t *edid_ext = NULL;
	int i;
	bool valid_vsdb_found = false;

	/*----- drm_find_cea_extension() -----*/
	/* No EDID or EDID extensions */
	if (edid == NULL || edid->extensions == 0)
		return -ENODEV;

	/* Find CEA extension */
	for (i = 0; i < edid->extensions; i++) {
		edid_ext = (uint8_t *)edid + EDID_LENGTH * (i + 1);
		if (edid_ext[0] == CEA_EXT)
			break;
	}

	if (i == edid->extensions)
		return -ENODEV;

	/*----- cea_db_offsets() -----*/
	if (edid_ext[0] != CEA_EXT)
		return -ENODEV;

	valid_vsdb_found = parse_edid_cea(aconnector, edid_ext, EDID_LENGTH, vsdb_info);

	return valid_vsdb_found ? i : -ENODEV;
}

void amdgpu_dm_update_freesync_caps(struct drm_connector *connector,
					struct edid *edid)
{
	int i = 0;
	struct detailed_timing *timing;
	struct detailed_non_pixel *data;
	struct detailed_data_monitor_range *range;
	struct amdgpu_dm_connector *amdgpu_dm_connector =
			to_amdgpu_dm_connector(connector);
	struct dm_connector_state *dm_con_state = NULL;

	struct drm_device *dev = connector->dev;
	struct amdgpu_device *adev = drm_to_adev(dev);
	bool freesync_capable = false;
	struct amdgpu_hdmi_vsdb_info vsdb_info = {0};

	if (!connector->state) {
		DRM_ERROR("%s - Connector has no state", __func__);
		goto update;
	}

	if (!edid) {
		dm_con_state = to_dm_connector_state(connector->state);

		amdgpu_dm_connector->min_vfreq = 0;
		amdgpu_dm_connector->max_vfreq = 0;
		amdgpu_dm_connector->pixel_clock_mhz = 0;

		goto update;
	}

	dm_con_state = to_dm_connector_state(connector->state);

	if (!amdgpu_dm_connector->dc_sink) {
		DRM_ERROR("dc_sink NULL, could not add free_sync module.\n");
		goto update;
	}
	if (!adev->dm.freesync_module)
		goto update;


	if (amdgpu_dm_connector->dc_sink->sink_signal == SIGNAL_TYPE_DISPLAY_PORT
		|| amdgpu_dm_connector->dc_sink->sink_signal == SIGNAL_TYPE_EDP) {
		bool edid_check_required = false;

		if (edid) {
			edid_check_required = is_dp_capable_without_timing_msa(
						adev->dm.dc,
						amdgpu_dm_connector);
		}

		if (edid_check_required == true && (edid->version > 1 ||
		   (edid->version == 1 && edid->revision > 1))) {
			for (i = 0; i < 4; i++) {

				timing	= &edid->detailed_timings[i];
				data	= &timing->data.other_data;
				range	= &data->data.range;
				/*
				 * Check if monitor has continuous frequency mode
				 */
				if (data->type != EDID_DETAIL_MONITOR_RANGE)
					continue;
				/*
				 * Check for flag range limits only. If flag == 1 then
				 * no additional timing information provided.
				 * Default GTF, GTF Secondary curve and CVT are not
				 * supported
				 */
				if (range->flags != 1)
					continue;

				amdgpu_dm_connector->min_vfreq = range->min_vfreq;
				amdgpu_dm_connector->max_vfreq = range->max_vfreq;
				amdgpu_dm_connector->pixel_clock_mhz =
					range->pixel_clock_mhz * 10;

				connector->display_info.monitor_range.min_vfreq = range->min_vfreq;
				connector->display_info.monitor_range.max_vfreq = range->max_vfreq;

				break;
			}

			if (amdgpu_dm_connector->max_vfreq -
			    amdgpu_dm_connector->min_vfreq > 10) {

				freesync_capable = true;
			}
		}
	} else if (edid && amdgpu_dm_connector->dc_sink->sink_signal == SIGNAL_TYPE_HDMI_TYPE_A) {
		i = parse_hdmi_amd_vsdb(amdgpu_dm_connector, edid, &vsdb_info);
		if (i >= 0 && vsdb_info.freesync_supported) {
			timing  = &edid->detailed_timings[i];
			data    = &timing->data.other_data;

			amdgpu_dm_connector->min_vfreq = vsdb_info.min_refresh_rate_hz;
			amdgpu_dm_connector->max_vfreq = vsdb_info.max_refresh_rate_hz;
			if (amdgpu_dm_connector->max_vfreq - amdgpu_dm_connector->min_vfreq > 10)
				freesync_capable = true;

			connector->display_info.monitor_range.min_vfreq = vsdb_info.min_refresh_rate_hz;
			connector->display_info.monitor_range.max_vfreq = vsdb_info.max_refresh_rate_hz;
		}
	}

update:
	if (dm_con_state)
		dm_con_state->freesync_capable = freesync_capable;

	if (connector->vrr_capable_property)
		drm_connector_set_vrr_capable_property(connector,
						       freesync_capable);
}

void amdgpu_dm_trigger_timing_sync(struct drm_device *dev)
{
	struct amdgpu_device *adev = drm_to_adev(dev);
	struct dc *dc = adev->dm.dc;
	int i;

	mutex_lock(&adev->dm.dc_lock);
	if (dc->current_state) {
		for (i = 0; i < dc->current_state->stream_count; ++i)
			dc->current_state->streams[i]
				->triggered_crtc_reset.enabled =
				adev->dm.force_timing_sync;

		dm_enable_per_frame_crtc_master_sync(dc->current_state);
		dc_trigger_sync(dc, dc->current_state);
	}
	mutex_unlock(&adev->dm.dc_lock);
}

void dm_write_reg_func(const struct dc_context *ctx, uint32_t address,
		       uint32_t value, const char *func_name)
{
#ifdef DM_CHECK_ADDR_0
	if (address == 0) {
		DC_ERR("invalid register write. address = 0");
		return;
	}
#endif
	cgs_write_register(ctx->cgs_device, address, value);
	trace_amdgpu_dc_wreg(&ctx->perf_trace->write_count, address, value);
}

uint32_t dm_read_reg_func(const struct dc_context *ctx, uint32_t address,
			  const char *func_name)
{
	uint32_t value;
#ifdef DM_CHECK_ADDR_0
	if (address == 0) {
		DC_ERR("invalid register read; address = 0\n");
		return 0;
	}
#endif

	if (ctx->dmub_srv &&
	    ctx->dmub_srv->reg_helper_offload.gather_in_progress &&
	    !ctx->dmub_srv->reg_helper_offload.should_burst_write) {
		ASSERT(false);
		return 0;
	}

	value = cgs_read_register(ctx->cgs_device, address);

	trace_amdgpu_dc_rreg(&ctx->perf_trace->read_count, address, value);

	return value;
}

int amdgpu_dm_process_dmub_aux_transfer_sync(struct dc_context *ctx, unsigned int linkIndex,
				struct aux_payload *payload, enum aux_return_code_type *operation_result)
{
	struct amdgpu_device *adev = ctx->driver_context;
	int ret = 0;

	dc_process_dmub_aux_transfer_async(ctx->dc, linkIndex, payload);
	ret = wait_for_completion_interruptible_timeout(&adev->dm.dmub_aux_transfer_done, 10*HZ);
	if (ret == 0) {
		*operation_result = AUX_RET_ERROR_TIMEOUT;
		return -1;
	}
	*operation_result = (enum aux_return_code_type)adev->dm.dmub_notify->result;

	if (adev->dm.dmub_notify->result == AUX_RET_SUCCESS) {
		(*payload->reply) = adev->dm.dmub_notify->aux_reply.command;

		// For read case, Copy data to payload
		if (!payload->write && adev->dm.dmub_notify->aux_reply.length &&
		(*payload->reply == AUX_TRANSACTION_REPLY_AUX_ACK))
			memcpy(payload->data, adev->dm.dmub_notify->aux_reply.data,
			adev->dm.dmub_notify->aux_reply.length);
	}

	return adev->dm.dmub_notify->aux_reply.length;
}<|MERGE_RESOLUTION|>--- conflicted
+++ resolved
@@ -1374,9 +1374,6 @@
 			DMI_MATCH(DMI_PRODUCT_NAME, "Precision 3460"),
 		},
 	},
-<<<<<<< HEAD
-	{}
-=======
 	{
 		.matches = {
 			DMI_MATCH(DMI_SYS_VENDOR, "Dell Inc."),
@@ -1415,7 +1412,6 @@
 	},
 	{}
 	/* TODO: refactor this from a fixed table to a dynamic option */
->>>>>>> a33738a2
 };
 
 static void retrieve_dmi_info(struct amdgpu_display_manager *dm)
