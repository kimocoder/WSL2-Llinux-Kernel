--- conflicted
+++ resolved
@@ -1307,19 +1307,13 @@
 
 		if (hpd_rx_offload_wq[i].wq == NULL) {
 			DRM_ERROR("create amdgpu_dm_hpd_rx_offload_wq fail!");
-<<<<<<< HEAD
-			return NULL;
-=======
 			goto out_err;
->>>>>>> ea6ea9fa
 		}
 
 		spin_lock_init(&hpd_rx_offload_wq[i].offload_lock);
 	}
 
 	return hpd_rx_offload_wq;
-<<<<<<< HEAD
-=======
 
 out_err:
 	for (i = 0; i < max_caps; i++) {
@@ -1328,7 +1322,6 @@
 	}
 	kfree(hpd_rx_offload_wq);
 	return NULL;
->>>>>>> ea6ea9fa
 }
 
 struct amdgpu_stutter_quirk {
