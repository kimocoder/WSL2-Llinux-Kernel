/*
 * Copyright 2015 Advanced Micro Devices, Inc.
 *
 * Permission is hereby granted, free of charge, to any person obtaining a
 * copy of this software and associated documentation files (the "Software"),
 * to deal in the Software without restriction, including without limitation
 * the rights to use, copy, modify, merge, publish, distribute, sublicense,
 * and/or sell copies of the Software, and to permit persons to whom the
 * Software is furnished to do so, subject to the following conditions:
 *
 * The above copyright notice and this permission notice shall be included in
 * all copies or substantial portions of the Software.
 *
 * THE SOFTWARE IS PROVIDED "AS IS", WITHOUT WARRANTY OF ANY KIND, EXPRESS OR
 * IMPLIED, INCLUDING BUT NOT LIMITED TO THE WARRANTIES OF MERCHANTABILITY,
 * FITNESS FOR A PARTICULAR PURPOSE AND NONINFRINGEMENT.  IN NO EVENT SHALL
 * THE COPYRIGHT HOLDER(S) OR AUTHOR(S) BE LIABLE FOR ANY CLAIM, DAMAGES OR
 * OTHER LIABILITY, WHETHER IN AN ACTION OF CONTRACT, TORT OR OTHERWISE,
 * ARISING FROM, OUT OF OR IN CONNECTION WITH THE SOFTWARE OR THE USE OR
 * OTHER DEALINGS IN THE SOFTWARE.
 *
 * Authors: AMD
 *
 */

/* The caprices of the preprocessor require that this be declared right here */
#define CREATE_TRACE_POINTS

#include "dm_services_types.h"
#include "dc.h"
#include "dc/inc/core_types.h"
#include "dal_asic_id.h"
#include "dmub/dmub_srv.h"
#include "dc/inc/hw/dmcu.h"
#include "dc/inc/hw/abm.h"
#include "dc/dc_dmub_srv.h"

#include "vid.h"
#include "amdgpu.h"
#include "amdgpu_display.h"
#include "amdgpu_ucode.h"
#include "atom.h"
#include "amdgpu_dm.h"
#ifdef CONFIG_DRM_AMD_DC_HDCP
#include "amdgpu_dm_hdcp.h"
#include <drm/drm_hdcp.h>
#endif
#include "amdgpu_pm.h"

#include "amd_shared.h"
#include "amdgpu_dm_irq.h"
#include "dm_helpers.h"
#include "amdgpu_dm_mst_types.h"
#if defined(CONFIG_DEBUG_FS)
#include "amdgpu_dm_debugfs.h"
#endif

#include "ivsrcid/ivsrcid_vislands30.h"

#include <linux/module.h>
#include <linux/moduleparam.h>
#include <linux/version.h>
#include <linux/types.h>
#include <linux/pm_runtime.h>
#include <linux/pci.h>
#include <linux/firmware.h>
#include <linux/component.h>

#include <drm/drm_atomic.h>
#include <drm/drm_atomic_uapi.h>
#include <drm/drm_atomic_helper.h>
#include <drm/drm_dp_mst_helper.h>
#include <drm/drm_fb_helper.h>
#include <drm/drm_fourcc.h>
#include <drm/drm_edid.h>
#include <drm/drm_vblank.h>
#include <drm/drm_audio_component.h>
#include <drm/drm_hdcp.h>

#if defined(CONFIG_DRM_AMD_DC_DCN)
#include "ivsrcid/dcn/irqsrcs_dcn_1_0.h"

#include "dcn/dcn_1_0_offset.h"
#include "dcn/dcn_1_0_sh_mask.h"
#include "soc15_hw_ip.h"
#include "vega10_ip_offset.h"

#include "soc15_common.h"
#endif

#include "modules/inc/mod_freesync.h"
#include "modules/power/power_helpers.h"
#include "modules/inc/mod_info_packet.h"

#define FIRMWARE_RENOIR_DMUB "amdgpu/renoir_dmcub.bin"
MODULE_FIRMWARE(FIRMWARE_RENOIR_DMUB);
#if defined(CONFIG_DRM_AMD_DC_DCN3_0)
#define FIRMWARE_SIENNA_CICHLID_DMUB "amdgpu/sienna_cichlid_dmcub.bin"
MODULE_FIRMWARE(FIRMWARE_SIENNA_CICHLID_DMUB);
#define FIRMWARE_NAVY_FLOUNDER_DMUB "amdgpu/navy_flounder_dmcub.bin"
MODULE_FIRMWARE(FIRMWARE_NAVY_FLOUNDER_DMUB);
#endif
#define FIRMWARE_GREEN_SARDINE_DMUB "amdgpu/green_sardine_dmcub.bin"
MODULE_FIRMWARE(FIRMWARE_GREEN_SARDINE_DMUB);

#define FIRMWARE_RAVEN_DMCU		"amdgpu/raven_dmcu.bin"
MODULE_FIRMWARE(FIRMWARE_RAVEN_DMCU);

#define FIRMWARE_NAVI12_DMCU            "amdgpu/navi12_dmcu.bin"
MODULE_FIRMWARE(FIRMWARE_NAVI12_DMCU);

/* Number of bytes in PSP header for firmware. */
#define PSP_HEADER_BYTES 0x100

/* Number of bytes in PSP footer for firmware. */
#define PSP_FOOTER_BYTES 0x100

/**
 * DOC: overview
 *
 * The AMDgpu display manager, **amdgpu_dm** (or even simpler,
 * **dm**) sits between DRM and DC. It acts as a liason, converting DRM
 * requests into DC requests, and DC responses into DRM responses.
 *
 * The root control structure is &struct amdgpu_display_manager.
 */

/* basic init/fini API */
static int amdgpu_dm_init(struct amdgpu_device *adev);
static void amdgpu_dm_fini(struct amdgpu_device *adev);

static enum drm_mode_subconnector get_subconnector_type(struct dc_link *link)
{
	switch (link->dpcd_caps.dongle_type) {
	case DISPLAY_DONGLE_NONE:
		return DRM_MODE_SUBCONNECTOR_Native;
	case DISPLAY_DONGLE_DP_VGA_CONVERTER:
		return DRM_MODE_SUBCONNECTOR_VGA;
	case DISPLAY_DONGLE_DP_DVI_CONVERTER:
	case DISPLAY_DONGLE_DP_DVI_DONGLE:
		return DRM_MODE_SUBCONNECTOR_DVID;
	case DISPLAY_DONGLE_DP_HDMI_CONVERTER:
	case DISPLAY_DONGLE_DP_HDMI_DONGLE:
		return DRM_MODE_SUBCONNECTOR_HDMIA;
	case DISPLAY_DONGLE_DP_HDMI_MISMATCHED_DONGLE:
	default:
		return DRM_MODE_SUBCONNECTOR_Unknown;
	}
}

static void update_subconnector_property(struct amdgpu_dm_connector *aconnector)
{
	struct dc_link *link = aconnector->dc_link;
	struct drm_connector *connector = &aconnector->base;
	enum drm_mode_subconnector subconnector = DRM_MODE_SUBCONNECTOR_Unknown;

	if (connector->connector_type != DRM_MODE_CONNECTOR_DisplayPort)
		return;

	if (aconnector->dc_sink)
		subconnector = get_subconnector_type(link);

	drm_object_property_set_value(&connector->base,
			connector->dev->mode_config.dp_subconnector_property,
			subconnector);
}

/*
 * initializes drm_device display related structures, based on the information
 * provided by DAL. The drm strcutures are: drm_crtc, drm_connector,
 * drm_encoder, drm_mode_config
 *
 * Returns 0 on success
 */
static int amdgpu_dm_initialize_drm_device(struct amdgpu_device *adev);
/* removes and deallocates the drm structures, created by the above function */
static void amdgpu_dm_destroy_drm_device(struct amdgpu_display_manager *dm);

static int amdgpu_dm_plane_init(struct amdgpu_display_manager *dm,
				struct drm_plane *plane,
				unsigned long possible_crtcs,
				const struct dc_plane_cap *plane_cap);
static int amdgpu_dm_crtc_init(struct amdgpu_display_manager *dm,
			       struct drm_plane *plane,
			       uint32_t link_index);
static int amdgpu_dm_connector_init(struct amdgpu_display_manager *dm,
				    struct amdgpu_dm_connector *amdgpu_dm_connector,
				    uint32_t link_index,
				    struct amdgpu_encoder *amdgpu_encoder);
static int amdgpu_dm_encoder_init(struct drm_device *dev,
				  struct amdgpu_encoder *aencoder,
				  uint32_t link_index);

static int amdgpu_dm_connector_get_modes(struct drm_connector *connector);

static int amdgpu_dm_atomic_commit(struct drm_device *dev,
				   struct drm_atomic_state *state,
				   bool nonblock);

static void amdgpu_dm_atomic_commit_tail(struct drm_atomic_state *state);

static int amdgpu_dm_atomic_check(struct drm_device *dev,
				  struct drm_atomic_state *state);

static void handle_cursor_update(struct drm_plane *plane,
				 struct drm_plane_state *old_plane_state);

static void amdgpu_dm_set_psr_caps(struct dc_link *link);
static bool amdgpu_dm_psr_enable(struct dc_stream_state *stream);
static bool amdgpu_dm_link_setup_psr(struct dc_stream_state *stream);
static bool amdgpu_dm_psr_disable(struct dc_stream_state *stream);
static bool amdgpu_dm_psr_disable_all(struct amdgpu_display_manager *dm);

/*
 * dm_vblank_get_counter
 *
 * @brief
 * Get counter for number of vertical blanks
 *
 * @param
 * struct amdgpu_device *adev - [in] desired amdgpu device
 * int disp_idx - [in] which CRTC to get the counter from
 *
 * @return
 * Counter for vertical blanks
 */
static u32 dm_vblank_get_counter(struct amdgpu_device *adev, int crtc)
{
	if (crtc >= adev->mode_info.num_crtc)
		return 0;
	else {
		struct amdgpu_crtc *acrtc = adev->mode_info.crtcs[crtc];

		if (acrtc->dm_irq_params.stream == NULL) {
			DRM_ERROR("dc_stream_state is NULL for crtc '%d'!\n",
				  crtc);
			return 0;
		}

		return dc_stream_get_vblank_counter(acrtc->dm_irq_params.stream);
	}
}

static int dm_crtc_get_scanoutpos(struct amdgpu_device *adev, int crtc,
				  u32 *vbl, u32 *position)
{
	uint32_t v_blank_start, v_blank_end, h_position, v_position;

	if ((crtc < 0) || (crtc >= adev->mode_info.num_crtc))
		return -EINVAL;
	else {
		struct amdgpu_crtc *acrtc = adev->mode_info.crtcs[crtc];

		if (acrtc->dm_irq_params.stream ==  NULL) {
			DRM_ERROR("dc_stream_state is NULL for crtc '%d'!\n",
				  crtc);
			return 0;
		}

		/*
		 * TODO rework base driver to use values directly.
		 * for now parse it back into reg-format
		 */
		dc_stream_get_scanoutpos(acrtc->dm_irq_params.stream,
					 &v_blank_start,
					 &v_blank_end,
					 &h_position,
					 &v_position);

		*position = v_position | (h_position << 16);
		*vbl = v_blank_start | (v_blank_end << 16);
	}

	return 0;
}

static bool dm_is_idle(void *handle)
{
	/* XXX todo */
	return true;
}

static int dm_wait_for_idle(void *handle)
{
	/* XXX todo */
	return 0;
}

static bool dm_check_soft_reset(void *handle)
{
	return false;
}

static int dm_soft_reset(void *handle)
{
	/* XXX todo */
	return 0;
}

static struct amdgpu_crtc *
get_crtc_by_otg_inst(struct amdgpu_device *adev,
		     int otg_inst)
{
	struct drm_device *dev = adev_to_drm(adev);
	struct drm_crtc *crtc;
	struct amdgpu_crtc *amdgpu_crtc;

	if (otg_inst == -1) {
		WARN_ON(1);
		return adev->mode_info.crtcs[0];
	}

	list_for_each_entry(crtc, &dev->mode_config.crtc_list, head) {
		amdgpu_crtc = to_amdgpu_crtc(crtc);

		if (amdgpu_crtc->otg_inst == otg_inst)
			return amdgpu_crtc;
	}

	return NULL;
}

static inline bool amdgpu_dm_vrr_active_irq(struct amdgpu_crtc *acrtc)
{
	return acrtc->dm_irq_params.freesync_config.state ==
		       VRR_STATE_ACTIVE_VARIABLE ||
	       acrtc->dm_irq_params.freesync_config.state ==
		       VRR_STATE_ACTIVE_FIXED;
}

static inline bool amdgpu_dm_vrr_active(struct dm_crtc_state *dm_state)
{
	return dm_state->freesync_config.state == VRR_STATE_ACTIVE_VARIABLE ||
	       dm_state->freesync_config.state == VRR_STATE_ACTIVE_FIXED;
}

/**
 * dm_pflip_high_irq() - Handle pageflip interrupt
 * @interrupt_params: ignored
 *
 * Handles the pageflip interrupt by notifying all interested parties
 * that the pageflip has been completed.
 */
static void dm_pflip_high_irq(void *interrupt_params)
{
	struct amdgpu_crtc *amdgpu_crtc;
	struct common_irq_params *irq_params = interrupt_params;
	struct amdgpu_device *adev = irq_params->adev;
	unsigned long flags;
	struct drm_pending_vblank_event *e;
	uint32_t vpos, hpos, v_blank_start, v_blank_end;
	bool vrr_active;

	amdgpu_crtc = get_crtc_by_otg_inst(adev, irq_params->irq_src - IRQ_TYPE_PFLIP);

	/* IRQ could occur when in initial stage */
	/* TODO work and BO cleanup */
	if (amdgpu_crtc == NULL) {
		DRM_DEBUG_DRIVER("CRTC is null, returning.\n");
		return;
	}

	spin_lock_irqsave(&adev_to_drm(adev)->event_lock, flags);

	if (amdgpu_crtc->pflip_status != AMDGPU_FLIP_SUBMITTED){
		DRM_DEBUG_DRIVER("amdgpu_crtc->pflip_status = %d !=AMDGPU_FLIP_SUBMITTED(%d) on crtc:%d[%p] \n",
						 amdgpu_crtc->pflip_status,
						 AMDGPU_FLIP_SUBMITTED,
						 amdgpu_crtc->crtc_id,
						 amdgpu_crtc);
		spin_unlock_irqrestore(&adev_to_drm(adev)->event_lock, flags);
		return;
	}

	/* page flip completed. */
	e = amdgpu_crtc->event;
	amdgpu_crtc->event = NULL;

	if (!e)
		WARN_ON(1);

	vrr_active = amdgpu_dm_vrr_active_irq(amdgpu_crtc);

	/* Fixed refresh rate, or VRR scanout position outside front-porch? */
	if (!vrr_active ||
	    !dc_stream_get_scanoutpos(amdgpu_crtc->dm_irq_params.stream, &v_blank_start,
				      &v_blank_end, &hpos, &vpos) ||
	    (vpos < v_blank_start)) {
		/* Update to correct count and vblank timestamp if racing with
		 * vblank irq. This also updates to the correct vblank timestamp
		 * even in VRR mode, as scanout is past the front-porch atm.
		 */
		drm_crtc_accurate_vblank_count(&amdgpu_crtc->base);

		/* Wake up userspace by sending the pageflip event with proper
		 * count and timestamp of vblank of flip completion.
		 */
		if (e) {
			drm_crtc_send_vblank_event(&amdgpu_crtc->base, e);

			/* Event sent, so done with vblank for this flip */
			drm_crtc_vblank_put(&amdgpu_crtc->base);
		}
	} else if (e) {
		/* VRR active and inside front-porch: vblank count and
		 * timestamp for pageflip event will only be up to date after
		 * drm_crtc_handle_vblank() has been executed from late vblank
		 * irq handler after start of back-porch (vline 0). We queue the
		 * pageflip event for send-out by drm_crtc_handle_vblank() with
		 * updated timestamp and count, once it runs after us.
		 *
		 * We need to open-code this instead of using the helper
		 * drm_crtc_arm_vblank_event(), as that helper would
		 * call drm_crtc_accurate_vblank_count(), which we must
		 * not call in VRR mode while we are in front-porch!
		 */

		/* sequence will be replaced by real count during send-out. */
		e->sequence = drm_crtc_vblank_count(&amdgpu_crtc->base);
		e->pipe = amdgpu_crtc->crtc_id;

		list_add_tail(&e->base.link, &adev_to_drm(adev)->vblank_event_list);
		e = NULL;
	}

	/* Keep track of vblank of this flip for flip throttling. We use the
	 * cooked hw counter, as that one incremented at start of this vblank
	 * of pageflip completion, so last_flip_vblank is the forbidden count
	 * for queueing new pageflips if vsync + VRR is enabled.
	 */
	amdgpu_crtc->dm_irq_params.last_flip_vblank =
		amdgpu_get_vblank_counter_kms(&amdgpu_crtc->base);

	amdgpu_crtc->pflip_status = AMDGPU_FLIP_NONE;
	spin_unlock_irqrestore(&adev_to_drm(adev)->event_lock, flags);

	DRM_DEBUG_DRIVER("crtc:%d[%p], pflip_stat:AMDGPU_FLIP_NONE, vrr[%d]-fp %d\n",
			 amdgpu_crtc->crtc_id, amdgpu_crtc,
			 vrr_active, (int) !e);
}

static void dm_vupdate_high_irq(void *interrupt_params)
{
	struct common_irq_params *irq_params = interrupt_params;
	struct amdgpu_device *adev = irq_params->adev;
	struct amdgpu_crtc *acrtc;
	unsigned long flags;
	int vrr_active;

	acrtc = get_crtc_by_otg_inst(adev, irq_params->irq_src - IRQ_TYPE_VUPDATE);

	if (acrtc) {
		vrr_active = amdgpu_dm_vrr_active_irq(acrtc);

		DRM_DEBUG_VBL("crtc:%d, vupdate-vrr:%d\n",
			      acrtc->crtc_id,
			      vrr_active);

		/* Core vblank handling is done here after end of front-porch in
		 * vrr mode, as vblank timestamping will give valid results
		 * while now done after front-porch. This will also deliver
		 * page-flip completion events that have been queued to us
		 * if a pageflip happened inside front-porch.
		 */
		if (vrr_active) {
			drm_crtc_handle_vblank(&acrtc->base);

			/* BTR processing for pre-DCE12 ASICs */
			if (acrtc->dm_irq_params.stream &&
			    adev->family < AMDGPU_FAMILY_AI) {
				spin_lock_irqsave(&adev_to_drm(adev)->event_lock, flags);
				mod_freesync_handle_v_update(
				    adev->dm.freesync_module,
				    acrtc->dm_irq_params.stream,
				    &acrtc->dm_irq_params.vrr_params);

				dc_stream_adjust_vmin_vmax(
				    adev->dm.dc,
				    acrtc->dm_irq_params.stream,
				    &acrtc->dm_irq_params.vrr_params.adjust);
				spin_unlock_irqrestore(&adev_to_drm(adev)->event_lock, flags);
			}
		}
	}
}

/**
 * dm_crtc_high_irq() - Handles CRTC interrupt
 * @interrupt_params: used for determining the CRTC instance
 *
 * Handles the CRTC/VSYNC interrupt by notfying DRM's VBLANK
 * event handler.
 */
static void dm_crtc_high_irq(void *interrupt_params)
{
	struct common_irq_params *irq_params = interrupt_params;
	struct amdgpu_device *adev = irq_params->adev;
	struct amdgpu_crtc *acrtc;
	unsigned long flags;
	int vrr_active;

	acrtc = get_crtc_by_otg_inst(adev, irq_params->irq_src - IRQ_TYPE_VBLANK);
	if (!acrtc)
		return;

	vrr_active = amdgpu_dm_vrr_active_irq(acrtc);

	DRM_DEBUG_VBL("crtc:%d, vupdate-vrr:%d, planes:%d\n", acrtc->crtc_id,
		      vrr_active, acrtc->dm_irq_params.active_planes);

	/**
	 * Core vblank handling at start of front-porch is only possible
	 * in non-vrr mode, as only there vblank timestamping will give
	 * valid results while done in front-porch. Otherwise defer it
	 * to dm_vupdate_high_irq after end of front-porch.
	 */
	if (!vrr_active)
		drm_crtc_handle_vblank(&acrtc->base);

	/**
	 * Following stuff must happen at start of vblank, for crc
	 * computation and below-the-range btr support in vrr mode.
	 */
	amdgpu_dm_crtc_handle_crc_irq(&acrtc->base);

	/* BTR updates need to happen before VUPDATE on Vega and above. */
	if (adev->family < AMDGPU_FAMILY_AI)
		return;

	spin_lock_irqsave(&adev_to_drm(adev)->event_lock, flags);

	if (acrtc->dm_irq_params.stream &&
	    acrtc->dm_irq_params.vrr_params.supported &&
	    acrtc->dm_irq_params.freesync_config.state ==
		    VRR_STATE_ACTIVE_VARIABLE) {
		mod_freesync_handle_v_update(adev->dm.freesync_module,
					     acrtc->dm_irq_params.stream,
					     &acrtc->dm_irq_params.vrr_params);

		dc_stream_adjust_vmin_vmax(adev->dm.dc, acrtc->dm_irq_params.stream,
					   &acrtc->dm_irq_params.vrr_params.adjust);
	}

	/*
	 * If there aren't any active_planes then DCH HUBP may be clock-gated.
	 * In that case, pageflip completion interrupts won't fire and pageflip
	 * completion events won't get delivered. Prevent this by sending
	 * pending pageflip events from here if a flip is still pending.
	 *
	 * If any planes are enabled, use dm_pflip_high_irq() instead, to
	 * avoid race conditions between flip programming and completion,
	 * which could cause too early flip completion events.
	 */
	if (adev->family >= AMDGPU_FAMILY_RV &&
	    acrtc->pflip_status == AMDGPU_FLIP_SUBMITTED &&
	    acrtc->dm_irq_params.active_planes == 0) {
		if (acrtc->event) {
			drm_crtc_send_vblank_event(&acrtc->base, acrtc->event);
			acrtc->event = NULL;
			drm_crtc_vblank_put(&acrtc->base);
		}
		acrtc->pflip_status = AMDGPU_FLIP_NONE;
	}

	spin_unlock_irqrestore(&adev_to_drm(adev)->event_lock, flags);
}

static int dm_set_clockgating_state(void *handle,
		  enum amd_clockgating_state state)
{
	return 0;
}

static int dm_set_powergating_state(void *handle,
		  enum amd_powergating_state state)
{
	return 0;
}

/* Prototypes of private functions */
static int dm_early_init(void* handle);

/* Allocate memory for FBC compressed data  */
static void amdgpu_dm_fbc_init(struct drm_connector *connector)
{
	struct drm_device *dev = connector->dev;
	struct amdgpu_device *adev = drm_to_adev(dev);
	struct dm_compressor_info *compressor = &adev->dm.compressor;
	struct amdgpu_dm_connector *aconn = to_amdgpu_dm_connector(connector);
	struct drm_display_mode *mode;
	unsigned long max_size = 0;

	if (adev->dm.dc->fbc_compressor == NULL)
		return;

	if (aconn->dc_link->connector_signal != SIGNAL_TYPE_EDP)
		return;

	if (compressor->bo_ptr)
		return;


	list_for_each_entry(mode, &connector->modes, head) {
		if (max_size < mode->htotal * mode->vtotal)
			max_size = mode->htotal * mode->vtotal;
	}

	if (max_size) {
		int r = amdgpu_bo_create_kernel(adev, max_size * 4, PAGE_SIZE,
			    AMDGPU_GEM_DOMAIN_GTT, &compressor->bo_ptr,
			    &compressor->gpu_addr, &compressor->cpu_addr);

		if (r)
			DRM_ERROR("DM: Failed to initialize FBC\n");
		else {
			adev->dm.dc->ctx->fbc_gpu_addr = compressor->gpu_addr;
			DRM_INFO("DM: FBC alloc %lu\n", max_size*4);
		}

	}

}

static int amdgpu_dm_audio_component_get_eld(struct device *kdev, int port,
					  int pipe, bool *enabled,
					  unsigned char *buf, int max_bytes)
{
	struct drm_device *dev = dev_get_drvdata(kdev);
	struct amdgpu_device *adev = drm_to_adev(dev);
	struct drm_connector *connector;
	struct drm_connector_list_iter conn_iter;
	struct amdgpu_dm_connector *aconnector;
	int ret = 0;

	*enabled = false;

	mutex_lock(&adev->dm.audio_lock);

	drm_connector_list_iter_begin(dev, &conn_iter);
	drm_for_each_connector_iter(connector, &conn_iter) {
		aconnector = to_amdgpu_dm_connector(connector);
		if (aconnector->audio_inst != port)
			continue;

		*enabled = true;
		ret = drm_eld_size(connector->eld);
		memcpy(buf, connector->eld, min(max_bytes, ret));

		break;
	}
	drm_connector_list_iter_end(&conn_iter);

	mutex_unlock(&adev->dm.audio_lock);

	DRM_DEBUG_KMS("Get ELD : idx=%d ret=%d en=%d\n", port, ret, *enabled);

	return ret;
}

static const struct drm_audio_component_ops amdgpu_dm_audio_component_ops = {
	.get_eld = amdgpu_dm_audio_component_get_eld,
};

static int amdgpu_dm_audio_component_bind(struct device *kdev,
				       struct device *hda_kdev, void *data)
{
	struct drm_device *dev = dev_get_drvdata(kdev);
	struct amdgpu_device *adev = drm_to_adev(dev);
	struct drm_audio_component *acomp = data;

	acomp->ops = &amdgpu_dm_audio_component_ops;
	acomp->dev = kdev;
	adev->dm.audio_component = acomp;

	return 0;
}

static void amdgpu_dm_audio_component_unbind(struct device *kdev,
					  struct device *hda_kdev, void *data)
{
	struct drm_device *dev = dev_get_drvdata(kdev);
	struct amdgpu_device *adev = drm_to_adev(dev);
	struct drm_audio_component *acomp = data;

	acomp->ops = NULL;
	acomp->dev = NULL;
	adev->dm.audio_component = NULL;
}

static const struct component_ops amdgpu_dm_audio_component_bind_ops = {
	.bind	= amdgpu_dm_audio_component_bind,
	.unbind	= amdgpu_dm_audio_component_unbind,
};

static int amdgpu_dm_audio_init(struct amdgpu_device *adev)
{
	int i, ret;

	if (!amdgpu_audio)
		return 0;

	adev->mode_info.audio.enabled = true;

	adev->mode_info.audio.num_pins = adev->dm.dc->res_pool->audio_count;

	for (i = 0; i < adev->mode_info.audio.num_pins; i++) {
		adev->mode_info.audio.pin[i].channels = -1;
		adev->mode_info.audio.pin[i].rate = -1;
		adev->mode_info.audio.pin[i].bits_per_sample = -1;
		adev->mode_info.audio.pin[i].status_bits = 0;
		adev->mode_info.audio.pin[i].category_code = 0;
		adev->mode_info.audio.pin[i].connected = false;
		adev->mode_info.audio.pin[i].id =
			adev->dm.dc->res_pool->audios[i]->inst;
		adev->mode_info.audio.pin[i].offset = 0;
	}

	ret = component_add(adev->dev, &amdgpu_dm_audio_component_bind_ops);
	if (ret < 0)
		return ret;

	adev->dm.audio_registered = true;

	return 0;
}

static void amdgpu_dm_audio_fini(struct amdgpu_device *adev)
{
	if (!amdgpu_audio)
		return;

	if (!adev->mode_info.audio.enabled)
		return;

	if (adev->dm.audio_registered) {
		component_del(adev->dev, &amdgpu_dm_audio_component_bind_ops);
		adev->dm.audio_registered = false;
	}

	/* TODO: Disable audio? */

	adev->mode_info.audio.enabled = false;
}

static  void amdgpu_dm_audio_eld_notify(struct amdgpu_device *adev, int pin)
{
	struct drm_audio_component *acomp = adev->dm.audio_component;

	if (acomp && acomp->audio_ops && acomp->audio_ops->pin_eld_notify) {
		DRM_DEBUG_KMS("Notify ELD: %d\n", pin);

		acomp->audio_ops->pin_eld_notify(acomp->audio_ops->audio_ptr,
						 pin, -1);
	}
}

static int dm_dmub_hw_init(struct amdgpu_device *adev)
{
	const struct dmcub_firmware_header_v1_0 *hdr;
	struct dmub_srv *dmub_srv = adev->dm.dmub_srv;
	struct dmub_srv_fb_info *fb_info = adev->dm.dmub_fb_info;
	const struct firmware *dmub_fw = adev->dm.dmub_fw;
	struct dmcu *dmcu = adev->dm.dc->res_pool->dmcu;
	struct abm *abm = adev->dm.dc->res_pool->abm;
	struct dmub_srv_hw_params hw_params;
	enum dmub_status status;
	const unsigned char *fw_inst_const, *fw_bss_data;
	uint32_t i, fw_inst_const_size, fw_bss_data_size;
	bool has_hw_support;

	if (!dmub_srv)
		/* DMUB isn't supported on the ASIC. */
		return 0;

	if (!fb_info) {
		DRM_ERROR("No framebuffer info for DMUB service.\n");
		return -EINVAL;
	}

	if (!dmub_fw) {
		/* Firmware required for DMUB support. */
		DRM_ERROR("No firmware provided for DMUB.\n");
		return -EINVAL;
	}

	status = dmub_srv_has_hw_support(dmub_srv, &has_hw_support);
	if (status != DMUB_STATUS_OK) {
		DRM_ERROR("Error checking HW support for DMUB: %d\n", status);
		return -EINVAL;
	}

	if (!has_hw_support) {
		DRM_INFO("DMUB unsupported on ASIC\n");
		return 0;
	}

	hdr = (const struct dmcub_firmware_header_v1_0 *)dmub_fw->data;

	fw_inst_const = dmub_fw->data +
			le32_to_cpu(hdr->header.ucode_array_offset_bytes) +
			PSP_HEADER_BYTES;

	fw_bss_data = dmub_fw->data +
		      le32_to_cpu(hdr->header.ucode_array_offset_bytes) +
		      le32_to_cpu(hdr->inst_const_bytes);

	/* Copy firmware and bios info into FB memory. */
	fw_inst_const_size = le32_to_cpu(hdr->inst_const_bytes) -
			     PSP_HEADER_BYTES - PSP_FOOTER_BYTES;

	fw_bss_data_size = le32_to_cpu(hdr->bss_data_bytes);

	/* if adev->firmware.load_type == AMDGPU_FW_LOAD_PSP,
	 * amdgpu_ucode_init_single_fw will load dmub firmware
	 * fw_inst_const part to cw0; otherwise, the firmware back door load
	 * will be done by dm_dmub_hw_init
	 */
	if (adev->firmware.load_type != AMDGPU_FW_LOAD_PSP) {
		memcpy(fb_info->fb[DMUB_WINDOW_0_INST_CONST].cpu_addr, fw_inst_const,
				fw_inst_const_size);
	}

	if (fw_bss_data_size)
		memcpy(fb_info->fb[DMUB_WINDOW_2_BSS_DATA].cpu_addr,
		       fw_bss_data, fw_bss_data_size);

	/* Copy firmware bios info into FB memory. */
	memcpy(fb_info->fb[DMUB_WINDOW_3_VBIOS].cpu_addr, adev->bios,
	       adev->bios_size);

	/* Reset regions that need to be reset. */
	memset(fb_info->fb[DMUB_WINDOW_4_MAILBOX].cpu_addr, 0,
	fb_info->fb[DMUB_WINDOW_4_MAILBOX].size);

	memset(fb_info->fb[DMUB_WINDOW_5_TRACEBUFF].cpu_addr, 0,
	       fb_info->fb[DMUB_WINDOW_5_TRACEBUFF].size);

	memset(fb_info->fb[DMUB_WINDOW_6_FW_STATE].cpu_addr, 0,
	       fb_info->fb[DMUB_WINDOW_6_FW_STATE].size);

	/* Initialize hardware. */
	memset(&hw_params, 0, sizeof(hw_params));
	hw_params.fb_base = adev->gmc.fb_start;
	hw_params.fb_offset = adev->gmc.aper_base;

	/* backdoor load firmware and trigger dmub running */
	if (adev->firmware.load_type != AMDGPU_FW_LOAD_PSP)
		hw_params.load_inst_const = true;

	if (dmcu)
		hw_params.psp_version = dmcu->psp_version;

	for (i = 0; i < fb_info->num_fb; ++i)
		hw_params.fb[i] = &fb_info->fb[i];

	status = dmub_srv_hw_init(dmub_srv, &hw_params);
	if (status != DMUB_STATUS_OK) {
		DRM_ERROR("Error initializing DMUB HW: %d\n", status);
		return -EINVAL;
	}

	/* Wait for firmware load to finish. */
	status = dmub_srv_wait_for_auto_load(dmub_srv, 100000);
	if (status != DMUB_STATUS_OK)
		DRM_WARN("Wait for DMUB auto-load failed: %d\n", status);

	/* Init DMCU and ABM if available. */
	if (dmcu && abm) {
		dmcu->funcs->dmcu_init(dmcu);
		abm->dmcu_is_running = dmcu->funcs->is_dmcu_initialized(dmcu);
	}

	if (!adev->dm.dc->ctx->dmub_srv)
		adev->dm.dc->ctx->dmub_srv = dc_dmub_srv_create(adev->dm.dc, dmub_srv);
	if (!adev->dm.dc->ctx->dmub_srv) {
		DRM_ERROR("Couldn't allocate DC DMUB server!\n");
		return -ENOMEM;
	}

	DRM_INFO("DMUB hardware initialized: version=0x%08X\n",
		 adev->dm.dmcub_fw_version);

	return 0;
}

static void amdgpu_check_debugfs_connector_property_change(struct amdgpu_device *adev,
							   struct drm_atomic_state *state)
{
	struct drm_connector *connector;
	struct drm_crtc *crtc;
	struct amdgpu_dm_connector *amdgpu_dm_connector;
	struct drm_connector_state *conn_state;
	struct dm_crtc_state *acrtc_state;
	struct drm_crtc_state *crtc_state;
	struct dc_stream_state *stream;
	struct drm_device *dev = adev_to_drm(adev);

	list_for_each_entry(connector, &dev->mode_config.connector_list, head) {

		amdgpu_dm_connector = to_amdgpu_dm_connector(connector);
		conn_state = connector->state;

		if (!(conn_state && conn_state->crtc))
			continue;

		crtc = conn_state->crtc;
		acrtc_state = to_dm_crtc_state(crtc->state);

		if (!(acrtc_state && acrtc_state->stream))
			continue;

		stream = acrtc_state->stream;

		if (amdgpu_dm_connector->dsc_settings.dsc_force_enable ||
		    amdgpu_dm_connector->dsc_settings.dsc_num_slices_v ||
		    amdgpu_dm_connector->dsc_settings.dsc_num_slices_h ||
		    amdgpu_dm_connector->dsc_settings.dsc_bits_per_pixel) {
			conn_state = drm_atomic_get_connector_state(state, connector);
			crtc_state = drm_atomic_get_crtc_state(state, crtc);
			crtc_state->mode_changed = true;
		}
	}
}

static int amdgpu_dm_init(struct amdgpu_device *adev)
{
	struct dc_init_data init_data;
#ifdef CONFIG_DRM_AMD_DC_HDCP
	struct dc_callback_init init_params;
#endif
	int r;

	adev->dm.ddev = adev_to_drm(adev);
	adev->dm.adev = adev;

	/* Zero all the fields */
	memset(&init_data, 0, sizeof(init_data));
#ifdef CONFIG_DRM_AMD_DC_HDCP
	memset(&init_params, 0, sizeof(init_params));
#endif

	mutex_init(&adev->dm.dc_lock);
	mutex_init(&adev->dm.audio_lock);

	if(amdgpu_dm_irq_init(adev)) {
		DRM_ERROR("amdgpu: failed to initialize DM IRQ support.\n");
		goto error;
	}

	init_data.asic_id.chip_family = adev->family;

	init_data.asic_id.pci_revision_id = adev->pdev->revision;
	init_data.asic_id.hw_internal_rev = adev->external_rev_id;
	init_data.asic_id.chip_id = adev->pdev->device;

	init_data.asic_id.vram_width = adev->gmc.vram_width;
	/* TODO: initialize init_data.asic_id.vram_type here!!!! */
	init_data.asic_id.atombios_base_address =
		adev->mode_info.atom_context->bios;

	init_data.driver = adev;

	adev->dm.cgs_device = amdgpu_cgs_create_device(adev);

	if (!adev->dm.cgs_device) {
		DRM_ERROR("amdgpu: failed to create cgs device.\n");
		goto error;
	}

	init_data.cgs_device = adev->dm.cgs_device;

	init_data.dce_environment = DCE_ENV_PRODUCTION_DRV;

	switch (adev->asic_type) {
	case CHIP_CARRIZO:
	case CHIP_STONEY:
	case CHIP_RAVEN:
	case CHIP_RENOIR:
		init_data.flags.gpu_vm_support = true;
		if (ASICREV_IS_GREEN_SARDINE(adev->external_rev_id))
			init_data.flags.disable_dmcu = true;
		break;
	default:
		break;
	}

	if (amdgpu_dc_feature_mask & DC_FBC_MASK)
		init_data.flags.fbc_support = true;

	if (amdgpu_dc_feature_mask & DC_MULTI_MON_PP_MCLK_SWITCH_MASK)
		init_data.flags.multi_mon_pp_mclk_switch = true;

	if (amdgpu_dc_feature_mask & DC_DISABLE_FRACTIONAL_PWM_MASK)
		init_data.flags.disable_fractional_pwm = true;

	init_data.flags.power_down_display_on_boot = true;

	init_data.soc_bounding_box = adev->dm.soc_bounding_box;

	/* Display Core create. */
	adev->dm.dc = dc_create(&init_data);

	if (adev->dm.dc) {
		DRM_INFO("Display Core initialized with v%s!\n", DC_VER);
	} else {
		DRM_INFO("Display Core failed to initialize with v%s!\n", DC_VER);
		goto error;
	}

	if (amdgpu_dc_debug_mask & DC_DISABLE_PIPE_SPLIT) {
		adev->dm.dc->debug.force_single_disp_pipe_split = false;
		adev->dm.dc->debug.pipe_split_policy = MPC_SPLIT_AVOID;
	}

	if (adev->asic_type != CHIP_CARRIZO && adev->asic_type != CHIP_STONEY)
		adev->dm.dc->debug.disable_stutter = amdgpu_pp_feature_mask & PP_STUTTER_MODE ? false : true;

	if (amdgpu_dc_debug_mask & DC_DISABLE_STUTTER)
		adev->dm.dc->debug.disable_stutter = true;

	if (amdgpu_dc_debug_mask & DC_DISABLE_DSC)
		adev->dm.dc->debug.disable_dsc = true;

	if (amdgpu_dc_debug_mask & DC_DISABLE_CLOCK_GATING)
		adev->dm.dc->debug.disable_clock_gate = true;

	r = dm_dmub_hw_init(adev);
	if (r) {
		DRM_ERROR("DMUB interface failed to initialize: status=%d\n", r);
		goto error;
	}

	dc_hardware_init(adev->dm.dc);

	adev->dm.freesync_module = mod_freesync_create(adev->dm.dc);
	if (!adev->dm.freesync_module) {
		DRM_ERROR(
		"amdgpu: failed to initialize freesync_module.\n");
	} else
		DRM_DEBUG_DRIVER("amdgpu: freesync_module init done %p.\n",
				adev->dm.freesync_module);

	amdgpu_dm_init_color_mod();

#ifdef CONFIG_DRM_AMD_DC_HDCP
	if (adev->dm.dc->caps.max_links > 0 && adev->asic_type >= CHIP_RAVEN) {
		adev->dm.hdcp_workqueue = hdcp_create_workqueue(adev, &init_params.cp_psp, adev->dm.dc);

		if (!adev->dm.hdcp_workqueue)
			DRM_ERROR("amdgpu: failed to initialize hdcp_workqueue.\n");
		else
			DRM_DEBUG_DRIVER("amdgpu: hdcp_workqueue init done %p.\n", adev->dm.hdcp_workqueue);

		dc_init_callbacks(adev->dm.dc, &init_params);
	}
#endif
	if (amdgpu_dm_initialize_drm_device(adev)) {
		DRM_ERROR(
		"amdgpu: failed to initialize sw for display support.\n");
		goto error;
	}

	/* create fake encoders for MST */
	dm_dp_create_fake_mst_encoders(adev);

	/* TODO: Add_display_info? */

	/* TODO use dynamic cursor width */
	adev_to_drm(adev)->mode_config.cursor_width = adev->dm.dc->caps.max_cursor_size;
	adev_to_drm(adev)->mode_config.cursor_height = adev->dm.dc->caps.max_cursor_size;

	/* Disable vblank IRQs aggressively for power-saving */
	adev_to_drm(adev)->vblank_disable_immediate = true;

	if (drm_vblank_init(adev_to_drm(adev), adev->dm.display_indexes_num)) {
		DRM_ERROR(
		"amdgpu: failed to initialize sw for display support.\n");
		goto error;
	}

	DRM_DEBUG_DRIVER("KMS initialized.\n");

	return 0;
error:
	amdgpu_dm_fini(adev);

	return -EINVAL;
}

static void amdgpu_dm_fini(struct amdgpu_device *adev)
{
	int i;

	for (i = 0; i < adev->dm.display_indexes_num; i++) {
		drm_encoder_cleanup(&adev->dm.mst_encoders[i].base);
	}

	amdgpu_dm_audio_fini(adev);

	amdgpu_dm_destroy_drm_device(&adev->dm);

#ifdef CONFIG_DRM_AMD_DC_HDCP
	if (adev->dm.hdcp_workqueue) {
		hdcp_destroy(&adev->dev->kobj, adev->dm.hdcp_workqueue);
		adev->dm.hdcp_workqueue = NULL;
	}

	if (adev->dm.dc)
		dc_deinit_callbacks(adev->dm.dc);
#endif
	if (adev->dm.dc->ctx->dmub_srv) {
		dc_dmub_srv_destroy(&adev->dm.dc->ctx->dmub_srv);
		adev->dm.dc->ctx->dmub_srv = NULL;
	}

	if (adev->dm.dmub_bo)
		amdgpu_bo_free_kernel(&adev->dm.dmub_bo,
				      &adev->dm.dmub_bo_gpu_addr,
				      &adev->dm.dmub_bo_cpu_addr);

	/* DC Destroy TODO: Replace destroy DAL */
	if (adev->dm.dc)
		dc_destroy(&adev->dm.dc);
	/*
	 * TODO: pageflip, vlank interrupt
	 *
	 * amdgpu_dm_irq_fini(adev);
	 */

	if (adev->dm.cgs_device) {
		amdgpu_cgs_destroy_device(adev->dm.cgs_device);
		adev->dm.cgs_device = NULL;
	}
	if (adev->dm.freesync_module) {
		mod_freesync_destroy(adev->dm.freesync_module);
		adev->dm.freesync_module = NULL;
	}

	mutex_destroy(&adev->dm.audio_lock);
	mutex_destroy(&adev->dm.dc_lock);

	return;
}

static int load_dmcu_fw(struct amdgpu_device *adev)
{
	const char *fw_name_dmcu = NULL;
	int r;
	const struct dmcu_firmware_header_v1_0 *hdr;

	switch(adev->asic_type) {
#if defined(CONFIG_DRM_AMD_DC_SI)
	case CHIP_TAHITI:
	case CHIP_PITCAIRN:
	case CHIP_VERDE:
	case CHIP_OLAND:
#endif
	case CHIP_BONAIRE:
	case CHIP_HAWAII:
	case CHIP_KAVERI:
	case CHIP_KABINI:
	case CHIP_MULLINS:
	case CHIP_TONGA:
	case CHIP_FIJI:
	case CHIP_CARRIZO:
	case CHIP_STONEY:
	case CHIP_POLARIS11:
	case CHIP_POLARIS10:
	case CHIP_POLARIS12:
	case CHIP_VEGAM:
	case CHIP_VEGA10:
	case CHIP_VEGA12:
	case CHIP_VEGA20:
	case CHIP_NAVI10:
	case CHIP_NAVI14:
	case CHIP_RENOIR:
#if defined(CONFIG_DRM_AMD_DC_DCN3_0)
	case CHIP_SIENNA_CICHLID:
	case CHIP_NAVY_FLOUNDER:
#endif
		return 0;
	case CHIP_NAVI12:
		fw_name_dmcu = FIRMWARE_NAVI12_DMCU;
		break;
	case CHIP_RAVEN:
		if (ASICREV_IS_PICASSO(adev->external_rev_id))
			fw_name_dmcu = FIRMWARE_RAVEN_DMCU;
		else if (ASICREV_IS_RAVEN2(adev->external_rev_id))
			fw_name_dmcu = FIRMWARE_RAVEN_DMCU;
		else
			return 0;
		break;
	default:
		DRM_ERROR("Unsupported ASIC type: 0x%X\n", adev->asic_type);
		return -EINVAL;
	}

	if (adev->firmware.load_type != AMDGPU_FW_LOAD_PSP) {
		DRM_DEBUG_KMS("dm: DMCU firmware not supported on direct or SMU loading\n");
		return 0;
	}

	r = request_firmware_direct(&adev->dm.fw_dmcu, fw_name_dmcu, adev->dev);
	if (r == -ENOENT) {
		/* DMCU firmware is not necessary, so don't raise a fuss if it's missing */
		DRM_DEBUG_KMS("dm: DMCU firmware not found\n");
		adev->dm.fw_dmcu = NULL;
		return 0;
	}
	if (r) {
		dev_err(adev->dev, "amdgpu_dm: Can't load firmware \"%s\"\n",
			fw_name_dmcu);
		return r;
	}

	r = amdgpu_ucode_validate(adev->dm.fw_dmcu);
	if (r) {
		dev_err(adev->dev, "amdgpu_dm: Can't validate firmware \"%s\"\n",
			fw_name_dmcu);
		release_firmware(adev->dm.fw_dmcu);
		adev->dm.fw_dmcu = NULL;
		return r;
	}

	hdr = (const struct dmcu_firmware_header_v1_0 *)adev->dm.fw_dmcu->data;
	adev->firmware.ucode[AMDGPU_UCODE_ID_DMCU_ERAM].ucode_id = AMDGPU_UCODE_ID_DMCU_ERAM;
	adev->firmware.ucode[AMDGPU_UCODE_ID_DMCU_ERAM].fw = adev->dm.fw_dmcu;
	adev->firmware.fw_size +=
		ALIGN(le32_to_cpu(hdr->header.ucode_size_bytes) - le32_to_cpu(hdr->intv_size_bytes), PAGE_SIZE);

	adev->firmware.ucode[AMDGPU_UCODE_ID_DMCU_INTV].ucode_id = AMDGPU_UCODE_ID_DMCU_INTV;
	adev->firmware.ucode[AMDGPU_UCODE_ID_DMCU_INTV].fw = adev->dm.fw_dmcu;
	adev->firmware.fw_size +=
		ALIGN(le32_to_cpu(hdr->intv_size_bytes), PAGE_SIZE);

	adev->dm.dmcu_fw_version = le32_to_cpu(hdr->header.ucode_version);

	DRM_DEBUG_KMS("PSP loading DMCU firmware\n");

	return 0;
}

static uint32_t amdgpu_dm_dmub_reg_read(void *ctx, uint32_t address)
{
	struct amdgpu_device *adev = ctx;

	return dm_read_reg(adev->dm.dc->ctx, address);
}

static void amdgpu_dm_dmub_reg_write(void *ctx, uint32_t address,
				     uint32_t value)
{
	struct amdgpu_device *adev = ctx;

	return dm_write_reg(adev->dm.dc->ctx, address, value);
}

static int dm_dmub_sw_init(struct amdgpu_device *adev)
{
	struct dmub_srv_create_params create_params;
	struct dmub_srv_region_params region_params;
	struct dmub_srv_region_info region_info;
	struct dmub_srv_fb_params fb_params;
	struct dmub_srv_fb_info *fb_info;
	struct dmub_srv *dmub_srv;
	const struct dmcub_firmware_header_v1_0 *hdr;
	const char *fw_name_dmub;
	enum dmub_asic dmub_asic;
	enum dmub_status status;
	int r;

	switch (adev->asic_type) {
	case CHIP_RENOIR:
		dmub_asic = DMUB_ASIC_DCN21;
		fw_name_dmub = FIRMWARE_RENOIR_DMUB;
		if (ASICREV_IS_GREEN_SARDINE(adev->external_rev_id))
			fw_name_dmub = FIRMWARE_GREEN_SARDINE_DMUB;
		break;
#if defined(CONFIG_DRM_AMD_DC_DCN3_0)
	case CHIP_SIENNA_CICHLID:
		dmub_asic = DMUB_ASIC_DCN30;
		fw_name_dmub = FIRMWARE_SIENNA_CICHLID_DMUB;
		break;
	case CHIP_NAVY_FLOUNDER:
		dmub_asic = DMUB_ASIC_DCN30;
		fw_name_dmub = FIRMWARE_NAVY_FLOUNDER_DMUB;
		break;
#endif

	default:
		/* ASIC doesn't support DMUB. */
		return 0;
	}

	r = request_firmware_direct(&adev->dm.dmub_fw, fw_name_dmub, adev->dev);
	if (r) {
		DRM_ERROR("DMUB firmware loading failed: %d\n", r);
		return 0;
	}

	r = amdgpu_ucode_validate(adev->dm.dmub_fw);
	if (r) {
		DRM_ERROR("Couldn't validate DMUB firmware: %d\n", r);
		return 0;
	}

	hdr = (const struct dmcub_firmware_header_v1_0 *)adev->dm.dmub_fw->data;
	adev->dm.dmcub_fw_version = le32_to_cpu(hdr->header.ucode_version);

	if (adev->firmware.load_type == AMDGPU_FW_LOAD_PSP) {
		adev->firmware.ucode[AMDGPU_UCODE_ID_DMCUB].ucode_id =
			AMDGPU_UCODE_ID_DMCUB;
		adev->firmware.ucode[AMDGPU_UCODE_ID_DMCUB].fw =
			adev->dm.dmub_fw;
		adev->firmware.fw_size +=
			ALIGN(le32_to_cpu(hdr->inst_const_bytes), PAGE_SIZE);

		DRM_INFO("Loading DMUB firmware via PSP: version=0x%08X\n",
			 adev->dm.dmcub_fw_version);
	}


	adev->dm.dmub_srv = kzalloc(sizeof(*adev->dm.dmub_srv), GFP_KERNEL);
	dmub_srv = adev->dm.dmub_srv;

	if (!dmub_srv) {
		DRM_ERROR("Failed to allocate DMUB service!\n");
		return -ENOMEM;
	}

	memset(&create_params, 0, sizeof(create_params));
	create_params.user_ctx = adev;
	create_params.funcs.reg_read = amdgpu_dm_dmub_reg_read;
	create_params.funcs.reg_write = amdgpu_dm_dmub_reg_write;
	create_params.asic = dmub_asic;

	/* Create the DMUB service. */
	status = dmub_srv_create(dmub_srv, &create_params);
	if (status != DMUB_STATUS_OK) {
		DRM_ERROR("Error creating DMUB service: %d\n", status);
		return -EINVAL;
	}

	/* Calculate the size of all the regions for the DMUB service. */
	memset(&region_params, 0, sizeof(region_params));

	region_params.inst_const_size = le32_to_cpu(hdr->inst_const_bytes) -
					PSP_HEADER_BYTES - PSP_FOOTER_BYTES;
	region_params.bss_data_size = le32_to_cpu(hdr->bss_data_bytes);
	region_params.vbios_size = adev->bios_size;
	region_params.fw_bss_data = region_params.bss_data_size ?
		adev->dm.dmub_fw->data +
		le32_to_cpu(hdr->header.ucode_array_offset_bytes) +
		le32_to_cpu(hdr->inst_const_bytes) : NULL;
	region_params.fw_inst_const =
		adev->dm.dmub_fw->data +
		le32_to_cpu(hdr->header.ucode_array_offset_bytes) +
		PSP_HEADER_BYTES;

	status = dmub_srv_calc_region_info(dmub_srv, &region_params,
					   &region_info);

	if (status != DMUB_STATUS_OK) {
		DRM_ERROR("Error calculating DMUB region info: %d\n", status);
		return -EINVAL;
	}

	/*
	 * Allocate a framebuffer based on the total size of all the regions.
	 * TODO: Move this into GART.
	 */
	r = amdgpu_bo_create_kernel(adev, region_info.fb_size, PAGE_SIZE,
				    AMDGPU_GEM_DOMAIN_VRAM, &adev->dm.dmub_bo,
				    &adev->dm.dmub_bo_gpu_addr,
				    &adev->dm.dmub_bo_cpu_addr);
	if (r)
		return r;

	/* Rebase the regions on the framebuffer address. */
	memset(&fb_params, 0, sizeof(fb_params));
	fb_params.cpu_addr = adev->dm.dmub_bo_cpu_addr;
	fb_params.gpu_addr = adev->dm.dmub_bo_gpu_addr;
	fb_params.region_info = &region_info;

	adev->dm.dmub_fb_info =
		kzalloc(sizeof(*adev->dm.dmub_fb_info), GFP_KERNEL);
	fb_info = adev->dm.dmub_fb_info;

	if (!fb_info) {
		DRM_ERROR(
			"Failed to allocate framebuffer info for DMUB service!\n");
		return -ENOMEM;
	}

	status = dmub_srv_calc_fb_info(dmub_srv, &fb_params, fb_info);
	if (status != DMUB_STATUS_OK) {
		DRM_ERROR("Error calculating DMUB FB info: %d\n", status);
		return -EINVAL;
	}

	return 0;
}

static int dm_sw_init(void *handle)
{
	struct amdgpu_device *adev = (struct amdgpu_device *)handle;
	int r;

	r = dm_dmub_sw_init(adev);
	if (r)
		return r;

	return load_dmcu_fw(adev);
}

static int dm_sw_fini(void *handle)
{
	struct amdgpu_device *adev = (struct amdgpu_device *)handle;

	kfree(adev->dm.dmub_fb_info);
	adev->dm.dmub_fb_info = NULL;

	if (adev->dm.dmub_srv) {
		dmub_srv_destroy(adev->dm.dmub_srv);
		adev->dm.dmub_srv = NULL;
	}

	release_firmware(adev->dm.dmub_fw);
	adev->dm.dmub_fw = NULL;

	release_firmware(adev->dm.fw_dmcu);
	adev->dm.fw_dmcu = NULL;

	return 0;
}

static int detect_mst_link_for_all_connectors(struct drm_device *dev)
{
	struct amdgpu_dm_connector *aconnector;
	struct drm_connector *connector;
	struct drm_connector_list_iter iter;
	int ret = 0;

	drm_connector_list_iter_begin(dev, &iter);
	drm_for_each_connector_iter(connector, &iter) {
		aconnector = to_amdgpu_dm_connector(connector);
		if (aconnector->dc_link->type == dc_connection_mst_branch &&
		    aconnector->mst_mgr.aux) {
			DRM_DEBUG_DRIVER("DM_MST: starting TM on aconnector: %p [id: %d]\n",
					 aconnector,
					 aconnector->base.base.id);

			ret = drm_dp_mst_topology_mgr_set_mst(&aconnector->mst_mgr, true);
			if (ret < 0) {
				DRM_ERROR("DM_MST: Failed to start MST\n");
				aconnector->dc_link->type =
					dc_connection_single;
				break;
			}
		}
	}
	drm_connector_list_iter_end(&iter);

	return ret;
}

static int dm_late_init(void *handle)
{
	struct amdgpu_device *adev = (struct amdgpu_device *)handle;

	struct dmcu_iram_parameters params;
	unsigned int linear_lut[16];
	int i;
	struct dmcu *dmcu = NULL;
	bool ret = true;

	dmcu = adev->dm.dc->res_pool->dmcu;

	for (i = 0; i < 16; i++)
		linear_lut[i] = 0xFFFF * i / 15;

	params.set = 0;
	params.backlight_ramping_start = 0xCCCC;
	params.backlight_ramping_reduction = 0xCCCCCCCC;
	params.backlight_lut_array_size = 16;
	params.backlight_lut_array = linear_lut;

	/* Min backlight level after ABM reduction,  Don't allow below 1%
	 * 0xFFFF x 0.01 = 0x28F
	 */
	params.min_abm_backlight = 0x28F;

	/* In the case where abm is implemented on dmcub,
	 * dmcu object will be null.
	 * ABM 2.4 and up are implemented on dmcub.
	 */
	if (dmcu)
		ret = dmcu_load_iram(dmcu, params);
	else if (adev->dm.dc->ctx->dmub_srv)
		ret = dmub_init_abm_config(adev->dm.dc->res_pool, params);

	if (!ret)
		return -EINVAL;

	return detect_mst_link_for_all_connectors(adev_to_drm(adev));
}

static void s3_handle_mst(struct drm_device *dev, bool suspend)
{
	struct amdgpu_dm_connector *aconnector;
	struct drm_connector *connector;
	struct drm_connector_list_iter iter;
	struct drm_dp_mst_topology_mgr *mgr;
	int ret;
	bool need_hotplug = false;

	drm_connector_list_iter_begin(dev, &iter);
	drm_for_each_connector_iter(connector, &iter) {
		aconnector = to_amdgpu_dm_connector(connector);
		if (aconnector->dc_link->type != dc_connection_mst_branch ||
		    aconnector->mst_port)
			continue;

		mgr = &aconnector->mst_mgr;

		if (suspend) {
			drm_dp_mst_topology_mgr_suspend(mgr);
		} else {
			ret = drm_dp_mst_topology_mgr_resume(mgr, true);
			if (ret < 0) {
				drm_dp_mst_topology_mgr_set_mst(mgr, false);
				need_hotplug = true;
			}
		}
	}
	drm_connector_list_iter_end(&iter);

	if (need_hotplug)
		drm_kms_helper_hotplug_event(dev);
}

static int amdgpu_dm_smu_write_watermarks_table(struct amdgpu_device *adev)
{
	struct smu_context *smu = &adev->smu;
	int ret = 0;

	if (!is_support_sw_smu(adev))
		return 0;

	/* This interface is for dGPU Navi1x.Linux dc-pplib interface depends
	 * on window driver dc implementation.
	 * For Navi1x, clock settings of dcn watermarks are fixed. the settings
	 * should be passed to smu during boot up and resume from s3.
	 * boot up: dc calculate dcn watermark clock settings within dc_create,
	 * dcn20_resource_construct
	 * then call pplib functions below to pass the settings to smu:
	 * smu_set_watermarks_for_clock_ranges
	 * smu_set_watermarks_table
	 * navi10_set_watermarks_table
	 * smu_write_watermarks_table
	 *
	 * For Renoir, clock settings of dcn watermark are also fixed values.
	 * dc has implemented different flow for window driver:
	 * dc_hardware_init / dc_set_power_state
	 * dcn10_init_hw
	 * notify_wm_ranges
	 * set_wm_ranges
	 * -- Linux
	 * smu_set_watermarks_for_clock_ranges
	 * renoir_set_watermarks_table
	 * smu_write_watermarks_table
	 *
	 * For Linux,
	 * dc_hardware_init -> amdgpu_dm_init
	 * dc_set_power_state --> dm_resume
	 *
	 * therefore, this function apply to navi10/12/14 but not Renoir
	 * *
	 */
	switch(adev->asic_type) {
	case CHIP_NAVI10:
	case CHIP_NAVI14:
	case CHIP_NAVI12:
		break;
	default:
		return 0;
	}

	ret = smu_write_watermarks_table(smu);
	if (ret) {
		DRM_ERROR("Failed to update WMTABLE!\n");
		return ret;
	}

	return 0;
}

/**
 * dm_hw_init() - Initialize DC device
 * @handle: The base driver device containing the amdgpu_dm device.
 *
 * Initialize the &struct amdgpu_display_manager device. This involves calling
 * the initializers of each DM component, then populating the struct with them.
 *
 * Although the function implies hardware initialization, both hardware and
 * software are initialized here. Splitting them out to their relevant init
 * hooks is a future TODO item.
 *
 * Some notable things that are initialized here:
 *
 * - Display Core, both software and hardware
 * - DC modules that we need (freesync and color management)
 * - DRM software states
 * - Interrupt sources and handlers
 * - Vblank support
 * - Debug FS entries, if enabled
 */
static int dm_hw_init(void *handle)
{
	struct amdgpu_device *adev = (struct amdgpu_device *)handle;
	/* Create DAL display manager */
	amdgpu_dm_init(adev);
	amdgpu_dm_hpd_init(adev);

	return 0;
}

/**
 * dm_hw_fini() - Teardown DC device
 * @handle: The base driver device containing the amdgpu_dm device.
 *
 * Teardown components within &struct amdgpu_display_manager that require
 * cleanup. This involves cleaning up the DRM device, DC, and any modules that
 * were loaded. Also flush IRQ workqueues and disable them.
 */
static int dm_hw_fini(void *handle)
{
	struct amdgpu_device *adev = (struct amdgpu_device *)handle;

	amdgpu_dm_hpd_fini(adev);

	amdgpu_dm_irq_fini(adev);
	amdgpu_dm_fini(adev);
	return 0;
}


static int dm_enable_vblank(struct drm_crtc *crtc);
static void dm_disable_vblank(struct drm_crtc *crtc);

static void dm_gpureset_toggle_interrupts(struct amdgpu_device *adev,
				 struct dc_state *state, bool enable)
{
	enum dc_irq_source irq_source;
	struct amdgpu_crtc *acrtc;
	int rc = -EBUSY;
	int i = 0;

	for (i = 0; i < state->stream_count; i++) {
		acrtc = get_crtc_by_otg_inst(
				adev, state->stream_status[i].primary_otg_inst);

		if (acrtc && state->stream_status[i].plane_count != 0) {
			irq_source = IRQ_TYPE_PFLIP + acrtc->otg_inst;
			rc = dc_interrupt_set(adev->dm.dc, irq_source, enable) ? 0 : -EBUSY;
			DRM_DEBUG("crtc %d - vupdate irq %sabling: r=%d\n",
				  acrtc->crtc_id, enable ? "en" : "dis", rc);
			if (rc)
				DRM_WARN("Failed to %s pflip interrupts\n",
					 enable ? "enable" : "disable");

			if (enable) {
				rc = dm_enable_vblank(&acrtc->base);
				if (rc)
					DRM_WARN("Failed to enable vblank interrupts\n");
			} else {
				dm_disable_vblank(&acrtc->base);
			}

		}
	}

}

static enum dc_status amdgpu_dm_commit_zero_streams(struct dc *dc)
{
	struct dc_state *context = NULL;
	enum dc_status res = DC_ERROR_UNEXPECTED;
	int i;
	struct dc_stream_state *del_streams[MAX_PIPES];
	int del_streams_count = 0;

	memset(del_streams, 0, sizeof(del_streams));

	context = dc_create_state(dc);
	if (context == NULL)
		goto context_alloc_fail;

	dc_resource_state_copy_construct_current(dc, context);

	/* First remove from context all streams */
	for (i = 0; i < context->stream_count; i++) {
		struct dc_stream_state *stream = context->streams[i];

		del_streams[del_streams_count++] = stream;
	}

	/* Remove all planes for removed streams and then remove the streams */
	for (i = 0; i < del_streams_count; i++) {
		if (!dc_rem_all_planes_for_stream(dc, del_streams[i], context)) {
			res = DC_FAIL_DETACH_SURFACES;
			goto fail;
		}

		res = dc_remove_stream_from_ctx(dc, context, del_streams[i]);
		if (res != DC_OK)
			goto fail;
	}


	res = dc_validate_global_state(dc, context, false);

	if (res != DC_OK) {
		DRM_ERROR("%s:resource validation failed, dc_status:%d\n", __func__, res);
		goto fail;
	}

	res = dc_commit_state(dc, context);

fail:
	dc_release_state(context);

context_alloc_fail:
	return res;
}

static int dm_suspend(void *handle)
{
	struct amdgpu_device *adev = handle;
	struct amdgpu_display_manager *dm = &adev->dm;
	int ret = 0;

	if (amdgpu_in_reset(adev)) {
		mutex_lock(&dm->dc_lock);
		dm->cached_dc_state = dc_copy_state(dm->dc->current_state);

		dm_gpureset_toggle_interrupts(adev, dm->cached_dc_state, false);

		amdgpu_dm_commit_zero_streams(dm->dc);

		amdgpu_dm_irq_suspend(adev);

		return ret;
	}

	WARN_ON(adev->dm.cached_state);
	adev->dm.cached_state = drm_atomic_helper_suspend(adev_to_drm(adev));

	s3_handle_mst(adev_to_drm(adev), true);

	amdgpu_dm_irq_suspend(adev);

	dc_set_power_state(dm->dc, DC_ACPI_CM_POWER_STATE_D3);

	return 0;
}

static struct amdgpu_dm_connector *
amdgpu_dm_find_first_crtc_matching_connector(struct drm_atomic_state *state,
					     struct drm_crtc *crtc)
{
	uint32_t i;
	struct drm_connector_state *new_con_state;
	struct drm_connector *connector;
	struct drm_crtc *crtc_from_state;

	for_each_new_connector_in_state(state, connector, new_con_state, i) {
		crtc_from_state = new_con_state->crtc;

		if (crtc_from_state == crtc)
			return to_amdgpu_dm_connector(connector);
	}

	return NULL;
}

static void emulated_link_detect(struct dc_link *link)
{
	struct dc_sink_init_data sink_init_data = { 0 };
	struct display_sink_capability sink_caps = { 0 };
	enum dc_edid_status edid_status;
	struct dc_context *dc_ctx = link->ctx;
	struct dc_sink *sink = NULL;
	struct dc_sink *prev_sink = NULL;

	link->type = dc_connection_none;
	prev_sink = link->local_sink;

	if (prev_sink)
		dc_sink_release(prev_sink);

	switch (link->connector_signal) {
	case SIGNAL_TYPE_HDMI_TYPE_A: {
		sink_caps.transaction_type = DDC_TRANSACTION_TYPE_I2C;
		sink_caps.signal = SIGNAL_TYPE_HDMI_TYPE_A;
		break;
	}

	case SIGNAL_TYPE_DVI_SINGLE_LINK: {
		sink_caps.transaction_type = DDC_TRANSACTION_TYPE_I2C;
		sink_caps.signal = SIGNAL_TYPE_DVI_SINGLE_LINK;
		break;
	}

	case SIGNAL_TYPE_DVI_DUAL_LINK: {
		sink_caps.transaction_type = DDC_TRANSACTION_TYPE_I2C;
		sink_caps.signal = SIGNAL_TYPE_DVI_DUAL_LINK;
		break;
	}

	case SIGNAL_TYPE_LVDS: {
		sink_caps.transaction_type = DDC_TRANSACTION_TYPE_I2C;
		sink_caps.signal = SIGNAL_TYPE_LVDS;
		break;
	}

	case SIGNAL_TYPE_EDP: {
		sink_caps.transaction_type =
			DDC_TRANSACTION_TYPE_I2C_OVER_AUX;
		sink_caps.signal = SIGNAL_TYPE_EDP;
		break;
	}

	case SIGNAL_TYPE_DISPLAY_PORT: {
		sink_caps.transaction_type =
			DDC_TRANSACTION_TYPE_I2C_OVER_AUX;
		sink_caps.signal = SIGNAL_TYPE_VIRTUAL;
		break;
	}

	default:
		DC_ERROR("Invalid connector type! signal:%d\n",
			link->connector_signal);
		return;
	}

	sink_init_data.link = link;
	sink_init_data.sink_signal = sink_caps.signal;

	sink = dc_sink_create(&sink_init_data);
	if (!sink) {
		DC_ERROR("Failed to create sink!\n");
		return;
	}

	/* dc_sink_create returns a new reference */
	link->local_sink = sink;

	edid_status = dm_helpers_read_local_edid(
			link->ctx,
			link,
			sink);

	if (edid_status != EDID_OK)
		DC_ERROR("Failed to read EDID");

}

static void dm_gpureset_commit_state(struct dc_state *dc_state,
				     struct amdgpu_display_manager *dm)
{
	struct {
		struct dc_surface_update surface_updates[MAX_SURFACES];
		struct dc_plane_info plane_infos[MAX_SURFACES];
		struct dc_scaling_info scaling_infos[MAX_SURFACES];
		struct dc_flip_addrs flip_addrs[MAX_SURFACES];
		struct dc_stream_update stream_update;
	} * bundle;
	int k, m;

	bundle = kzalloc(sizeof(*bundle), GFP_KERNEL);

	if (!bundle) {
		dm_error("Failed to allocate update bundle\n");
		goto cleanup;
	}

	for (k = 0; k < dc_state->stream_count; k++) {
		bundle->stream_update.stream = dc_state->streams[k];

		for (m = 0; m < dc_state->stream_status->plane_count; m++) {
			bundle->surface_updates[m].surface =
				dc_state->stream_status->plane_states[m];
			bundle->surface_updates[m].surface->force_full_update =
				true;
		}
		dc_commit_updates_for_stream(
			dm->dc, bundle->surface_updates,
			dc_state->stream_status->plane_count,
			dc_state->streams[k], &bundle->stream_update, dc_state);
	}

cleanup:
	kfree(bundle);

	return;
}

static void dm_set_dpms_off(struct dc_link *link)
{
	struct dc_stream_state *stream_state;
	struct amdgpu_dm_connector *aconnector = link->priv;
	struct amdgpu_device *adev = drm_to_adev(aconnector->base.dev);
	struct dc_stream_update stream_update;
	bool dpms_off = true;

	memset(&stream_update, 0, sizeof(stream_update));
	stream_update.dpms_off = &dpms_off;

	mutex_lock(&adev->dm.dc_lock);
	stream_state = dc_stream_find_from_link(link);

	if (stream_state == NULL) {
		DRM_DEBUG_DRIVER("Error finding stream state associated with link!\n");
		mutex_unlock(&adev->dm.dc_lock);
		return;
	}

	stream_update.stream = stream_state;
	dc_commit_updates_for_stream(stream_state->ctx->dc, NULL, 0,
				     stream_state, &stream_update,
				     stream_state->ctx->dc->current_state);
	mutex_unlock(&adev->dm.dc_lock);
}

static int dm_resume(void *handle)
{
	struct amdgpu_device *adev = handle;
	struct drm_device *ddev = adev_to_drm(adev);
	struct amdgpu_display_manager *dm = &adev->dm;
	struct amdgpu_dm_connector *aconnector;
	struct drm_connector *connector;
	struct drm_connector_list_iter iter;
	struct drm_crtc *crtc;
	struct drm_crtc_state *new_crtc_state;
	struct dm_crtc_state *dm_new_crtc_state;
	struct drm_plane *plane;
	struct drm_plane_state *new_plane_state;
	struct dm_plane_state *dm_new_plane_state;
	struct dm_atomic_state *dm_state = to_dm_atomic_state(dm->atomic_obj.state);
	enum dc_connection_type new_connection_type = dc_connection_none;
	struct dc_state *dc_state;
	int i, r, j;

	if (amdgpu_in_reset(adev)) {
		dc_state = dm->cached_dc_state;

		r = dm_dmub_hw_init(adev);
		if (r)
			DRM_ERROR("DMUB interface failed to initialize: status=%d\n", r);

		dc_set_power_state(dm->dc, DC_ACPI_CM_POWER_STATE_D0);
		dc_resume(dm->dc);

		amdgpu_dm_irq_resume_early(adev);

		for (i = 0; i < dc_state->stream_count; i++) {
			dc_state->streams[i]->mode_changed = true;
			for (j = 0; j < dc_state->stream_status[i].plane_count; j++) {
				dc_state->stream_status[i].plane_states[j]->update_flags.raw
					= 0xffffffff;
			}
		}

		WARN_ON(!dc_commit_state(dm->dc, dc_state));

		dm_gpureset_commit_state(dm->cached_dc_state, dm);

		dm_gpureset_toggle_interrupts(adev, dm->cached_dc_state, true);

		dc_release_state(dm->cached_dc_state);
		dm->cached_dc_state = NULL;

		amdgpu_dm_irq_resume_late(adev);

		mutex_unlock(&dm->dc_lock);

		return 0;
	}
	/* Recreate dc_state - DC invalidates it when setting power state to S3. */
	dc_release_state(dm_state->context);
	dm_state->context = dc_create_state(dm->dc);
	/* TODO: Remove dc_state->dccg, use dc->dccg directly. */
	dc_resource_state_construct(dm->dc, dm_state->context);

	/* Before powering on DC we need to re-initialize DMUB. */
	r = dm_dmub_hw_init(adev);
	if (r)
		DRM_ERROR("DMUB interface failed to initialize: status=%d\n", r);

	/* power on hardware */
	dc_set_power_state(dm->dc, DC_ACPI_CM_POWER_STATE_D0);

	/* program HPD filter */
	dc_resume(dm->dc);

	/*
	 * early enable HPD Rx IRQ, should be done before set mode as short
	 * pulse interrupts are used for MST
	 */
	amdgpu_dm_irq_resume_early(adev);

	/* On resume we need to rewrite the MSTM control bits to enable MST*/
	s3_handle_mst(ddev, false);

	/* Do detection*/
	drm_connector_list_iter_begin(ddev, &iter);
	drm_for_each_connector_iter(connector, &iter) {
		aconnector = to_amdgpu_dm_connector(connector);

		/*
		 * this is the case when traversing through already created
		 * MST connectors, should be skipped
		 */
		if (aconnector->mst_port)
			continue;

		mutex_lock(&aconnector->hpd_lock);
		if (!dc_link_detect_sink(aconnector->dc_link, &new_connection_type))
			DRM_ERROR("KMS: Failed to detect connector\n");

		if (aconnector->base.force && new_connection_type == dc_connection_none)
			emulated_link_detect(aconnector->dc_link);
		else
			dc_link_detect(aconnector->dc_link, DETECT_REASON_HPD);

		if (aconnector->fake_enable && aconnector->dc_link->local_sink)
			aconnector->fake_enable = false;

		if (aconnector->dc_sink)
			dc_sink_release(aconnector->dc_sink);
		aconnector->dc_sink = NULL;
		amdgpu_dm_update_connector_after_detect(aconnector);
		mutex_unlock(&aconnector->hpd_lock);
	}
	drm_connector_list_iter_end(&iter);

	/* Force mode set in atomic commit */
	for_each_new_crtc_in_state(dm->cached_state, crtc, new_crtc_state, i)
		new_crtc_state->active_changed = true;

	/*
	 * atomic_check is expected to create the dc states. We need to release
	 * them here, since they were duplicated as part of the suspend
	 * procedure.
	 */
	for_each_new_crtc_in_state(dm->cached_state, crtc, new_crtc_state, i) {
		dm_new_crtc_state = to_dm_crtc_state(new_crtc_state);
		if (dm_new_crtc_state->stream) {
			WARN_ON(kref_read(&dm_new_crtc_state->stream->refcount) > 1);
			dc_stream_release(dm_new_crtc_state->stream);
			dm_new_crtc_state->stream = NULL;
		}
	}

	for_each_new_plane_in_state(dm->cached_state, plane, new_plane_state, i) {
		dm_new_plane_state = to_dm_plane_state(new_plane_state);
		if (dm_new_plane_state->dc_state) {
			WARN_ON(kref_read(&dm_new_plane_state->dc_state->refcount) > 1);
			dc_plane_state_release(dm_new_plane_state->dc_state);
			dm_new_plane_state->dc_state = NULL;
		}
	}

	drm_atomic_helper_resume(ddev, dm->cached_state);

	dm->cached_state = NULL;

	amdgpu_dm_irq_resume_late(adev);

	amdgpu_dm_smu_write_watermarks_table(adev);

	return 0;
}

/**
 * DOC: DM Lifecycle
 *
 * DM (and consequently DC) is registered in the amdgpu base driver as a IP
 * block. When CONFIG_DRM_AMD_DC is enabled, the DM device IP block is added to
 * the base driver's device list to be initialized and torn down accordingly.
 *
 * The functions to do so are provided as hooks in &struct amd_ip_funcs.
 */

static const struct amd_ip_funcs amdgpu_dm_funcs = {
	.name = "dm",
	.early_init = dm_early_init,
	.late_init = dm_late_init,
	.sw_init = dm_sw_init,
	.sw_fini = dm_sw_fini,
	.hw_init = dm_hw_init,
	.hw_fini = dm_hw_fini,
	.suspend = dm_suspend,
	.resume = dm_resume,
	.is_idle = dm_is_idle,
	.wait_for_idle = dm_wait_for_idle,
	.check_soft_reset = dm_check_soft_reset,
	.soft_reset = dm_soft_reset,
	.set_clockgating_state = dm_set_clockgating_state,
	.set_powergating_state = dm_set_powergating_state,
};

const struct amdgpu_ip_block_version dm_ip_block =
{
	.type = AMD_IP_BLOCK_TYPE_DCE,
	.major = 1,
	.minor = 0,
	.rev = 0,
	.funcs = &amdgpu_dm_funcs,
};


/**
 * DOC: atomic
 *
 * *WIP*
 */

static const struct drm_mode_config_funcs amdgpu_dm_mode_funcs = {
	.fb_create = amdgpu_display_user_framebuffer_create,
	.output_poll_changed = drm_fb_helper_output_poll_changed,
	.atomic_check = amdgpu_dm_atomic_check,
	.atomic_commit = amdgpu_dm_atomic_commit,
};

static struct drm_mode_config_helper_funcs amdgpu_dm_mode_config_helperfuncs = {
	.atomic_commit_tail = amdgpu_dm_atomic_commit_tail
};

static void update_connector_ext_caps(struct amdgpu_dm_connector *aconnector)
{
	u32 max_cll, min_cll, max, min, q, r;
	struct amdgpu_dm_backlight_caps *caps;
	struct amdgpu_display_manager *dm;
	struct drm_connector *conn_base;
	struct amdgpu_device *adev;
	struct dc_link *link = NULL;
	static const u8 pre_computed_values[] = {
		50, 51, 52, 53, 55, 56, 57, 58, 59, 61, 62, 63, 65, 66, 68, 69,
		71, 72, 74, 75, 77, 79, 81, 82, 84, 86, 88, 90, 92, 94, 96, 98};

	if (!aconnector || !aconnector->dc_link)
		return;

	link = aconnector->dc_link;
	if (link->connector_signal != SIGNAL_TYPE_EDP)
		return;

	conn_base = &aconnector->base;
	adev = drm_to_adev(conn_base->dev);
	dm = &adev->dm;
	caps = &dm->backlight_caps;
	caps->ext_caps = &aconnector->dc_link->dpcd_sink_ext_caps;
	caps->aux_support = false;
	max_cll = conn_base->hdr_sink_metadata.hdmi_type1.max_cll;
	min_cll = conn_base->hdr_sink_metadata.hdmi_type1.min_cll;

	if (caps->ext_caps->bits.oled == 1 /*||
	    caps->ext_caps->bits.sdr_aux_backlight_control == 1 ||
	    caps->ext_caps->bits.hdr_aux_backlight_control == 1*/)
		caps->aux_support = true;

	if (amdgpu_backlight == 0)
		caps->aux_support = false;
	else if (amdgpu_backlight == 1)
		caps->aux_support = true;

	/* From the specification (CTA-861-G), for calculating the maximum
	 * luminance we need to use:
	 *	Luminance = 50*2**(CV/32)
	 * Where CV is a one-byte value.
	 * For calculating this expression we may need float point precision;
	 * to avoid this complexity level, we take advantage that CV is divided
	 * by a constant. From the Euclids division algorithm, we know that CV
	 * can be written as: CV = 32*q + r. Next, we replace CV in the
	 * Luminance expression and get 50*(2**q)*(2**(r/32)), hence we just
	 * need to pre-compute the value of r/32. For pre-computing the values
	 * We just used the following Ruby line:
	 *	(0...32).each {|cv| puts (50*2**(cv/32.0)).round}
	 * The results of the above expressions can be verified at
	 * pre_computed_values.
	 */
	q = max_cll >> 5;
	r = max_cll % 32;
	max = (1 << q) * pre_computed_values[r];

	// min luminance: maxLum * (CV/255)^2 / 100
	q = DIV_ROUND_CLOSEST(min_cll, 255);
	min = max * DIV_ROUND_CLOSEST((q * q), 100);

	caps->aux_max_input_signal = max;
	caps->aux_min_input_signal = min;
}

void amdgpu_dm_update_connector_after_detect(
		struct amdgpu_dm_connector *aconnector)
{
	struct drm_connector *connector = &aconnector->base;
	struct drm_device *dev = connector->dev;
	struct dc_sink *sink;

	/* MST handled by drm_mst framework */
	if (aconnector->mst_mgr.mst_state == true)
		return;

	sink = aconnector->dc_link->local_sink;
	if (sink)
		dc_sink_retain(sink);

	/*
	 * Edid mgmt connector gets first update only in mode_valid hook and then
	 * the connector sink is set to either fake or physical sink depends on link status.
	 * Skip if already done during boot.
	 */
	if (aconnector->base.force != DRM_FORCE_UNSPECIFIED
			&& aconnector->dc_em_sink) {

		/*
		 * For S3 resume with headless use eml_sink to fake stream
		 * because on resume connector->sink is set to NULL
		 */
		mutex_lock(&dev->mode_config.mutex);

		if (sink) {
			if (aconnector->dc_sink) {
				amdgpu_dm_update_freesync_caps(connector, NULL);
				/*
				 * retain and release below are used to
				 * bump up refcount for sink because the link doesn't point
				 * to it anymore after disconnect, so on next crtc to connector
				 * reshuffle by UMD we will get into unwanted dc_sink release
				 */
				dc_sink_release(aconnector->dc_sink);
			}
			aconnector->dc_sink = sink;
			dc_sink_retain(aconnector->dc_sink);
			amdgpu_dm_update_freesync_caps(connector,
					aconnector->edid);
		} else {
			amdgpu_dm_update_freesync_caps(connector, NULL);
			if (!aconnector->dc_sink) {
				aconnector->dc_sink = aconnector->dc_em_sink;
				dc_sink_retain(aconnector->dc_sink);
			}
		}

		mutex_unlock(&dev->mode_config.mutex);

		if (sink)
			dc_sink_release(sink);
		return;
	}

	/*
	 * TODO: temporary guard to look for proper fix
	 * if this sink is MST sink, we should not do anything
	 */
	if (sink && sink->sink_signal == SIGNAL_TYPE_DISPLAY_PORT_MST) {
		dc_sink_release(sink);
		return;
	}

	if (aconnector->dc_sink == sink) {
		/*
		 * We got a DP short pulse (Link Loss, DP CTS, etc...).
		 * Do nothing!!
		 */
		DRM_DEBUG_DRIVER("DCHPD: connector_id=%d: dc_sink didn't change.\n",
				aconnector->connector_id);
		if (sink)
			dc_sink_release(sink);
		return;
	}

	DRM_DEBUG_DRIVER("DCHPD: connector_id=%d: Old sink=%p New sink=%p\n",
		aconnector->connector_id, aconnector->dc_sink, sink);

	mutex_lock(&dev->mode_config.mutex);

	/*
	 * 1. Update status of the drm connector
	 * 2. Send an event and let userspace tell us what to do
	 */
	if (sink) {
		/*
		 * TODO: check if we still need the S3 mode update workaround.
		 * If yes, put it here.
		 */
		if (aconnector->dc_sink) {
			amdgpu_dm_update_freesync_caps(connector, NULL);
			dc_sink_release(aconnector->dc_sink);
		}

		aconnector->dc_sink = sink;
		dc_sink_retain(aconnector->dc_sink);
		if (sink->dc_edid.length == 0) {
			aconnector->edid = NULL;
			if (aconnector->dc_link->aux_mode) {
				drm_dp_cec_unset_edid(
					&aconnector->dm_dp_aux.aux);
			}
		} else {
			aconnector->edid =
				(struct edid *)sink->dc_edid.raw_edid;

			drm_connector_update_edid_property(connector,
							   aconnector->edid);
			if (aconnector->dc_link->aux_mode)
				drm_dp_cec_set_edid(&aconnector->dm_dp_aux.aux,
						    aconnector->edid);
		}

		amdgpu_dm_update_freesync_caps(connector, aconnector->edid);
		update_connector_ext_caps(aconnector);
	} else {
		drm_dp_cec_unset_edid(&aconnector->dm_dp_aux.aux);
		amdgpu_dm_update_freesync_caps(connector, NULL);
		drm_connector_update_edid_property(connector, NULL);
		aconnector->num_modes = 0;
		dc_sink_release(aconnector->dc_sink);
		aconnector->dc_sink = NULL;
		aconnector->edid = NULL;
#ifdef CONFIG_DRM_AMD_DC_HDCP
		/* Set CP to DESIRED if it was ENABLED, so we can re-enable it again on hotplug */
		if (connector->state->content_protection == DRM_MODE_CONTENT_PROTECTION_ENABLED)
			connector->state->content_protection = DRM_MODE_CONTENT_PROTECTION_DESIRED;
#endif
	}

	mutex_unlock(&dev->mode_config.mutex);

	update_subconnector_property(aconnector);

	if (sink)
		dc_sink_release(sink);
}

static void handle_hpd_irq(void *param)
{
	struct amdgpu_dm_connector *aconnector = (struct amdgpu_dm_connector *)param;
	struct drm_connector *connector = &aconnector->base;
	struct drm_device *dev = connector->dev;
	enum dc_connection_type new_connection_type = dc_connection_none;
#ifdef CONFIG_DRM_AMD_DC_HDCP
	struct amdgpu_device *adev = drm_to_adev(dev);
#endif

	/*
	 * In case of failure or MST no need to update connector status or notify the OS
	 * since (for MST case) MST does this in its own context.
	 */
	mutex_lock(&aconnector->hpd_lock);

#ifdef CONFIG_DRM_AMD_DC_HDCP
	if (adev->dm.hdcp_workqueue)
		hdcp_reset_display(adev->dm.hdcp_workqueue, aconnector->dc_link->link_index);
#endif
	if (aconnector->fake_enable)
		aconnector->fake_enable = false;

	if (!dc_link_detect_sink(aconnector->dc_link, &new_connection_type))
		DRM_ERROR("KMS: Failed to detect connector\n");

	if (aconnector->base.force && new_connection_type == dc_connection_none) {
		emulated_link_detect(aconnector->dc_link);


		drm_modeset_lock_all(dev);
		dm_restore_drm_connector_state(dev, connector);
		drm_modeset_unlock_all(dev);

		if (aconnector->base.force == DRM_FORCE_UNSPECIFIED)
			drm_kms_helper_hotplug_event(dev);

	} else if (dc_link_detect(aconnector->dc_link, DETECT_REASON_HPD)) {
		if (new_connection_type == dc_connection_none &&
		    aconnector->dc_link->type == dc_connection_none)
			dm_set_dpms_off(aconnector->dc_link);

		amdgpu_dm_update_connector_after_detect(aconnector);

		drm_modeset_lock_all(dev);
		dm_restore_drm_connector_state(dev, connector);
		drm_modeset_unlock_all(dev);

		if (aconnector->base.force == DRM_FORCE_UNSPECIFIED)
			drm_kms_helper_hotplug_event(dev);
	}
	mutex_unlock(&aconnector->hpd_lock);

}

static void dm_handle_hpd_rx_irq(struct amdgpu_dm_connector *aconnector)
{
	uint8_t esi[DP_PSR_ERROR_STATUS - DP_SINK_COUNT_ESI] = { 0 };
	uint8_t dret;
	bool new_irq_handled = false;
	int dpcd_addr;
	int dpcd_bytes_to_read;

	const int max_process_count = 30;
	int process_count = 0;

	const struct dc_link_status *link_status = dc_link_get_status(aconnector->dc_link);

	if (link_status->dpcd_caps->dpcd_rev.raw < 0x12) {
		dpcd_bytes_to_read = DP_LANE0_1_STATUS - DP_SINK_COUNT;
		/* DPCD 0x200 - 0x201 for downstream IRQ */
		dpcd_addr = DP_SINK_COUNT;
	} else {
		dpcd_bytes_to_read = DP_PSR_ERROR_STATUS - DP_SINK_COUNT_ESI;
		/* DPCD 0x2002 - 0x2005 for downstream IRQ */
		dpcd_addr = DP_SINK_COUNT_ESI;
	}

	dret = drm_dp_dpcd_read(
		&aconnector->dm_dp_aux.aux,
		dpcd_addr,
		esi,
		dpcd_bytes_to_read);

	while (dret == dpcd_bytes_to_read &&
		process_count < max_process_count) {
		uint8_t retry;
		dret = 0;

		process_count++;

		DRM_DEBUG_DRIVER("ESI %02x %02x %02x\n", esi[0], esi[1], esi[2]);
		/* handle HPD short pulse irq */
		if (aconnector->mst_mgr.mst_state)
			drm_dp_mst_hpd_irq(
				&aconnector->mst_mgr,
				esi,
				&new_irq_handled);

		if (new_irq_handled) {
			/* ACK at DPCD to notify down stream */
			const int ack_dpcd_bytes_to_write =
				dpcd_bytes_to_read - 1;

			for (retry = 0; retry < 3; retry++) {
				uint8_t wret;

				wret = drm_dp_dpcd_write(
					&aconnector->dm_dp_aux.aux,
					dpcd_addr + 1,
					&esi[1],
					ack_dpcd_bytes_to_write);
				if (wret == ack_dpcd_bytes_to_write)
					break;
			}

			/* check if there is new irq to be handled */
			dret = drm_dp_dpcd_read(
				&aconnector->dm_dp_aux.aux,
				dpcd_addr,
				esi,
				dpcd_bytes_to_read);

			new_irq_handled = false;
		} else {
			break;
		}
	}

	if (process_count == max_process_count)
		DRM_DEBUG_DRIVER("Loop exceeded max iterations\n");
}

static void handle_hpd_rx_irq(void *param)
{
	struct amdgpu_dm_connector *aconnector = (struct amdgpu_dm_connector *)param;
	struct drm_connector *connector = &aconnector->base;
	struct drm_device *dev = connector->dev;
	struct dc_link *dc_link = aconnector->dc_link;
	bool is_mst_root_connector = aconnector->mst_mgr.mst_state;
	enum dc_connection_type new_connection_type = dc_connection_none;
#ifdef CONFIG_DRM_AMD_DC_HDCP
	union hpd_irq_data hpd_irq_data;
	struct amdgpu_device *adev = drm_to_adev(dev);

	memset(&hpd_irq_data, 0, sizeof(hpd_irq_data));
#endif

	/*
	 * TODO:Temporary add mutex to protect hpd interrupt not have a gpio
	 * conflict, after implement i2c helper, this mutex should be
	 * retired.
	 */
	if (dc_link->type != dc_connection_mst_branch)
		mutex_lock(&aconnector->hpd_lock);


#ifdef CONFIG_DRM_AMD_DC_HDCP
	if (dc_link_handle_hpd_rx_irq(dc_link, &hpd_irq_data, NULL) &&
#else
	if (dc_link_handle_hpd_rx_irq(dc_link, NULL, NULL) &&
#endif
			!is_mst_root_connector) {
		/* Downstream Port status changed. */
		if (!dc_link_detect_sink(dc_link, &new_connection_type))
			DRM_ERROR("KMS: Failed to detect connector\n");

		if (aconnector->base.force && new_connection_type == dc_connection_none) {
			emulated_link_detect(dc_link);

			if (aconnector->fake_enable)
				aconnector->fake_enable = false;

			amdgpu_dm_update_connector_after_detect(aconnector);


			drm_modeset_lock_all(dev);
			dm_restore_drm_connector_state(dev, connector);
			drm_modeset_unlock_all(dev);

			drm_kms_helper_hotplug_event(dev);
		} else if (dc_link_detect(dc_link, DETECT_REASON_HPDRX)) {

			if (aconnector->fake_enable)
				aconnector->fake_enable = false;

			amdgpu_dm_update_connector_after_detect(aconnector);


			drm_modeset_lock_all(dev);
			dm_restore_drm_connector_state(dev, connector);
			drm_modeset_unlock_all(dev);

			drm_kms_helper_hotplug_event(dev);
		}
	}
#ifdef CONFIG_DRM_AMD_DC_HDCP
	if (hpd_irq_data.bytes.device_service_irq.bits.CP_IRQ) {
		if (adev->dm.hdcp_workqueue)
			hdcp_handle_cpirq(adev->dm.hdcp_workqueue,  aconnector->base.index);
	}
#endif
	if ((dc_link->cur_link_settings.lane_count != LANE_COUNT_UNKNOWN) ||
	    (dc_link->type == dc_connection_mst_branch))
		dm_handle_hpd_rx_irq(aconnector);

	if (dc_link->type != dc_connection_mst_branch) {
		drm_dp_cec_irq(&aconnector->dm_dp_aux.aux);
		mutex_unlock(&aconnector->hpd_lock);
	}
}

static void register_hpd_handlers(struct amdgpu_device *adev)
{
	struct drm_device *dev = adev_to_drm(adev);
	struct drm_connector *connector;
	struct amdgpu_dm_connector *aconnector;
	const struct dc_link *dc_link;
	struct dc_interrupt_params int_params = {0};

	int_params.requested_polarity = INTERRUPT_POLARITY_DEFAULT;
	int_params.current_polarity = INTERRUPT_POLARITY_DEFAULT;

	list_for_each_entry(connector,
			&dev->mode_config.connector_list, head)	{

		aconnector = to_amdgpu_dm_connector(connector);
		dc_link = aconnector->dc_link;

		if (DC_IRQ_SOURCE_INVALID != dc_link->irq_source_hpd) {
			int_params.int_context = INTERRUPT_LOW_IRQ_CONTEXT;
			int_params.irq_source = dc_link->irq_source_hpd;

			amdgpu_dm_irq_register_interrupt(adev, &int_params,
					handle_hpd_irq,
					(void *) aconnector);
		}

		if (DC_IRQ_SOURCE_INVALID != dc_link->irq_source_hpd_rx) {

			/* Also register for DP short pulse (hpd_rx). */
			int_params.int_context = INTERRUPT_LOW_IRQ_CONTEXT;
			int_params.irq_source =	dc_link->irq_source_hpd_rx;

			amdgpu_dm_irq_register_interrupt(adev, &int_params,
					handle_hpd_rx_irq,
					(void *) aconnector);
		}
	}
}

#if defined(CONFIG_DRM_AMD_DC_SI)
/* Register IRQ sources and initialize IRQ callbacks */
static int dce60_register_irq_handlers(struct amdgpu_device *adev)
{
	struct dc *dc = adev->dm.dc;
	struct common_irq_params *c_irq_params;
	struct dc_interrupt_params int_params = {0};
	int r;
	int i;
	unsigned client_id = AMDGPU_IRQ_CLIENTID_LEGACY;

	int_params.requested_polarity = INTERRUPT_POLARITY_DEFAULT;
	int_params.current_polarity = INTERRUPT_POLARITY_DEFAULT;

	/*
	 * Actions of amdgpu_irq_add_id():
	 * 1. Register a set() function with base driver.
	 *    Base driver will call set() function to enable/disable an
	 *    interrupt in DC hardware.
	 * 2. Register amdgpu_dm_irq_handler().
	 *    Base driver will call amdgpu_dm_irq_handler() for ALL interrupts
	 *    coming from DC hardware.
	 *    amdgpu_dm_irq_handler() will re-direct the interrupt to DC
	 *    for acknowledging and handling. */

	/* Use VBLANK interrupt */
	for (i = 0; i < adev->mode_info.num_crtc; i++) {
		r = amdgpu_irq_add_id(adev, client_id, i+1 , &adev->crtc_irq);
		if (r) {
			DRM_ERROR("Failed to add crtc irq id!\n");
			return r;
		}

		int_params.int_context = INTERRUPT_HIGH_IRQ_CONTEXT;
		int_params.irq_source =
			dc_interrupt_to_irq_source(dc, i+1 , 0);

		c_irq_params = &adev->dm.vblank_params[int_params.irq_source - DC_IRQ_SOURCE_VBLANK1];

		c_irq_params->adev = adev;
		c_irq_params->irq_src = int_params.irq_source;

		amdgpu_dm_irq_register_interrupt(adev, &int_params,
				dm_crtc_high_irq, c_irq_params);
	}

	/* Use GRPH_PFLIP interrupt */
	for (i = VISLANDS30_IV_SRCID_D1_GRPH_PFLIP;
			i <= VISLANDS30_IV_SRCID_D6_GRPH_PFLIP; i += 2) {
		r = amdgpu_irq_add_id(adev, client_id, i, &adev->pageflip_irq);
		if (r) {
			DRM_ERROR("Failed to add page flip irq id!\n");
			return r;
		}

		int_params.int_context = INTERRUPT_HIGH_IRQ_CONTEXT;
		int_params.irq_source =
			dc_interrupt_to_irq_source(dc, i, 0);

		c_irq_params = &adev->dm.pflip_params[int_params.irq_source - DC_IRQ_SOURCE_PFLIP_FIRST];

		c_irq_params->adev = adev;
		c_irq_params->irq_src = int_params.irq_source;

		amdgpu_dm_irq_register_interrupt(adev, &int_params,
				dm_pflip_high_irq, c_irq_params);

	}

	/* HPD */
	r = amdgpu_irq_add_id(adev, client_id,
			VISLANDS30_IV_SRCID_HOTPLUG_DETECT_A, &adev->hpd_irq);
	if (r) {
		DRM_ERROR("Failed to add hpd irq id!\n");
		return r;
	}

	register_hpd_handlers(adev);

	return 0;
}
#endif

/* Register IRQ sources and initialize IRQ callbacks */
static int dce110_register_irq_handlers(struct amdgpu_device *adev)
{
	struct dc *dc = adev->dm.dc;
	struct common_irq_params *c_irq_params;
	struct dc_interrupt_params int_params = {0};
	int r;
	int i;
	unsigned client_id = AMDGPU_IRQ_CLIENTID_LEGACY;

	if (adev->asic_type >= CHIP_VEGA10)
		client_id = SOC15_IH_CLIENTID_DCE;

	int_params.requested_polarity = INTERRUPT_POLARITY_DEFAULT;
	int_params.current_polarity = INTERRUPT_POLARITY_DEFAULT;

	/*
	 * Actions of amdgpu_irq_add_id():
	 * 1. Register a set() function with base driver.
	 *    Base driver will call set() function to enable/disable an
	 *    interrupt in DC hardware.
	 * 2. Register amdgpu_dm_irq_handler().
	 *    Base driver will call amdgpu_dm_irq_handler() for ALL interrupts
	 *    coming from DC hardware.
	 *    amdgpu_dm_irq_handler() will re-direct the interrupt to DC
	 *    for acknowledging and handling. */

	/* Use VBLANK interrupt */
	for (i = VISLANDS30_IV_SRCID_D1_VERTICAL_INTERRUPT0; i <= VISLANDS30_IV_SRCID_D6_VERTICAL_INTERRUPT0; i++) {
		r = amdgpu_irq_add_id(adev, client_id, i, &adev->crtc_irq);
		if (r) {
			DRM_ERROR("Failed to add crtc irq id!\n");
			return r;
		}

		int_params.int_context = INTERRUPT_HIGH_IRQ_CONTEXT;
		int_params.irq_source =
			dc_interrupt_to_irq_source(dc, i, 0);

		c_irq_params = &adev->dm.vblank_params[int_params.irq_source - DC_IRQ_SOURCE_VBLANK1];

		c_irq_params->adev = adev;
		c_irq_params->irq_src = int_params.irq_source;

		amdgpu_dm_irq_register_interrupt(adev, &int_params,
				dm_crtc_high_irq, c_irq_params);
	}

	/* Use VUPDATE interrupt */
	for (i = VISLANDS30_IV_SRCID_D1_V_UPDATE_INT; i <= VISLANDS30_IV_SRCID_D6_V_UPDATE_INT; i += 2) {
		r = amdgpu_irq_add_id(adev, client_id, i, &adev->vupdate_irq);
		if (r) {
			DRM_ERROR("Failed to add vupdate irq id!\n");
			return r;
		}

		int_params.int_context = INTERRUPT_HIGH_IRQ_CONTEXT;
		int_params.irq_source =
			dc_interrupt_to_irq_source(dc, i, 0);

		c_irq_params = &adev->dm.vupdate_params[int_params.irq_source - DC_IRQ_SOURCE_VUPDATE1];

		c_irq_params->adev = adev;
		c_irq_params->irq_src = int_params.irq_source;

		amdgpu_dm_irq_register_interrupt(adev, &int_params,
				dm_vupdate_high_irq, c_irq_params);
	}

	/* Use GRPH_PFLIP interrupt */
	for (i = VISLANDS30_IV_SRCID_D1_GRPH_PFLIP;
			i <= VISLANDS30_IV_SRCID_D6_GRPH_PFLIP; i += 2) {
		r = amdgpu_irq_add_id(adev, client_id, i, &adev->pageflip_irq);
		if (r) {
			DRM_ERROR("Failed to add page flip irq id!\n");
			return r;
		}

		int_params.int_context = INTERRUPT_HIGH_IRQ_CONTEXT;
		int_params.irq_source =
			dc_interrupt_to_irq_source(dc, i, 0);

		c_irq_params = &adev->dm.pflip_params[int_params.irq_source - DC_IRQ_SOURCE_PFLIP_FIRST];

		c_irq_params->adev = adev;
		c_irq_params->irq_src = int_params.irq_source;

		amdgpu_dm_irq_register_interrupt(adev, &int_params,
				dm_pflip_high_irq, c_irq_params);

	}

	/* HPD */
	r = amdgpu_irq_add_id(adev, client_id,
			VISLANDS30_IV_SRCID_HOTPLUG_DETECT_A, &adev->hpd_irq);
	if (r) {
		DRM_ERROR("Failed to add hpd irq id!\n");
		return r;
	}

	register_hpd_handlers(adev);

	return 0;
}

#if defined(CONFIG_DRM_AMD_DC_DCN)
/* Register IRQ sources and initialize IRQ callbacks */
static int dcn10_register_irq_handlers(struct amdgpu_device *adev)
{
	struct dc *dc = adev->dm.dc;
	struct common_irq_params *c_irq_params;
	struct dc_interrupt_params int_params = {0};
	int r;
	int i;

	int_params.requested_polarity = INTERRUPT_POLARITY_DEFAULT;
	int_params.current_polarity = INTERRUPT_POLARITY_DEFAULT;

	/*
	 * Actions of amdgpu_irq_add_id():
	 * 1. Register a set() function with base driver.
	 *    Base driver will call set() function to enable/disable an
	 *    interrupt in DC hardware.
	 * 2. Register amdgpu_dm_irq_handler().
	 *    Base driver will call amdgpu_dm_irq_handler() for ALL interrupts
	 *    coming from DC hardware.
	 *    amdgpu_dm_irq_handler() will re-direct the interrupt to DC
	 *    for acknowledging and handling.
	 */

	/* Use VSTARTUP interrupt */
	for (i = DCN_1_0__SRCID__DC_D1_OTG_VSTARTUP;
			i <= DCN_1_0__SRCID__DC_D1_OTG_VSTARTUP + adev->mode_info.num_crtc - 1;
			i++) {
		r = amdgpu_irq_add_id(adev, SOC15_IH_CLIENTID_DCE, i, &adev->crtc_irq);

		if (r) {
			DRM_ERROR("Failed to add crtc irq id!\n");
			return r;
		}

		int_params.int_context = INTERRUPT_HIGH_IRQ_CONTEXT;
		int_params.irq_source =
			dc_interrupt_to_irq_source(dc, i, 0);

		c_irq_params = &adev->dm.vblank_params[int_params.irq_source - DC_IRQ_SOURCE_VBLANK1];

		c_irq_params->adev = adev;
		c_irq_params->irq_src = int_params.irq_source;

		amdgpu_dm_irq_register_interrupt(
			adev, &int_params, dm_crtc_high_irq, c_irq_params);
	}

	/* Use VUPDATE_NO_LOCK interrupt on DCN, which seems to correspond to
	 * the regular VUPDATE interrupt on DCE. We want DC_IRQ_SOURCE_VUPDATEx
	 * to trigger at end of each vblank, regardless of state of the lock,
	 * matching DCE behaviour.
	 */
	for (i = DCN_1_0__SRCID__OTG0_IHC_V_UPDATE_NO_LOCK_INTERRUPT;
	     i <= DCN_1_0__SRCID__OTG0_IHC_V_UPDATE_NO_LOCK_INTERRUPT + adev->mode_info.num_crtc - 1;
	     i++) {
		r = amdgpu_irq_add_id(adev, SOC15_IH_CLIENTID_DCE, i, &adev->vupdate_irq);

		if (r) {
			DRM_ERROR("Failed to add vupdate irq id!\n");
			return r;
		}

		int_params.int_context = INTERRUPT_HIGH_IRQ_CONTEXT;
		int_params.irq_source =
			dc_interrupt_to_irq_source(dc, i, 0);

		c_irq_params = &adev->dm.vupdate_params[int_params.irq_source - DC_IRQ_SOURCE_VUPDATE1];

		c_irq_params->adev = adev;
		c_irq_params->irq_src = int_params.irq_source;

		amdgpu_dm_irq_register_interrupt(adev, &int_params,
				dm_vupdate_high_irq, c_irq_params);
	}

	/* Use GRPH_PFLIP interrupt */
	for (i = DCN_1_0__SRCID__HUBP0_FLIP_INTERRUPT;
			i <= DCN_1_0__SRCID__HUBP0_FLIP_INTERRUPT + adev->mode_info.num_crtc - 1;
			i++) {
		r = amdgpu_irq_add_id(adev, SOC15_IH_CLIENTID_DCE, i, &adev->pageflip_irq);
		if (r) {
			DRM_ERROR("Failed to add page flip irq id!\n");
			return r;
		}

		int_params.int_context = INTERRUPT_HIGH_IRQ_CONTEXT;
		int_params.irq_source =
			dc_interrupt_to_irq_source(dc, i, 0);

		c_irq_params = &adev->dm.pflip_params[int_params.irq_source - DC_IRQ_SOURCE_PFLIP_FIRST];

		c_irq_params->adev = adev;
		c_irq_params->irq_src = int_params.irq_source;

		amdgpu_dm_irq_register_interrupt(adev, &int_params,
				dm_pflip_high_irq, c_irq_params);

	}

	/* HPD */
	r = amdgpu_irq_add_id(adev, SOC15_IH_CLIENTID_DCE, DCN_1_0__SRCID__DC_HPD1_INT,
			&adev->hpd_irq);
	if (r) {
		DRM_ERROR("Failed to add hpd irq id!\n");
		return r;
	}

	register_hpd_handlers(adev);

	return 0;
}
#endif

/*
 * Acquires the lock for the atomic state object and returns
 * the new atomic state.
 *
 * This should only be called during atomic check.
 */
static int dm_atomic_get_state(struct drm_atomic_state *state,
			       struct dm_atomic_state **dm_state)
{
	struct drm_device *dev = state->dev;
	struct amdgpu_device *adev = drm_to_adev(dev);
	struct amdgpu_display_manager *dm = &adev->dm;
	struct drm_private_state *priv_state;

	if (*dm_state)
		return 0;

	priv_state = drm_atomic_get_private_obj_state(state, &dm->atomic_obj);
	if (IS_ERR(priv_state))
		return PTR_ERR(priv_state);

	*dm_state = to_dm_atomic_state(priv_state);

	return 0;
}

static struct dm_atomic_state *
dm_atomic_get_new_state(struct drm_atomic_state *state)
{
	struct drm_device *dev = state->dev;
	struct amdgpu_device *adev = drm_to_adev(dev);
	struct amdgpu_display_manager *dm = &adev->dm;
	struct drm_private_obj *obj;
	struct drm_private_state *new_obj_state;
	int i;

	for_each_new_private_obj_in_state(state, obj, new_obj_state, i) {
		if (obj->funcs == dm->atomic_obj.funcs)
			return to_dm_atomic_state(new_obj_state);
	}

	return NULL;
}

static struct drm_private_state *
dm_atomic_duplicate_state(struct drm_private_obj *obj)
{
	struct dm_atomic_state *old_state, *new_state;

	new_state = kzalloc(sizeof(*new_state), GFP_KERNEL);
	if (!new_state)
		return NULL;

	__drm_atomic_helper_private_obj_duplicate_state(obj, &new_state->base);

	old_state = to_dm_atomic_state(obj->state);

	if (old_state && old_state->context)
		new_state->context = dc_copy_state(old_state->context);

	if (!new_state->context) {
		kfree(new_state);
		return NULL;
	}

	return &new_state->base;
}

static void dm_atomic_destroy_state(struct drm_private_obj *obj,
				    struct drm_private_state *state)
{
	struct dm_atomic_state *dm_state = to_dm_atomic_state(state);

	if (dm_state && dm_state->context)
		dc_release_state(dm_state->context);

	kfree(dm_state);
}

static struct drm_private_state_funcs dm_atomic_state_funcs = {
	.atomic_duplicate_state = dm_atomic_duplicate_state,
	.atomic_destroy_state = dm_atomic_destroy_state,
};

static int amdgpu_dm_mode_config_init(struct amdgpu_device *adev)
{
	struct dm_atomic_state *state;
	int r;

	adev->mode_info.mode_config_initialized = true;

	adev_to_drm(adev)->mode_config.funcs = (void *)&amdgpu_dm_mode_funcs;
	adev_to_drm(adev)->mode_config.helper_private = &amdgpu_dm_mode_config_helperfuncs;

	adev_to_drm(adev)->mode_config.max_width = 16384;
	adev_to_drm(adev)->mode_config.max_height = 16384;

	adev_to_drm(adev)->mode_config.preferred_depth = 24;
	adev_to_drm(adev)->mode_config.prefer_shadow = 1;
	/* indicates support for immediate flip */
	adev_to_drm(adev)->mode_config.async_page_flip = true;

	adev_to_drm(adev)->mode_config.fb_base = adev->gmc.aper_base;

	state = kzalloc(sizeof(*state), GFP_KERNEL);
	if (!state)
		return -ENOMEM;

	state->context = dc_create_state(adev->dm.dc);
	if (!state->context) {
		kfree(state);
		return -ENOMEM;
	}

	dc_resource_state_copy_construct_current(adev->dm.dc, state->context);

	drm_atomic_private_obj_init(adev_to_drm(adev),
				    &adev->dm.atomic_obj,
				    &state->base,
				    &dm_atomic_state_funcs);

	r = amdgpu_display_modeset_create_props(adev);
	if (r) {
		dc_release_state(state->context);
		kfree(state);
		return r;
	}

	r = amdgpu_dm_audio_init(adev);
	if (r) {
		dc_release_state(state->context);
		kfree(state);
		return r;
	}

	return 0;
}

#define AMDGPU_DM_DEFAULT_MIN_BACKLIGHT 12
#define AMDGPU_DM_DEFAULT_MAX_BACKLIGHT 255
#define AUX_BL_DEFAULT_TRANSITION_TIME_MS 50

#if defined(CONFIG_BACKLIGHT_CLASS_DEVICE) ||\
	defined(CONFIG_BACKLIGHT_CLASS_DEVICE_MODULE)

static void amdgpu_dm_update_backlight_caps(struct amdgpu_display_manager *dm)
{
#if defined(CONFIG_ACPI)
	struct amdgpu_dm_backlight_caps caps;

	memset(&caps, 0, sizeof(caps));

	if (dm->backlight_caps.caps_valid)
		return;

	amdgpu_acpi_get_backlight_caps(dm->adev, &caps);
	if (caps.caps_valid) {
		dm->backlight_caps.caps_valid = true;
		if (caps.aux_support)
			return;
		dm->backlight_caps.min_input_signal = caps.min_input_signal;
		dm->backlight_caps.max_input_signal = caps.max_input_signal;
	} else {
		dm->backlight_caps.min_input_signal =
				AMDGPU_DM_DEFAULT_MIN_BACKLIGHT;
		dm->backlight_caps.max_input_signal =
				AMDGPU_DM_DEFAULT_MAX_BACKLIGHT;
	}
#else
	if (dm->backlight_caps.aux_support)
		return;

	dm->backlight_caps.min_input_signal = AMDGPU_DM_DEFAULT_MIN_BACKLIGHT;
	dm->backlight_caps.max_input_signal = AMDGPU_DM_DEFAULT_MAX_BACKLIGHT;
#endif
}

static int get_brightness_range(const struct amdgpu_dm_backlight_caps *caps,
				unsigned *min, unsigned *max)
{
	if (!caps)
		return 0;

	if (caps->aux_support) {
		// Firmware limits are in nits, DC API wants millinits.
		*max = 1000 * caps->aux_max_input_signal;
		*min = 1000 * caps->aux_min_input_signal;
	} else {
		// Firmware limits are 8-bit, PWM control is 16-bit.
		*max = 0x101 * caps->max_input_signal;
		*min = 0x101 * caps->min_input_signal;
	}
	return 1;
}

static u32 convert_brightness_from_user(const struct amdgpu_dm_backlight_caps *caps,
					uint32_t brightness)
{
	unsigned min, max;

	if (!get_brightness_range(caps, &min, &max))
		return brightness;

	// Rescale 0..255 to min..max
	return min + DIV_ROUND_CLOSEST((max - min) * brightness,
				       AMDGPU_MAX_BL_LEVEL);
}

static u32 convert_brightness_to_user(const struct amdgpu_dm_backlight_caps *caps,
				      uint32_t brightness)
{
	unsigned min, max;

	if (!get_brightness_range(caps, &min, &max))
		return brightness;

	if (brightness < min)
		return 0;
	// Rescale min..max to 0..255
	return DIV_ROUND_CLOSEST(AMDGPU_MAX_BL_LEVEL * (brightness - min),
				 max - min);
}

static int amdgpu_dm_backlight_update_status(struct backlight_device *bd)
{
	struct amdgpu_display_manager *dm = bl_get_data(bd);
	struct amdgpu_dm_backlight_caps caps;
	struct dc_link *link = NULL;
	u32 brightness;
	bool rc;

	amdgpu_dm_update_backlight_caps(dm);
	caps = dm->backlight_caps;

	link = (struct dc_link *)dm->backlight_link;

	brightness = convert_brightness_from_user(&caps, bd->props.brightness);
	// Change brightness based on AUX property
	if (caps.aux_support)
		rc = dc_link_set_backlight_level_nits(link, true, brightness,
						      AUX_BL_DEFAULT_TRANSITION_TIME_MS);
	else
		rc = dc_link_set_backlight_level(dm->backlight_link, brightness, 0);

	return rc ? 0 : 1;
}

static int amdgpu_dm_backlight_get_brightness(struct backlight_device *bd)
{
	struct amdgpu_display_manager *dm = bl_get_data(bd);
	struct amdgpu_dm_backlight_caps caps;
<<<<<<< HEAD

	amdgpu_dm_update_backlight_caps(dm);
	caps = dm->backlight_caps;

	if (caps.aux_support) {
		struct dc_link *link = (struct dc_link *)dm->backlight_link;
		u32 avg, peak;
		bool rc;

=======

	amdgpu_dm_update_backlight_caps(dm);
	caps = dm->backlight_caps;

	if (caps.aux_support) {
		struct dc_link *link = (struct dc_link *)dm->backlight_link;
		u32 avg, peak;
		bool rc;

>>>>>>> 13e45d7f
		rc = dc_link_get_backlight_level_nits(link, &avg, &peak);
		if (!rc)
			return bd->props.brightness;
		return convert_brightness_to_user(&caps, avg);
	} else {
		int ret = dc_link_get_backlight_level(dm->backlight_link);

		if (ret == DC_ERROR_UNEXPECTED)
			return bd->props.brightness;
		return convert_brightness_to_user(&caps, ret);
	}
}

static const struct backlight_ops amdgpu_dm_backlight_ops = {
	.options = BL_CORE_SUSPENDRESUME,
	.get_brightness = amdgpu_dm_backlight_get_brightness,
	.update_status	= amdgpu_dm_backlight_update_status,
};

static void
amdgpu_dm_register_backlight_device(struct amdgpu_display_manager *dm)
{
	char bl_name[16];
	struct backlight_properties props = { 0 };

	amdgpu_dm_update_backlight_caps(dm);

	props.max_brightness = AMDGPU_MAX_BL_LEVEL;
	props.brightness = AMDGPU_MAX_BL_LEVEL;
	props.type = BACKLIGHT_RAW;

	snprintf(bl_name, sizeof(bl_name), "amdgpu_bl%d",
		 adev_to_drm(dm->adev)->primary->index);

	dm->backlight_dev = backlight_device_register(bl_name,
						      adev_to_drm(dm->adev)->dev,
						      dm,
						      &amdgpu_dm_backlight_ops,
						      &props);

	if (IS_ERR(dm->backlight_dev))
		DRM_ERROR("DM: Backlight registration failed!\n");
	else
		DRM_DEBUG_DRIVER("DM: Registered Backlight device: %s\n", bl_name);
}

#endif

static int initialize_plane(struct amdgpu_display_manager *dm,
			    struct amdgpu_mode_info *mode_info, int plane_id,
			    enum drm_plane_type plane_type,
			    const struct dc_plane_cap *plane_cap)
{
	struct drm_plane *plane;
	unsigned long possible_crtcs;
	int ret = 0;

	plane = kzalloc(sizeof(struct drm_plane), GFP_KERNEL);
	if (!plane) {
		DRM_ERROR("KMS: Failed to allocate plane\n");
		return -ENOMEM;
	}
	plane->type = plane_type;

	/*
	 * HACK: IGT tests expect that the primary plane for a CRTC
	 * can only have one possible CRTC. Only expose support for
	 * any CRTC if they're not going to be used as a primary plane
	 * for a CRTC - like overlay or underlay planes.
	 */
	possible_crtcs = 1 << plane_id;
	if (plane_id >= dm->dc->caps.max_streams)
		possible_crtcs = 0xff;

	ret = amdgpu_dm_plane_init(dm, plane, possible_crtcs, plane_cap);

	if (ret) {
		DRM_ERROR("KMS: Failed to initialize plane\n");
		kfree(plane);
		return ret;
	}

	if (mode_info)
		mode_info->planes[plane_id] = plane;

	return ret;
}


static void register_backlight_device(struct amdgpu_display_manager *dm,
				      struct dc_link *link)
{
#if defined(CONFIG_BACKLIGHT_CLASS_DEVICE) ||\
	defined(CONFIG_BACKLIGHT_CLASS_DEVICE_MODULE)

	if ((link->connector_signal & (SIGNAL_TYPE_EDP | SIGNAL_TYPE_LVDS)) &&
	    link->type != dc_connection_none) {
		/*
		 * Event if registration failed, we should continue with
		 * DM initialization because not having a backlight control
		 * is better then a black screen.
		 */
		amdgpu_dm_register_backlight_device(dm);

		if (dm->backlight_dev)
			dm->backlight_link = link;
	}
#endif
}


/*
 * In this architecture, the association
 * connector -> encoder -> crtc
 * id not really requried. The crtc and connector will hold the
 * display_index as an abstraction to use with DAL component
 *
 * Returns 0 on success
 */
static int amdgpu_dm_initialize_drm_device(struct amdgpu_device *adev)
{
	struct amdgpu_display_manager *dm = &adev->dm;
	int32_t i;
	struct amdgpu_dm_connector *aconnector = NULL;
	struct amdgpu_encoder *aencoder = NULL;
	struct amdgpu_mode_info *mode_info = &adev->mode_info;
	uint32_t link_cnt;
	int32_t primary_planes;
	enum dc_connection_type new_connection_type = dc_connection_none;
	const struct dc_plane_cap *plane;

	dm->display_indexes_num = dm->dc->caps.max_streams;
	/* Update the actual used number of crtc */
	adev->mode_info.num_crtc = adev->dm.display_indexes_num;

	link_cnt = dm->dc->caps.max_links;
	if (amdgpu_dm_mode_config_init(dm->adev)) {
		DRM_ERROR("DM: Failed to initialize mode config\n");
		return -EINVAL;
	}

	/* There is one primary plane per CRTC */
	primary_planes = dm->dc->caps.max_streams;
	ASSERT(primary_planes <= AMDGPU_MAX_PLANES);

	/*
	 * Initialize primary planes, implicit planes for legacy IOCTLS.
	 * Order is reversed to match iteration order in atomic check.
	 */
	for (i = (primary_planes - 1); i >= 0; i--) {
		plane = &dm->dc->caps.planes[i];

		if (initialize_plane(dm, mode_info, i,
				     DRM_PLANE_TYPE_PRIMARY, plane)) {
			DRM_ERROR("KMS: Failed to initialize primary plane\n");
			goto fail;
		}
	}

	/*
	 * Initialize overlay planes, index starting after primary planes.
	 * These planes have a higher DRM index than the primary planes since
	 * they should be considered as having a higher z-order.
	 * Order is reversed to match iteration order in atomic check.
	 *
	 * Only support DCN for now, and only expose one so we don't encourage
	 * userspace to use up all the pipes.
	 */
	for (i = 0; i < dm->dc->caps.max_planes; ++i) {
		struct dc_plane_cap *plane = &dm->dc->caps.planes[i];

		if (plane->type != DC_PLANE_TYPE_DCN_UNIVERSAL)
			continue;

		if (!plane->blends_with_above || !plane->blends_with_below)
			continue;

		if (!plane->pixel_format_support.argb8888)
			continue;

		if (initialize_plane(dm, NULL, primary_planes + i,
				     DRM_PLANE_TYPE_OVERLAY, plane)) {
			DRM_ERROR("KMS: Failed to initialize overlay plane\n");
			goto fail;
		}

		/* Only create one overlay plane. */
		break;
	}

	for (i = 0; i < dm->dc->caps.max_streams; i++)
		if (amdgpu_dm_crtc_init(dm, mode_info->planes[i], i)) {
			DRM_ERROR("KMS: Failed to initialize crtc\n");
			goto fail;
		}

	/* loops over all connectors on the board */
	for (i = 0; i < link_cnt; i++) {
		struct dc_link *link = NULL;

		if (i > AMDGPU_DM_MAX_DISPLAY_INDEX) {
			DRM_ERROR(
				"KMS: Cannot support more than %d display indexes\n",
					AMDGPU_DM_MAX_DISPLAY_INDEX);
			continue;
		}

		aconnector = kzalloc(sizeof(*aconnector), GFP_KERNEL);
		if (!aconnector)
			goto fail;

		aencoder = kzalloc(sizeof(*aencoder), GFP_KERNEL);
		if (!aencoder)
			goto fail;

		if (amdgpu_dm_encoder_init(dm->ddev, aencoder, i)) {
			DRM_ERROR("KMS: Failed to initialize encoder\n");
			goto fail;
		}

		if (amdgpu_dm_connector_init(dm, aconnector, i, aencoder)) {
			DRM_ERROR("KMS: Failed to initialize connector\n");
			goto fail;
		}

		link = dc_get_link_at_index(dm->dc, i);

		if (!dc_link_detect_sink(link, &new_connection_type))
			DRM_ERROR("KMS: Failed to detect connector\n");

		if (aconnector->base.force && new_connection_type == dc_connection_none) {
			emulated_link_detect(link);
			amdgpu_dm_update_connector_after_detect(aconnector);

		} else if (dc_link_detect(link, DETECT_REASON_BOOT)) {
			amdgpu_dm_update_connector_after_detect(aconnector);
			register_backlight_device(dm, link);
			if (amdgpu_dc_feature_mask & DC_PSR_MASK)
				amdgpu_dm_set_psr_caps(link);
		}


	}

	/* Software is initialized. Now we can register interrupt handlers. */
	switch (adev->asic_type) {
#if defined(CONFIG_DRM_AMD_DC_SI)
	case CHIP_TAHITI:
	case CHIP_PITCAIRN:
	case CHIP_VERDE:
	case CHIP_OLAND:
		if (dce60_register_irq_handlers(dm->adev)) {
			DRM_ERROR("DM: Failed to initialize IRQ\n");
			goto fail;
		}
		break;
#endif
	case CHIP_BONAIRE:
	case CHIP_HAWAII:
	case CHIP_KAVERI:
	case CHIP_KABINI:
	case CHIP_MULLINS:
	case CHIP_TONGA:
	case CHIP_FIJI:
	case CHIP_CARRIZO:
	case CHIP_STONEY:
	case CHIP_POLARIS11:
	case CHIP_POLARIS10:
	case CHIP_POLARIS12:
	case CHIP_VEGAM:
	case CHIP_VEGA10:
	case CHIP_VEGA12:
	case CHIP_VEGA20:
		if (dce110_register_irq_handlers(dm->adev)) {
			DRM_ERROR("DM: Failed to initialize IRQ\n");
			goto fail;
		}
		break;
#if defined(CONFIG_DRM_AMD_DC_DCN)
	case CHIP_RAVEN:
	case CHIP_NAVI12:
	case CHIP_NAVI10:
	case CHIP_NAVI14:
	case CHIP_RENOIR:
#if defined(CONFIG_DRM_AMD_DC_DCN3_0)
	case CHIP_SIENNA_CICHLID:
	case CHIP_NAVY_FLOUNDER:
#endif
		if (dcn10_register_irq_handlers(dm->adev)) {
			DRM_ERROR("DM: Failed to initialize IRQ\n");
			goto fail;
		}
		break;
#endif
	default:
		DRM_ERROR("Unsupported ASIC type: 0x%X\n", adev->asic_type);
		goto fail;
	}

	return 0;
fail:
	kfree(aencoder);
	kfree(aconnector);

	return -EINVAL;
}

static void amdgpu_dm_destroy_drm_device(struct amdgpu_display_manager *dm)
{
	drm_mode_config_cleanup(dm->ddev);
	drm_atomic_private_obj_fini(&dm->atomic_obj);
	return;
}

/******************************************************************************
 * amdgpu_display_funcs functions
 *****************************************************************************/

/*
 * dm_bandwidth_update - program display watermarks
 *
 * @adev: amdgpu_device pointer
 *
 * Calculate and program the display watermarks and line buffer allocation.
 */
static void dm_bandwidth_update(struct amdgpu_device *adev)
{
	/* TODO: implement later */
}

static const struct amdgpu_display_funcs dm_display_funcs = {
	.bandwidth_update = dm_bandwidth_update, /* called unconditionally */
	.vblank_get_counter = dm_vblank_get_counter,/* called unconditionally */
	.backlight_set_level = NULL, /* never called for DC */
	.backlight_get_level = NULL, /* never called for DC */
	.hpd_sense = NULL,/* called unconditionally */
	.hpd_set_polarity = NULL, /* called unconditionally */
	.hpd_get_gpio_reg = NULL, /* VBIOS parsing. DAL does it. */
	.page_flip_get_scanoutpos =
		dm_crtc_get_scanoutpos,/* called unconditionally */
	.add_encoder = NULL, /* VBIOS parsing. DAL does it. */
	.add_connector = NULL, /* VBIOS parsing. DAL does it. */
};

#if defined(CONFIG_DEBUG_KERNEL_DC)

static ssize_t s3_debug_store(struct device *device,
			      struct device_attribute *attr,
			      const char *buf,
			      size_t count)
{
	int ret;
	int s3_state;
	struct drm_device *drm_dev = dev_get_drvdata(device);
	struct amdgpu_device *adev = drm_to_adev(drm_dev);

	ret = kstrtoint(buf, 0, &s3_state);

	if (ret == 0) {
		if (s3_state) {
			dm_resume(adev);
			drm_kms_helper_hotplug_event(adev_to_drm(adev));
		} else
			dm_suspend(adev);
	}

	return ret == 0 ? count : 0;
}

DEVICE_ATTR_WO(s3_debug);

#endif

static int dm_early_init(void *handle)
{
	struct amdgpu_device *adev = (struct amdgpu_device *)handle;

	switch (adev->asic_type) {
#if defined(CONFIG_DRM_AMD_DC_SI)
	case CHIP_TAHITI:
	case CHIP_PITCAIRN:
	case CHIP_VERDE:
		adev->mode_info.num_crtc = 6;
		adev->mode_info.num_hpd = 6;
		adev->mode_info.num_dig = 6;
		break;
	case CHIP_OLAND:
		adev->mode_info.num_crtc = 2;
		adev->mode_info.num_hpd = 2;
		adev->mode_info.num_dig = 2;
		break;
#endif
	case CHIP_BONAIRE:
	case CHIP_HAWAII:
		adev->mode_info.num_crtc = 6;
		adev->mode_info.num_hpd = 6;
		adev->mode_info.num_dig = 6;
		break;
	case CHIP_KAVERI:
		adev->mode_info.num_crtc = 4;
		adev->mode_info.num_hpd = 6;
		adev->mode_info.num_dig = 7;
		break;
	case CHIP_KABINI:
	case CHIP_MULLINS:
		adev->mode_info.num_crtc = 2;
		adev->mode_info.num_hpd = 6;
		adev->mode_info.num_dig = 6;
		break;
	case CHIP_FIJI:
	case CHIP_TONGA:
		adev->mode_info.num_crtc = 6;
		adev->mode_info.num_hpd = 6;
		adev->mode_info.num_dig = 7;
		break;
	case CHIP_CARRIZO:
		adev->mode_info.num_crtc = 3;
		adev->mode_info.num_hpd = 6;
		adev->mode_info.num_dig = 9;
		break;
	case CHIP_STONEY:
		adev->mode_info.num_crtc = 2;
		adev->mode_info.num_hpd = 6;
		adev->mode_info.num_dig = 9;
		break;
	case CHIP_POLARIS11:
	case CHIP_POLARIS12:
		adev->mode_info.num_crtc = 5;
		adev->mode_info.num_hpd = 5;
		adev->mode_info.num_dig = 5;
		break;
	case CHIP_POLARIS10:
	case CHIP_VEGAM:
		adev->mode_info.num_crtc = 6;
		adev->mode_info.num_hpd = 6;
		adev->mode_info.num_dig = 6;
		break;
	case CHIP_VEGA10:
	case CHIP_VEGA12:
	case CHIP_VEGA20:
		adev->mode_info.num_crtc = 6;
		adev->mode_info.num_hpd = 6;
		adev->mode_info.num_dig = 6;
		break;
#if defined(CONFIG_DRM_AMD_DC_DCN)
	case CHIP_RAVEN:
		adev->mode_info.num_crtc = 4;
		adev->mode_info.num_hpd = 4;
		adev->mode_info.num_dig = 4;
		break;
#endif
	case CHIP_NAVI10:
	case CHIP_NAVI12:
#if defined(CONFIG_DRM_AMD_DC_DCN3_0)
	case CHIP_SIENNA_CICHLID:
	case CHIP_NAVY_FLOUNDER:
#endif
		adev->mode_info.num_crtc = 6;
		adev->mode_info.num_hpd = 6;
		adev->mode_info.num_dig = 6;
		break;
	case CHIP_NAVI14:
		adev->mode_info.num_crtc = 5;
		adev->mode_info.num_hpd = 5;
		adev->mode_info.num_dig = 5;
		break;
	case CHIP_RENOIR:
		adev->mode_info.num_crtc = 4;
		adev->mode_info.num_hpd = 4;
		adev->mode_info.num_dig = 4;
		break;
	default:
		DRM_ERROR("Unsupported ASIC type: 0x%X\n", adev->asic_type);
		return -EINVAL;
	}

	amdgpu_dm_set_irq_funcs(adev);

	if (adev->mode_info.funcs == NULL)
		adev->mode_info.funcs = &dm_display_funcs;

	/*
	 * Note: Do NOT change adev->audio_endpt_rreg and
	 * adev->audio_endpt_wreg because they are initialised in
	 * amdgpu_device_init()
	 */
#if defined(CONFIG_DEBUG_KERNEL_DC)
	device_create_file(
		adev_to_drm(adev)->dev,
		&dev_attr_s3_debug);
#endif

	return 0;
}

static bool modeset_required(struct drm_crtc_state *crtc_state,
			     struct dc_stream_state *new_stream,
			     struct dc_stream_state *old_stream)
{
	return crtc_state->active && drm_atomic_crtc_needs_modeset(crtc_state);
}

static bool modereset_required(struct drm_crtc_state *crtc_state)
{
	return !crtc_state->active && drm_atomic_crtc_needs_modeset(crtc_state);
}

static void amdgpu_dm_encoder_destroy(struct drm_encoder *encoder)
{
	drm_encoder_cleanup(encoder);
	kfree(encoder);
}

static const struct drm_encoder_funcs amdgpu_dm_encoder_funcs = {
	.destroy = amdgpu_dm_encoder_destroy,
};


static int fill_dc_scaling_info(const struct drm_plane_state *state,
				struct dc_scaling_info *scaling_info)
{
	int scale_w, scale_h;

	memset(scaling_info, 0, sizeof(*scaling_info));

	/* Source is fixed 16.16 but we ignore mantissa for now... */
	scaling_info->src_rect.x = state->src_x >> 16;
	scaling_info->src_rect.y = state->src_y >> 16;

	/*
	 * For reasons we don't (yet) fully understand a non-zero
	 * src_y coordinate into an NV12 buffer can cause a
	 * system hang. To avoid hangs (and maybe be overly cautious)
	 * let's reject both non-zero src_x and src_y.
	 *
	 * We currently know of only one use-case to reproduce a
	 * scenario with non-zero src_x and src_y for NV12, which
	 * is to gesture the YouTube Android app into full screen
	 * on ChromeOS.
	 */
	if (state->fb &&
	    state->fb->format->format == DRM_FORMAT_NV12 &&
	    (scaling_info->src_rect.x != 0 ||
	     scaling_info->src_rect.y != 0))
		return -EINVAL;

	/*
	 * For reasons we don't (yet) fully understand a non-zero
	 * src_y coordinate into an NV12 buffer can cause a
	 * system hang. To avoid hangs (and maybe be overly cautious)
	 * let's reject both non-zero src_x and src_y.
	 *
	 * We currently know of only one use-case to reproduce a
	 * scenario with non-zero src_x and src_y for NV12, which
	 * is to gesture the YouTube Android app into full screen
	 * on ChromeOS.
	 */
	if (state->fb &&
	    state->fb->format->format == DRM_FORMAT_NV12 &&
	    (scaling_info->src_rect.x != 0 ||
	     scaling_info->src_rect.y != 0))
		return -EINVAL;

	scaling_info->src_rect.width = state->src_w >> 16;
	if (scaling_info->src_rect.width == 0)
		return -EINVAL;

	scaling_info->src_rect.height = state->src_h >> 16;
	if (scaling_info->src_rect.height == 0)
		return -EINVAL;

	scaling_info->dst_rect.x = state->crtc_x;
	scaling_info->dst_rect.y = state->crtc_y;

	if (state->crtc_w == 0)
		return -EINVAL;

	scaling_info->dst_rect.width = state->crtc_w;

	if (state->crtc_h == 0)
		return -EINVAL;

	scaling_info->dst_rect.height = state->crtc_h;

	/* DRM doesn't specify clipping on destination output. */
	scaling_info->clip_rect = scaling_info->dst_rect;

	/* TODO: Validate scaling per-format with DC plane caps */
	scale_w = scaling_info->dst_rect.width * 1000 /
		  scaling_info->src_rect.width;

	if (scale_w < 250 || scale_w > 16000)
		return -EINVAL;

	scale_h = scaling_info->dst_rect.height * 1000 /
		  scaling_info->src_rect.height;

	if (scale_h < 250 || scale_h > 16000)
		return -EINVAL;

	/*
	 * The "scaling_quality" can be ignored for now, quality = 0 has DC
	 * assume reasonable defaults based on the format.
	 */

	return 0;
}

static int get_fb_info(const struct amdgpu_framebuffer *amdgpu_fb,
		       uint64_t *tiling_flags, bool *tmz_surface)
{
	struct amdgpu_bo *rbo;
	int r;

	if (!amdgpu_fb) {
		*tiling_flags = 0;
		*tmz_surface = false;
		return 0;
	}

	rbo = gem_to_amdgpu_bo(amdgpu_fb->base.obj[0]);
	r = amdgpu_bo_reserve(rbo, false);

	if (unlikely(r)) {
		/* Don't show error message when returning -ERESTARTSYS */
		if (r != -ERESTARTSYS)
			DRM_ERROR("Unable to reserve buffer: %d\n", r);
		return r;
	}

	if (tiling_flags)
		amdgpu_bo_get_tiling_flags(rbo, tiling_flags);

	if (tmz_surface)
		*tmz_surface = amdgpu_bo_encrypted(rbo);

	amdgpu_bo_unreserve(rbo);

	return r;
}

static inline uint64_t get_dcc_address(uint64_t address, uint64_t tiling_flags)
{
	uint32_t offset = AMDGPU_TILING_GET(tiling_flags, DCC_OFFSET_256B);

	return offset ? (address + offset * 256) : 0;
}

static int
fill_plane_dcc_attributes(struct amdgpu_device *adev,
			  const struct amdgpu_framebuffer *afb,
			  const enum surface_pixel_format format,
			  const enum dc_rotation_angle rotation,
			  const struct plane_size *plane_size,
			  const union dc_tiling_info *tiling_info,
			  const uint64_t info,
			  struct dc_plane_dcc_param *dcc,
			  struct dc_plane_address *address,
			  bool force_disable_dcc)
{
	struct dc *dc = adev->dm.dc;
	struct dc_dcc_surface_param input;
	struct dc_surface_dcc_cap output;
	uint32_t offset = AMDGPU_TILING_GET(info, DCC_OFFSET_256B);
	uint32_t i64b = AMDGPU_TILING_GET(info, DCC_INDEPENDENT_64B) != 0;
	uint64_t dcc_address;

	memset(&input, 0, sizeof(input));
	memset(&output, 0, sizeof(output));

	if (force_disable_dcc)
		return 0;

	if (!offset)
		return 0;

	if (format >= SURFACE_PIXEL_FORMAT_VIDEO_BEGIN)
		return 0;

	if (!dc->cap_funcs.get_dcc_compression_cap)
		return -EINVAL;

	input.format = format;
	input.surface_size.width = plane_size->surface_size.width;
	input.surface_size.height = plane_size->surface_size.height;
	input.swizzle_mode = tiling_info->gfx9.swizzle;

	if (rotation == ROTATION_ANGLE_0 || rotation == ROTATION_ANGLE_180)
		input.scan = SCAN_DIRECTION_HORIZONTAL;
	else if (rotation == ROTATION_ANGLE_90 || rotation == ROTATION_ANGLE_270)
		input.scan = SCAN_DIRECTION_VERTICAL;

	if (!dc->cap_funcs.get_dcc_compression_cap(dc, &input, &output))
		return -EINVAL;

	if (!output.capable)
		return -EINVAL;

	if (i64b == 0 && output.grph.rgb.independent_64b_blks != 0)
		return -EINVAL;

	dcc->enable = 1;
	dcc->meta_pitch =
		AMDGPU_TILING_GET(info, DCC_PITCH_MAX) + 1;
	dcc->independent_64b_blks = i64b;

	dcc_address = get_dcc_address(afb->address, info);
	address->grph.meta_addr.low_part = lower_32_bits(dcc_address);
	address->grph.meta_addr.high_part = upper_32_bits(dcc_address);

	return 0;
}

static int
fill_plane_buffer_attributes(struct amdgpu_device *adev,
			     const struct amdgpu_framebuffer *afb,
			     const enum surface_pixel_format format,
			     const enum dc_rotation_angle rotation,
			     const uint64_t tiling_flags,
			     union dc_tiling_info *tiling_info,
			     struct plane_size *plane_size,
			     struct dc_plane_dcc_param *dcc,
			     struct dc_plane_address *address,
			     bool tmz_surface,
			     bool force_disable_dcc)
{
	const struct drm_framebuffer *fb = &afb->base;
	int ret;

	memset(tiling_info, 0, sizeof(*tiling_info));
	memset(plane_size, 0, sizeof(*plane_size));
	memset(dcc, 0, sizeof(*dcc));
	memset(address, 0, sizeof(*address));

	address->tmz_surface = tmz_surface;

	if (format < SURFACE_PIXEL_FORMAT_VIDEO_BEGIN) {
		plane_size->surface_size.x = 0;
		plane_size->surface_size.y = 0;
		plane_size->surface_size.width = fb->width;
		plane_size->surface_size.height = fb->height;
		plane_size->surface_pitch =
			fb->pitches[0] / fb->format->cpp[0];

		address->type = PLN_ADDR_TYPE_GRAPHICS;
		address->grph.addr.low_part = lower_32_bits(afb->address);
		address->grph.addr.high_part = upper_32_bits(afb->address);
	} else if (format < SURFACE_PIXEL_FORMAT_INVALID) {
		uint64_t chroma_addr = afb->address + fb->offsets[1];

		plane_size->surface_size.x = 0;
		plane_size->surface_size.y = 0;
		plane_size->surface_size.width = fb->width;
		plane_size->surface_size.height = fb->height;
		plane_size->surface_pitch =
			fb->pitches[0] / fb->format->cpp[0];

		plane_size->chroma_size.x = 0;
		plane_size->chroma_size.y = 0;
		/* TODO: set these based on surface format */
		plane_size->chroma_size.width = fb->width / 2;
		plane_size->chroma_size.height = fb->height / 2;

		plane_size->chroma_pitch =
			fb->pitches[1] / fb->format->cpp[1];

		address->type = PLN_ADDR_TYPE_VIDEO_PROGRESSIVE;
		address->video_progressive.luma_addr.low_part =
			lower_32_bits(afb->address);
		address->video_progressive.luma_addr.high_part =
			upper_32_bits(afb->address);
		address->video_progressive.chroma_addr.low_part =
			lower_32_bits(chroma_addr);
		address->video_progressive.chroma_addr.high_part =
			upper_32_bits(chroma_addr);
	}

	/* Fill GFX8 params */
	if (AMDGPU_TILING_GET(tiling_flags, ARRAY_MODE) == DC_ARRAY_2D_TILED_THIN1) {
		unsigned int bankw, bankh, mtaspect, tile_split, num_banks;

		bankw = AMDGPU_TILING_GET(tiling_flags, BANK_WIDTH);
		bankh = AMDGPU_TILING_GET(tiling_flags, BANK_HEIGHT);
		mtaspect = AMDGPU_TILING_GET(tiling_flags, MACRO_TILE_ASPECT);
		tile_split = AMDGPU_TILING_GET(tiling_flags, TILE_SPLIT);
		num_banks = AMDGPU_TILING_GET(tiling_flags, NUM_BANKS);

		/* XXX fix me for VI */
		tiling_info->gfx8.num_banks = num_banks;
		tiling_info->gfx8.array_mode =
				DC_ARRAY_2D_TILED_THIN1;
		tiling_info->gfx8.tile_split = tile_split;
		tiling_info->gfx8.bank_width = bankw;
		tiling_info->gfx8.bank_height = bankh;
		tiling_info->gfx8.tile_aspect = mtaspect;
		tiling_info->gfx8.tile_mode =
				DC_ADDR_SURF_MICRO_TILING_DISPLAY;
	} else if (AMDGPU_TILING_GET(tiling_flags, ARRAY_MODE)
			== DC_ARRAY_1D_TILED_THIN1) {
		tiling_info->gfx8.array_mode = DC_ARRAY_1D_TILED_THIN1;
	}

	tiling_info->gfx8.pipe_config =
			AMDGPU_TILING_GET(tiling_flags, PIPE_CONFIG);

	if (adev->asic_type == CHIP_VEGA10 ||
	    adev->asic_type == CHIP_VEGA12 ||
	    adev->asic_type == CHIP_VEGA20 ||
	    adev->asic_type == CHIP_NAVI10 ||
	    adev->asic_type == CHIP_NAVI14 ||
	    adev->asic_type == CHIP_NAVI12 ||
#if defined(CONFIG_DRM_AMD_DC_DCN3_0)
		adev->asic_type == CHIP_SIENNA_CICHLID ||
		adev->asic_type == CHIP_NAVY_FLOUNDER ||
#endif
	    adev->asic_type == CHIP_RENOIR ||
	    adev->asic_type == CHIP_RAVEN) {
		/* Fill GFX9 params */
		tiling_info->gfx9.num_pipes =
			adev->gfx.config.gb_addr_config_fields.num_pipes;
		tiling_info->gfx9.num_banks =
			adev->gfx.config.gb_addr_config_fields.num_banks;
		tiling_info->gfx9.pipe_interleave =
			adev->gfx.config.gb_addr_config_fields.pipe_interleave_size;
		tiling_info->gfx9.num_shader_engines =
			adev->gfx.config.gb_addr_config_fields.num_se;
		tiling_info->gfx9.max_compressed_frags =
			adev->gfx.config.gb_addr_config_fields.max_compress_frags;
		tiling_info->gfx9.num_rb_per_se =
			adev->gfx.config.gb_addr_config_fields.num_rb_per_se;
		tiling_info->gfx9.swizzle =
			AMDGPU_TILING_GET(tiling_flags, SWIZZLE_MODE);
		tiling_info->gfx9.shaderEnable = 1;

#ifdef CONFIG_DRM_AMD_DC_DCN3_0
		if (adev->asic_type == CHIP_SIENNA_CICHLID ||
		    adev->asic_type == CHIP_NAVY_FLOUNDER)
			tiling_info->gfx9.num_pkrs = adev->gfx.config.gb_addr_config_fields.num_pkrs;
#endif
		ret = fill_plane_dcc_attributes(adev, afb, format, rotation,
						plane_size, tiling_info,
						tiling_flags, dcc, address,
						force_disable_dcc);
		if (ret)
			return ret;
	}

	return 0;
}

static void
fill_blending_from_plane_state(const struct drm_plane_state *plane_state,
			       bool *per_pixel_alpha, bool *global_alpha,
			       int *global_alpha_value)
{
	*per_pixel_alpha = false;
	*global_alpha = false;
	*global_alpha_value = 0xff;

	if (plane_state->plane->type != DRM_PLANE_TYPE_OVERLAY)
		return;

	if (plane_state->pixel_blend_mode == DRM_MODE_BLEND_PREMULTI) {
		static const uint32_t alpha_formats[] = {
			DRM_FORMAT_ARGB8888,
			DRM_FORMAT_RGBA8888,
			DRM_FORMAT_ABGR8888,
		};
		uint32_t format = plane_state->fb->format->format;
		unsigned int i;

		for (i = 0; i < ARRAY_SIZE(alpha_formats); ++i) {
			if (format == alpha_formats[i]) {
				*per_pixel_alpha = true;
				break;
			}
		}
	}

	if (plane_state->alpha < 0xffff) {
		*global_alpha = true;
		*global_alpha_value = plane_state->alpha >> 8;
	}
}

static int
fill_plane_color_attributes(const struct drm_plane_state *plane_state,
			    const enum surface_pixel_format format,
			    enum dc_color_space *color_space)
{
	bool full_range;

	*color_space = COLOR_SPACE_SRGB;

	/* DRM color properties only affect non-RGB formats. */
	if (format < SURFACE_PIXEL_FORMAT_VIDEO_BEGIN)
		return 0;

	full_range = (plane_state->color_range == DRM_COLOR_YCBCR_FULL_RANGE);

	switch (plane_state->color_encoding) {
	case DRM_COLOR_YCBCR_BT601:
		if (full_range)
			*color_space = COLOR_SPACE_YCBCR601;
		else
			*color_space = COLOR_SPACE_YCBCR601_LIMITED;
		break;

	case DRM_COLOR_YCBCR_BT709:
		if (full_range)
			*color_space = COLOR_SPACE_YCBCR709;
		else
			*color_space = COLOR_SPACE_YCBCR709_LIMITED;
		break;

	case DRM_COLOR_YCBCR_BT2020:
		if (full_range)
			*color_space = COLOR_SPACE_2020_YCBCR;
		else
			return -EINVAL;
		break;

	default:
		return -EINVAL;
	}

	return 0;
}

static int
fill_dc_plane_info_and_addr(struct amdgpu_device *adev,
			    const struct drm_plane_state *plane_state,
			    const uint64_t tiling_flags,
			    struct dc_plane_info *plane_info,
			    struct dc_plane_address *address,
			    bool tmz_surface,
			    bool force_disable_dcc)
{
	const struct drm_framebuffer *fb = plane_state->fb;
	const struct amdgpu_framebuffer *afb =
		to_amdgpu_framebuffer(plane_state->fb);
	struct drm_format_name_buf format_name;
	int ret;

	memset(plane_info, 0, sizeof(*plane_info));

	switch (fb->format->format) {
	case DRM_FORMAT_C8:
		plane_info->format =
			SURFACE_PIXEL_FORMAT_GRPH_PALETA_256_COLORS;
		break;
	case DRM_FORMAT_RGB565:
		plane_info->format = SURFACE_PIXEL_FORMAT_GRPH_RGB565;
		break;
	case DRM_FORMAT_XRGB8888:
	case DRM_FORMAT_ARGB8888:
		plane_info->format = SURFACE_PIXEL_FORMAT_GRPH_ARGB8888;
		break;
	case DRM_FORMAT_XRGB2101010:
	case DRM_FORMAT_ARGB2101010:
		plane_info->format = SURFACE_PIXEL_FORMAT_GRPH_ARGB2101010;
		break;
	case DRM_FORMAT_XBGR2101010:
	case DRM_FORMAT_ABGR2101010:
		plane_info->format = SURFACE_PIXEL_FORMAT_GRPH_ABGR2101010;
		break;
	case DRM_FORMAT_XBGR8888:
	case DRM_FORMAT_ABGR8888:
		plane_info->format = SURFACE_PIXEL_FORMAT_GRPH_ABGR8888;
		break;
	case DRM_FORMAT_NV21:
		plane_info->format = SURFACE_PIXEL_FORMAT_VIDEO_420_YCbCr;
		break;
	case DRM_FORMAT_NV12:
		plane_info->format = SURFACE_PIXEL_FORMAT_VIDEO_420_YCrCb;
		break;
	case DRM_FORMAT_P010:
		plane_info->format = SURFACE_PIXEL_FORMAT_VIDEO_420_10bpc_YCrCb;
		break;
	case DRM_FORMAT_XRGB16161616F:
	case DRM_FORMAT_ARGB16161616F:
		plane_info->format = SURFACE_PIXEL_FORMAT_GRPH_ARGB16161616F;
		break;
	case DRM_FORMAT_XBGR16161616F:
	case DRM_FORMAT_ABGR16161616F:
		plane_info->format = SURFACE_PIXEL_FORMAT_GRPH_ABGR16161616F;
		break;
	default:
		DRM_ERROR(
			"Unsupported screen format %s\n",
			drm_get_format_name(fb->format->format, &format_name));
		return -EINVAL;
	}

	switch (plane_state->rotation & DRM_MODE_ROTATE_MASK) {
	case DRM_MODE_ROTATE_0:
		plane_info->rotation = ROTATION_ANGLE_0;
		break;
	case DRM_MODE_ROTATE_90:
		plane_info->rotation = ROTATION_ANGLE_90;
		break;
	case DRM_MODE_ROTATE_180:
		plane_info->rotation = ROTATION_ANGLE_180;
		break;
	case DRM_MODE_ROTATE_270:
		plane_info->rotation = ROTATION_ANGLE_270;
		break;
	default:
		plane_info->rotation = ROTATION_ANGLE_0;
		break;
	}

	plane_info->visible = true;
	plane_info->stereo_format = PLANE_STEREO_FORMAT_NONE;

	plane_info->layer_index = 0;

	ret = fill_plane_color_attributes(plane_state, plane_info->format,
					  &plane_info->color_space);
	if (ret)
		return ret;

	ret = fill_plane_buffer_attributes(adev, afb, plane_info->format,
					   plane_info->rotation, tiling_flags,
					   &plane_info->tiling_info,
					   &plane_info->plane_size,
					   &plane_info->dcc, address, tmz_surface,
					   force_disable_dcc);
	if (ret)
		return ret;

	fill_blending_from_plane_state(
		plane_state, &plane_info->per_pixel_alpha,
		&plane_info->global_alpha, &plane_info->global_alpha_value);

	return 0;
}

static int fill_dc_plane_attributes(struct amdgpu_device *adev,
				    struct dc_plane_state *dc_plane_state,
				    struct drm_plane_state *plane_state,
				    struct drm_crtc_state *crtc_state)
{
	struct dm_crtc_state *dm_crtc_state = to_dm_crtc_state(crtc_state);
	struct dm_plane_state *dm_plane_state = to_dm_plane_state(plane_state);
	struct dc_scaling_info scaling_info;
	struct dc_plane_info plane_info;
	int ret;
	bool force_disable_dcc = false;

	ret = fill_dc_scaling_info(plane_state, &scaling_info);
	if (ret)
		return ret;

	dc_plane_state->src_rect = scaling_info.src_rect;
	dc_plane_state->dst_rect = scaling_info.dst_rect;
	dc_plane_state->clip_rect = scaling_info.clip_rect;
	dc_plane_state->scaling_quality = scaling_info.scaling_quality;

	force_disable_dcc = adev->asic_type == CHIP_RAVEN && adev->in_suspend;
	ret = fill_dc_plane_info_and_addr(adev, plane_state,
					  dm_plane_state->tiling_flags,
					  &plane_info,
					  &dc_plane_state->address,
					  dm_plane_state->tmz_surface,
					  force_disable_dcc);
	if (ret)
		return ret;

	dc_plane_state->format = plane_info.format;
	dc_plane_state->color_space = plane_info.color_space;
	dc_plane_state->format = plane_info.format;
	dc_plane_state->plane_size = plane_info.plane_size;
	dc_plane_state->rotation = plane_info.rotation;
	dc_plane_state->horizontal_mirror = plane_info.horizontal_mirror;
	dc_plane_state->stereo_format = plane_info.stereo_format;
	dc_plane_state->tiling_info = plane_info.tiling_info;
	dc_plane_state->visible = plane_info.visible;
	dc_plane_state->per_pixel_alpha = plane_info.per_pixel_alpha;
	dc_plane_state->global_alpha = plane_info.global_alpha;
	dc_plane_state->global_alpha_value = plane_info.global_alpha_value;
	dc_plane_state->dcc = plane_info.dcc;
	dc_plane_state->layer_index = plane_info.layer_index; // Always returns 0

	/*
	 * Always set input transfer function, since plane state is refreshed
	 * every time.
	 */
	ret = amdgpu_dm_update_plane_color_mgmt(dm_crtc_state, dc_plane_state);
	if (ret)
		return ret;

	return 0;
}

static void update_stream_scaling_settings(const struct drm_display_mode *mode,
					   const struct dm_connector_state *dm_state,
					   struct dc_stream_state *stream)
{
	enum amdgpu_rmx_type rmx_type;

	struct rect src = { 0 }; /* viewport in composition space*/
	struct rect dst = { 0 }; /* stream addressable area */

	/* no mode. nothing to be done */
	if (!mode)
		return;

	/* Full screen scaling by default */
	src.width = mode->hdisplay;
	src.height = mode->vdisplay;
	dst.width = stream->timing.h_addressable;
	dst.height = stream->timing.v_addressable;

	if (dm_state) {
		rmx_type = dm_state->scaling;
		if (rmx_type == RMX_ASPECT || rmx_type == RMX_OFF) {
			if (src.width * dst.height <
					src.height * dst.width) {
				/* height needs less upscaling/more downscaling */
				dst.width = src.width *
						dst.height / src.height;
			} else {
				/* width needs less upscaling/more downscaling */
				dst.height = src.height *
						dst.width / src.width;
			}
		} else if (rmx_type == RMX_CENTER) {
			dst = src;
		}

		dst.x = (stream->timing.h_addressable - dst.width) / 2;
		dst.y = (stream->timing.v_addressable - dst.height) / 2;

		if (dm_state->underscan_enable) {
			dst.x += dm_state->underscan_hborder / 2;
			dst.y += dm_state->underscan_vborder / 2;
			dst.width -= dm_state->underscan_hborder;
			dst.height -= dm_state->underscan_vborder;
		}
	}

	stream->src = src;
	stream->dst = dst;

	DRM_DEBUG_DRIVER("Destination Rectangle x:%d  y:%d  width:%d  height:%d\n",
			dst.x, dst.y, dst.width, dst.height);

}

static enum dc_color_depth
convert_color_depth_from_display_info(const struct drm_connector *connector,
				      bool is_y420, int requested_bpc)
{
	uint8_t bpc;

	if (is_y420) {
		bpc = 8;

		/* Cap display bpc based on HDMI 2.0 HF-VSDB */
		if (connector->display_info.hdmi.y420_dc_modes & DRM_EDID_YCBCR420_DC_48)
			bpc = 16;
		else if (connector->display_info.hdmi.y420_dc_modes & DRM_EDID_YCBCR420_DC_36)
			bpc = 12;
		else if (connector->display_info.hdmi.y420_dc_modes & DRM_EDID_YCBCR420_DC_30)
			bpc = 10;
	} else {
		bpc = (uint8_t)connector->display_info.bpc;
		/* Assume 8 bpc by default if no bpc is specified. */
		bpc = bpc ? bpc : 8;
	}

	if (requested_bpc > 0) {
		/*
		 * Cap display bpc based on the user requested value.
		 *
		 * The value for state->max_bpc may not correctly updated
		 * depending on when the connector gets added to the state
		 * or if this was called outside of atomic check, so it
		 * can't be used directly.
		 */
		bpc = min_t(u8, bpc, requested_bpc);

		/* Round down to the nearest even number. */
		bpc = bpc - (bpc & 1);
	}

	switch (bpc) {
	case 0:
		/*
		 * Temporary Work around, DRM doesn't parse color depth for
		 * EDID revision before 1.4
		 * TODO: Fix edid parsing
		 */
		return COLOR_DEPTH_888;
	case 6:
		return COLOR_DEPTH_666;
	case 8:
		return COLOR_DEPTH_888;
	case 10:
		return COLOR_DEPTH_101010;
	case 12:
		return COLOR_DEPTH_121212;
	case 14:
		return COLOR_DEPTH_141414;
	case 16:
		return COLOR_DEPTH_161616;
	default:
		return COLOR_DEPTH_UNDEFINED;
	}
}

static enum dc_aspect_ratio
get_aspect_ratio(const struct drm_display_mode *mode_in)
{
	/* 1-1 mapping, since both enums follow the HDMI spec. */
	return (enum dc_aspect_ratio) mode_in->picture_aspect_ratio;
}

static enum dc_color_space
get_output_color_space(const struct dc_crtc_timing *dc_crtc_timing)
{
	enum dc_color_space color_space = COLOR_SPACE_SRGB;

	switch (dc_crtc_timing->pixel_encoding)	{
	case PIXEL_ENCODING_YCBCR422:
	case PIXEL_ENCODING_YCBCR444:
	case PIXEL_ENCODING_YCBCR420:
	{
		/*
		 * 27030khz is the separation point between HDTV and SDTV
		 * according to HDMI spec, we use YCbCr709 and YCbCr601
		 * respectively
		 */
		if (dc_crtc_timing->pix_clk_100hz > 270300) {
			if (dc_crtc_timing->flags.Y_ONLY)
				color_space =
					COLOR_SPACE_YCBCR709_LIMITED;
			else
				color_space = COLOR_SPACE_YCBCR709;
		} else {
			if (dc_crtc_timing->flags.Y_ONLY)
				color_space =
					COLOR_SPACE_YCBCR601_LIMITED;
			else
				color_space = COLOR_SPACE_YCBCR601;
		}

	}
	break;
	case PIXEL_ENCODING_RGB:
		color_space = COLOR_SPACE_SRGB;
		break;

	default:
		WARN_ON(1);
		break;
	}

	return color_space;
}

static bool adjust_colour_depth_from_display_info(
	struct dc_crtc_timing *timing_out,
	const struct drm_display_info *info)
{
	enum dc_color_depth depth = timing_out->display_color_depth;
	int normalized_clk;
	do {
		normalized_clk = timing_out->pix_clk_100hz / 10;
		/* YCbCr 4:2:0 requires additional adjustment of 1/2 */
		if (timing_out->pixel_encoding == PIXEL_ENCODING_YCBCR420)
			normalized_clk /= 2;
		/* Adjusting pix clock following on HDMI spec based on colour depth */
		switch (depth) {
		case COLOR_DEPTH_888:
			break;
		case COLOR_DEPTH_101010:
			normalized_clk = (normalized_clk * 30) / 24;
			break;
		case COLOR_DEPTH_121212:
			normalized_clk = (normalized_clk * 36) / 24;
			break;
		case COLOR_DEPTH_161616:
			normalized_clk = (normalized_clk * 48) / 24;
			break;
		default:
			/* The above depths are the only ones valid for HDMI. */
			return false;
		}
		if (normalized_clk <= info->max_tmds_clock) {
			timing_out->display_color_depth = depth;
			return true;
		}
	} while (--depth > COLOR_DEPTH_666);
	return false;
}

static void fill_stream_properties_from_drm_display_mode(
	struct dc_stream_state *stream,
	const struct drm_display_mode *mode_in,
	const struct drm_connector *connector,
	const struct drm_connector_state *connector_state,
	const struct dc_stream_state *old_stream,
	int requested_bpc)
{
	struct dc_crtc_timing *timing_out = &stream->timing;
	const struct drm_display_info *info = &connector->display_info;
	struct amdgpu_dm_connector *aconnector = to_amdgpu_dm_connector(connector);
	struct hdmi_vendor_infoframe hv_frame;
	struct hdmi_avi_infoframe avi_frame;

	memset(&hv_frame, 0, sizeof(hv_frame));
	memset(&avi_frame, 0, sizeof(avi_frame));

	timing_out->h_border_left = 0;
	timing_out->h_border_right = 0;
	timing_out->v_border_top = 0;
	timing_out->v_border_bottom = 0;
	/* TODO: un-hardcode */
	if (drm_mode_is_420_only(info, mode_in)
			&& stream->signal == SIGNAL_TYPE_HDMI_TYPE_A)
		timing_out->pixel_encoding = PIXEL_ENCODING_YCBCR420;
	else if (drm_mode_is_420_also(info, mode_in)
			&& aconnector->force_yuv420_output)
		timing_out->pixel_encoding = PIXEL_ENCODING_YCBCR420;
	else if ((connector->display_info.color_formats & DRM_COLOR_FORMAT_YCRCB444)
			&& stream->signal == SIGNAL_TYPE_HDMI_TYPE_A)
		timing_out->pixel_encoding = PIXEL_ENCODING_YCBCR444;
	else
		timing_out->pixel_encoding = PIXEL_ENCODING_RGB;

	timing_out->timing_3d_format = TIMING_3D_FORMAT_NONE;
	timing_out->display_color_depth = convert_color_depth_from_display_info(
		connector,
		(timing_out->pixel_encoding == PIXEL_ENCODING_YCBCR420),
		requested_bpc);
	timing_out->scan_type = SCANNING_TYPE_NODATA;
	timing_out->hdmi_vic = 0;

	if(old_stream) {
		timing_out->vic = old_stream->timing.vic;
		timing_out->flags.HSYNC_POSITIVE_POLARITY = old_stream->timing.flags.HSYNC_POSITIVE_POLARITY;
		timing_out->flags.VSYNC_POSITIVE_POLARITY = old_stream->timing.flags.VSYNC_POSITIVE_POLARITY;
	} else {
		timing_out->vic = drm_match_cea_mode(mode_in);
		if (mode_in->flags & DRM_MODE_FLAG_PHSYNC)
			timing_out->flags.HSYNC_POSITIVE_POLARITY = 1;
		if (mode_in->flags & DRM_MODE_FLAG_PVSYNC)
			timing_out->flags.VSYNC_POSITIVE_POLARITY = 1;
	}

	if (stream->signal == SIGNAL_TYPE_HDMI_TYPE_A) {
		drm_hdmi_avi_infoframe_from_display_mode(&avi_frame, (struct drm_connector *)connector, mode_in);
		timing_out->vic = avi_frame.video_code;
		drm_hdmi_vendor_infoframe_from_display_mode(&hv_frame, (struct drm_connector *)connector, mode_in);
		timing_out->hdmi_vic = hv_frame.vic;
	}

	timing_out->h_addressable = mode_in->crtc_hdisplay;
	timing_out->h_total = mode_in->crtc_htotal;
	timing_out->h_sync_width =
		mode_in->crtc_hsync_end - mode_in->crtc_hsync_start;
	timing_out->h_front_porch =
		mode_in->crtc_hsync_start - mode_in->crtc_hdisplay;
	timing_out->v_total = mode_in->crtc_vtotal;
	timing_out->v_addressable = mode_in->crtc_vdisplay;
	timing_out->v_front_porch =
		mode_in->crtc_vsync_start - mode_in->crtc_vdisplay;
	timing_out->v_sync_width =
		mode_in->crtc_vsync_end - mode_in->crtc_vsync_start;
	timing_out->pix_clk_100hz = mode_in->crtc_clock * 10;
	timing_out->aspect_ratio = get_aspect_ratio(mode_in);

	stream->output_color_space = get_output_color_space(timing_out);

	stream->out_transfer_func->type = TF_TYPE_PREDEFINED;
	stream->out_transfer_func->tf = TRANSFER_FUNCTION_SRGB;
	if (stream->signal == SIGNAL_TYPE_HDMI_TYPE_A) {
		if (!adjust_colour_depth_from_display_info(timing_out, info) &&
		    drm_mode_is_420_also(info, mode_in) &&
		    timing_out->pixel_encoding != PIXEL_ENCODING_YCBCR420) {
			timing_out->pixel_encoding = PIXEL_ENCODING_YCBCR420;
			adjust_colour_depth_from_display_info(timing_out, info);
		}
	}
}

static void fill_audio_info(struct audio_info *audio_info,
			    const struct drm_connector *drm_connector,
			    const struct dc_sink *dc_sink)
{
	int i = 0;
	int cea_revision = 0;
	const struct dc_edid_caps *edid_caps = &dc_sink->edid_caps;

	audio_info->manufacture_id = edid_caps->manufacturer_id;
	audio_info->product_id = edid_caps->product_id;

	cea_revision = drm_connector->display_info.cea_rev;

	strscpy(audio_info->display_name,
		edid_caps->display_name,
		AUDIO_INFO_DISPLAY_NAME_SIZE_IN_CHARS);

	if (cea_revision >= 3) {
		audio_info->mode_count = edid_caps->audio_mode_count;

		for (i = 0; i < audio_info->mode_count; ++i) {
			audio_info->modes[i].format_code =
					(enum audio_format_code)
					(edid_caps->audio_modes[i].format_code);
			audio_info->modes[i].channel_count =
					edid_caps->audio_modes[i].channel_count;
			audio_info->modes[i].sample_rates.all =
					edid_caps->audio_modes[i].sample_rate;
			audio_info->modes[i].sample_size =
					edid_caps->audio_modes[i].sample_size;
		}
	}

	audio_info->flags.all = edid_caps->speaker_flags;

	/* TODO: We only check for the progressive mode, check for interlace mode too */
	if (drm_connector->latency_present[0]) {
		audio_info->video_latency = drm_connector->video_latency[0];
		audio_info->audio_latency = drm_connector->audio_latency[0];
	}

	/* TODO: For DP, video and audio latency should be calculated from DPCD caps */

}

static void
copy_crtc_timing_for_drm_display_mode(const struct drm_display_mode *src_mode,
				      struct drm_display_mode *dst_mode)
{
	dst_mode->crtc_hdisplay = src_mode->crtc_hdisplay;
	dst_mode->crtc_vdisplay = src_mode->crtc_vdisplay;
	dst_mode->crtc_clock = src_mode->crtc_clock;
	dst_mode->crtc_hblank_start = src_mode->crtc_hblank_start;
	dst_mode->crtc_hblank_end = src_mode->crtc_hblank_end;
	dst_mode->crtc_hsync_start =  src_mode->crtc_hsync_start;
	dst_mode->crtc_hsync_end = src_mode->crtc_hsync_end;
	dst_mode->crtc_htotal = src_mode->crtc_htotal;
	dst_mode->crtc_hskew = src_mode->crtc_hskew;
	dst_mode->crtc_vblank_start = src_mode->crtc_vblank_start;
	dst_mode->crtc_vblank_end = src_mode->crtc_vblank_end;
	dst_mode->crtc_vsync_start = src_mode->crtc_vsync_start;
	dst_mode->crtc_vsync_end = src_mode->crtc_vsync_end;
	dst_mode->crtc_vtotal = src_mode->crtc_vtotal;
}

static void
decide_crtc_timing_for_drm_display_mode(struct drm_display_mode *drm_mode,
					const struct drm_display_mode *native_mode,
					bool scale_enabled)
{
	if (scale_enabled) {
		copy_crtc_timing_for_drm_display_mode(native_mode, drm_mode);
	} else if (native_mode->clock == drm_mode->clock &&
			native_mode->htotal == drm_mode->htotal &&
			native_mode->vtotal == drm_mode->vtotal) {
		copy_crtc_timing_for_drm_display_mode(native_mode, drm_mode);
	} else {
		/* no scaling nor amdgpu inserted, no need to patch */
	}
}

static struct dc_sink *
create_fake_sink(struct amdgpu_dm_connector *aconnector)
{
	struct dc_sink_init_data sink_init_data = { 0 };
	struct dc_sink *sink = NULL;
	sink_init_data.link = aconnector->dc_link;
	sink_init_data.sink_signal = aconnector->dc_link->connector_signal;

	sink = dc_sink_create(&sink_init_data);
	if (!sink) {
		DRM_ERROR("Failed to create sink!\n");
		return NULL;
	}
	sink->sink_signal = SIGNAL_TYPE_VIRTUAL;

	return sink;
}

static void set_multisync_trigger_params(
		struct dc_stream_state *stream)
{
	if (stream->triggered_crtc_reset.enabled) {
		stream->triggered_crtc_reset.event = CRTC_EVENT_VSYNC_RISING;
		stream->triggered_crtc_reset.delay = TRIGGER_DELAY_NEXT_LINE;
	}
}

static void set_master_stream(struct dc_stream_state *stream_set[],
			      int stream_count)
{
	int j, highest_rfr = 0, master_stream = 0;

	for (j = 0;  j < stream_count; j++) {
		if (stream_set[j] && stream_set[j]->triggered_crtc_reset.enabled) {
			int refresh_rate = 0;

			refresh_rate = (stream_set[j]->timing.pix_clk_100hz*100)/
				(stream_set[j]->timing.h_total*stream_set[j]->timing.v_total);
			if (refresh_rate > highest_rfr) {
				highest_rfr = refresh_rate;
				master_stream = j;
			}
		}
	}
	for (j = 0;  j < stream_count; j++) {
		if (stream_set[j])
			stream_set[j]->triggered_crtc_reset.event_source = stream_set[master_stream];
	}
}

static void dm_enable_per_frame_crtc_master_sync(struct dc_state *context)
{
	int i = 0;

	if (context->stream_count < 2)
		return;
	for (i = 0; i < context->stream_count ; i++) {
		if (!context->streams[i])
			continue;
		/*
		 * TODO: add a function to read AMD VSDB bits and set
		 * crtc_sync_master.multi_sync_enabled flag
		 * For now it's set to false
		 */
		set_multisync_trigger_params(context->streams[i]);
	}
	set_master_stream(context->streams, context->stream_count);
}

static struct dc_stream_state *
create_stream_for_sink(struct amdgpu_dm_connector *aconnector,
		       const struct drm_display_mode *drm_mode,
		       const struct dm_connector_state *dm_state,
		       const struct dc_stream_state *old_stream,
		       int requested_bpc)
{
	struct drm_display_mode *preferred_mode = NULL;
	struct drm_connector *drm_connector;
	const struct drm_connector_state *con_state =
		dm_state ? &dm_state->base : NULL;
	struct dc_stream_state *stream = NULL;
	struct drm_display_mode mode = *drm_mode;
	bool native_mode_found = false;
	bool scale = dm_state ? (dm_state->scaling != RMX_OFF) : false;
	int mode_refresh;
	int preferred_refresh = 0;
#if defined(CONFIG_DRM_AMD_DC_DCN)
	struct dsc_dec_dpcd_caps dsc_caps;
#endif
	uint32_t link_bandwidth_kbps;

	struct dc_sink *sink = NULL;
	if (aconnector == NULL) {
		DRM_ERROR("aconnector is NULL!\n");
		return stream;
	}

	drm_connector = &aconnector->base;

	if (!aconnector->dc_sink) {
		sink = create_fake_sink(aconnector);
		if (!sink)
			return stream;
	} else {
		sink = aconnector->dc_sink;
		dc_sink_retain(sink);
	}

	stream = dc_create_stream_for_sink(sink);

	if (stream == NULL) {
		DRM_ERROR("Failed to create stream for sink!\n");
		goto finish;
	}

	stream->dm_stream_context = aconnector;

	stream->timing.flags.LTE_340MCSC_SCRAMBLE =
		drm_connector->display_info.hdmi.scdc.scrambling.low_rates;

	list_for_each_entry(preferred_mode, &aconnector->base.modes, head) {
		/* Search for preferred mode */
		if (preferred_mode->type & DRM_MODE_TYPE_PREFERRED) {
			native_mode_found = true;
			break;
		}
	}
	if (!native_mode_found)
		preferred_mode = list_first_entry_or_null(
				&aconnector->base.modes,
				struct drm_display_mode,
				head);

	mode_refresh = drm_mode_vrefresh(&mode);

	if (preferred_mode == NULL) {
		/*
		 * This may not be an error, the use case is when we have no
		 * usermode calls to reset and set mode upon hotplug. In this
		 * case, we call set mode ourselves to restore the previous mode
		 * and the modelist may not be filled in in time.
		 */
		DRM_DEBUG_DRIVER("No preferred mode found\n");
	} else {
		decide_crtc_timing_for_drm_display_mode(
				&mode, preferred_mode,
				dm_state ? (dm_state->scaling != RMX_OFF) : false);
		preferred_refresh = drm_mode_vrefresh(preferred_mode);
	}

	if (!dm_state)
		drm_mode_set_crtcinfo(&mode, 0);

	/*
	* If scaling is enabled and refresh rate didn't change
	* we copy the vic and polarities of the old timings
	*/
	if (!scale || mode_refresh != preferred_refresh)
		fill_stream_properties_from_drm_display_mode(stream,
			&mode, &aconnector->base, con_state, NULL, requested_bpc);
	else
		fill_stream_properties_from_drm_display_mode(stream,
			&mode, &aconnector->base, con_state, old_stream, requested_bpc);

	stream->timing.flags.DSC = 0;

	if (aconnector->dc_link && sink->sink_signal == SIGNAL_TYPE_DISPLAY_PORT) {
#if defined(CONFIG_DRM_AMD_DC_DCN)
		dc_dsc_parse_dsc_dpcd(aconnector->dc_link->ctx->dc,
				      aconnector->dc_link->dpcd_caps.dsc_caps.dsc_basic_caps.raw,
				      aconnector->dc_link->dpcd_caps.dsc_caps.dsc_branch_decoder_caps.raw,
				      &dsc_caps);
#endif
		link_bandwidth_kbps = dc_link_bandwidth_kbps(aconnector->dc_link,
							     dc_link_get_link_cap(aconnector->dc_link));

#if defined(CONFIG_DRM_AMD_DC_DCN)
		if (aconnector->dsc_settings.dsc_force_enable != DSC_CLK_FORCE_DISABLE && dsc_caps.is_dsc_supported) {
			/* Set DSC policy according to dsc_clock_en */
			dc_dsc_policy_set_enable_dsc_when_not_needed(
				aconnector->dsc_settings.dsc_force_enable == DSC_CLK_FORCE_ENABLE);

			if (dc_dsc_compute_config(aconnector->dc_link->ctx->dc->res_pool->dscs[0],
						  &dsc_caps,
						  aconnector->dc_link->ctx->dc->debug.dsc_min_slice_height_override,
						  link_bandwidth_kbps,
						  &stream->timing,
						  &stream->timing.dsc_cfg))
				stream->timing.flags.DSC = 1;
			/* Overwrite the stream flag if DSC is enabled through debugfs */
			if (aconnector->dsc_settings.dsc_force_enable == DSC_CLK_FORCE_ENABLE)
				stream->timing.flags.DSC = 1;

			if (stream->timing.flags.DSC && aconnector->dsc_settings.dsc_num_slices_h)
				stream->timing.dsc_cfg.num_slices_h = aconnector->dsc_settings.dsc_num_slices_h;

			if (stream->timing.flags.DSC && aconnector->dsc_settings.dsc_num_slices_v)
				stream->timing.dsc_cfg.num_slices_v = aconnector->dsc_settings.dsc_num_slices_v;

			if (stream->timing.flags.DSC && aconnector->dsc_settings.dsc_bits_per_pixel)
				stream->timing.dsc_cfg.bits_per_pixel = aconnector->dsc_settings.dsc_bits_per_pixel;
		}
#endif
	}

	update_stream_scaling_settings(&mode, dm_state, stream);

	fill_audio_info(
		&stream->audio_info,
		drm_connector,
		sink);

	update_stream_signal(stream, sink);

	if (stream->signal == SIGNAL_TYPE_HDMI_TYPE_A)
		mod_build_hf_vsif_infopacket(stream, &stream->vsp_infopacket);

	if (stream->link->psr_settings.psr_feature_enabled) {
		//
		// should decide stream support vsc sdp colorimetry capability
		// before building vsc info packet
		//
		stream->use_vsc_sdp_for_colorimetry = false;
		if (aconnector->dc_sink->sink_signal == SIGNAL_TYPE_DISPLAY_PORT_MST) {
			stream->use_vsc_sdp_for_colorimetry =
				aconnector->dc_sink->is_vsc_sdp_colorimetry_supported;
		} else {
			if (stream->link->dpcd_caps.dprx_feature.bits.VSC_SDP_COLORIMETRY_SUPPORTED)
				stream->use_vsc_sdp_for_colorimetry = true;
		}
		mod_build_vsc_infopacket(stream, &stream->vsc_infopacket);
	}
finish:
	dc_sink_release(sink);

	return stream;
}

static void amdgpu_dm_crtc_destroy(struct drm_crtc *crtc)
{
	drm_crtc_cleanup(crtc);
	kfree(crtc);
}

static void dm_crtc_destroy_state(struct drm_crtc *crtc,
				  struct drm_crtc_state *state)
{
	struct dm_crtc_state *cur = to_dm_crtc_state(state);

	/* TODO Destroy dc_stream objects are stream object is flattened */
	if (cur->stream)
		dc_stream_release(cur->stream);


	__drm_atomic_helper_crtc_destroy_state(state);


	kfree(state);
}

static void dm_crtc_reset_state(struct drm_crtc *crtc)
{
	struct dm_crtc_state *state;

	if (crtc->state)
		dm_crtc_destroy_state(crtc, crtc->state);

	state = kzalloc(sizeof(*state), GFP_KERNEL);
	if (WARN_ON(!state))
		return;

	__drm_atomic_helper_crtc_reset(crtc, &state->base);
}

static struct drm_crtc_state *
dm_crtc_duplicate_state(struct drm_crtc *crtc)
{
	struct dm_crtc_state *state, *cur;

	cur = to_dm_crtc_state(crtc->state);

	if (WARN_ON(!crtc->state))
		return NULL;

	state = kzalloc(sizeof(*state), GFP_KERNEL);
	if (!state)
		return NULL;

	__drm_atomic_helper_crtc_duplicate_state(crtc, &state->base);

	if (cur->stream) {
		state->stream = cur->stream;
		dc_stream_retain(state->stream);
	}

	state->active_planes = cur->active_planes;
	state->vrr_infopacket = cur->vrr_infopacket;
	state->abm_level = cur->abm_level;
	state->vrr_supported = cur->vrr_supported;
	state->freesync_config = cur->freesync_config;
	state->crc_src = cur->crc_src;
	state->cm_has_degamma = cur->cm_has_degamma;
	state->cm_is_degamma_srgb = cur->cm_is_degamma_srgb;

	/* TODO Duplicate dc_stream after objects are stream object is flattened */

	return &state->base;
}

static inline int dm_set_vupdate_irq(struct drm_crtc *crtc, bool enable)
{
	enum dc_irq_source irq_source;
	struct amdgpu_crtc *acrtc = to_amdgpu_crtc(crtc);
	struct amdgpu_device *adev = drm_to_adev(crtc->dev);
	int rc;

	irq_source = IRQ_TYPE_VUPDATE + acrtc->otg_inst;

	rc = dc_interrupt_set(adev->dm.dc, irq_source, enable) ? 0 : -EBUSY;

	DRM_DEBUG_DRIVER("crtc %d - vupdate irq %sabling: r=%d\n",
			 acrtc->crtc_id, enable ? "en" : "dis", rc);
	return rc;
}

static inline int dm_set_vblank(struct drm_crtc *crtc, bool enable)
{
	enum dc_irq_source irq_source;
	struct amdgpu_crtc *acrtc = to_amdgpu_crtc(crtc);
	struct amdgpu_device *adev = drm_to_adev(crtc->dev);
	struct dm_crtc_state *acrtc_state = to_dm_crtc_state(crtc->state);
	int rc = 0;

	if (enable) {
		/* vblank irq on -> Only need vupdate irq in vrr mode */
		if (amdgpu_dm_vrr_active(acrtc_state))
			rc = dm_set_vupdate_irq(crtc, true);
	} else {
		/* vblank irq off -> vupdate irq off */
		rc = dm_set_vupdate_irq(crtc, false);
	}

	if (rc)
		return rc;

	irq_source = IRQ_TYPE_VBLANK + acrtc->otg_inst;
	return dc_interrupt_set(adev->dm.dc, irq_source, enable) ? 0 : -EBUSY;
}

static int dm_enable_vblank(struct drm_crtc *crtc)
{
	return dm_set_vblank(crtc, true);
}

static void dm_disable_vblank(struct drm_crtc *crtc)
{
	dm_set_vblank(crtc, false);
}

/* Implemented only the options currently availible for the driver */
static const struct drm_crtc_funcs amdgpu_dm_crtc_funcs = {
	.reset = dm_crtc_reset_state,
	.destroy = amdgpu_dm_crtc_destroy,
	.gamma_set = drm_atomic_helper_legacy_gamma_set,
	.set_config = drm_atomic_helper_set_config,
	.page_flip = drm_atomic_helper_page_flip,
	.atomic_duplicate_state = dm_crtc_duplicate_state,
	.atomic_destroy_state = dm_crtc_destroy_state,
	.set_crc_source = amdgpu_dm_crtc_set_crc_source,
	.verify_crc_source = amdgpu_dm_crtc_verify_crc_source,
	.get_crc_sources = amdgpu_dm_crtc_get_crc_sources,
	.get_vblank_counter = amdgpu_get_vblank_counter_kms,
	.enable_vblank = dm_enable_vblank,
	.disable_vblank = dm_disable_vblank,
	.get_vblank_timestamp = drm_crtc_vblank_helper_get_vblank_timestamp,
};

static enum drm_connector_status
amdgpu_dm_connector_detect(struct drm_connector *connector, bool force)
{
	bool connected;
	struct amdgpu_dm_connector *aconnector = to_amdgpu_dm_connector(connector);

	/*
	 * Notes:
	 * 1. This interface is NOT called in context of HPD irq.
	 * 2. This interface *is called* in context of user-mode ioctl. Which
	 * makes it a bad place for *any* MST-related activity.
	 */

	if (aconnector->base.force == DRM_FORCE_UNSPECIFIED &&
	    !aconnector->fake_enable)
		connected = (aconnector->dc_sink != NULL);
	else
		connected = (aconnector->base.force == DRM_FORCE_ON);

	update_subconnector_property(aconnector);

	return (connected ? connector_status_connected :
			connector_status_disconnected);
}

int amdgpu_dm_connector_atomic_set_property(struct drm_connector *connector,
					    struct drm_connector_state *connector_state,
					    struct drm_property *property,
					    uint64_t val)
{
	struct drm_device *dev = connector->dev;
	struct amdgpu_device *adev = drm_to_adev(dev);
	struct dm_connector_state *dm_old_state =
		to_dm_connector_state(connector->state);
	struct dm_connector_state *dm_new_state =
		to_dm_connector_state(connector_state);

	int ret = -EINVAL;

	if (property == dev->mode_config.scaling_mode_property) {
		enum amdgpu_rmx_type rmx_type;

		switch (val) {
		case DRM_MODE_SCALE_CENTER:
			rmx_type = RMX_CENTER;
			break;
		case DRM_MODE_SCALE_ASPECT:
			rmx_type = RMX_ASPECT;
			break;
		case DRM_MODE_SCALE_FULLSCREEN:
			rmx_type = RMX_FULL;
			break;
		case DRM_MODE_SCALE_NONE:
		default:
			rmx_type = RMX_OFF;
			break;
		}

		if (dm_old_state->scaling == rmx_type)
			return 0;

		dm_new_state->scaling = rmx_type;
		ret = 0;
	} else if (property == adev->mode_info.underscan_hborder_property) {
		dm_new_state->underscan_hborder = val;
		ret = 0;
	} else if (property == adev->mode_info.underscan_vborder_property) {
		dm_new_state->underscan_vborder = val;
		ret = 0;
	} else if (property == adev->mode_info.underscan_property) {
		dm_new_state->underscan_enable = val;
		ret = 0;
	} else if (property == adev->mode_info.abm_level_property) {
		dm_new_state->abm_level = val;
		ret = 0;
	}

	return ret;
}

int amdgpu_dm_connector_atomic_get_property(struct drm_connector *connector,
					    const struct drm_connector_state *state,
					    struct drm_property *property,
					    uint64_t *val)
{
	struct drm_device *dev = connector->dev;
	struct amdgpu_device *adev = drm_to_adev(dev);
	struct dm_connector_state *dm_state =
		to_dm_connector_state(state);
	int ret = -EINVAL;

	if (property == dev->mode_config.scaling_mode_property) {
		switch (dm_state->scaling) {
		case RMX_CENTER:
			*val = DRM_MODE_SCALE_CENTER;
			break;
		case RMX_ASPECT:
			*val = DRM_MODE_SCALE_ASPECT;
			break;
		case RMX_FULL:
			*val = DRM_MODE_SCALE_FULLSCREEN;
			break;
		case RMX_OFF:
		default:
			*val = DRM_MODE_SCALE_NONE;
			break;
		}
		ret = 0;
	} else if (property == adev->mode_info.underscan_hborder_property) {
		*val = dm_state->underscan_hborder;
		ret = 0;
	} else if (property == adev->mode_info.underscan_vborder_property) {
		*val = dm_state->underscan_vborder;
		ret = 0;
	} else if (property == adev->mode_info.underscan_property) {
		*val = dm_state->underscan_enable;
		ret = 0;
	} else if (property == adev->mode_info.abm_level_property) {
		*val = dm_state->abm_level;
		ret = 0;
	}

	return ret;
}

static void amdgpu_dm_connector_unregister(struct drm_connector *connector)
{
	struct amdgpu_dm_connector *amdgpu_dm_connector = to_amdgpu_dm_connector(connector);

	drm_dp_aux_unregister(&amdgpu_dm_connector->dm_dp_aux.aux);
}

static void amdgpu_dm_connector_destroy(struct drm_connector *connector)
{
	struct amdgpu_dm_connector *aconnector = to_amdgpu_dm_connector(connector);
	const struct dc_link *link = aconnector->dc_link;
	struct amdgpu_device *adev = drm_to_adev(connector->dev);
	struct amdgpu_display_manager *dm = &adev->dm;

	/*
	 * Call only if mst_mgr was iniitalized before since it's not done
	 * for all connector types.
	 */
	if (aconnector->mst_mgr.dev)
		drm_dp_mst_topology_mgr_destroy(&aconnector->mst_mgr);

#if defined(CONFIG_BACKLIGHT_CLASS_DEVICE) ||\
	defined(CONFIG_BACKLIGHT_CLASS_DEVICE_MODULE)

	if ((link->connector_signal & (SIGNAL_TYPE_EDP | SIGNAL_TYPE_LVDS)) &&
	    link->type != dc_connection_none &&
	    dm->backlight_dev) {
		backlight_device_unregister(dm->backlight_dev);
		dm->backlight_dev = NULL;
	}
#endif

	if (aconnector->dc_em_sink)
		dc_sink_release(aconnector->dc_em_sink);
	aconnector->dc_em_sink = NULL;
	if (aconnector->dc_sink)
		dc_sink_release(aconnector->dc_sink);
	aconnector->dc_sink = NULL;

	drm_dp_cec_unregister_connector(&aconnector->dm_dp_aux.aux);
	drm_connector_unregister(connector);
	drm_connector_cleanup(connector);
	if (aconnector->i2c) {
		i2c_del_adapter(&aconnector->i2c->base);
		kfree(aconnector->i2c);
	}
	kfree(aconnector->dm_dp_aux.aux.name);

	kfree(connector);
}

void amdgpu_dm_connector_funcs_reset(struct drm_connector *connector)
{
	struct dm_connector_state *state =
		to_dm_connector_state(connector->state);

	if (connector->state)
		__drm_atomic_helper_connector_destroy_state(connector->state);

	kfree(state);

	state = kzalloc(sizeof(*state), GFP_KERNEL);

	if (state) {
		state->scaling = RMX_OFF;
		state->underscan_enable = false;
		state->underscan_hborder = 0;
		state->underscan_vborder = 0;
		state->base.max_requested_bpc = 8;
		state->vcpi_slots = 0;
		state->pbn = 0;
		if (connector->connector_type == DRM_MODE_CONNECTOR_eDP)
			state->abm_level = amdgpu_dm_abm_level;

		__drm_atomic_helper_connector_reset(connector, &state->base);
	}
}

struct drm_connector_state *
amdgpu_dm_connector_atomic_duplicate_state(struct drm_connector *connector)
{
	struct dm_connector_state *state =
		to_dm_connector_state(connector->state);

	struct dm_connector_state *new_state =
			kmemdup(state, sizeof(*state), GFP_KERNEL);

	if (!new_state)
		return NULL;

	__drm_atomic_helper_connector_duplicate_state(connector, &new_state->base);

	new_state->freesync_capable = state->freesync_capable;
	new_state->abm_level = state->abm_level;
	new_state->scaling = state->scaling;
	new_state->underscan_enable = state->underscan_enable;
	new_state->underscan_hborder = state->underscan_hborder;
	new_state->underscan_vborder = state->underscan_vborder;
	new_state->vcpi_slots = state->vcpi_slots;
	new_state->pbn = state->pbn;
	return &new_state->base;
}

static int
amdgpu_dm_connector_late_register(struct drm_connector *connector)
{
	struct amdgpu_dm_connector *amdgpu_dm_connector =
		to_amdgpu_dm_connector(connector);
	int r;

	if ((connector->connector_type == DRM_MODE_CONNECTOR_DisplayPort) ||
	    (connector->connector_type == DRM_MODE_CONNECTOR_eDP)) {
		amdgpu_dm_connector->dm_dp_aux.aux.dev = connector->kdev;
		r = drm_dp_aux_register(&amdgpu_dm_connector->dm_dp_aux.aux);
		if (r)
			return r;
	}

#if defined(CONFIG_DEBUG_FS)
	connector_debugfs_init(amdgpu_dm_connector);
#endif

	return 0;
}

static const struct drm_connector_funcs amdgpu_dm_connector_funcs = {
	.reset = amdgpu_dm_connector_funcs_reset,
	.detect = amdgpu_dm_connector_detect,
	.fill_modes = drm_helper_probe_single_connector_modes,
	.destroy = amdgpu_dm_connector_destroy,
	.atomic_duplicate_state = amdgpu_dm_connector_atomic_duplicate_state,
	.atomic_destroy_state = drm_atomic_helper_connector_destroy_state,
	.atomic_set_property = amdgpu_dm_connector_atomic_set_property,
	.atomic_get_property = amdgpu_dm_connector_atomic_get_property,
	.late_register = amdgpu_dm_connector_late_register,
	.early_unregister = amdgpu_dm_connector_unregister
};

static int get_modes(struct drm_connector *connector)
{
	return amdgpu_dm_connector_get_modes(connector);
}

static void create_eml_sink(struct amdgpu_dm_connector *aconnector)
{
	struct dc_sink_init_data init_params = {
			.link = aconnector->dc_link,
			.sink_signal = SIGNAL_TYPE_VIRTUAL
	};
	struct edid *edid;

	if (!aconnector->base.edid_blob_ptr) {
		DRM_ERROR("No EDID firmware found on connector: %s ,forcing to OFF!\n",
				aconnector->base.name);

		aconnector->base.force = DRM_FORCE_OFF;
		aconnector->base.override_edid = false;
		return;
	}

	edid = (struct edid *) aconnector->base.edid_blob_ptr->data;

	aconnector->edid = edid;

	aconnector->dc_em_sink = dc_link_add_remote_sink(
		aconnector->dc_link,
		(uint8_t *)edid,
		(edid->extensions + 1) * EDID_LENGTH,
		&init_params);

	if (aconnector->base.force == DRM_FORCE_ON) {
		aconnector->dc_sink = aconnector->dc_link->local_sink ?
		aconnector->dc_link->local_sink :
		aconnector->dc_em_sink;
		dc_sink_retain(aconnector->dc_sink);
	}
}

static void handle_edid_mgmt(struct amdgpu_dm_connector *aconnector)
{
	struct dc_link *link = (struct dc_link *)aconnector->dc_link;

	/*
	 * In case of headless boot with force on for DP managed connector
	 * Those settings have to be != 0 to get initial modeset
	 */
	if (link->connector_signal == SIGNAL_TYPE_DISPLAY_PORT) {
		link->verified_link_cap.lane_count = LANE_COUNT_FOUR;
		link->verified_link_cap.link_rate = LINK_RATE_HIGH2;
	}


	aconnector->base.override_edid = true;
	create_eml_sink(aconnector);
}

static struct dc_stream_state *
create_validate_stream_for_sink(struct amdgpu_dm_connector *aconnector,
				const struct drm_display_mode *drm_mode,
				const struct dm_connector_state *dm_state,
				const struct dc_stream_state *old_stream)
{
	struct drm_connector *connector = &aconnector->base;
	struct amdgpu_device *adev = drm_to_adev(connector->dev);
	struct dc_stream_state *stream;
	const struct drm_connector_state *drm_state = dm_state ? &dm_state->base : NULL;
	int requested_bpc = drm_state ? drm_state->max_requested_bpc : 8;
	enum dc_status dc_result = DC_OK;

	do {
		stream = create_stream_for_sink(aconnector, drm_mode,
						dm_state, old_stream,
						requested_bpc);
		if (stream == NULL) {
			DRM_ERROR("Failed to create stream for sink!\n");
			break;
		}

		dc_result = dc_validate_stream(adev->dm.dc, stream);

		if (dc_result != DC_OK) {
			DRM_DEBUG_KMS("Mode %dx%d (clk %d) failed DC validation with error %d (%s)\n",
				      drm_mode->hdisplay,
				      drm_mode->vdisplay,
				      drm_mode->clock,
				      dc_result,
				      dc_status_to_str(dc_result));

			dc_stream_release(stream);
			stream = NULL;
			requested_bpc -= 2; /* lower bpc to retry validation */
		}

	} while (stream == NULL && requested_bpc >= 6);

	if (dc_result == DC_FAIL_ENC_VALIDATE && !aconnector->force_yuv420_output) {
		DRM_DEBUG_KMS("Retry forcing YCbCr420 encoding\n");

		aconnector->force_yuv420_output = true;
		stream = create_validate_stream_for_sink(aconnector, drm_mode,
						dm_state, old_stream);
		aconnector->force_yuv420_output = false;
	}

	return stream;
}

enum drm_mode_status amdgpu_dm_connector_mode_valid(struct drm_connector *connector,
				   struct drm_display_mode *mode)
{
	int result = MODE_ERROR;
	struct dc_sink *dc_sink;
	/* TODO: Unhardcode stream count */
	struct dc_stream_state *stream;
	struct amdgpu_dm_connector *aconnector = to_amdgpu_dm_connector(connector);

	if ((mode->flags & DRM_MODE_FLAG_INTERLACE) ||
			(mode->flags & DRM_MODE_FLAG_DBLSCAN))
		return result;

	/*
	 * Only run this the first time mode_valid is called to initilialize
	 * EDID mgmt
	 */
	if (aconnector->base.force != DRM_FORCE_UNSPECIFIED &&
		!aconnector->dc_em_sink)
		handle_edid_mgmt(aconnector);

	dc_sink = to_amdgpu_dm_connector(connector)->dc_sink;

	if (dc_sink == NULL) {
		DRM_ERROR("dc_sink is NULL!\n");
		goto fail;
	}

	stream = create_validate_stream_for_sink(aconnector, mode, NULL, NULL);
	if (stream) {
		dc_stream_release(stream);
		result = MODE_OK;
	}

fail:
	/* TODO: error handling*/
	return result;
}

static int fill_hdr_info_packet(const struct drm_connector_state *state,
				struct dc_info_packet *out)
{
	struct hdmi_drm_infoframe frame;
	unsigned char buf[30]; /* 26 + 4 */
	ssize_t len;
	int ret, i;

	memset(out, 0, sizeof(*out));

	if (!state->hdr_output_metadata)
		return 0;

	ret = drm_hdmi_infoframe_set_hdr_metadata(&frame, state);
	if (ret)
		return ret;

	len = hdmi_drm_infoframe_pack_only(&frame, buf, sizeof(buf));
	if (len < 0)
		return (int)len;

	/* Static metadata is a fixed 26 bytes + 4 byte header. */
	if (len != 30)
		return -EINVAL;

	/* Prepare the infopacket for DC. */
	switch (state->connector->connector_type) {
	case DRM_MODE_CONNECTOR_HDMIA:
		out->hb0 = 0x87; /* type */
		out->hb1 = 0x01; /* version */
		out->hb2 = 0x1A; /* length */
		out->sb[0] = buf[3]; /* checksum */
		i = 1;
		break;

	case DRM_MODE_CONNECTOR_DisplayPort:
	case DRM_MODE_CONNECTOR_eDP:
		out->hb0 = 0x00; /* sdp id, zero */
		out->hb1 = 0x87; /* type */
		out->hb2 = 0x1D; /* payload len - 1 */
		out->hb3 = (0x13 << 2); /* sdp version */
		out->sb[0] = 0x01; /* version */
		out->sb[1] = 0x1A; /* length */
		i = 2;
		break;

	default:
		return -EINVAL;
	}

	memcpy(&out->sb[i], &buf[4], 26);
	out->valid = true;

	print_hex_dump(KERN_DEBUG, "HDR SB:", DUMP_PREFIX_NONE, 16, 1, out->sb,
		       sizeof(out->sb), false);

	return 0;
}

static bool
is_hdr_metadata_different(const struct drm_connector_state *old_state,
			  const struct drm_connector_state *new_state)
{
	struct drm_property_blob *old_blob = old_state->hdr_output_metadata;
	struct drm_property_blob *new_blob = new_state->hdr_output_metadata;

	if (old_blob != new_blob) {
		if (old_blob && new_blob &&
		    old_blob->length == new_blob->length)
			return memcmp(old_blob->data, new_blob->data,
				      old_blob->length);

		return true;
	}

	return false;
}

static int
amdgpu_dm_connector_atomic_check(struct drm_connector *conn,
				 struct drm_atomic_state *state)
{
	struct drm_connector_state *new_con_state =
		drm_atomic_get_new_connector_state(state, conn);
	struct drm_connector_state *old_con_state =
		drm_atomic_get_old_connector_state(state, conn);
	struct drm_crtc *crtc = new_con_state->crtc;
	struct drm_crtc_state *new_crtc_state;
	int ret;

	if (!crtc)
		return 0;

	if (is_hdr_metadata_different(old_con_state, new_con_state)) {
		struct dc_info_packet hdr_infopacket;

		ret = fill_hdr_info_packet(new_con_state, &hdr_infopacket);
		if (ret)
			return ret;

		new_crtc_state = drm_atomic_get_crtc_state(state, crtc);
		if (IS_ERR(new_crtc_state))
			return PTR_ERR(new_crtc_state);

		/*
		 * DC considers the stream backends changed if the
		 * static metadata changes. Forcing the modeset also
		 * gives a simple way for userspace to switch from
		 * 8bpc to 10bpc when setting the metadata to enter
		 * or exit HDR.
		 *
		 * Changing the static metadata after it's been
		 * set is permissible, however. So only force a
		 * modeset if we're entering or exiting HDR.
		 */
		new_crtc_state->mode_changed =
			!old_con_state->hdr_output_metadata ||
			!new_con_state->hdr_output_metadata;
	}

	return 0;
}

static const struct drm_connector_helper_funcs
amdgpu_dm_connector_helper_funcs = {
	/*
	 * If hotplugging a second bigger display in FB Con mode, bigger resolution
	 * modes will be filtered by drm_mode_validate_size(), and those modes
	 * are missing after user start lightdm. So we need to renew modes list.
	 * in get_modes call back, not just return the modes count
	 */
	.get_modes = get_modes,
	.mode_valid = amdgpu_dm_connector_mode_valid,
	.atomic_check = amdgpu_dm_connector_atomic_check,
};

static void dm_crtc_helper_disable(struct drm_crtc *crtc)
{
}

static int count_crtc_active_planes(struct drm_crtc_state *new_crtc_state)
{
	struct drm_atomic_state *state = new_crtc_state->state;
	struct drm_plane *plane;
	int num_active = 0;

	drm_for_each_plane_mask(plane, state->dev, new_crtc_state->plane_mask) {
		struct drm_plane_state *new_plane_state;

		/* Cursor planes are "fake". */
		if (plane->type == DRM_PLANE_TYPE_CURSOR)
			continue;

		new_plane_state = drm_atomic_get_new_plane_state(state, plane);

		if (!new_plane_state) {
			/*
			 * The plane is enable on the CRTC and hasn't changed
			 * state. This means that it previously passed
			 * validation and is therefore enabled.
			 */
			num_active += 1;
			continue;
		}

		/* We need a framebuffer to be considered enabled. */
		num_active += (new_plane_state->fb != NULL);
	}

	return num_active;
}

static void dm_update_crtc_active_planes(struct drm_crtc *crtc,
					 struct drm_crtc_state *new_crtc_state)
{
	struct dm_crtc_state *dm_new_crtc_state =
		to_dm_crtc_state(new_crtc_state);

	dm_new_crtc_state->active_planes = 0;

	if (!dm_new_crtc_state->stream)
		return;

	dm_new_crtc_state->active_planes =
		count_crtc_active_planes(new_crtc_state);
}

static int dm_crtc_helper_atomic_check(struct drm_crtc *crtc,
				       struct drm_crtc_state *state)
{
	struct amdgpu_device *adev = drm_to_adev(crtc->dev);
	struct dc *dc = adev->dm.dc;
	struct dm_crtc_state *dm_crtc_state = to_dm_crtc_state(state);
	int ret = -EINVAL;

	dm_update_crtc_active_planes(crtc, state);

	if (unlikely(!dm_crtc_state->stream &&
		     modeset_required(state, NULL, dm_crtc_state->stream))) {
		WARN_ON(1);
		return ret;
	}

	/*
	 * We require the primary plane to be enabled whenever the CRTC is, otherwise
	 * drm_mode_cursor_universal may end up trying to enable the cursor plane while all other
	 * planes are disabled, which is not supported by the hardware. And there is legacy
	 * userspace which stops using the HW cursor altogether in response to the resulting EINVAL.
	 */
	if (state->enable &&
	    !(state->plane_mask & drm_plane_mask(crtc->primary)))
		return -EINVAL;

	/* In some use cases, like reset, no stream is attached */
	if (!dm_crtc_state->stream)
		return 0;

	if (dc_validate_stream(dc, dm_crtc_state->stream) == DC_OK)
		return 0;

	return ret;
}

static bool dm_crtc_helper_mode_fixup(struct drm_crtc *crtc,
				      const struct drm_display_mode *mode,
				      struct drm_display_mode *adjusted_mode)
{
	return true;
}

static const struct drm_crtc_helper_funcs amdgpu_dm_crtc_helper_funcs = {
	.disable = dm_crtc_helper_disable,
	.atomic_check = dm_crtc_helper_atomic_check,
	.mode_fixup = dm_crtc_helper_mode_fixup,
	.get_scanout_position = amdgpu_crtc_get_scanout_position,
};

static void dm_encoder_helper_disable(struct drm_encoder *encoder)
{

}

static int convert_dc_color_depth_into_bpc (enum dc_color_depth display_color_depth)
{
	switch (display_color_depth) {
		case COLOR_DEPTH_666:
			return 6;
		case COLOR_DEPTH_888:
			return 8;
		case COLOR_DEPTH_101010:
			return 10;
		case COLOR_DEPTH_121212:
			return 12;
		case COLOR_DEPTH_141414:
			return 14;
		case COLOR_DEPTH_161616:
			return 16;
		default:
			break;
		}
	return 0;
}

static int dm_encoder_helper_atomic_check(struct drm_encoder *encoder,
					  struct drm_crtc_state *crtc_state,
					  struct drm_connector_state *conn_state)
{
	struct drm_atomic_state *state = crtc_state->state;
	struct drm_connector *connector = conn_state->connector;
	struct amdgpu_dm_connector *aconnector = to_amdgpu_dm_connector(connector);
	struct dm_connector_state *dm_new_connector_state = to_dm_connector_state(conn_state);
	const struct drm_display_mode *adjusted_mode = &crtc_state->adjusted_mode;
	struct drm_dp_mst_topology_mgr *mst_mgr;
	struct drm_dp_mst_port *mst_port;
	enum dc_color_depth color_depth;
	int clock, bpp = 0;
	bool is_y420 = false;

	if (!aconnector->port || !aconnector->dc_sink)
		return 0;

	mst_port = aconnector->port;
	mst_mgr = &aconnector->mst_port->mst_mgr;

	if (!crtc_state->connectors_changed && !crtc_state->mode_changed)
		return 0;

	if (!state->duplicated) {
		int max_bpc = conn_state->max_requested_bpc;
		is_y420 = drm_mode_is_420_also(&connector->display_info, adjusted_mode) &&
				aconnector->force_yuv420_output;
		color_depth = convert_color_depth_from_display_info(connector,
								    is_y420,
								    max_bpc);
		bpp = convert_dc_color_depth_into_bpc(color_depth) * 3;
		clock = adjusted_mode->clock;
		dm_new_connector_state->pbn = drm_dp_calc_pbn_mode(clock, bpp, false);
	}
	dm_new_connector_state->vcpi_slots = drm_dp_atomic_find_vcpi_slots(state,
									   mst_mgr,
									   mst_port,
									   dm_new_connector_state->pbn,
									   dm_mst_get_pbn_divider(aconnector->dc_link));
	if (dm_new_connector_state->vcpi_slots < 0) {
		DRM_DEBUG_ATOMIC("failed finding vcpi slots: %d\n", (int)dm_new_connector_state->vcpi_slots);
		return dm_new_connector_state->vcpi_slots;
	}
	return 0;
}

const struct drm_encoder_helper_funcs amdgpu_dm_encoder_helper_funcs = {
	.disable = dm_encoder_helper_disable,
	.atomic_check = dm_encoder_helper_atomic_check
};

#if defined(CONFIG_DRM_AMD_DC_DCN)
static int dm_update_mst_vcpi_slots_for_dsc(struct drm_atomic_state *state,
					    struct dc_state *dc_state)
{
	struct dc_stream_state *stream = NULL;
	struct drm_connector *connector;
	struct drm_connector_state *new_con_state, *old_con_state;
	struct amdgpu_dm_connector *aconnector;
	struct dm_connector_state *dm_conn_state;
	int i, j, clock, bpp;
	int vcpi, pbn_div, pbn = 0;

	for_each_oldnew_connector_in_state(state, connector, old_con_state, new_con_state, i) {

		aconnector = to_amdgpu_dm_connector(connector);

		if (!aconnector->port)
			continue;

		if (!new_con_state || !new_con_state->crtc)
			continue;

		dm_conn_state = to_dm_connector_state(new_con_state);

		for (j = 0; j < dc_state->stream_count; j++) {
			stream = dc_state->streams[j];
			if (!stream)
				continue;

			if ((struct amdgpu_dm_connector*)stream->dm_stream_context == aconnector)
				break;

			stream = NULL;
		}

		if (!stream)
			continue;

		if (stream->timing.flags.DSC != 1) {
			drm_dp_mst_atomic_enable_dsc(state,
						     aconnector->port,
						     dm_conn_state->pbn,
						     0,
						     false);
			continue;
		}

		pbn_div = dm_mst_get_pbn_divider(stream->link);
		bpp = stream->timing.dsc_cfg.bits_per_pixel;
		clock = stream->timing.pix_clk_100hz / 10;
		pbn = drm_dp_calc_pbn_mode(clock, bpp, true);
		vcpi = drm_dp_mst_atomic_enable_dsc(state,
						    aconnector->port,
						    pbn, pbn_div,
						    true);
		if (vcpi < 0)
			return vcpi;

		dm_conn_state->pbn = pbn;
		dm_conn_state->vcpi_slots = vcpi;
	}
	return 0;
}
#endif

static void dm_drm_plane_reset(struct drm_plane *plane)
{
	struct dm_plane_state *amdgpu_state = NULL;

	if (plane->state)
		plane->funcs->atomic_destroy_state(plane, plane->state);

	amdgpu_state = kzalloc(sizeof(*amdgpu_state), GFP_KERNEL);
	WARN_ON(amdgpu_state == NULL);

	if (amdgpu_state)
		__drm_atomic_helper_plane_reset(plane, &amdgpu_state->base);
}

static struct drm_plane_state *
dm_drm_plane_duplicate_state(struct drm_plane *plane)
{
	struct dm_plane_state *dm_plane_state, *old_dm_plane_state;

	old_dm_plane_state = to_dm_plane_state(plane->state);
	dm_plane_state = kzalloc(sizeof(*dm_plane_state), GFP_KERNEL);
	if (!dm_plane_state)
		return NULL;

	__drm_atomic_helper_plane_duplicate_state(plane, &dm_plane_state->base);

	if (old_dm_plane_state->dc_state) {
		dm_plane_state->dc_state = old_dm_plane_state->dc_state;
		dc_plane_state_retain(dm_plane_state->dc_state);
	}

	/* Framebuffer hasn't been updated yet, so retain old flags. */
	dm_plane_state->tiling_flags = old_dm_plane_state->tiling_flags;
	dm_plane_state->tmz_surface = old_dm_plane_state->tmz_surface;

	return &dm_plane_state->base;
}

static void dm_drm_plane_destroy_state(struct drm_plane *plane,
				struct drm_plane_state *state)
{
	struct dm_plane_state *dm_plane_state = to_dm_plane_state(state);

	if (dm_plane_state->dc_state)
		dc_plane_state_release(dm_plane_state->dc_state);

	drm_atomic_helper_plane_destroy_state(plane, state);
}

static const struct drm_plane_funcs dm_plane_funcs = {
	.update_plane	= drm_atomic_helper_update_plane,
	.disable_plane	= drm_atomic_helper_disable_plane,
	.destroy	= drm_primary_helper_destroy,
	.reset = dm_drm_plane_reset,
	.atomic_duplicate_state = dm_drm_plane_duplicate_state,
	.atomic_destroy_state = dm_drm_plane_destroy_state,
};

static int dm_plane_helper_prepare_fb(struct drm_plane *plane,
				      struct drm_plane_state *new_state)
{
	struct amdgpu_framebuffer *afb;
	struct drm_gem_object *obj;
	struct amdgpu_device *adev;
	struct amdgpu_bo *rbo;
	struct dm_plane_state *dm_plane_state_new, *dm_plane_state_old;
	struct list_head list;
	struct ttm_validate_buffer tv;
	struct ww_acquire_ctx ticket;
	uint32_t domain;
	int r;

	if (!new_state->fb) {
		DRM_DEBUG_DRIVER("No FB bound\n");
		return 0;
	}

	afb = to_amdgpu_framebuffer(new_state->fb);
	obj = new_state->fb->obj[0];
	rbo = gem_to_amdgpu_bo(obj);
	adev = amdgpu_ttm_adev(rbo->tbo.bdev);
	INIT_LIST_HEAD(&list);

	tv.bo = &rbo->tbo;
	tv.num_shared = 1;
	list_add(&tv.head, &list);

	r = ttm_eu_reserve_buffers(&ticket, &list, false, NULL);
	if (r) {
		dev_err(adev->dev, "fail to reserve bo (%d)\n", r);
		return r;
	}

	if (plane->type != DRM_PLANE_TYPE_CURSOR)
		domain = amdgpu_display_supported_domains(adev, rbo->flags);
	else
		domain = AMDGPU_GEM_DOMAIN_VRAM;

	r = amdgpu_bo_pin(rbo, domain);
	if (unlikely(r != 0)) {
		if (r != -ERESTARTSYS)
			DRM_ERROR("Failed to pin framebuffer with error %d\n", r);
		ttm_eu_backoff_reservation(&ticket, &list);
		return r;
	}

	r = amdgpu_ttm_alloc_gart(&rbo->tbo);
	if (unlikely(r != 0)) {
		amdgpu_bo_unpin(rbo);
		ttm_eu_backoff_reservation(&ticket, &list);
		DRM_ERROR("%p bind failed\n", rbo);
		return r;
	}

	ttm_eu_backoff_reservation(&ticket, &list);

	afb->address = amdgpu_bo_gpu_offset(rbo);

	amdgpu_bo_ref(rbo);

	/**
	 * We don't do surface updates on planes that have been newly created,
	 * but we also don't have the afb->address during atomic check.
	 *
	 * Fill in buffer attributes depending on the address here, but only on
	 * newly created planes since they're not being used by DC yet and this
	 * won't modify global state.
	 */
	dm_plane_state_old = to_dm_plane_state(plane->state);
	dm_plane_state_new = to_dm_plane_state(new_state);

	if (dm_plane_state_new->dc_state &&
	    dm_plane_state_old->dc_state != dm_plane_state_new->dc_state) {
		struct dc_plane_state *plane_state =
			dm_plane_state_new->dc_state;
		bool force_disable_dcc = !plane_state->dcc.enable;

		fill_plane_buffer_attributes(
			adev, afb, plane_state->format, plane_state->rotation,
			dm_plane_state_new->tiling_flags,
			&plane_state->tiling_info, &plane_state->plane_size,
			&plane_state->dcc, &plane_state->address,
			dm_plane_state_new->tmz_surface, force_disable_dcc);
	}

	return 0;
}

static void dm_plane_helper_cleanup_fb(struct drm_plane *plane,
				       struct drm_plane_state *old_state)
{
	struct amdgpu_bo *rbo;
	int r;

	if (!old_state->fb)
		return;

	rbo = gem_to_amdgpu_bo(old_state->fb->obj[0]);
	r = amdgpu_bo_reserve(rbo, false);
	if (unlikely(r)) {
		DRM_ERROR("failed to reserve rbo before unpin\n");
		return;
	}

	amdgpu_bo_unpin(rbo);
	amdgpu_bo_unreserve(rbo);
	amdgpu_bo_unref(&rbo);
}

static int dm_plane_helper_check_state(struct drm_plane_state *state,
				       struct drm_crtc_state *new_crtc_state)
{
	int max_downscale = 0;
	int max_upscale = INT_MAX;

	/* TODO: These should be checked against DC plane caps */
	return drm_atomic_helper_check_plane_state(
		state, new_crtc_state, max_downscale, max_upscale, true, true);
}

static int dm_plane_atomic_check(struct drm_plane *plane,
				 struct drm_plane_state *state)
{
	struct amdgpu_device *adev = drm_to_adev(plane->dev);
	struct dc *dc = adev->dm.dc;
	struct dm_plane_state *dm_plane_state;
	struct dc_scaling_info scaling_info;
	struct drm_crtc_state *new_crtc_state;
	int ret;

	dm_plane_state = to_dm_plane_state(state);

	if (!dm_plane_state->dc_state)
		return 0;

	new_crtc_state =
		drm_atomic_get_new_crtc_state(state->state, state->crtc);
	if (!new_crtc_state)
		return -EINVAL;

	ret = dm_plane_helper_check_state(state, new_crtc_state);
	if (ret)
		return ret;

	ret = fill_dc_scaling_info(state, &scaling_info);
	if (ret)
		return ret;

	if (dc_validate_plane(dc, dm_plane_state->dc_state) == DC_OK)
		return 0;

	return -EINVAL;
}

static int dm_plane_atomic_async_check(struct drm_plane *plane,
				       struct drm_plane_state *new_plane_state)
{
	/* Only support async updates on cursor planes. */
	if (plane->type != DRM_PLANE_TYPE_CURSOR)
		return -EINVAL;

	return 0;
}

static void dm_plane_atomic_async_update(struct drm_plane *plane,
					 struct drm_plane_state *new_state)
{
	struct drm_plane_state *old_state =
		drm_atomic_get_old_plane_state(new_state->state, plane);

	swap(plane->state->fb, new_state->fb);

	plane->state->src_x = new_state->src_x;
	plane->state->src_y = new_state->src_y;
	plane->state->src_w = new_state->src_w;
	plane->state->src_h = new_state->src_h;
	plane->state->crtc_x = new_state->crtc_x;
	plane->state->crtc_y = new_state->crtc_y;
	plane->state->crtc_w = new_state->crtc_w;
	plane->state->crtc_h = new_state->crtc_h;

	handle_cursor_update(plane, old_state);
}

static const struct drm_plane_helper_funcs dm_plane_helper_funcs = {
	.prepare_fb = dm_plane_helper_prepare_fb,
	.cleanup_fb = dm_plane_helper_cleanup_fb,
	.atomic_check = dm_plane_atomic_check,
	.atomic_async_check = dm_plane_atomic_async_check,
	.atomic_async_update = dm_plane_atomic_async_update
};

/*
 * TODO: these are currently initialized to rgb formats only.
 * For future use cases we should either initialize them dynamically based on
 * plane capabilities, or initialize this array to all formats, so internal drm
 * check will succeed, and let DC implement proper check
 */
static const uint32_t rgb_formats[] = {
	DRM_FORMAT_XRGB8888,
	DRM_FORMAT_ARGB8888,
	DRM_FORMAT_RGBA8888,
	DRM_FORMAT_XRGB2101010,
	DRM_FORMAT_XBGR2101010,
	DRM_FORMAT_ARGB2101010,
	DRM_FORMAT_ABGR2101010,
	DRM_FORMAT_XBGR8888,
	DRM_FORMAT_ABGR8888,
	DRM_FORMAT_RGB565,
};

static const uint32_t overlay_formats[] = {
	DRM_FORMAT_XRGB8888,
	DRM_FORMAT_ARGB8888,
	DRM_FORMAT_RGBA8888,
	DRM_FORMAT_XBGR8888,
	DRM_FORMAT_ABGR8888,
	DRM_FORMAT_RGB565
};

static const u32 cursor_formats[] = {
	DRM_FORMAT_ARGB8888
};

static int get_plane_formats(const struct drm_plane *plane,
			     const struct dc_plane_cap *plane_cap,
			     uint32_t *formats, int max_formats)
{
	int i, num_formats = 0;

	/*
	 * TODO: Query support for each group of formats directly from
	 * DC plane caps. This will require adding more formats to the
	 * caps list.
	 */

	switch (plane->type) {
	case DRM_PLANE_TYPE_PRIMARY:
		for (i = 0; i < ARRAY_SIZE(rgb_formats); ++i) {
			if (num_formats >= max_formats)
				break;

			formats[num_formats++] = rgb_formats[i];
		}

		if (plane_cap && plane_cap->pixel_format_support.nv12)
			formats[num_formats++] = DRM_FORMAT_NV12;
		if (plane_cap && plane_cap->pixel_format_support.p010)
			formats[num_formats++] = DRM_FORMAT_P010;
		if (plane_cap && plane_cap->pixel_format_support.fp16) {
			formats[num_formats++] = DRM_FORMAT_XRGB16161616F;
			formats[num_formats++] = DRM_FORMAT_ARGB16161616F;
			formats[num_formats++] = DRM_FORMAT_XBGR16161616F;
			formats[num_formats++] = DRM_FORMAT_ABGR16161616F;
		}
		break;

	case DRM_PLANE_TYPE_OVERLAY:
		for (i = 0; i < ARRAY_SIZE(overlay_formats); ++i) {
			if (num_formats >= max_formats)
				break;

			formats[num_formats++] = overlay_formats[i];
		}
		break;

	case DRM_PLANE_TYPE_CURSOR:
		for (i = 0; i < ARRAY_SIZE(cursor_formats); ++i) {
			if (num_formats >= max_formats)
				break;

			formats[num_formats++] = cursor_formats[i];
		}
		break;
	}

	return num_formats;
}

static int amdgpu_dm_plane_init(struct amdgpu_display_manager *dm,
				struct drm_plane *plane,
				unsigned long possible_crtcs,
				const struct dc_plane_cap *plane_cap)
{
	uint32_t formats[32];
	int num_formats;
	int res = -EPERM;
	unsigned int supported_rotations;

	num_formats = get_plane_formats(plane, plane_cap, formats,
					ARRAY_SIZE(formats));

	res = drm_universal_plane_init(adev_to_drm(dm->adev), plane, possible_crtcs,
				       &dm_plane_funcs, formats, num_formats,
				       NULL, plane->type, NULL);
	if (res)
		return res;

	if (plane->type == DRM_PLANE_TYPE_OVERLAY &&
	    plane_cap && plane_cap->per_pixel_alpha) {
		unsigned int blend_caps = BIT(DRM_MODE_BLEND_PIXEL_NONE) |
					  BIT(DRM_MODE_BLEND_PREMULTI);

		drm_plane_create_alpha_property(plane);
		drm_plane_create_blend_mode_property(plane, blend_caps);
	}

	if (plane->type == DRM_PLANE_TYPE_PRIMARY &&
	    plane_cap &&
	    (plane_cap->pixel_format_support.nv12 ||
	     plane_cap->pixel_format_support.p010)) {
		/* This only affects YUV formats. */
		drm_plane_create_color_properties(
			plane,
			BIT(DRM_COLOR_YCBCR_BT601) |
			BIT(DRM_COLOR_YCBCR_BT709) |
			BIT(DRM_COLOR_YCBCR_BT2020),
			BIT(DRM_COLOR_YCBCR_LIMITED_RANGE) |
			BIT(DRM_COLOR_YCBCR_FULL_RANGE),
			DRM_COLOR_YCBCR_BT709, DRM_COLOR_YCBCR_LIMITED_RANGE);
	}

	supported_rotations =
		DRM_MODE_ROTATE_0 | DRM_MODE_ROTATE_90 |
		DRM_MODE_ROTATE_180 | DRM_MODE_ROTATE_270;

	if (dm->adev->asic_type >= CHIP_BONAIRE)
		drm_plane_create_rotation_property(plane, DRM_MODE_ROTATE_0,
						   supported_rotations);

	drm_plane_helper_add(plane, &dm_plane_helper_funcs);

	/* Create (reset) the plane state */
	if (plane->funcs->reset)
		plane->funcs->reset(plane);

	return 0;
}

static int amdgpu_dm_crtc_init(struct amdgpu_display_manager *dm,
			       struct drm_plane *plane,
			       uint32_t crtc_index)
{
	struct amdgpu_crtc *acrtc = NULL;
	struct drm_plane *cursor_plane;

	int res = -ENOMEM;

	cursor_plane = kzalloc(sizeof(*cursor_plane), GFP_KERNEL);
	if (!cursor_plane)
		goto fail;

	cursor_plane->type = DRM_PLANE_TYPE_CURSOR;
	res = amdgpu_dm_plane_init(dm, cursor_plane, 0, NULL);

	acrtc = kzalloc(sizeof(struct amdgpu_crtc), GFP_KERNEL);
	if (!acrtc)
		goto fail;

	res = drm_crtc_init_with_planes(
			dm->ddev,
			&acrtc->base,
			plane,
			cursor_plane,
			&amdgpu_dm_crtc_funcs, NULL);

	if (res)
		goto fail;

	drm_crtc_helper_add(&acrtc->base, &amdgpu_dm_crtc_helper_funcs);

	/* Create (reset) the plane state */
	if (acrtc->base.funcs->reset)
		acrtc->base.funcs->reset(&acrtc->base);

	acrtc->max_cursor_width = dm->adev->dm.dc->caps.max_cursor_size;
	acrtc->max_cursor_height = dm->adev->dm.dc->caps.max_cursor_size;

	acrtc->crtc_id = crtc_index;
	acrtc->base.enabled = false;
	acrtc->otg_inst = -1;

	dm->adev->mode_info.crtcs[crtc_index] = acrtc;
	drm_crtc_enable_color_mgmt(&acrtc->base, MAX_COLOR_LUT_ENTRIES,
				   true, MAX_COLOR_LUT_ENTRIES);
	drm_mode_crtc_set_gamma_size(&acrtc->base, MAX_COLOR_LEGACY_LUT_ENTRIES);

	return 0;

fail:
	kfree(acrtc);
	kfree(cursor_plane);
	return res;
}


static int to_drm_connector_type(enum signal_type st)
{
	switch (st) {
	case SIGNAL_TYPE_HDMI_TYPE_A:
		return DRM_MODE_CONNECTOR_HDMIA;
	case SIGNAL_TYPE_EDP:
		return DRM_MODE_CONNECTOR_eDP;
	case SIGNAL_TYPE_LVDS:
		return DRM_MODE_CONNECTOR_LVDS;
	case SIGNAL_TYPE_RGB:
		return DRM_MODE_CONNECTOR_VGA;
	case SIGNAL_TYPE_DISPLAY_PORT:
	case SIGNAL_TYPE_DISPLAY_PORT_MST:
		return DRM_MODE_CONNECTOR_DisplayPort;
	case SIGNAL_TYPE_DVI_DUAL_LINK:
	case SIGNAL_TYPE_DVI_SINGLE_LINK:
		return DRM_MODE_CONNECTOR_DVID;
	case SIGNAL_TYPE_VIRTUAL:
		return DRM_MODE_CONNECTOR_VIRTUAL;

	default:
		return DRM_MODE_CONNECTOR_Unknown;
	}
}

static struct drm_encoder *amdgpu_dm_connector_to_encoder(struct drm_connector *connector)
{
	struct drm_encoder *encoder;

	/* There is only one encoder per connector */
	drm_connector_for_each_possible_encoder(connector, encoder)
		return encoder;

	return NULL;
}

static void amdgpu_dm_get_native_mode(struct drm_connector *connector)
{
	struct drm_encoder *encoder;
	struct amdgpu_encoder *amdgpu_encoder;

	encoder = amdgpu_dm_connector_to_encoder(connector);

	if (encoder == NULL)
		return;

	amdgpu_encoder = to_amdgpu_encoder(encoder);

	amdgpu_encoder->native_mode.clock = 0;

	if (!list_empty(&connector->probed_modes)) {
		struct drm_display_mode *preferred_mode = NULL;

		list_for_each_entry(preferred_mode,
				    &connector->probed_modes,
				    head) {
			if (preferred_mode->type & DRM_MODE_TYPE_PREFERRED)
				amdgpu_encoder->native_mode = *preferred_mode;

			break;
		}

	}
}

static struct drm_display_mode *
amdgpu_dm_create_common_mode(struct drm_encoder *encoder,
			     char *name,
			     int hdisplay, int vdisplay)
{
	struct drm_device *dev = encoder->dev;
	struct amdgpu_encoder *amdgpu_encoder = to_amdgpu_encoder(encoder);
	struct drm_display_mode *mode = NULL;
	struct drm_display_mode *native_mode = &amdgpu_encoder->native_mode;

	mode = drm_mode_duplicate(dev, native_mode);

	if (mode == NULL)
		return NULL;

	mode->hdisplay = hdisplay;
	mode->vdisplay = vdisplay;
	mode->type &= ~DRM_MODE_TYPE_PREFERRED;
	strscpy(mode->name, name, DRM_DISPLAY_MODE_LEN);

	return mode;

}

static void amdgpu_dm_connector_add_common_modes(struct drm_encoder *encoder,
						 struct drm_connector *connector)
{
	struct amdgpu_encoder *amdgpu_encoder = to_amdgpu_encoder(encoder);
	struct drm_display_mode *mode = NULL;
	struct drm_display_mode *native_mode = &amdgpu_encoder->native_mode;
	struct amdgpu_dm_connector *amdgpu_dm_connector =
				to_amdgpu_dm_connector(connector);
	int i;
	int n;
	struct mode_size {
		char name[DRM_DISPLAY_MODE_LEN];
		int w;
		int h;
	} common_modes[] = {
		{  "640x480",  640,  480},
		{  "800x600",  800,  600},
		{ "1024x768", 1024,  768},
		{ "1280x720", 1280,  720},
		{ "1280x800", 1280,  800},
		{"1280x1024", 1280, 1024},
		{ "1440x900", 1440,  900},
		{"1680x1050", 1680, 1050},
		{"1600x1200", 1600, 1200},
		{"1920x1080", 1920, 1080},
		{"1920x1200", 1920, 1200}
	};

	n = ARRAY_SIZE(common_modes);

	for (i = 0; i < n; i++) {
		struct drm_display_mode *curmode = NULL;
		bool mode_existed = false;

		if (common_modes[i].w > native_mode->hdisplay ||
		    common_modes[i].h > native_mode->vdisplay ||
		   (common_modes[i].w == native_mode->hdisplay &&
		    common_modes[i].h == native_mode->vdisplay))
			continue;

		list_for_each_entry(curmode, &connector->probed_modes, head) {
			if (common_modes[i].w == curmode->hdisplay &&
			    common_modes[i].h == curmode->vdisplay) {
				mode_existed = true;
				break;
			}
		}

		if (mode_existed)
			continue;

		mode = amdgpu_dm_create_common_mode(encoder,
				common_modes[i].name, common_modes[i].w,
				common_modes[i].h);
		drm_mode_probed_add(connector, mode);
		amdgpu_dm_connector->num_modes++;
	}
}

static void amdgpu_dm_connector_ddc_get_modes(struct drm_connector *connector,
					      struct edid *edid)
{
	struct amdgpu_dm_connector *amdgpu_dm_connector =
			to_amdgpu_dm_connector(connector);

	if (edid) {
		/* empty probed_modes */
		INIT_LIST_HEAD(&connector->probed_modes);
		amdgpu_dm_connector->num_modes =
				drm_add_edid_modes(connector, edid);

		/* sorting the probed modes before calling function
		 * amdgpu_dm_get_native_mode() since EDID can have
		 * more than one preferred mode. The modes that are
		 * later in the probed mode list could be of higher
		 * and preferred resolution. For example, 3840x2160
		 * resolution in base EDID preferred timing and 4096x2160
		 * preferred resolution in DID extension block later.
		 */
		drm_mode_sort(&connector->probed_modes);
		amdgpu_dm_get_native_mode(connector);
	} else {
		amdgpu_dm_connector->num_modes = 0;
	}
}

static int amdgpu_dm_connector_get_modes(struct drm_connector *connector)
{
	struct amdgpu_dm_connector *amdgpu_dm_connector =
			to_amdgpu_dm_connector(connector);
	struct drm_encoder *encoder;
	struct edid *edid = amdgpu_dm_connector->edid;

	encoder = amdgpu_dm_connector_to_encoder(connector);

	if (!edid || !drm_edid_is_valid(edid)) {
		amdgpu_dm_connector->num_modes =
				drm_add_modes_noedid(connector, 640, 480);
	} else {
		amdgpu_dm_connector_ddc_get_modes(connector, edid);
		amdgpu_dm_connector_add_common_modes(encoder, connector);
	}
	amdgpu_dm_fbc_init(connector);

	return amdgpu_dm_connector->num_modes;
}

void amdgpu_dm_connector_init_helper(struct amdgpu_display_manager *dm,
				     struct amdgpu_dm_connector *aconnector,
				     int connector_type,
				     struct dc_link *link,
				     int link_index)
{
	struct amdgpu_device *adev = drm_to_adev(dm->ddev);

	/*
	 * Some of the properties below require access to state, like bpc.
	 * Allocate some default initial connector state with our reset helper.
	 */
	if (aconnector->base.funcs->reset)
		aconnector->base.funcs->reset(&aconnector->base);

	aconnector->connector_id = link_index;
	aconnector->dc_link = link;
	aconnector->base.interlace_allowed = false;
	aconnector->base.doublescan_allowed = false;
	aconnector->base.stereo_allowed = false;
	aconnector->base.dpms = DRM_MODE_DPMS_OFF;
	aconnector->hpd.hpd = AMDGPU_HPD_NONE; /* not used */
	aconnector->audio_inst = -1;
	mutex_init(&aconnector->hpd_lock);

	/*
	 * configure support HPD hot plug connector_>polled default value is 0
	 * which means HPD hot plug not supported
	 */
	switch (connector_type) {
	case DRM_MODE_CONNECTOR_HDMIA:
		aconnector->base.polled = DRM_CONNECTOR_POLL_HPD;
		aconnector->base.ycbcr_420_allowed =
			link->link_enc->features.hdmi_ycbcr420_supported ? true : false;
		break;
	case DRM_MODE_CONNECTOR_DisplayPort:
		aconnector->base.polled = DRM_CONNECTOR_POLL_HPD;
		aconnector->base.ycbcr_420_allowed =
			link->link_enc->features.dp_ycbcr420_supported ? true : false;
		break;
	case DRM_MODE_CONNECTOR_DVID:
		aconnector->base.polled = DRM_CONNECTOR_POLL_HPD;
		break;
	default:
		break;
	}

	drm_object_attach_property(&aconnector->base.base,
				dm->ddev->mode_config.scaling_mode_property,
				DRM_MODE_SCALE_NONE);

	drm_object_attach_property(&aconnector->base.base,
				adev->mode_info.underscan_property,
				UNDERSCAN_OFF);
	drm_object_attach_property(&aconnector->base.base,
				adev->mode_info.underscan_hborder_property,
				0);
	drm_object_attach_property(&aconnector->base.base,
				adev->mode_info.underscan_vborder_property,
				0);

	if (!aconnector->mst_port)
		drm_connector_attach_max_bpc_property(&aconnector->base, 8, 16);

	/* This defaults to the max in the range, but we want 8bpc for non-edp. */
	aconnector->base.state->max_bpc = (connector_type == DRM_MODE_CONNECTOR_eDP) ? 16 : 8;
	aconnector->base.state->max_requested_bpc = aconnector->base.state->max_bpc;

	if (connector_type == DRM_MODE_CONNECTOR_eDP &&
	    (dc_is_dmcu_initialized(adev->dm.dc) || adev->dm.dc->ctx->dmub_srv)) {
		drm_object_attach_property(&aconnector->base.base,
				adev->mode_info.abm_level_property, 0);
	}

	if (connector_type == DRM_MODE_CONNECTOR_HDMIA ||
	    connector_type == DRM_MODE_CONNECTOR_DisplayPort ||
	    connector_type == DRM_MODE_CONNECTOR_eDP) {
		drm_object_attach_property(
			&aconnector->base.base,
			dm->ddev->mode_config.hdr_output_metadata_property, 0);

		if (!aconnector->mst_port)
			drm_connector_attach_vrr_capable_property(&aconnector->base);

#ifdef CONFIG_DRM_AMD_DC_HDCP
		if (adev->dm.hdcp_workqueue)
			drm_connector_attach_content_protection_property(&aconnector->base, true);
#endif
	}
}

static int amdgpu_dm_i2c_xfer(struct i2c_adapter *i2c_adap,
			      struct i2c_msg *msgs, int num)
{
	struct amdgpu_i2c_adapter *i2c = i2c_get_adapdata(i2c_adap);
	struct ddc_service *ddc_service = i2c->ddc_service;
	struct i2c_command cmd;
	int i;
	int result = -EIO;

	cmd.payloads = kcalloc(num, sizeof(struct i2c_payload), GFP_KERNEL);

	if (!cmd.payloads)
		return result;

	cmd.number_of_payloads = num;
	cmd.engine = I2C_COMMAND_ENGINE_DEFAULT;
	cmd.speed = 100;

	for (i = 0; i < num; i++) {
		cmd.payloads[i].write = !(msgs[i].flags & I2C_M_RD);
		cmd.payloads[i].address = msgs[i].addr;
		cmd.payloads[i].length = msgs[i].len;
		cmd.payloads[i].data = msgs[i].buf;
	}

	if (dc_submit_i2c(
			ddc_service->ctx->dc,
			ddc_service->ddc_pin->hw_info.ddc_channel,
			&cmd))
		result = num;

	kfree(cmd.payloads);
	return result;
}

static u32 amdgpu_dm_i2c_func(struct i2c_adapter *adap)
{
	return I2C_FUNC_I2C | I2C_FUNC_SMBUS_EMUL;
}

static const struct i2c_algorithm amdgpu_dm_i2c_algo = {
	.master_xfer = amdgpu_dm_i2c_xfer,
	.functionality = amdgpu_dm_i2c_func,
};

static struct amdgpu_i2c_adapter *
create_i2c(struct ddc_service *ddc_service,
	   int link_index,
	   int *res)
{
	struct amdgpu_device *adev = ddc_service->ctx->driver_context;
	struct amdgpu_i2c_adapter *i2c;

	i2c = kzalloc(sizeof(struct amdgpu_i2c_adapter), GFP_KERNEL);
	if (!i2c)
		return NULL;
	i2c->base.owner = THIS_MODULE;
	i2c->base.class = I2C_CLASS_DDC;
	i2c->base.dev.parent = &adev->pdev->dev;
	i2c->base.algo = &amdgpu_dm_i2c_algo;
	snprintf(i2c->base.name, sizeof(i2c->base.name), "AMDGPU DM i2c hw bus %d", link_index);
	i2c_set_adapdata(&i2c->base, i2c);
	i2c->ddc_service = ddc_service;
	i2c->ddc_service->ddc_pin->hw_info.ddc_channel = link_index;

	return i2c;
}


/*
 * Note: this function assumes that dc_link_detect() was called for the
 * dc_link which will be represented by this aconnector.
 */
static int amdgpu_dm_connector_init(struct amdgpu_display_manager *dm,
				    struct amdgpu_dm_connector *aconnector,
				    uint32_t link_index,
				    struct amdgpu_encoder *aencoder)
{
	int res = 0;
	int connector_type;
	struct dc *dc = dm->dc;
	struct dc_link *link = dc_get_link_at_index(dc, link_index);
	struct amdgpu_i2c_adapter *i2c;

	link->priv = aconnector;

	DRM_DEBUG_DRIVER("%s()\n", __func__);

	i2c = create_i2c(link->ddc, link->link_index, &res);
	if (!i2c) {
		DRM_ERROR("Failed to create i2c adapter data\n");
		return -ENOMEM;
	}

	aconnector->i2c = i2c;
	res = i2c_add_adapter(&i2c->base);

	if (res) {
		DRM_ERROR("Failed to register hw i2c %d\n", link->link_index);
		goto out_free;
	}

	connector_type = to_drm_connector_type(link->connector_signal);

	res = drm_connector_init_with_ddc(
			dm->ddev,
			&aconnector->base,
			&amdgpu_dm_connector_funcs,
			connector_type,
			&i2c->base);

	if (res) {
		DRM_ERROR("connector_init failed\n");
		aconnector->connector_id = -1;
		goto out_free;
	}

	drm_connector_helper_add(
			&aconnector->base,
			&amdgpu_dm_connector_helper_funcs);

	amdgpu_dm_connector_init_helper(
		dm,
		aconnector,
		connector_type,
		link,
		link_index);

	drm_connector_attach_encoder(
		&aconnector->base, &aencoder->base);

	if (connector_type == DRM_MODE_CONNECTOR_DisplayPort
		|| connector_type == DRM_MODE_CONNECTOR_eDP)
		amdgpu_dm_initialize_dp_connector(dm, aconnector, link->link_index);

out_free:
	if (res) {
		kfree(i2c);
		aconnector->i2c = NULL;
	}
	return res;
}

int amdgpu_dm_get_encoder_crtc_mask(struct amdgpu_device *adev)
{
	switch (adev->mode_info.num_crtc) {
	case 1:
		return 0x1;
	case 2:
		return 0x3;
	case 3:
		return 0x7;
	case 4:
		return 0xf;
	case 5:
		return 0x1f;
	case 6:
	default:
		return 0x3f;
	}
}

static int amdgpu_dm_encoder_init(struct drm_device *dev,
				  struct amdgpu_encoder *aencoder,
				  uint32_t link_index)
{
	struct amdgpu_device *adev = drm_to_adev(dev);

	int res = drm_encoder_init(dev,
				   &aencoder->base,
				   &amdgpu_dm_encoder_funcs,
				   DRM_MODE_ENCODER_TMDS,
				   NULL);

	aencoder->base.possible_crtcs = amdgpu_dm_get_encoder_crtc_mask(adev);

	if (!res)
		aencoder->encoder_id = link_index;
	else
		aencoder->encoder_id = -1;

	drm_encoder_helper_add(&aencoder->base, &amdgpu_dm_encoder_helper_funcs);

	return res;
}

static void manage_dm_interrupts(struct amdgpu_device *adev,
				 struct amdgpu_crtc *acrtc,
				 bool enable)
{
	/*
	 * We have no guarantee that the frontend index maps to the same
	 * backend index - some even map to more than one.
	 *
	 * TODO: Use a different interrupt or check DC itself for the mapping.
	 */
	int irq_type =
		amdgpu_display_crtc_idx_to_irq_type(
			adev,
			acrtc->crtc_id);

	if (enable) {
		drm_crtc_vblank_on(&acrtc->base);
		amdgpu_irq_get(
			adev,
			&adev->pageflip_irq,
			irq_type);
	} else {

		amdgpu_irq_put(
			adev,
			&adev->pageflip_irq,
			irq_type);
		drm_crtc_vblank_off(&acrtc->base);
	}
}

static void dm_update_pflip_irq_state(struct amdgpu_device *adev,
				      struct amdgpu_crtc *acrtc)
{
	int irq_type =
		amdgpu_display_crtc_idx_to_irq_type(adev, acrtc->crtc_id);

	/**
	 * This reads the current state for the IRQ and force reapplies
	 * the setting to hardware.
	 */
	amdgpu_irq_update(adev, &adev->pageflip_irq, irq_type);
}

static bool
is_scaling_state_different(const struct dm_connector_state *dm_state,
			   const struct dm_connector_state *old_dm_state)
{
	if (dm_state->scaling != old_dm_state->scaling)
		return true;
	if (!dm_state->underscan_enable && old_dm_state->underscan_enable) {
		if (old_dm_state->underscan_hborder != 0 && old_dm_state->underscan_vborder != 0)
			return true;
	} else  if (dm_state->underscan_enable && !old_dm_state->underscan_enable) {
		if (dm_state->underscan_hborder != 0 && dm_state->underscan_vborder != 0)
			return true;
	} else if (dm_state->underscan_hborder != old_dm_state->underscan_hborder ||
		   dm_state->underscan_vborder != old_dm_state->underscan_vborder)
		return true;
	return false;
}

#ifdef CONFIG_DRM_AMD_DC_HDCP
static bool is_content_protection_different(struct drm_connector_state *state,
					    const struct drm_connector_state *old_state,
					    const struct drm_connector *connector, struct hdcp_workqueue *hdcp_w)
{
	struct amdgpu_dm_connector *aconnector = to_amdgpu_dm_connector(connector);

	if (old_state->hdcp_content_type != state->hdcp_content_type &&
	    state->content_protection != DRM_MODE_CONTENT_PROTECTION_UNDESIRED) {
		state->content_protection = DRM_MODE_CONTENT_PROTECTION_DESIRED;
		return true;
	}

	/* CP is being re enabled, ignore this */
	if (old_state->content_protection == DRM_MODE_CONTENT_PROTECTION_ENABLED &&
	    state->content_protection == DRM_MODE_CONTENT_PROTECTION_DESIRED) {
		state->content_protection = DRM_MODE_CONTENT_PROTECTION_ENABLED;
		return false;
	}

	/* S3 resume case, since old state will always be 0 (UNDESIRED) and the restored state will be ENABLED */
	if (old_state->content_protection == DRM_MODE_CONTENT_PROTECTION_UNDESIRED &&
	    state->content_protection == DRM_MODE_CONTENT_PROTECTION_ENABLED)
		state->content_protection = DRM_MODE_CONTENT_PROTECTION_DESIRED;

	/* Check if something is connected/enabled, otherwise we start hdcp but nothing is connected/enabled
	 * hot-plug, headless s3, dpms
	 */
	if (state->content_protection == DRM_MODE_CONTENT_PROTECTION_DESIRED && connector->dpms == DRM_MODE_DPMS_ON &&
	    aconnector->dc_sink != NULL)
		return true;

	if (old_state->content_protection == state->content_protection)
		return false;

	if (state->content_protection == DRM_MODE_CONTENT_PROTECTION_UNDESIRED)
		return true;

	return false;
}

#endif
static void remove_stream(struct amdgpu_device *adev,
			  struct amdgpu_crtc *acrtc,
			  struct dc_stream_state *stream)
{
	/* this is the update mode case */

	acrtc->otg_inst = -1;
	acrtc->enabled = false;
}

static int get_cursor_position(struct drm_plane *plane, struct drm_crtc *crtc,
			       struct dc_cursor_position *position)
{
	struct amdgpu_crtc *amdgpu_crtc = to_amdgpu_crtc(crtc);
	int x, y;
	int xorigin = 0, yorigin = 0;

	if (!crtc || !plane->state->fb)
		return 0;

	if ((plane->state->crtc_w > amdgpu_crtc->max_cursor_width) ||
	    (plane->state->crtc_h > amdgpu_crtc->max_cursor_height)) {
		DRM_ERROR("%s: bad cursor width or height %d x %d\n",
			  __func__,
			  plane->state->crtc_w,
			  plane->state->crtc_h);
		return -EINVAL;
	}

	x = plane->state->crtc_x;
	y = plane->state->crtc_y;

	if (x <= -amdgpu_crtc->max_cursor_width ||
	    y <= -amdgpu_crtc->max_cursor_height)
		return 0;

	if (x < 0) {
		xorigin = min(-x, amdgpu_crtc->max_cursor_width - 1);
		x = 0;
	}
	if (y < 0) {
		yorigin = min(-y, amdgpu_crtc->max_cursor_height - 1);
		y = 0;
	}
	position->enable = true;
	position->translate_by_source = true;
	position->x = x;
	position->y = y;
	position->x_hotspot = xorigin;
	position->y_hotspot = yorigin;

	return 0;
}

static void handle_cursor_update(struct drm_plane *plane,
				 struct drm_plane_state *old_plane_state)
{
	struct amdgpu_device *adev = drm_to_adev(plane->dev);
	struct amdgpu_framebuffer *afb = to_amdgpu_framebuffer(plane->state->fb);
	struct drm_crtc *crtc = afb ? plane->state->crtc : old_plane_state->crtc;
	struct dm_crtc_state *crtc_state = crtc ? to_dm_crtc_state(crtc->state) : NULL;
	struct amdgpu_crtc *amdgpu_crtc = to_amdgpu_crtc(crtc);
	uint64_t address = afb ? afb->address : 0;
	struct dc_cursor_position position = {0};
	struct dc_cursor_attributes attributes;
	int ret;

	if (!plane->state->fb && !old_plane_state->fb)
		return;

	DRM_DEBUG_DRIVER("%s: crtc_id=%d with size %d to %d\n",
			 __func__,
			 amdgpu_crtc->crtc_id,
			 plane->state->crtc_w,
			 plane->state->crtc_h);

	ret = get_cursor_position(plane, crtc, &position);
	if (ret)
		return;

	if (!position.enable) {
		/* turn off cursor */
		if (crtc_state && crtc_state->stream) {
			mutex_lock(&adev->dm.dc_lock);
			dc_stream_set_cursor_position(crtc_state->stream,
						      &position);
			mutex_unlock(&adev->dm.dc_lock);
		}
		return;
	}

	amdgpu_crtc->cursor_width = plane->state->crtc_w;
	amdgpu_crtc->cursor_height = plane->state->crtc_h;

	memset(&attributes, 0, sizeof(attributes));
	attributes.address.high_part = upper_32_bits(address);
	attributes.address.low_part  = lower_32_bits(address);
	attributes.width             = plane->state->crtc_w;
	attributes.height            = plane->state->crtc_h;
	attributes.color_format      = CURSOR_MODE_COLOR_PRE_MULTIPLIED_ALPHA;
	attributes.rotation_angle    = 0;
	attributes.attribute_flags.value = 0;

	attributes.pitch = attributes.width;

	if (crtc_state->stream) {
		mutex_lock(&adev->dm.dc_lock);
		if (!dc_stream_set_cursor_attributes(crtc_state->stream,
							 &attributes))
			DRM_ERROR("DC failed to set cursor attributes\n");

		if (!dc_stream_set_cursor_position(crtc_state->stream,
						   &position))
			DRM_ERROR("DC failed to set cursor position\n");
		mutex_unlock(&adev->dm.dc_lock);
	}
}

static void prepare_flip_isr(struct amdgpu_crtc *acrtc)
{

	assert_spin_locked(&acrtc->base.dev->event_lock);
	WARN_ON(acrtc->event);

	acrtc->event = acrtc->base.state->event;

	/* Set the flip status */
	acrtc->pflip_status = AMDGPU_FLIP_SUBMITTED;

	/* Mark this event as consumed */
	acrtc->base.state->event = NULL;

	DRM_DEBUG_DRIVER("crtc:%d, pflip_stat:AMDGPU_FLIP_SUBMITTED\n",
						 acrtc->crtc_id);
}

static void update_freesync_state_on_stream(
	struct amdgpu_display_manager *dm,
	struct dm_crtc_state *new_crtc_state,
	struct dc_stream_state *new_stream,
	struct dc_plane_state *surface,
	u32 flip_timestamp_in_us)
{
	struct mod_vrr_params vrr_params;
	struct dc_info_packet vrr_infopacket = {0};
	struct amdgpu_device *adev = dm->adev;
	struct amdgpu_crtc *acrtc = to_amdgpu_crtc(new_crtc_state->base.crtc);
	unsigned long flags;

	if (!new_stream)
		return;

	/*
	 * TODO: Determine why min/max totals and vrefresh can be 0 here.
	 * For now it's sufficient to just guard against these conditions.
	 */

	if (!new_stream->timing.h_total || !new_stream->timing.v_total)
		return;

	spin_lock_irqsave(&adev_to_drm(adev)->event_lock, flags);
        vrr_params = acrtc->dm_irq_params.vrr_params;

	if (surface) {
		mod_freesync_handle_preflip(
			dm->freesync_module,
			surface,
			new_stream,
			flip_timestamp_in_us,
			&vrr_params);

		if (adev->family < AMDGPU_FAMILY_AI &&
		    amdgpu_dm_vrr_active(new_crtc_state)) {
			mod_freesync_handle_v_update(dm->freesync_module,
						     new_stream, &vrr_params);

			/* Need to call this before the frame ends. */
			dc_stream_adjust_vmin_vmax(dm->dc,
						   new_crtc_state->stream,
						   &vrr_params.adjust);
		}
	}

	mod_freesync_build_vrr_infopacket(
		dm->freesync_module,
		new_stream,
		&vrr_params,
		PACKET_TYPE_VRR,
		TRANSFER_FUNC_UNKNOWN,
		&vrr_infopacket);

	new_crtc_state->freesync_timing_changed |=
		(memcmp(&acrtc->dm_irq_params.vrr_params.adjust,
			&vrr_params.adjust,
			sizeof(vrr_params.adjust)) != 0);

	new_crtc_state->freesync_vrr_info_changed |=
		(memcmp(&new_crtc_state->vrr_infopacket,
			&vrr_infopacket,
			sizeof(vrr_infopacket)) != 0);

	acrtc->dm_irq_params.vrr_params = vrr_params;
	new_crtc_state->vrr_infopacket = vrr_infopacket;

	new_stream->adjust = acrtc->dm_irq_params.vrr_params.adjust;
	new_stream->vrr_infopacket = vrr_infopacket;

	if (new_crtc_state->freesync_vrr_info_changed)
		DRM_DEBUG_KMS("VRR packet update: crtc=%u enabled=%d state=%d",
			      new_crtc_state->base.crtc->base.id,
			      (int)new_crtc_state->base.vrr_enabled,
			      (int)vrr_params.state);

	spin_unlock_irqrestore(&adev_to_drm(adev)->event_lock, flags);
}

static void update_stream_irq_parameters(
	struct amdgpu_display_manager *dm,
	struct dm_crtc_state *new_crtc_state)
{
	struct dc_stream_state *new_stream = new_crtc_state->stream;
	struct mod_vrr_params vrr_params;
	struct mod_freesync_config config = new_crtc_state->freesync_config;
	struct amdgpu_device *adev = dm->adev;
	struct amdgpu_crtc *acrtc = to_amdgpu_crtc(new_crtc_state->base.crtc);
	unsigned long flags;

	if (!new_stream)
		return;

	/*
	 * TODO: Determine why min/max totals and vrefresh can be 0 here.
	 * For now it's sufficient to just guard against these conditions.
	 */
	if (!new_stream->timing.h_total || !new_stream->timing.v_total)
		return;

	spin_lock_irqsave(&adev_to_drm(adev)->event_lock, flags);
	vrr_params = acrtc->dm_irq_params.vrr_params;

	if (new_crtc_state->vrr_supported &&
	    config.min_refresh_in_uhz &&
	    config.max_refresh_in_uhz) {
		config.state = new_crtc_state->base.vrr_enabled ?
			VRR_STATE_ACTIVE_VARIABLE :
			VRR_STATE_INACTIVE;
	} else {
		config.state = VRR_STATE_UNSUPPORTED;
	}

	mod_freesync_build_vrr_params(dm->freesync_module,
				      new_stream,
				      &config, &vrr_params);

	new_crtc_state->freesync_timing_changed |=
		(memcmp(&acrtc->dm_irq_params.vrr_params.adjust,
			&vrr_params.adjust, sizeof(vrr_params.adjust)) != 0);

	new_crtc_state->freesync_config = config;
	/* Copy state for access from DM IRQ handler */
	acrtc->dm_irq_params.freesync_config = config;
	acrtc->dm_irq_params.active_planes = new_crtc_state->active_planes;
	acrtc->dm_irq_params.vrr_params = vrr_params;
	spin_unlock_irqrestore(&adev_to_drm(adev)->event_lock, flags);
}

static void amdgpu_dm_handle_vrr_transition(struct dm_crtc_state *old_state,
					    struct dm_crtc_state *new_state)
{
	bool old_vrr_active = amdgpu_dm_vrr_active(old_state);
	bool new_vrr_active = amdgpu_dm_vrr_active(new_state);

	if (!old_vrr_active && new_vrr_active) {
		/* Transition VRR inactive -> active:
		 * While VRR is active, we must not disable vblank irq, as a
		 * reenable after disable would compute bogus vblank/pflip
		 * timestamps if it likely happened inside display front-porch.
		 *
		 * We also need vupdate irq for the actual core vblank handling
		 * at end of vblank.
		 */
		dm_set_vupdate_irq(new_state->base.crtc, true);
		drm_crtc_vblank_get(new_state->base.crtc);
		DRM_DEBUG_DRIVER("%s: crtc=%u VRR off->on: Get vblank ref\n",
				 __func__, new_state->base.crtc->base.id);
	} else if (old_vrr_active && !new_vrr_active) {
		/* Transition VRR active -> inactive:
		 * Allow vblank irq disable again for fixed refresh rate.
		 */
		dm_set_vupdate_irq(new_state->base.crtc, false);
		drm_crtc_vblank_put(new_state->base.crtc);
		DRM_DEBUG_DRIVER("%s: crtc=%u VRR on->off: Drop vblank ref\n",
				 __func__, new_state->base.crtc->base.id);
	}
}

static void amdgpu_dm_commit_cursors(struct drm_atomic_state *state)
{
	struct drm_plane *plane;
	struct drm_plane_state *old_plane_state, *new_plane_state;
	int i;

	/*
	 * TODO: Make this per-stream so we don't issue redundant updates for
	 * commits with multiple streams.
	 */
	for_each_oldnew_plane_in_state(state, plane, old_plane_state,
				       new_plane_state, i)
		if (plane->type == DRM_PLANE_TYPE_CURSOR)
			handle_cursor_update(plane, old_plane_state);
}

static void amdgpu_dm_commit_planes(struct drm_atomic_state *state,
				    struct dc_state *dc_state,
				    struct drm_device *dev,
				    struct amdgpu_display_manager *dm,
				    struct drm_crtc *pcrtc,
				    bool wait_for_vblank)
{
	uint32_t i;
	uint64_t timestamp_ns;
	struct drm_plane *plane;
	struct drm_plane_state *old_plane_state, *new_plane_state;
	struct amdgpu_crtc *acrtc_attach = to_amdgpu_crtc(pcrtc);
	struct drm_crtc_state *new_pcrtc_state =
			drm_atomic_get_new_crtc_state(state, pcrtc);
	struct dm_crtc_state *acrtc_state = to_dm_crtc_state(new_pcrtc_state);
	struct dm_crtc_state *dm_old_crtc_state =
			to_dm_crtc_state(drm_atomic_get_old_crtc_state(state, pcrtc));
	int planes_count = 0, vpos, hpos;
	long r;
	unsigned long flags;
	struct amdgpu_bo *abo;
	uint32_t target_vblank, last_flip_vblank;
	bool vrr_active = amdgpu_dm_vrr_active(acrtc_state);
	bool pflip_present = false;
	struct {
		struct dc_surface_update surface_updates[MAX_SURFACES];
		struct dc_plane_info plane_infos[MAX_SURFACES];
		struct dc_scaling_info scaling_infos[MAX_SURFACES];
		struct dc_flip_addrs flip_addrs[MAX_SURFACES];
		struct dc_stream_update stream_update;
	} *bundle;

	bundle = kzalloc(sizeof(*bundle), GFP_KERNEL);

	if (!bundle) {
		dm_error("Failed to allocate update bundle\n");
		goto cleanup;
	}

	/*
	 * Disable the cursor first if we're disabling all the planes.
	 * It'll remain on the screen after the planes are re-enabled
	 * if we don't.
	 */
	if (acrtc_state->active_planes == 0)
		amdgpu_dm_commit_cursors(state);

	/* update planes when needed */
	for_each_oldnew_plane_in_state(state, plane, old_plane_state, new_plane_state, i) {
		struct drm_crtc *crtc = new_plane_state->crtc;
		struct drm_crtc_state *new_crtc_state;
		struct drm_framebuffer *fb = new_plane_state->fb;
		bool plane_needs_flip;
		struct dc_plane_state *dc_plane;
		struct dm_plane_state *dm_new_plane_state = to_dm_plane_state(new_plane_state);

		/* Cursor plane is handled after stream updates */
		if (plane->type == DRM_PLANE_TYPE_CURSOR)
			continue;

		if (!fb || !crtc || pcrtc != crtc)
			continue;

		new_crtc_state = drm_atomic_get_new_crtc_state(state, crtc);
		if (!new_crtc_state->active)
			continue;

		dc_plane = dm_new_plane_state->dc_state;

		bundle->surface_updates[planes_count].surface = dc_plane;
		if (new_pcrtc_state->color_mgmt_changed) {
			bundle->surface_updates[planes_count].gamma = dc_plane->gamma_correction;
			bundle->surface_updates[planes_count].in_transfer_func = dc_plane->in_transfer_func;
			bundle->surface_updates[planes_count].gamut_remap_matrix = &dc_plane->gamut_remap_matrix;
		}

		fill_dc_scaling_info(new_plane_state,
				     &bundle->scaling_infos[planes_count]);

		bundle->surface_updates[planes_count].scaling_info =
			&bundle->scaling_infos[planes_count];

		plane_needs_flip = old_plane_state->fb && new_plane_state->fb;

		pflip_present = pflip_present || plane_needs_flip;

		if (!plane_needs_flip) {
			planes_count += 1;
			continue;
		}

		abo = gem_to_amdgpu_bo(fb->obj[0]);

		/*
		 * Wait for all fences on this FB. Do limited wait to avoid
		 * deadlock during GPU reset when this fence will not signal
		 * but we hold reservation lock for the BO.
		 */
		r = dma_resv_wait_timeout_rcu(abo->tbo.base.resv, true,
							false,
							msecs_to_jiffies(5000));
		if (unlikely(r <= 0))
			DRM_ERROR("Waiting for fences timed out!");

		fill_dc_plane_info_and_addr(
			dm->adev, new_plane_state,
			dm_new_plane_state->tiling_flags,
			&bundle->plane_infos[planes_count],
			&bundle->flip_addrs[planes_count].address,
			dm_new_plane_state->tmz_surface, false);

		DRM_DEBUG_DRIVER("plane: id=%d dcc_en=%d\n",
				 new_plane_state->plane->index,
				 bundle->plane_infos[planes_count].dcc.enable);

		bundle->surface_updates[planes_count].plane_info =
			&bundle->plane_infos[planes_count];

		/*
		 * Only allow immediate flips for fast updates that don't
		 * change FB pitch, DCC state, rotation or mirroing.
		 */
		bundle->flip_addrs[planes_count].flip_immediate =
			crtc->state->async_flip &&
			acrtc_state->update_type == UPDATE_TYPE_FAST;

		timestamp_ns = ktime_get_ns();
		bundle->flip_addrs[planes_count].flip_timestamp_in_us = div_u64(timestamp_ns, 1000);
		bundle->surface_updates[planes_count].flip_addr = &bundle->flip_addrs[planes_count];
		bundle->surface_updates[planes_count].surface = dc_plane;

		if (!bundle->surface_updates[planes_count].surface) {
			DRM_ERROR("No surface for CRTC: id=%d\n",
					acrtc_attach->crtc_id);
			continue;
		}

		if (plane == pcrtc->primary)
			update_freesync_state_on_stream(
				dm,
				acrtc_state,
				acrtc_state->stream,
				dc_plane,
				bundle->flip_addrs[planes_count].flip_timestamp_in_us);

		DRM_DEBUG_DRIVER("%s Flipping to hi: 0x%x, low: 0x%x\n",
				 __func__,
				 bundle->flip_addrs[planes_count].address.grph.addr.high_part,
				 bundle->flip_addrs[planes_count].address.grph.addr.low_part);

		planes_count += 1;

	}

	if (pflip_present) {
		if (!vrr_active) {
			/* Use old throttling in non-vrr fixed refresh rate mode
			 * to keep flip scheduling based on target vblank counts
			 * working in a backwards compatible way, e.g., for
			 * clients using the GLX_OML_sync_control extension or
			 * DRI3/Present extension with defined target_msc.
			 */
			last_flip_vblank = amdgpu_get_vblank_counter_kms(pcrtc);
		}
		else {
			/* For variable refresh rate mode only:
			 * Get vblank of last completed flip to avoid > 1 vrr
			 * flips per video frame by use of throttling, but allow
			 * flip programming anywhere in the possibly large
			 * variable vrr vblank interval for fine-grained flip
			 * timing control and more opportunity to avoid stutter
			 * on late submission of flips.
			 */
			spin_lock_irqsave(&pcrtc->dev->event_lock, flags);
			last_flip_vblank = acrtc_attach->dm_irq_params.last_flip_vblank;
			spin_unlock_irqrestore(&pcrtc->dev->event_lock, flags);
		}

		target_vblank = last_flip_vblank + wait_for_vblank;

		/*
		 * Wait until we're out of the vertical blank period before the one
		 * targeted by the flip
		 */
		while ((acrtc_attach->enabled &&
			(amdgpu_display_get_crtc_scanoutpos(dm->ddev, acrtc_attach->crtc_id,
							    0, &vpos, &hpos, NULL,
							    NULL, &pcrtc->hwmode)
			 & (DRM_SCANOUTPOS_VALID | DRM_SCANOUTPOS_IN_VBLANK)) ==
			(DRM_SCANOUTPOS_VALID | DRM_SCANOUTPOS_IN_VBLANK) &&
			(int)(target_vblank -
			  amdgpu_get_vblank_counter_kms(pcrtc)) > 0)) {
			usleep_range(1000, 1100);
		}

		/**
		 * Prepare the flip event for the pageflip interrupt to handle.
		 *
		 * This only works in the case where we've already turned on the
		 * appropriate hardware blocks (eg. HUBP) so in the transition case
		 * from 0 -> n planes we have to skip a hardware generated event
		 * and rely on sending it from software.
		 */
		if (acrtc_attach->base.state->event &&
		    acrtc_state->active_planes > 0) {
			drm_crtc_vblank_get(pcrtc);

			spin_lock_irqsave(&pcrtc->dev->event_lock, flags);

			WARN_ON(acrtc_attach->pflip_status != AMDGPU_FLIP_NONE);
			prepare_flip_isr(acrtc_attach);

			spin_unlock_irqrestore(&pcrtc->dev->event_lock, flags);
		}

		if (acrtc_state->stream) {
			if (acrtc_state->freesync_vrr_info_changed)
				bundle->stream_update.vrr_infopacket =
					&acrtc_state->stream->vrr_infopacket;
		}
	}

	/* Update the planes if changed or disable if we don't have any. */
	if ((planes_count || acrtc_state->active_planes == 0) &&
		acrtc_state->stream) {
		bundle->stream_update.stream = acrtc_state->stream;
		if (new_pcrtc_state->mode_changed) {
			bundle->stream_update.src = acrtc_state->stream->src;
			bundle->stream_update.dst = acrtc_state->stream->dst;
		}

		if (new_pcrtc_state->color_mgmt_changed) {
			/*
			 * TODO: This isn't fully correct since we've actually
			 * already modified the stream in place.
			 */
			bundle->stream_update.gamut_remap =
				&acrtc_state->stream->gamut_remap_matrix;
			bundle->stream_update.output_csc_transform =
				&acrtc_state->stream->csc_color_matrix;
			bundle->stream_update.out_transfer_func =
				acrtc_state->stream->out_transfer_func;
		}

		acrtc_state->stream->abm_level = acrtc_state->abm_level;
		if (acrtc_state->abm_level != dm_old_crtc_state->abm_level)
			bundle->stream_update.abm_level = &acrtc_state->abm_level;

		/*
		 * If FreeSync state on the stream has changed then we need to
		 * re-adjust the min/max bounds now that DC doesn't handle this
		 * as part of commit.
		 */
		if (amdgpu_dm_vrr_active(dm_old_crtc_state) !=
		    amdgpu_dm_vrr_active(acrtc_state)) {
			spin_lock_irqsave(&pcrtc->dev->event_lock, flags);
			dc_stream_adjust_vmin_vmax(
				dm->dc, acrtc_state->stream,
				&acrtc_attach->dm_irq_params.vrr_params.adjust);
			spin_unlock_irqrestore(&pcrtc->dev->event_lock, flags);
		}
		mutex_lock(&dm->dc_lock);
		if ((acrtc_state->update_type > UPDATE_TYPE_FAST) &&
				acrtc_state->stream->link->psr_settings.psr_allow_active)
			amdgpu_dm_psr_disable(acrtc_state->stream);

		dc_commit_updates_for_stream(dm->dc,
						     bundle->surface_updates,
						     planes_count,
						     acrtc_state->stream,
						     &bundle->stream_update,
						     dc_state);

		/**
		 * Enable or disable the interrupts on the backend.
		 *
		 * Most pipes are put into power gating when unused.
		 *
		 * When power gating is enabled on a pipe we lose the
		 * interrupt enablement state when power gating is disabled.
		 *
		 * So we need to update the IRQ control state in hardware
		 * whenever the pipe turns on (since it could be previously
		 * power gated) or off (since some pipes can't be power gated
		 * on some ASICs).
		 */
		if (dm_old_crtc_state->active_planes != acrtc_state->active_planes)
			dm_update_pflip_irq_state(drm_to_adev(dev),
						  acrtc_attach);

		if ((acrtc_state->update_type > UPDATE_TYPE_FAST) &&
				acrtc_state->stream->link->psr_settings.psr_version != DC_PSR_VERSION_UNSUPPORTED &&
				!acrtc_state->stream->link->psr_settings.psr_feature_enabled)
			amdgpu_dm_link_setup_psr(acrtc_state->stream);
		else if ((acrtc_state->update_type == UPDATE_TYPE_FAST) &&
				acrtc_state->stream->link->psr_settings.psr_feature_enabled &&
				!acrtc_state->stream->link->psr_settings.psr_allow_active) {
			amdgpu_dm_psr_enable(acrtc_state->stream);
		}

		mutex_unlock(&dm->dc_lock);
	}

	/*
	 * Update cursor state *after* programming all the planes.
	 * This avoids redundant programming in the case where we're going
	 * to be disabling a single plane - those pipes are being disabled.
	 */
	if (acrtc_state->active_planes)
		amdgpu_dm_commit_cursors(state);

cleanup:
	kfree(bundle);
}

static void amdgpu_dm_commit_audio(struct drm_device *dev,
				   struct drm_atomic_state *state)
{
	struct amdgpu_device *adev = drm_to_adev(dev);
	struct amdgpu_dm_connector *aconnector;
	struct drm_connector *connector;
	struct drm_connector_state *old_con_state, *new_con_state;
	struct drm_crtc_state *new_crtc_state;
	struct dm_crtc_state *new_dm_crtc_state;
	const struct dc_stream_status *status;
	int i, inst;

	/* Notify device removals. */
	for_each_oldnew_connector_in_state(state, connector, old_con_state, new_con_state, i) {
		if (old_con_state->crtc != new_con_state->crtc) {
			/* CRTC changes require notification. */
			goto notify;
		}

		if (!new_con_state->crtc)
			continue;

		new_crtc_state = drm_atomic_get_new_crtc_state(
			state, new_con_state->crtc);

		if (!new_crtc_state)
			continue;

		if (!drm_atomic_crtc_needs_modeset(new_crtc_state))
			continue;

	notify:
		aconnector = to_amdgpu_dm_connector(connector);

		mutex_lock(&adev->dm.audio_lock);
		inst = aconnector->audio_inst;
		aconnector->audio_inst = -1;
		mutex_unlock(&adev->dm.audio_lock);

		amdgpu_dm_audio_eld_notify(adev, inst);
	}

	/* Notify audio device additions. */
	for_each_new_connector_in_state(state, connector, new_con_state, i) {
		if (!new_con_state->crtc)
			continue;

		new_crtc_state = drm_atomic_get_new_crtc_state(
			state, new_con_state->crtc);

		if (!new_crtc_state)
			continue;

		if (!drm_atomic_crtc_needs_modeset(new_crtc_state))
			continue;

		new_dm_crtc_state = to_dm_crtc_state(new_crtc_state);
		if (!new_dm_crtc_state->stream)
			continue;

		status = dc_stream_get_status(new_dm_crtc_state->stream);
		if (!status)
			continue;

		aconnector = to_amdgpu_dm_connector(connector);

		mutex_lock(&adev->dm.audio_lock);
		inst = status->audio_inst;
		aconnector->audio_inst = inst;
		mutex_unlock(&adev->dm.audio_lock);

		amdgpu_dm_audio_eld_notify(adev, inst);
	}
}

/*
 * amdgpu_dm_crtc_copy_transient_flags - copy mirrored flags from DRM to DC
 * @crtc_state: the DRM CRTC state
 * @stream_state: the DC stream state.
 *
 * Copy the mirrored transient state flags from DRM, to DC. It is used to bring
 * a dc_stream_state's flags in sync with a drm_crtc_state's flags.
 */
static void amdgpu_dm_crtc_copy_transient_flags(struct drm_crtc_state *crtc_state,
						struct dc_stream_state *stream_state)
{
	stream_state->mode_changed = drm_atomic_crtc_needs_modeset(crtc_state);
}

static int amdgpu_dm_atomic_commit(struct drm_device *dev,
				   struct drm_atomic_state *state,
				   bool nonblock)
{
	/*
	 * Add check here for SoC's that support hardware cursor plane, to
	 * unset legacy_cursor_update
	 */

	return drm_atomic_helper_commit(dev, state, nonblock);

	/*TODO Handle EINTR, reenable IRQ*/
}

/**
 * amdgpu_dm_atomic_commit_tail() - AMDgpu DM's commit tail implementation.
 * @state: The atomic state to commit
 *
 * This will tell DC to commit the constructed DC state from atomic_check,
 * programming the hardware. Any failures here implies a hardware failure, since
 * atomic check should have filtered anything non-kosher.
 */
static void amdgpu_dm_atomic_commit_tail(struct drm_atomic_state *state)
{
	struct drm_device *dev = state->dev;
	struct amdgpu_device *adev = drm_to_adev(dev);
	struct amdgpu_display_manager *dm = &adev->dm;
	struct dm_atomic_state *dm_state;
	struct dc_state *dc_state = NULL, *dc_state_temp = NULL;
	uint32_t i, j;
	struct drm_crtc *crtc;
	struct drm_crtc_state *old_crtc_state, *new_crtc_state;
	unsigned long flags;
	bool wait_for_vblank = true;
	struct drm_connector *connector;
	struct drm_connector_state *old_con_state, *new_con_state;
	struct dm_crtc_state *dm_old_crtc_state, *dm_new_crtc_state;
	int crtc_disable_count = 0;
	bool mode_set_reset_required = false;

	drm_atomic_helper_update_legacy_modeset_state(dev, state);

	dm_state = dm_atomic_get_new_state(state);
	if (dm_state && dm_state->context) {
		dc_state = dm_state->context;
	} else {
		/* No state changes, retain current state. */
		dc_state_temp = dc_create_state(dm->dc);
		ASSERT(dc_state_temp);
		dc_state = dc_state_temp;
		dc_resource_state_copy_construct_current(dm->dc, dc_state);
	}

	for_each_oldnew_crtc_in_state (state, crtc, old_crtc_state,
				       new_crtc_state, i) {
		struct amdgpu_crtc *acrtc = to_amdgpu_crtc(crtc);

		dm_old_crtc_state = to_dm_crtc_state(old_crtc_state);

		if (old_crtc_state->active &&
		    (!new_crtc_state->active ||
		     drm_atomic_crtc_needs_modeset(new_crtc_state))) {
			manage_dm_interrupts(adev, acrtc, false);
			dc_stream_release(dm_old_crtc_state->stream);
		}
	}

	drm_atomic_helper_calc_timestamping_constants(state);

	/* update changed items */
	for_each_oldnew_crtc_in_state(state, crtc, old_crtc_state, new_crtc_state, i) {
		struct amdgpu_crtc *acrtc = to_amdgpu_crtc(crtc);

		dm_new_crtc_state = to_dm_crtc_state(new_crtc_state);
		dm_old_crtc_state = to_dm_crtc_state(old_crtc_state);

		DRM_DEBUG_DRIVER(
			"amdgpu_crtc id:%d crtc_state_flags: enable:%d, active:%d, "
			"planes_changed:%d, mode_changed:%d,active_changed:%d,"
			"connectors_changed:%d\n",
			acrtc->crtc_id,
			new_crtc_state->enable,
			new_crtc_state->active,
			new_crtc_state->planes_changed,
			new_crtc_state->mode_changed,
			new_crtc_state->active_changed,
			new_crtc_state->connectors_changed);

		/* Copy all transient state flags into dc state */
		if (dm_new_crtc_state->stream) {
			amdgpu_dm_crtc_copy_transient_flags(&dm_new_crtc_state->base,
							    dm_new_crtc_state->stream);
		}

		/* handles headless hotplug case, updating new_state and
		 * aconnector as needed
		 */

		if (modeset_required(new_crtc_state, dm_new_crtc_state->stream, dm_old_crtc_state->stream)) {

			DRM_DEBUG_DRIVER("Atomic commit: SET crtc id %d: [%p]\n", acrtc->crtc_id, acrtc);

			if (!dm_new_crtc_state->stream) {
				/*
				 * this could happen because of issues with
				 * userspace notifications delivery.
				 * In this case userspace tries to set mode on
				 * display which is disconnected in fact.
				 * dc_sink is NULL in this case on aconnector.
				 * We expect reset mode will come soon.
				 *
				 * This can also happen when unplug is done
				 * during resume sequence ended
				 *
				 * In this case, we want to pretend we still
				 * have a sink to keep the pipe running so that
				 * hw state is consistent with the sw state
				 */
				DRM_DEBUG_DRIVER("%s: Failed to create new stream for crtc %d\n",
						__func__, acrtc->base.base.id);
				continue;
			}

			if (dm_old_crtc_state->stream)
				remove_stream(adev, acrtc, dm_old_crtc_state->stream);

			pm_runtime_get_noresume(dev->dev);

			acrtc->enabled = true;
			acrtc->hw_mode = new_crtc_state->mode;
			crtc->hwmode = new_crtc_state->mode;
			mode_set_reset_required = true;
		} else if (modereset_required(new_crtc_state)) {
			DRM_DEBUG_DRIVER("Atomic commit: RESET. crtc id %d:[%p]\n", acrtc->crtc_id, acrtc);
			/* i.e. reset mode */
			if (dm_old_crtc_state->stream)
				remove_stream(adev, acrtc, dm_old_crtc_state->stream);
			mode_set_reset_required = true;
		}
	} /* for_each_crtc_in_state() */

	if (dc_state) {
		/* if there mode set or reset, disable eDP PSR */
		if (mode_set_reset_required)
			amdgpu_dm_psr_disable_all(dm);

		dm_enable_per_frame_crtc_master_sync(dc_state);
		mutex_lock(&dm->dc_lock);
		WARN_ON(!dc_commit_state(dm->dc, dc_state));
		mutex_unlock(&dm->dc_lock);
	}

	for_each_new_crtc_in_state(state, crtc, new_crtc_state, i) {
		struct amdgpu_crtc *acrtc = to_amdgpu_crtc(crtc);

		dm_new_crtc_state = to_dm_crtc_state(new_crtc_state);

		if (dm_new_crtc_state->stream != NULL) {
			const struct dc_stream_status *status =
					dc_stream_get_status(dm_new_crtc_state->stream);

			if (!status)
				status = dc_stream_get_status_from_state(dc_state,
									 dm_new_crtc_state->stream);
			if (!status)
				DC_ERR("got no status for stream %p on acrtc%p\n", dm_new_crtc_state->stream, acrtc);
			else
				acrtc->otg_inst = status->primary_otg_inst;
		}
	}
#ifdef CONFIG_DRM_AMD_DC_HDCP
	for_each_oldnew_connector_in_state(state, connector, old_con_state, new_con_state, i) {
		struct dm_connector_state *dm_new_con_state = to_dm_connector_state(new_con_state);
		struct amdgpu_crtc *acrtc = to_amdgpu_crtc(dm_new_con_state->base.crtc);
		struct amdgpu_dm_connector *aconnector = to_amdgpu_dm_connector(connector);

		new_crtc_state = NULL;

		if (acrtc)
			new_crtc_state = drm_atomic_get_new_crtc_state(state, &acrtc->base);

		dm_new_crtc_state = to_dm_crtc_state(new_crtc_state);

		if (dm_new_crtc_state && dm_new_crtc_state->stream == NULL &&
		    connector->state->content_protection == DRM_MODE_CONTENT_PROTECTION_ENABLED) {
			hdcp_reset_display(adev->dm.hdcp_workqueue, aconnector->dc_link->link_index);
			new_con_state->content_protection = DRM_MODE_CONTENT_PROTECTION_DESIRED;
			continue;
		}

		if (is_content_protection_different(new_con_state, old_con_state, connector, adev->dm.hdcp_workqueue))
			hdcp_update_display(
				adev->dm.hdcp_workqueue, aconnector->dc_link->link_index, aconnector,
				new_con_state->hdcp_content_type,
				new_con_state->content_protection == DRM_MODE_CONTENT_PROTECTION_DESIRED ? true
													 : false);
	}
#endif

	/* Handle connector state changes */
	for_each_oldnew_connector_in_state(state, connector, old_con_state, new_con_state, i) {
		struct dm_connector_state *dm_new_con_state = to_dm_connector_state(new_con_state);
		struct dm_connector_state *dm_old_con_state = to_dm_connector_state(old_con_state);
		struct amdgpu_crtc *acrtc = to_amdgpu_crtc(dm_new_con_state->base.crtc);
		struct dc_surface_update dummy_updates[MAX_SURFACES];
		struct dc_stream_update stream_update;
		struct dc_info_packet hdr_packet;
		struct dc_stream_status *status = NULL;
		bool abm_changed, hdr_changed, scaling_changed;

		memset(&dummy_updates, 0, sizeof(dummy_updates));
		memset(&stream_update, 0, sizeof(stream_update));

		if (acrtc) {
			new_crtc_state = drm_atomic_get_new_crtc_state(state, &acrtc->base);
			old_crtc_state = drm_atomic_get_old_crtc_state(state, &acrtc->base);
		}

		/* Skip any modesets/resets */
		if (!acrtc || drm_atomic_crtc_needs_modeset(new_crtc_state))
			continue;

		dm_new_crtc_state = to_dm_crtc_state(new_crtc_state);
		dm_old_crtc_state = to_dm_crtc_state(old_crtc_state);

		scaling_changed = is_scaling_state_different(dm_new_con_state,
							     dm_old_con_state);

		abm_changed = dm_new_crtc_state->abm_level !=
			      dm_old_crtc_state->abm_level;

		hdr_changed =
			is_hdr_metadata_different(old_con_state, new_con_state);

		if (!scaling_changed && !abm_changed && !hdr_changed)
			continue;

		stream_update.stream = dm_new_crtc_state->stream;
		if (scaling_changed) {
			update_stream_scaling_settings(&dm_new_con_state->base.crtc->mode,
					dm_new_con_state, dm_new_crtc_state->stream);

			stream_update.src = dm_new_crtc_state->stream->src;
			stream_update.dst = dm_new_crtc_state->stream->dst;
		}

		if (abm_changed) {
			dm_new_crtc_state->stream->abm_level = dm_new_crtc_state->abm_level;

			stream_update.abm_level = &dm_new_crtc_state->abm_level;
		}

		if (hdr_changed) {
			fill_hdr_info_packet(new_con_state, &hdr_packet);
			stream_update.hdr_static_metadata = &hdr_packet;
		}

		status = dc_stream_get_status(dm_new_crtc_state->stream);
		WARN_ON(!status);
		WARN_ON(!status->plane_count);

		/*
		 * TODO: DC refuses to perform stream updates without a dc_surface_update.
		 * Here we create an empty update on each plane.
		 * To fix this, DC should permit updating only stream properties.
		 */
		for (j = 0; j < status->plane_count; j++)
			dummy_updates[j].surface = status->plane_states[0];


		mutex_lock(&dm->dc_lock);
		dc_commit_updates_for_stream(dm->dc,
						     dummy_updates,
						     status->plane_count,
						     dm_new_crtc_state->stream,
						     &stream_update,
						     dc_state);
		mutex_unlock(&dm->dc_lock);
	}

	/* Count number of newly disabled CRTCs for dropping PM refs later. */
	for_each_oldnew_crtc_in_state(state, crtc, old_crtc_state,
				      new_crtc_state, i) {
		if (old_crtc_state->active && !new_crtc_state->active)
			crtc_disable_count++;

		dm_new_crtc_state = to_dm_crtc_state(new_crtc_state);
		dm_old_crtc_state = to_dm_crtc_state(old_crtc_state);

		/* For freesync config update on crtc state and params for irq */
		update_stream_irq_parameters(dm, dm_new_crtc_state);

		/* Handle vrr on->off / off->on transitions */
		amdgpu_dm_handle_vrr_transition(dm_old_crtc_state,
						dm_new_crtc_state);
	}

	/**
	 * Enable interrupts for CRTCs that are newly enabled or went through
	 * a modeset. It was intentionally deferred until after the front end
	 * state was modified to wait until the OTG was on and so the IRQ
	 * handlers didn't access stale or invalid state.
	 */
	for_each_oldnew_crtc_in_state(state, crtc, old_crtc_state, new_crtc_state, i) {
		struct amdgpu_crtc *acrtc = to_amdgpu_crtc(crtc);

		dm_new_crtc_state = to_dm_crtc_state(new_crtc_state);

		if (new_crtc_state->active &&
		    (!old_crtc_state->active ||
		     drm_atomic_crtc_needs_modeset(new_crtc_state))) {
			dc_stream_retain(dm_new_crtc_state->stream);
			acrtc->dm_irq_params.stream = dm_new_crtc_state->stream;
			manage_dm_interrupts(adev, acrtc, true);

#ifdef CONFIG_DEBUG_FS
			/**
			 * Frontend may have changed so reapply the CRC capture
			 * settings for the stream.
			 */
			dm_new_crtc_state = to_dm_crtc_state(new_crtc_state);

			if (amdgpu_dm_is_valid_crc_source(dm_new_crtc_state->crc_src)) {
				amdgpu_dm_crtc_configure_crc_source(
					crtc, dm_new_crtc_state,
					dm_new_crtc_state->crc_src);
			}
#endif
		}
	}

	for_each_new_crtc_in_state(state, crtc, new_crtc_state, j)
		if (new_crtc_state->async_flip)
			wait_for_vblank = false;

	/* update planes when needed per crtc*/
	for_each_new_crtc_in_state(state, crtc, new_crtc_state, j) {
		dm_new_crtc_state = to_dm_crtc_state(new_crtc_state);

		if (dm_new_crtc_state->stream)
			amdgpu_dm_commit_planes(state, dc_state, dev,
						dm, crtc, wait_for_vblank);
	}

	/* Update audio instances for each connector. */
	amdgpu_dm_commit_audio(dev, state);

	/*
	 * send vblank event on all events not handled in flip and
	 * mark consumed event for drm_atomic_helper_commit_hw_done
	 */
	spin_lock_irqsave(&adev_to_drm(adev)->event_lock, flags);
	for_each_new_crtc_in_state(state, crtc, new_crtc_state, i) {

		if (new_crtc_state->event)
			drm_send_event_locked(dev, &new_crtc_state->event->base);

		new_crtc_state->event = NULL;
	}
	spin_unlock_irqrestore(&adev_to_drm(adev)->event_lock, flags);

	/* Signal HW programming completion */
	drm_atomic_helper_commit_hw_done(state);

	if (wait_for_vblank)
		drm_atomic_helper_wait_for_flip_done(dev, state);

	drm_atomic_helper_cleanup_planes(dev, state);

	/*
	 * Finally, drop a runtime PM reference for each newly disabled CRTC,
	 * so we can put the GPU into runtime suspend if we're not driving any
	 * displays anymore
	 */
	for (i = 0; i < crtc_disable_count; i++)
		pm_runtime_put_autosuspend(dev->dev);
	pm_runtime_mark_last_busy(dev->dev);

	if (dc_state_temp)
		dc_release_state(dc_state_temp);
}


static int dm_force_atomic_commit(struct drm_connector *connector)
{
	int ret = 0;
	struct drm_device *ddev = connector->dev;
	struct drm_atomic_state *state = drm_atomic_state_alloc(ddev);
	struct amdgpu_crtc *disconnected_acrtc = to_amdgpu_crtc(connector->encoder->crtc);
	struct drm_plane *plane = disconnected_acrtc->base.primary;
	struct drm_connector_state *conn_state;
	struct drm_crtc_state *crtc_state;
	struct drm_plane_state *plane_state;

	if (!state)
		return -ENOMEM;

	state->acquire_ctx = ddev->mode_config.acquire_ctx;

	/* Construct an atomic state to restore previous display setting */

	/*
	 * Attach connectors to drm_atomic_state
	 */
	conn_state = drm_atomic_get_connector_state(state, connector);

	ret = PTR_ERR_OR_ZERO(conn_state);
	if (ret)
		goto out;

	/* Attach crtc to drm_atomic_state*/
	crtc_state = drm_atomic_get_crtc_state(state, &disconnected_acrtc->base);

	ret = PTR_ERR_OR_ZERO(crtc_state);
	if (ret)
		goto out;

	/* force a restore */
	crtc_state->mode_changed = true;

	/* Attach plane to drm_atomic_state */
	plane_state = drm_atomic_get_plane_state(state, plane);

	ret = PTR_ERR_OR_ZERO(plane_state);
	if (ret)
		goto out;

	/* Call commit internally with the state we just constructed */
	ret = drm_atomic_commit(state);

out:
	drm_atomic_state_put(state);
	if (ret)
		DRM_ERROR("Restoring old state failed with %i\n", ret);

	return ret;
}

/*
 * This function handles all cases when set mode does not come upon hotplug.
 * This includes when a display is unplugged then plugged back into the
 * same port and when running without usermode desktop manager supprot
 */
void dm_restore_drm_connector_state(struct drm_device *dev,
				    struct drm_connector *connector)
{
	struct amdgpu_dm_connector *aconnector = to_amdgpu_dm_connector(connector);
	struct amdgpu_crtc *disconnected_acrtc;
	struct dm_crtc_state *acrtc_state;

	if (!aconnector->dc_sink || !connector->state || !connector->encoder)
		return;

	disconnected_acrtc = to_amdgpu_crtc(connector->encoder->crtc);
	if (!disconnected_acrtc)
		return;

	acrtc_state = to_dm_crtc_state(disconnected_acrtc->base.state);
	if (!acrtc_state->stream)
		return;

	/*
	 * If the previous sink is not released and different from the current,
	 * we deduce we are in a state where we can not rely on usermode call
	 * to turn on the display, so we do it here
	 */
	if (acrtc_state->stream->sink != aconnector->dc_sink)
		dm_force_atomic_commit(&aconnector->base);
}

/*
 * Grabs all modesetting locks to serialize against any blocking commits,
 * Waits for completion of all non blocking commits.
 */
static int do_aquire_global_lock(struct drm_device *dev,
				 struct drm_atomic_state *state)
{
	struct drm_crtc *crtc;
	struct drm_crtc_commit *commit;
	long ret;

	/*
	 * Adding all modeset locks to aquire_ctx will
	 * ensure that when the framework release it the
	 * extra locks we are locking here will get released to
	 */
	ret = drm_modeset_lock_all_ctx(dev, state->acquire_ctx);
	if (ret)
		return ret;

	list_for_each_entry(crtc, &dev->mode_config.crtc_list, head) {
		spin_lock(&crtc->commit_lock);
		commit = list_first_entry_or_null(&crtc->commit_list,
				struct drm_crtc_commit, commit_entry);
		if (commit)
			drm_crtc_commit_get(commit);
		spin_unlock(&crtc->commit_lock);

		if (!commit)
			continue;

		/*
		 * Make sure all pending HW programming completed and
		 * page flips done
		 */
		ret = wait_for_completion_interruptible_timeout(&commit->hw_done, 10*HZ);

		if (ret > 0)
			ret = wait_for_completion_interruptible_timeout(
					&commit->flip_done, 10*HZ);

		if (ret == 0)
			DRM_ERROR("[CRTC:%d:%s] hw_done or flip_done "
				  "timed out\n", crtc->base.id, crtc->name);

		drm_crtc_commit_put(commit);
	}

	return ret < 0 ? ret : 0;
}

static void get_freesync_config_for_crtc(
	struct dm_crtc_state *new_crtc_state,
	struct dm_connector_state *new_con_state)
{
	struct mod_freesync_config config = {0};
	struct amdgpu_dm_connector *aconnector =
			to_amdgpu_dm_connector(new_con_state->base.connector);
	struct drm_display_mode *mode = &new_crtc_state->base.mode;
	int vrefresh = drm_mode_vrefresh(mode);

	new_crtc_state->vrr_supported = new_con_state->freesync_capable &&
					vrefresh >= aconnector->min_vfreq &&
					vrefresh <= aconnector->max_vfreq;

	if (new_crtc_state->vrr_supported) {
		new_crtc_state->stream->ignore_msa_timing_param = true;
		config.state = new_crtc_state->base.vrr_enabled ?
				VRR_STATE_ACTIVE_VARIABLE :
				VRR_STATE_INACTIVE;
		config.min_refresh_in_uhz =
				aconnector->min_vfreq * 1000000;
		config.max_refresh_in_uhz =
				aconnector->max_vfreq * 1000000;
		config.vsif_supported = true;
		config.btr = true;
	}

	new_crtc_state->freesync_config = config;
}

static void reset_freesync_config_for_crtc(
	struct dm_crtc_state *new_crtc_state)
{
	new_crtc_state->vrr_supported = false;

	memset(&new_crtc_state->vrr_infopacket, 0,
	       sizeof(new_crtc_state->vrr_infopacket));
}

static int dm_update_crtc_state(struct amdgpu_display_manager *dm,
				struct drm_atomic_state *state,
				struct drm_crtc *crtc,
				struct drm_crtc_state *old_crtc_state,
				struct drm_crtc_state *new_crtc_state,
				bool enable,
				bool *lock_and_validation_needed)
{
	struct dm_atomic_state *dm_state = NULL;
	struct dm_crtc_state *dm_old_crtc_state, *dm_new_crtc_state;
	struct dc_stream_state *new_stream;
	int ret = 0;

	/*
	 * TODO Move this code into dm_crtc_atomic_check once we get rid of dc_validation_set
	 * update changed items
	 */
	struct amdgpu_crtc *acrtc = NULL;
	struct amdgpu_dm_connector *aconnector = NULL;
	struct drm_connector_state *drm_new_conn_state = NULL, *drm_old_conn_state = NULL;
	struct dm_connector_state *dm_new_conn_state = NULL, *dm_old_conn_state = NULL;

	new_stream = NULL;

	dm_old_crtc_state = to_dm_crtc_state(old_crtc_state);
	dm_new_crtc_state = to_dm_crtc_state(new_crtc_state);
	acrtc = to_amdgpu_crtc(crtc);
	aconnector = amdgpu_dm_find_first_crtc_matching_connector(state, crtc);

	/* TODO This hack should go away */
	if (aconnector && enable) {
		/* Make sure fake sink is created in plug-in scenario */
		drm_new_conn_state = drm_atomic_get_new_connector_state(state,
							    &aconnector->base);
		drm_old_conn_state = drm_atomic_get_old_connector_state(state,
							    &aconnector->base);

		if (IS_ERR(drm_new_conn_state)) {
			ret = PTR_ERR_OR_ZERO(drm_new_conn_state);
			goto fail;
		}

		dm_new_conn_state = to_dm_connector_state(drm_new_conn_state);
		dm_old_conn_state = to_dm_connector_state(drm_old_conn_state);

		if (!drm_atomic_crtc_needs_modeset(new_crtc_state))
			goto skip_modeset;

		new_stream = create_validate_stream_for_sink(aconnector,
							     &new_crtc_state->mode,
							     dm_new_conn_state,
							     dm_old_crtc_state->stream);

		/*
		 * we can have no stream on ACTION_SET if a display
		 * was disconnected during S3, in this case it is not an
		 * error, the OS will be updated after detection, and
		 * will do the right thing on next atomic commit
		 */

		if (!new_stream) {
			DRM_DEBUG_DRIVER("%s: Failed to create new stream for crtc %d\n",
					__func__, acrtc->base.base.id);
			ret = -ENOMEM;
			goto fail;
		}

		/*
		 * TODO: Check VSDB bits to decide whether this should
		 * be enabled or not.
		 */
		new_stream->triggered_crtc_reset.enabled =
			dm->force_timing_sync;

		dm_new_crtc_state->abm_level = dm_new_conn_state->abm_level;

		ret = fill_hdr_info_packet(drm_new_conn_state,
					   &new_stream->hdr_static_metadata);
		if (ret)
			goto fail;

		/*
		 * If we already removed the old stream from the context
		 * (and set the new stream to NULL) then we can't reuse
		 * the old stream even if the stream and scaling are unchanged.
		 * We'll hit the BUG_ON and black screen.
		 *
		 * TODO: Refactor this function to allow this check to work
		 * in all conditions.
		 */
		if (dm_new_crtc_state->stream &&
		    dc_is_stream_unchanged(new_stream, dm_old_crtc_state->stream) &&
		    dc_is_stream_scaling_unchanged(new_stream, dm_old_crtc_state->stream)) {
			new_crtc_state->mode_changed = false;
			DRM_DEBUG_DRIVER("Mode change not required, setting mode_changed to %d",
					 new_crtc_state->mode_changed);
		}
	}

	/* mode_changed flag may get updated above, need to check again */
	if (!drm_atomic_crtc_needs_modeset(new_crtc_state))
		goto skip_modeset;

	DRM_DEBUG_DRIVER(
		"amdgpu_crtc id:%d crtc_state_flags: enable:%d, active:%d, "
		"planes_changed:%d, mode_changed:%d,active_changed:%d,"
		"connectors_changed:%d\n",
		acrtc->crtc_id,
		new_crtc_state->enable,
		new_crtc_state->active,
		new_crtc_state->planes_changed,
		new_crtc_state->mode_changed,
		new_crtc_state->active_changed,
		new_crtc_state->connectors_changed);

	/* Remove stream for any changed/disabled CRTC */
	if (!enable) {

		if (!dm_old_crtc_state->stream)
			goto skip_modeset;

		ret = dm_atomic_get_state(state, &dm_state);
		if (ret)
			goto fail;

		DRM_DEBUG_DRIVER("Disabling DRM crtc: %d\n",
				crtc->base.id);

		/* i.e. reset mode */
		if (dc_remove_stream_from_ctx(
				dm->dc,
				dm_state->context,
				dm_old_crtc_state->stream) != DC_OK) {
			ret = -EINVAL;
			goto fail;
		}

		dc_stream_release(dm_old_crtc_state->stream);
		dm_new_crtc_state->stream = NULL;

		reset_freesync_config_for_crtc(dm_new_crtc_state);

		*lock_and_validation_needed = true;

	} else {/* Add stream for any updated/enabled CRTC */
		/*
		 * Quick fix to prevent NULL pointer on new_stream when
		 * added MST connectors not found in existing crtc_state in the chained mode
		 * TODO: need to dig out the root cause of that
		 */
		if (!aconnector || (!aconnector->dc_sink && aconnector->mst_port))
			goto skip_modeset;

		if (modereset_required(new_crtc_state))
			goto skip_modeset;

		if (modeset_required(new_crtc_state, new_stream,
				     dm_old_crtc_state->stream)) {

			WARN_ON(dm_new_crtc_state->stream);

			ret = dm_atomic_get_state(state, &dm_state);
			if (ret)
				goto fail;

			dm_new_crtc_state->stream = new_stream;

			dc_stream_retain(new_stream);

			DRM_DEBUG_DRIVER("Enabling DRM crtc: %d\n",
						crtc->base.id);

			if (dc_add_stream_to_ctx(
					dm->dc,
					dm_state->context,
					dm_new_crtc_state->stream) != DC_OK) {
				ret = -EINVAL;
				goto fail;
			}

			*lock_and_validation_needed = true;
		}
	}

skip_modeset:
	/* Release extra reference */
	if (new_stream)
		 dc_stream_release(new_stream);

	/*
	 * We want to do dc stream updates that do not require a
	 * full modeset below.
	 */
	if (!(enable && aconnector && new_crtc_state->active))
		return 0;
	/*
	 * Given above conditions, the dc state cannot be NULL because:
	 * 1. We're in the process of enabling CRTCs (just been added
	 *    to the dc context, or already is on the context)
	 * 2. Has a valid connector attached, and
	 * 3. Is currently active and enabled.
	 * => The dc stream state currently exists.
	 */
	BUG_ON(dm_new_crtc_state->stream == NULL);

	/* Scaling or underscan settings */
	if (is_scaling_state_different(dm_old_conn_state, dm_new_conn_state) ||
				drm_atomic_crtc_needs_modeset(new_crtc_state))
		update_stream_scaling_settings(
			&new_crtc_state->mode, dm_new_conn_state, dm_new_crtc_state->stream);

	/* ABM settings */
	dm_new_crtc_state->abm_level = dm_new_conn_state->abm_level;

	/*
	 * Color management settings. We also update color properties
	 * when a modeset is needed, to ensure it gets reprogrammed.
	 */
	if (dm_new_crtc_state->base.color_mgmt_changed ||
	    drm_atomic_crtc_needs_modeset(new_crtc_state)) {
		ret = amdgpu_dm_update_crtc_color_mgmt(dm_new_crtc_state);
		if (ret)
			goto fail;
	}

	/* Update Freesync settings. */
	get_freesync_config_for_crtc(dm_new_crtc_state,
				     dm_new_conn_state);

	return ret;

fail:
	if (new_stream)
		dc_stream_release(new_stream);
	return ret;
}

static bool should_reset_plane(struct drm_atomic_state *state,
			       struct drm_plane *plane,
			       struct drm_plane_state *old_plane_state,
			       struct drm_plane_state *new_plane_state)
{
	struct drm_plane *other;
	struct drm_plane_state *old_other_state, *new_other_state;
	struct drm_crtc_state *new_crtc_state;
	int i;

	/*
	 * TODO: Remove this hack once the checks below are sufficient
	 * enough to determine when we need to reset all the planes on
	 * the stream.
	 */
	if (state->allow_modeset)
		return true;

	/* Exit early if we know that we're adding or removing the plane. */
	if (old_plane_state->crtc != new_plane_state->crtc)
		return true;

	/* old crtc == new_crtc == NULL, plane not in context. */
	if (!new_plane_state->crtc)
		return false;

	new_crtc_state =
		drm_atomic_get_new_crtc_state(state, new_plane_state->crtc);

	if (!new_crtc_state)
		return true;

	/* CRTC Degamma changes currently require us to recreate planes. */
	if (new_crtc_state->color_mgmt_changed)
		return true;

	if (drm_atomic_crtc_needs_modeset(new_crtc_state))
		return true;

	/*
	 * If there are any new primary or overlay planes being added or
	 * removed then the z-order can potentially change. To ensure
	 * correct z-order and pipe acquisition the current DC architecture
	 * requires us to remove and recreate all existing planes.
	 *
	 * TODO: Come up with a more elegant solution for this.
	 */
	for_each_oldnew_plane_in_state(state, other, old_other_state, new_other_state, i) {
		struct dm_plane_state *old_dm_plane_state, *new_dm_plane_state;

		if (other->type == DRM_PLANE_TYPE_CURSOR)
			continue;

		if (old_other_state->crtc != new_plane_state->crtc &&
		    new_other_state->crtc != new_plane_state->crtc)
			continue;

		if (old_other_state->crtc != new_other_state->crtc)
			return true;

		/* Src/dst size and scaling updates. */
		if (old_other_state->src_w != new_other_state->src_w ||
		    old_other_state->src_h != new_other_state->src_h ||
		    old_other_state->crtc_w != new_other_state->crtc_w ||
		    old_other_state->crtc_h != new_other_state->crtc_h)
			return true;

		/* Rotation / mirroring updates. */
		if (old_other_state->rotation != new_other_state->rotation)
			return true;

		/* Blending updates. */
		if (old_other_state->pixel_blend_mode !=
		    new_other_state->pixel_blend_mode)
			return true;

		/* Alpha updates. */
		if (old_other_state->alpha != new_other_state->alpha)
			return true;

		/* Colorspace changes. */
		if (old_other_state->color_range != new_other_state->color_range ||
		    old_other_state->color_encoding != new_other_state->color_encoding)
			return true;

		/* Framebuffer checks fall at the end. */
		if (!old_other_state->fb || !new_other_state->fb)
			continue;

		/* Pixel format changes can require bandwidth updates. */
		if (old_other_state->fb->format != new_other_state->fb->format)
			return true;

		old_dm_plane_state = to_dm_plane_state(old_other_state);
		new_dm_plane_state = to_dm_plane_state(new_other_state);

		/* Tiling and DCC changes also require bandwidth updates. */
		if (old_dm_plane_state->tiling_flags !=
		    new_dm_plane_state->tiling_flags)
			return true;
	}

	return false;
}

static int dm_update_plane_state(struct dc *dc,
				 struct drm_atomic_state *state,
				 struct drm_plane *plane,
				 struct drm_plane_state *old_plane_state,
				 struct drm_plane_state *new_plane_state,
				 bool enable,
				 bool *lock_and_validation_needed)
{

	struct dm_atomic_state *dm_state = NULL;
	struct drm_crtc *new_plane_crtc, *old_plane_crtc;
	struct drm_crtc_state *old_crtc_state, *new_crtc_state;
	struct dm_crtc_state *dm_new_crtc_state, *dm_old_crtc_state;
	struct dm_plane_state *dm_new_plane_state, *dm_old_plane_state;
	struct amdgpu_crtc *new_acrtc;
	bool needs_reset;
	int ret = 0;


	new_plane_crtc = new_plane_state->crtc;
	old_plane_crtc = old_plane_state->crtc;
	dm_new_plane_state = to_dm_plane_state(new_plane_state);
	dm_old_plane_state = to_dm_plane_state(old_plane_state);

	/*TODO Implement better atomic check for cursor plane */
	if (plane->type == DRM_PLANE_TYPE_CURSOR) {
		if (!enable || !new_plane_crtc ||
			drm_atomic_plane_disabling(plane->state, new_plane_state))
			return 0;

		new_acrtc = to_amdgpu_crtc(new_plane_crtc);

		if ((new_plane_state->crtc_w > new_acrtc->max_cursor_width) ||
			(new_plane_state->crtc_h > new_acrtc->max_cursor_height)) {
			DRM_DEBUG_ATOMIC("Bad cursor size %d x %d\n",
							 new_plane_state->crtc_w, new_plane_state->crtc_h);
			return -EINVAL;
		}

		return 0;
	}

	needs_reset = should_reset_plane(state, plane, old_plane_state,
					 new_plane_state);

	/* Remove any changed/removed planes */
	if (!enable) {
		if (!needs_reset)
			return 0;

		if (!old_plane_crtc)
			return 0;

		old_crtc_state = drm_atomic_get_old_crtc_state(
				state, old_plane_crtc);
		dm_old_crtc_state = to_dm_crtc_state(old_crtc_state);

		if (!dm_old_crtc_state->stream)
			return 0;

		DRM_DEBUG_ATOMIC("Disabling DRM plane: %d on DRM crtc %d\n",
				plane->base.id, old_plane_crtc->base.id);

		ret = dm_atomic_get_state(state, &dm_state);
		if (ret)
			return ret;

		if (!dc_remove_plane_from_context(
				dc,
				dm_old_crtc_state->stream,
				dm_old_plane_state->dc_state,
				dm_state->context)) {

			return -EINVAL;
		}


		dc_plane_state_release(dm_old_plane_state->dc_state);
		dm_new_plane_state->dc_state = NULL;

		*lock_and_validation_needed = true;

	} else { /* Add new planes */
		struct dc_plane_state *dc_new_plane_state;

		if (drm_atomic_plane_disabling(plane->state, new_plane_state))
			return 0;

		if (!new_plane_crtc)
			return 0;

		new_crtc_state = drm_atomic_get_new_crtc_state(state, new_plane_crtc);
		dm_new_crtc_state = to_dm_crtc_state(new_crtc_state);

		if (!dm_new_crtc_state->stream)
			return 0;

		if (!needs_reset)
			return 0;

		ret = dm_plane_helper_check_state(new_plane_state, new_crtc_state);
		if (ret)
			return ret;

		WARN_ON(dm_new_plane_state->dc_state);

		dc_new_plane_state = dc_create_plane_state(dc);
		if (!dc_new_plane_state)
			return -ENOMEM;

		DRM_DEBUG_DRIVER("Enabling DRM plane: %d on DRM crtc %d\n",
				plane->base.id, new_plane_crtc->base.id);

		ret = fill_dc_plane_attributes(
			drm_to_adev(new_plane_crtc->dev),
			dc_new_plane_state,
			new_plane_state,
			new_crtc_state);
		if (ret) {
			dc_plane_state_release(dc_new_plane_state);
			return ret;
		}

		ret = dm_atomic_get_state(state, &dm_state);
		if (ret) {
			dc_plane_state_release(dc_new_plane_state);
			return ret;
		}

		/*
		 * Any atomic check errors that occur after this will
		 * not need a release. The plane state will be attached
		 * to the stream, and therefore part of the atomic
		 * state. It'll be released when the atomic state is
		 * cleaned.
		 */
		if (!dc_add_plane_to_context(
				dc,
				dm_new_crtc_state->stream,
				dc_new_plane_state,
				dm_state->context)) {

			dc_plane_state_release(dc_new_plane_state);
			return -EINVAL;
		}

		dm_new_plane_state->dc_state = dc_new_plane_state;

		/* Tell DC to do a full surface update every time there
		 * is a plane change. Inefficient, but works for now.
		 */
		dm_new_plane_state->dc_state->update_flags.bits.full_update = 1;

		*lock_and_validation_needed = true;
	}


	return ret;
}

#if defined(CONFIG_DRM_AMD_DC_DCN)
static int add_affected_mst_dsc_crtcs(struct drm_atomic_state *state, struct drm_crtc *crtc)
{
	struct drm_connector *connector;
	struct drm_connector_state *conn_state;
	struct amdgpu_dm_connector *aconnector = NULL;
	int i;
	for_each_new_connector_in_state(state, connector, conn_state, i) {
		if (conn_state->crtc != crtc)
			continue;

		aconnector = to_amdgpu_dm_connector(connector);
		if (!aconnector->port || !aconnector->mst_port)
			aconnector = NULL;
		else
			break;
	}

	if (!aconnector)
		return 0;

	return drm_dp_mst_add_affected_dsc_crtcs(state, &aconnector->mst_port->mst_mgr);
}
#endif

static int validate_overlay(struct drm_atomic_state *state)
{
	int i;
	struct drm_plane *plane;
	struct drm_plane_state *old_plane_state, *new_plane_state;
	struct drm_plane_state *primary_state, *overlay_state = NULL;

	/* Check if primary plane is contained inside overlay */
	for_each_oldnew_plane_in_state_reverse(state, plane, old_plane_state, new_plane_state, i) {
		if (plane->type == DRM_PLANE_TYPE_OVERLAY) {
			if (drm_atomic_plane_disabling(plane->state, new_plane_state))
				return 0;

			overlay_state = new_plane_state;
			continue;
		}
	}

	/* check if we're making changes to the overlay plane */
	if (!overlay_state)
		return 0;

	/* check if overlay plane is enabled */
	if (!overlay_state->crtc)
		return 0;

	/* find the primary plane for the CRTC that the overlay is enabled on */
	primary_state = drm_atomic_get_plane_state(state, overlay_state->crtc->primary);
	if (IS_ERR(primary_state))
		return PTR_ERR(primary_state);

	/* check if primary plane is enabled */
	if (!primary_state->crtc)
		return 0;

	/* Perform the bounds check to ensure the overlay plane covers the primary */
	if (primary_state->crtc_x < overlay_state->crtc_x ||
	    primary_state->crtc_y < overlay_state->crtc_y ||
	    primary_state->crtc_x + primary_state->crtc_w > overlay_state->crtc_x + overlay_state->crtc_w ||
	    primary_state->crtc_y + primary_state->crtc_h > overlay_state->crtc_y + overlay_state->crtc_h) {
		DRM_DEBUG_ATOMIC("Overlay plane is enabled with hardware cursor but does not fully cover primary plane\n");
		return -EINVAL;
	}

	return 0;
}

/**
 * amdgpu_dm_atomic_check() - Atomic check implementation for AMDgpu DM.
 * @dev: The DRM device
 * @state: The atomic state to commit
 *
 * Validate that the given atomic state is programmable by DC into hardware.
 * This involves constructing a &struct dc_state reflecting the new hardware
 * state we wish to commit, then querying DC to see if it is programmable. It's
 * important not to modify the existing DC state. Otherwise, atomic_check
 * may unexpectedly commit hardware changes.
 *
 * When validating the DC state, it's important that the right locks are
 * acquired. For full updates case which removes/adds/updates streams on one
 * CRTC while flipping on another CRTC, acquiring global lock will guarantee
 * that any such full update commit will wait for completion of any outstanding
 * flip using DRMs synchronization events.
 *
 * Note that DM adds the affected connectors for all CRTCs in state, when that
 * might not seem necessary. This is because DC stream creation requires the
 * DC sink, which is tied to the DRM connector state. Cleaning this up should
 * be possible but non-trivial - a possible TODO item.
 *
 * Return: -Error code if validation failed.
 */
static int amdgpu_dm_atomic_check(struct drm_device *dev,
				  struct drm_atomic_state *state)
{
	struct amdgpu_device *adev = drm_to_adev(dev);
	struct dm_atomic_state *dm_state = NULL;
	struct dc *dc = adev->dm.dc;
	struct drm_connector *connector;
	struct drm_connector_state *old_con_state, *new_con_state;
	struct drm_crtc *crtc;
	struct drm_crtc_state *old_crtc_state, *new_crtc_state;
	struct drm_plane *plane;
	struct drm_plane_state *old_plane_state, *new_plane_state;
	enum dc_status status;
	int ret, i;
	bool lock_and_validation_needed = false;

	amdgpu_check_debugfs_connector_property_change(adev, state);

	ret = drm_atomic_helper_check_modeset(dev, state);
	if (ret)
		goto fail;

	/* Check connector changes */
	for_each_oldnew_connector_in_state(state, connector, old_con_state, new_con_state, i) {
		struct dm_connector_state *dm_old_con_state = to_dm_connector_state(old_con_state);
		struct dm_connector_state *dm_new_con_state = to_dm_connector_state(new_con_state);

		/* Skip connectors that are disabled or part of modeset already. */
		if (!old_con_state->crtc && !new_con_state->crtc)
			continue;

		if (!new_con_state->crtc)
			continue;

		new_crtc_state = drm_atomic_get_crtc_state(state, new_con_state->crtc);
		if (IS_ERR(new_crtc_state)) {
			ret = PTR_ERR(new_crtc_state);
			goto fail;
		}

		if (dm_old_con_state->abm_level !=
		    dm_new_con_state->abm_level)
			new_crtc_state->connectors_changed = true;
	}

#if defined(CONFIG_DRM_AMD_DC_DCN)
	if (dc_resource_is_dsc_encoding_supported(dc)) {
		for_each_oldnew_crtc_in_state(state, crtc, old_crtc_state, new_crtc_state, i) {
			if (drm_atomic_crtc_needs_modeset(new_crtc_state)) {
				ret = add_affected_mst_dsc_crtcs(state, crtc);
				if (ret)
					goto fail;
			}
		}
	}
#endif
	for_each_oldnew_crtc_in_state(state, crtc, old_crtc_state, new_crtc_state, i) {
		if (!drm_atomic_crtc_needs_modeset(new_crtc_state) &&
		    !new_crtc_state->color_mgmt_changed &&
		    old_crtc_state->vrr_enabled == new_crtc_state->vrr_enabled)
			continue;

		ret = amdgpu_dm_verify_lut_sizes(new_crtc_state);
		if (ret)
			goto fail;

		if (!new_crtc_state->enable)
			continue;

		ret = drm_atomic_add_affected_connectors(state, crtc);
		if (ret)
			return ret;

		ret = drm_atomic_add_affected_planes(state, crtc);
		if (ret)
			goto fail;
	}

	/*
	 * Add all primary and overlay planes on the CRTC to the state
	 * whenever a plane is enabled to maintain correct z-ordering
	 * and to enable fast surface updates.
	 */
	drm_for_each_crtc(crtc, dev) {
		bool modified = false;

		for_each_oldnew_plane_in_state(state, plane, old_plane_state, new_plane_state, i) {
			if (plane->type == DRM_PLANE_TYPE_CURSOR)
				continue;

			if (new_plane_state->crtc == crtc ||
			    old_plane_state->crtc == crtc) {
				modified = true;
				break;
			}
		}

		if (!modified)
			continue;

		drm_for_each_plane_mask(plane, state->dev, crtc->state->plane_mask) {
			if (plane->type == DRM_PLANE_TYPE_CURSOR)
				continue;

			new_plane_state =
				drm_atomic_get_plane_state(state, plane);

			if (IS_ERR(new_plane_state)) {
				ret = PTR_ERR(new_plane_state);
				goto fail;
			}
		}
	}

	/* Prepass for updating tiling flags on new planes. */
	for_each_new_plane_in_state(state, plane, new_plane_state, i) {
		struct dm_plane_state *new_dm_plane_state = to_dm_plane_state(new_plane_state);
		struct amdgpu_framebuffer *new_afb = to_amdgpu_framebuffer(new_plane_state->fb);

		ret = get_fb_info(new_afb, &new_dm_plane_state->tiling_flags,
				  &new_dm_plane_state->tmz_surface);
		if (ret)
			goto fail;
	}

	/* Remove exiting planes if they are modified */
	for_each_oldnew_plane_in_state_reverse(state, plane, old_plane_state, new_plane_state, i) {
		ret = dm_update_plane_state(dc, state, plane,
					    old_plane_state,
					    new_plane_state,
					    false,
					    &lock_and_validation_needed);
		if (ret)
			goto fail;
	}

	/* Disable all crtcs which require disable */
	for_each_oldnew_crtc_in_state(state, crtc, old_crtc_state, new_crtc_state, i) {
		ret = dm_update_crtc_state(&adev->dm, state, crtc,
					   old_crtc_state,
					   new_crtc_state,
					   false,
					   &lock_and_validation_needed);
		if (ret)
			goto fail;
	}

	/* Enable all crtcs which require enable */
	for_each_oldnew_crtc_in_state(state, crtc, old_crtc_state, new_crtc_state, i) {
		ret = dm_update_crtc_state(&adev->dm, state, crtc,
					   old_crtc_state,
					   new_crtc_state,
					   true,
					   &lock_and_validation_needed);
		if (ret)
			goto fail;
	}

	ret = validate_overlay(state);
	if (ret)
		goto fail;

	/* Add new/modified planes */
	for_each_oldnew_plane_in_state_reverse(state, plane, old_plane_state, new_plane_state, i) {
		ret = dm_update_plane_state(dc, state, plane,
					    old_plane_state,
					    new_plane_state,
					    true,
					    &lock_and_validation_needed);
		if (ret)
			goto fail;
	}

	/* Run this here since we want to validate the streams we created */
	ret = drm_atomic_helper_check_planes(dev, state);
	if (ret)
		goto fail;

	if (state->legacy_cursor_update) {
		/*
		 * This is a fast cursor update coming from the plane update
		 * helper, check if it can be done asynchronously for better
		 * performance.
		 */
		state->async_update =
			!drm_atomic_helper_async_check(dev, state);

		/*
		 * Skip the remaining global validation if this is an async
		 * update. Cursor updates can be done without affecting
		 * state or bandwidth calcs and this avoids the performance
		 * penalty of locking the private state object and
		 * allocating a new dc_state.
		 */
		if (state->async_update)
			return 0;
	}

	/* Check scaling and underscan changes*/
	/* TODO Removed scaling changes validation due to inability to commit
	 * new stream into context w\o causing full reset. Need to
	 * decide how to handle.
	 */
	for_each_oldnew_connector_in_state(state, connector, old_con_state, new_con_state, i) {
		struct dm_connector_state *dm_old_con_state = to_dm_connector_state(old_con_state);
		struct dm_connector_state *dm_new_con_state = to_dm_connector_state(new_con_state);
		struct amdgpu_crtc *acrtc = to_amdgpu_crtc(dm_new_con_state->base.crtc);

		/* Skip any modesets/resets */
		if (!acrtc || drm_atomic_crtc_needs_modeset(
				drm_atomic_get_new_crtc_state(state, &acrtc->base)))
			continue;

		/* Skip any thing not scale or underscan changes */
		if (!is_scaling_state_different(dm_new_con_state, dm_old_con_state))
			continue;

		lock_and_validation_needed = true;
	}

	/**
	 * Streams and planes are reset when there are changes that affect
	 * bandwidth. Anything that affects bandwidth needs to go through
	 * DC global validation to ensure that the configuration can be applied
	 * to hardware.
	 *
	 * We have to currently stall out here in atomic_check for outstanding
	 * commits to finish in this case because our IRQ handlers reference
	 * DRM state directly - we can end up disabling interrupts too early
	 * if we don't.
	 *
	 * TODO: Remove this stall and drop DM state private objects.
	 */
	if (lock_and_validation_needed) {
		ret = dm_atomic_get_state(state, &dm_state);
		if (ret)
			goto fail;

		ret = do_aquire_global_lock(dev, state);
		if (ret)
			goto fail;

#if defined(CONFIG_DRM_AMD_DC_DCN)
		if (!compute_mst_dsc_configs_for_state(state, dm_state->context))
			goto fail;

		ret = dm_update_mst_vcpi_slots_for_dsc(state, dm_state->context);
		if (ret)
			goto fail;
#endif

		/*
		 * Perform validation of MST topology in the state:
		 * We need to perform MST atomic check before calling
		 * dc_validate_global_state(), or there is a chance
		 * to get stuck in an infinite loop and hang eventually.
		 */
		ret = drm_dp_mst_atomic_check(state);
		if (ret)
			goto fail;
		status = dc_validate_global_state(dc, dm_state->context, false);
		if (status != DC_OK) {
			drm_dbg_atomic(dev,
				       "DC global validation failure: %s (%d)",
				       dc_status_to_str(status), status);
			ret = -EINVAL;
			goto fail;
		}
	} else {
		/*
		 * The commit is a fast update. Fast updates shouldn't change
		 * the DC context, affect global validation, and can have their
		 * commit work done in parallel with other commits not touching
		 * the same resource. If we have a new DC context as part of
		 * the DM atomic state from validation we need to free it and
		 * retain the existing one instead.
		 *
		 * Furthermore, since the DM atomic state only contains the DC
		 * context and can safely be annulled, we can free the state
		 * and clear the associated private object now to free
		 * some memory and avoid a possible use-after-free later.
		 */

		for (i = 0; i < state->num_private_objs; i++) {
			struct drm_private_obj *obj = state->private_objs[i].ptr;

			if (obj->funcs == adev->dm.atomic_obj.funcs) {
				int j = state->num_private_objs-1;

				dm_atomic_destroy_state(obj,
						state->private_objs[i].state);

				/* If i is not at the end of the array then the
				 * last element needs to be moved to where i was
				 * before the array can safely be truncated.
				 */
				if (i != j)
					state->private_objs[i] =
						state->private_objs[j];

				state->private_objs[j].ptr = NULL;
				state->private_objs[j].state = NULL;
				state->private_objs[j].old_state = NULL;
				state->private_objs[j].new_state = NULL;

				state->num_private_objs = j;
				break;
			}
		}
	}

	/* Store the overall update type for use later in atomic check. */
	for_each_new_crtc_in_state (state, crtc, new_crtc_state, i) {
		struct dm_crtc_state *dm_new_crtc_state =
			to_dm_crtc_state(new_crtc_state);

		dm_new_crtc_state->update_type = lock_and_validation_needed ?
							 UPDATE_TYPE_FULL :
							 UPDATE_TYPE_FAST;
	}

	/* Must be success */
	WARN_ON(ret);
	return ret;

fail:
	if (ret == -EDEADLK)
		DRM_DEBUG_DRIVER("Atomic check stopped to avoid deadlock.\n");
	else if (ret == -EINTR || ret == -EAGAIN || ret == -ERESTARTSYS)
		DRM_DEBUG_DRIVER("Atomic check stopped due to signal.\n");
	else
		DRM_DEBUG_DRIVER("Atomic check failed with err: %d \n", ret);

	return ret;
}

static bool is_dp_capable_without_timing_msa(struct dc *dc,
					     struct amdgpu_dm_connector *amdgpu_dm_connector)
{
	uint8_t dpcd_data;
	bool capable = false;

	if (amdgpu_dm_connector->dc_link &&
		dm_helpers_dp_read_dpcd(
				NULL,
				amdgpu_dm_connector->dc_link,
				DP_DOWN_STREAM_PORT_COUNT,
				&dpcd_data,
				sizeof(dpcd_data))) {
		capable = (dpcd_data & DP_MSA_TIMING_PAR_IGNORED) ? true:false;
	}

	return capable;
}
void amdgpu_dm_update_freesync_caps(struct drm_connector *connector,
					struct edid *edid)
{
	int i;
	bool edid_check_required;
	struct detailed_timing *timing;
	struct detailed_non_pixel *data;
	struct detailed_data_monitor_range *range;
	struct amdgpu_dm_connector *amdgpu_dm_connector =
			to_amdgpu_dm_connector(connector);
	struct dm_connector_state *dm_con_state = NULL;

	struct drm_device *dev = connector->dev;
	struct amdgpu_device *adev = drm_to_adev(dev);
	bool freesync_capable = false;

	if (!connector->state) {
		DRM_ERROR("%s - Connector has no state", __func__);
		goto update;
	}

	if (!edid) {
		dm_con_state = to_dm_connector_state(connector->state);

		amdgpu_dm_connector->min_vfreq = 0;
		amdgpu_dm_connector->max_vfreq = 0;
		amdgpu_dm_connector->pixel_clock_mhz = 0;

		goto update;
	}

	dm_con_state = to_dm_connector_state(connector->state);

	edid_check_required = false;
	if (!amdgpu_dm_connector->dc_sink) {
		DRM_ERROR("dc_sink NULL, could not add free_sync module.\n");
		goto update;
	}
	if (!adev->dm.freesync_module)
		goto update;
	/*
	 * if edid non zero restrict freesync only for dp and edp
	 */
	if (edid) {
		if (amdgpu_dm_connector->dc_sink->sink_signal == SIGNAL_TYPE_DISPLAY_PORT
			|| amdgpu_dm_connector->dc_sink->sink_signal == SIGNAL_TYPE_EDP) {
			edid_check_required = is_dp_capable_without_timing_msa(
						adev->dm.dc,
						amdgpu_dm_connector);
		}
	}
	if (edid_check_required == true && (edid->version > 1 ||
	   (edid->version == 1 && edid->revision > 1))) {
		for (i = 0; i < 4; i++) {

			timing	= &edid->detailed_timings[i];
			data	= &timing->data.other_data;
			range	= &data->data.range;
			/*
			 * Check if monitor has continuous frequency mode
			 */
			if (data->type != EDID_DETAIL_MONITOR_RANGE)
				continue;
			/*
			 * Check for flag range limits only. If flag == 1 then
			 * no additional timing information provided.
			 * Default GTF, GTF Secondary curve and CVT are not
			 * supported
			 */
			if (range->flags != 1)
				continue;

			amdgpu_dm_connector->min_vfreq = range->min_vfreq;
			amdgpu_dm_connector->max_vfreq = range->max_vfreq;
			amdgpu_dm_connector->pixel_clock_mhz =
				range->pixel_clock_mhz * 10;
			break;
		}

		if (amdgpu_dm_connector->max_vfreq -
		    amdgpu_dm_connector->min_vfreq > 10) {

			freesync_capable = true;
		}
	}

update:
	if (dm_con_state)
		dm_con_state->freesync_capable = freesync_capable;

	if (connector->vrr_capable_property)
		drm_connector_set_vrr_capable_property(connector,
						       freesync_capable);
}

static void amdgpu_dm_set_psr_caps(struct dc_link *link)
{
	uint8_t dpcd_data[EDP_PSR_RECEIVER_CAP_SIZE];

	if (!(link->connector_signal & SIGNAL_TYPE_EDP))
		return;
	if (link->type == dc_connection_none)
		return;
	if (dm_helpers_dp_read_dpcd(NULL, link, DP_PSR_SUPPORT,
					dpcd_data, sizeof(dpcd_data))) {
		link->dpcd_caps.psr_caps.psr_version = dpcd_data[0];

		if (dpcd_data[0] == 0) {
			link->psr_settings.psr_version = DC_PSR_VERSION_UNSUPPORTED;
			link->psr_settings.psr_feature_enabled = false;
		} else {
			link->psr_settings.psr_version = DC_PSR_VERSION_1;
			link->psr_settings.psr_feature_enabled = true;
		}

		DRM_INFO("PSR support:%d\n", link->psr_settings.psr_feature_enabled);
	}
}

/*
 * amdgpu_dm_link_setup_psr() - configure psr link
 * @stream: stream state
 *
 * Return: true if success
 */
static bool amdgpu_dm_link_setup_psr(struct dc_stream_state *stream)
{
	struct dc_link *link = NULL;
	struct psr_config psr_config = {0};
	struct psr_context psr_context = {0};
	bool ret = false;

	if (stream == NULL)
		return false;

	link = stream->link;

	psr_config.psr_version = link->dpcd_caps.psr_caps.psr_version;

	if (psr_config.psr_version > 0) {
		psr_config.psr_exit_link_training_required = 0x1;
		psr_config.psr_frame_capture_indication_req = 0;
		psr_config.psr_rfb_setup_time = 0x37;
		psr_config.psr_sdp_transmit_line_num_deadline = 0x20;
		psr_config.allow_smu_optimizations = 0x0;

		ret = dc_link_setup_psr(link, stream, &psr_config, &psr_context);

	}
	DRM_DEBUG_DRIVER("PSR link: %d\n",	link->psr_settings.psr_feature_enabled);

	return ret;
}

/*
 * amdgpu_dm_psr_enable() - enable psr f/w
 * @stream: stream state
 *
 * Return: true if success
 */
bool amdgpu_dm_psr_enable(struct dc_stream_state *stream)
{
	struct dc_link *link = stream->link;
	unsigned int vsync_rate_hz = 0;
	struct dc_static_screen_params params = {0};
	/* Calculate number of static frames before generating interrupt to
	 * enter PSR.
	 */
	// Init fail safe of 2 frames static
	unsigned int num_frames_static = 2;

	DRM_DEBUG_DRIVER("Enabling psr...\n");

	vsync_rate_hz = div64_u64(div64_u64((
			stream->timing.pix_clk_100hz * 100),
			stream->timing.v_total),
			stream->timing.h_total);

	/* Round up
	 * Calculate number of frames such that at least 30 ms of time has
	 * passed.
	 */
	if (vsync_rate_hz != 0) {
		unsigned int frame_time_microsec = 1000000 / vsync_rate_hz;
		num_frames_static = (30000 / frame_time_microsec) + 1;
	}

	params.triggers.cursor_update = true;
	params.triggers.overlay_update = true;
	params.triggers.surface_update = true;
	params.num_frames = num_frames_static;

	dc_stream_set_static_screen_params(link->ctx->dc,
					   &stream, 1,
					   &params);

	return dc_link_set_psr_allow_active(link, true, false);
}

/*
 * amdgpu_dm_psr_disable() - disable psr f/w
 * @stream:  stream state
 *
 * Return: true if success
 */
static bool amdgpu_dm_psr_disable(struct dc_stream_state *stream)
{

	DRM_DEBUG_DRIVER("Disabling psr...\n");

	return dc_link_set_psr_allow_active(stream->link, false, true);
}

/*
 * amdgpu_dm_psr_disable() - disable psr f/w
 * if psr is enabled on any stream
 *
 * Return: true if success
 */
static bool amdgpu_dm_psr_disable_all(struct amdgpu_display_manager *dm)
{
	DRM_DEBUG_DRIVER("Disabling psr if psr is enabled on any stream\n");
	return dc_set_psr_allow_active(dm->dc, false);
}

void amdgpu_dm_trigger_timing_sync(struct drm_device *dev)
{
	struct amdgpu_device *adev = drm_to_adev(dev);
	struct dc *dc = adev->dm.dc;
	int i;

	mutex_lock(&adev->dm.dc_lock);
	if (dc->current_state) {
		for (i = 0; i < dc->current_state->stream_count; ++i)
			dc->current_state->streams[i]
				->triggered_crtc_reset.enabled =
				adev->dm.force_timing_sync;

		dm_enable_per_frame_crtc_master_sync(dc->current_state);
		dc_trigger_sync(dc, dc->current_state);
	}
	mutex_unlock(&adev->dm.dc_lock);
}<|MERGE_RESOLUTION|>--- conflicted
+++ resolved
@@ -3151,7 +3151,6 @@
 {
 	struct amdgpu_display_manager *dm = bl_get_data(bd);
 	struct amdgpu_dm_backlight_caps caps;
-<<<<<<< HEAD
 
 	amdgpu_dm_update_backlight_caps(dm);
 	caps = dm->backlight_caps;
@@ -3161,17 +3160,6 @@
 		u32 avg, peak;
 		bool rc;
 
-=======
-
-	amdgpu_dm_update_backlight_caps(dm);
-	caps = dm->backlight_caps;
-
-	if (caps.aux_support) {
-		struct dc_link *link = (struct dc_link *)dm->backlight_link;
-		u32 avg, peak;
-		bool rc;
-
->>>>>>> 13e45d7f
 		rc = dc_link_get_backlight_level_nits(link, &avg, &peak);
 		if (!rc)
 			return bd->props.brightness;
