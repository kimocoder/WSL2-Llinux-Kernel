/*
 * Copyright 2015 Advanced Micro Devices, Inc.
 *
 * Permission is hereby granted, free of charge, to any person obtaining a
 * copy of this software and associated documentation files (the "Software"),
 * to deal in the Software without restriction, including without limitation
 * the rights to use, copy, modify, merge, publish, distribute, sublicense,
 * and/or sell copies of the Software, and to permit persons to whom the
 * Software is furnished to do so, subject to the following conditions:
 *
 * The above copyright notice and this permission notice shall be included in
 * all copies or substantial portions of the Software.
 *
 * THE SOFTWARE IS PROVIDED "AS IS", WITHOUT WARRANTY OF ANY KIND, EXPRESS OR
 * IMPLIED, INCLUDING BUT NOT LIMITED TO THE WARRANTIES OF MERCHANTABILITY,
 * FITNESS FOR A PARTICULAR PURPOSE AND NONINFRINGEMENT.  IN NO EVENT SHALL
 * THE COPYRIGHT HOLDER(S) OR AUTHOR(S) BE LIABLE FOR ANY CLAIM, DAMAGES OR
 * OTHER LIABILITY, WHETHER IN AN ACTION OF CONTRACT, TORT OR OTHERWISE,
 * ARISING FROM, OUT OF OR IN CONNECTION WITH THE SOFTWARE OR THE USE OR
 * OTHER DEALINGS IN THE SOFTWARE.
 *
 * Authors: AMD
 *
 */

/* The caprices of the preprocessor require that this be declared right here */
#define CREATE_TRACE_POINTS

#include "dm_services_types.h"
#include "dc.h"
#include "dc_link_dp.h"
#include "dc/inc/core_types.h"
#include "dal_asic_id.h"
#include "dmub/dmub_srv.h"
#include "dc/inc/hw/dmcu.h"
#include "dc/inc/hw/abm.h"
#include "dc/dc_dmub_srv.h"
#include "dc/dc_edid_parser.h"
#include "dc/dc_stat.h"
#include "amdgpu_dm_trace.h"

#include "vid.h"
#include "amdgpu.h"
#include "amdgpu_display.h"
#include "amdgpu_ucode.h"
#include "atom.h"
#include "amdgpu_dm.h"
#ifdef CONFIG_DRM_AMD_DC_HDCP
#include "amdgpu_dm_hdcp.h"
#include <drm/drm_hdcp.h>
#endif
#include "amdgpu_pm.h"

#include "amd_shared.h"
#include "amdgpu_dm_irq.h"
#include "dm_helpers.h"
#include "amdgpu_dm_mst_types.h"
#if defined(CONFIG_DEBUG_FS)
#include "amdgpu_dm_debugfs.h"
#endif
#include "amdgpu_dm_psr.h"

#include "ivsrcid/ivsrcid_vislands30.h"

#include "i2caux_interface.h"
#include <linux/module.h>
#include <linux/moduleparam.h>
#include <linux/types.h>
#include <linux/pm_runtime.h>
#include <linux/pci.h>
#include <linux/firmware.h>
#include <linux/component.h>
#include <linux/dmi.h>

#include <drm/drm_atomic.h>
#include <drm/drm_atomic_uapi.h>
#include <drm/drm_atomic_helper.h>
#include <drm/drm_dp_mst_helper.h>
#include <drm/drm_fb_helper.h>
#include <drm/drm_fourcc.h>
#include <drm/drm_edid.h>
#include <drm/drm_vblank.h>
#include <drm/drm_audio_component.h>

#if defined(CONFIG_DRM_AMD_DC_DCN)
#include "ivsrcid/dcn/irqsrcs_dcn_1_0.h"

#include "dcn/dcn_1_0_offset.h"
#include "dcn/dcn_1_0_sh_mask.h"
#include "soc15_hw_ip.h"
#include "vega10_ip_offset.h"

#include "soc15_common.h"
#endif

#include "modules/inc/mod_freesync.h"
#include "modules/power/power_helpers.h"
#include "modules/inc/mod_info_packet.h"

#define FIRMWARE_RENOIR_DMUB "amdgpu/renoir_dmcub.bin"
MODULE_FIRMWARE(FIRMWARE_RENOIR_DMUB);
#define FIRMWARE_SIENNA_CICHLID_DMUB "amdgpu/sienna_cichlid_dmcub.bin"
MODULE_FIRMWARE(FIRMWARE_SIENNA_CICHLID_DMUB);
#define FIRMWARE_NAVY_FLOUNDER_DMUB "amdgpu/navy_flounder_dmcub.bin"
MODULE_FIRMWARE(FIRMWARE_NAVY_FLOUNDER_DMUB);
#define FIRMWARE_GREEN_SARDINE_DMUB "amdgpu/green_sardine_dmcub.bin"
MODULE_FIRMWARE(FIRMWARE_GREEN_SARDINE_DMUB);
#define FIRMWARE_VANGOGH_DMUB "amdgpu/vangogh_dmcub.bin"
MODULE_FIRMWARE(FIRMWARE_VANGOGH_DMUB);
#define FIRMWARE_DIMGREY_CAVEFISH_DMUB "amdgpu/dimgrey_cavefish_dmcub.bin"
MODULE_FIRMWARE(FIRMWARE_DIMGREY_CAVEFISH_DMUB);
#define FIRMWARE_BEIGE_GOBY_DMUB "amdgpu/beige_goby_dmcub.bin"
MODULE_FIRMWARE(FIRMWARE_BEIGE_GOBY_DMUB);
#define FIRMWARE_YELLOW_CARP_DMUB "amdgpu/yellow_carp_dmcub.bin"
MODULE_FIRMWARE(FIRMWARE_YELLOW_CARP_DMUB);

#define FIRMWARE_RAVEN_DMCU		"amdgpu/raven_dmcu.bin"
MODULE_FIRMWARE(FIRMWARE_RAVEN_DMCU);

#define FIRMWARE_NAVI12_DMCU            "amdgpu/navi12_dmcu.bin"
MODULE_FIRMWARE(FIRMWARE_NAVI12_DMCU);

/* Number of bytes in PSP header for firmware. */
#define PSP_HEADER_BYTES 0x100

/* Number of bytes in PSP footer for firmware. */
#define PSP_FOOTER_BYTES 0x100

/**
 * DOC: overview
 *
 * The AMDgpu display manager, **amdgpu_dm** (or even simpler,
 * **dm**) sits between DRM and DC. It acts as a liaison, converting DRM
 * requests into DC requests, and DC responses into DRM responses.
 *
 * The root control structure is &struct amdgpu_display_manager.
 */

/* basic init/fini API */
static int amdgpu_dm_init(struct amdgpu_device *adev);
static void amdgpu_dm_fini(struct amdgpu_device *adev);
static bool is_freesync_video_mode(const struct drm_display_mode *mode, struct amdgpu_dm_connector *aconnector);

static enum drm_mode_subconnector get_subconnector_type(struct dc_link *link)
{
	switch (link->dpcd_caps.dongle_type) {
	case DISPLAY_DONGLE_NONE:
		return DRM_MODE_SUBCONNECTOR_Native;
	case DISPLAY_DONGLE_DP_VGA_CONVERTER:
		return DRM_MODE_SUBCONNECTOR_VGA;
	case DISPLAY_DONGLE_DP_DVI_CONVERTER:
	case DISPLAY_DONGLE_DP_DVI_DONGLE:
		return DRM_MODE_SUBCONNECTOR_DVID;
	case DISPLAY_DONGLE_DP_HDMI_CONVERTER:
	case DISPLAY_DONGLE_DP_HDMI_DONGLE:
		return DRM_MODE_SUBCONNECTOR_HDMIA;
	case DISPLAY_DONGLE_DP_HDMI_MISMATCHED_DONGLE:
	default:
		return DRM_MODE_SUBCONNECTOR_Unknown;
	}
}

static void update_subconnector_property(struct amdgpu_dm_connector *aconnector)
{
	struct dc_link *link = aconnector->dc_link;
	struct drm_connector *connector = &aconnector->base;
	enum drm_mode_subconnector subconnector = DRM_MODE_SUBCONNECTOR_Unknown;

	if (connector->connector_type != DRM_MODE_CONNECTOR_DisplayPort)
		return;

	if (aconnector->dc_sink)
		subconnector = get_subconnector_type(link);

	drm_object_property_set_value(&connector->base,
			connector->dev->mode_config.dp_subconnector_property,
			subconnector);
}

/*
 * initializes drm_device display related structures, based on the information
 * provided by DAL. The drm strcutures are: drm_crtc, drm_connector,
 * drm_encoder, drm_mode_config
 *
 * Returns 0 on success
 */
static int amdgpu_dm_initialize_drm_device(struct amdgpu_device *adev);
/* removes and deallocates the drm structures, created by the above function */
static void amdgpu_dm_destroy_drm_device(struct amdgpu_display_manager *dm);

static int amdgpu_dm_plane_init(struct amdgpu_display_manager *dm,
				struct drm_plane *plane,
				unsigned long possible_crtcs,
				const struct dc_plane_cap *plane_cap);
static int amdgpu_dm_crtc_init(struct amdgpu_display_manager *dm,
			       struct drm_plane *plane,
			       uint32_t link_index);
static int amdgpu_dm_connector_init(struct amdgpu_display_manager *dm,
				    struct amdgpu_dm_connector *amdgpu_dm_connector,
				    uint32_t link_index,
				    struct amdgpu_encoder *amdgpu_encoder);
static int amdgpu_dm_encoder_init(struct drm_device *dev,
				  struct amdgpu_encoder *aencoder,
				  uint32_t link_index);

static int amdgpu_dm_connector_get_modes(struct drm_connector *connector);

static void amdgpu_dm_atomic_commit_tail(struct drm_atomic_state *state);

static int amdgpu_dm_atomic_check(struct drm_device *dev,
				  struct drm_atomic_state *state);

static void handle_cursor_update(struct drm_plane *plane,
				 struct drm_plane_state *old_plane_state);

static const struct drm_format_info *
amd_get_format_info(const struct drm_mode_fb_cmd2 *cmd);

static void handle_hpd_irq_helper(struct amdgpu_dm_connector *aconnector);

static bool
is_timing_unchanged_for_freesync(struct drm_crtc_state *old_crtc_state,
				 struct drm_crtc_state *new_crtc_state);
/*
 * dm_vblank_get_counter
 *
 * @brief
 * Get counter for number of vertical blanks
 *
 * @param
 * struct amdgpu_device *adev - [in] desired amdgpu device
 * int disp_idx - [in] which CRTC to get the counter from
 *
 * @return
 * Counter for vertical blanks
 */
static u32 dm_vblank_get_counter(struct amdgpu_device *adev, int crtc)
{
	if (crtc >= adev->mode_info.num_crtc)
		return 0;
	else {
		struct amdgpu_crtc *acrtc = adev->mode_info.crtcs[crtc];

		if (acrtc->dm_irq_params.stream == NULL) {
			DRM_ERROR("dc_stream_state is NULL for crtc '%d'!\n",
				  crtc);
			return 0;
		}

		return dc_stream_get_vblank_counter(acrtc->dm_irq_params.stream);
	}
}

static int dm_crtc_get_scanoutpos(struct amdgpu_device *adev, int crtc,
				  u32 *vbl, u32 *position)
{
	uint32_t v_blank_start, v_blank_end, h_position, v_position;

	if ((crtc < 0) || (crtc >= adev->mode_info.num_crtc))
		return -EINVAL;
	else {
		struct amdgpu_crtc *acrtc = adev->mode_info.crtcs[crtc];

		if (acrtc->dm_irq_params.stream ==  NULL) {
			DRM_ERROR("dc_stream_state is NULL for crtc '%d'!\n",
				  crtc);
			return 0;
		}

		/*
		 * TODO rework base driver to use values directly.
		 * for now parse it back into reg-format
		 */
		dc_stream_get_scanoutpos(acrtc->dm_irq_params.stream,
					 &v_blank_start,
					 &v_blank_end,
					 &h_position,
					 &v_position);

		*position = v_position | (h_position << 16);
		*vbl = v_blank_start | (v_blank_end << 16);
	}

	return 0;
}

static bool dm_is_idle(void *handle)
{
	/* XXX todo */
	return true;
}

static int dm_wait_for_idle(void *handle)
{
	/* XXX todo */
	return 0;
}

static bool dm_check_soft_reset(void *handle)
{
	return false;
}

static int dm_soft_reset(void *handle)
{
	/* XXX todo */
	return 0;
}

static struct amdgpu_crtc *
get_crtc_by_otg_inst(struct amdgpu_device *adev,
		     int otg_inst)
{
	struct drm_device *dev = adev_to_drm(adev);
	struct drm_crtc *crtc;
	struct amdgpu_crtc *amdgpu_crtc;

	if (WARN_ON(otg_inst == -1))
		return adev->mode_info.crtcs[0];

	list_for_each_entry(crtc, &dev->mode_config.crtc_list, head) {
		amdgpu_crtc = to_amdgpu_crtc(crtc);

		if (amdgpu_crtc->otg_inst == otg_inst)
			return amdgpu_crtc;
	}

	return NULL;
}

static inline bool amdgpu_dm_vrr_active_irq(struct amdgpu_crtc *acrtc)
{
	return acrtc->dm_irq_params.freesync_config.state ==
		       VRR_STATE_ACTIVE_VARIABLE ||
	       acrtc->dm_irq_params.freesync_config.state ==
		       VRR_STATE_ACTIVE_FIXED;
}

static inline bool amdgpu_dm_vrr_active(struct dm_crtc_state *dm_state)
{
	return dm_state->freesync_config.state == VRR_STATE_ACTIVE_VARIABLE ||
	       dm_state->freesync_config.state == VRR_STATE_ACTIVE_FIXED;
}

static inline bool is_dc_timing_adjust_needed(struct dm_crtc_state *old_state,
					      struct dm_crtc_state *new_state)
{
	if (new_state->freesync_config.state ==  VRR_STATE_ACTIVE_FIXED)
		return true;
	else if (amdgpu_dm_vrr_active(old_state) != amdgpu_dm_vrr_active(new_state))
		return true;
	else
		return false;
}

/**
 * update_planes_and_stream_adapter() - Send planes to be updated in DC
 *
 * DC has a generic way to update planes and stream via
 * dc_update_planes_and_stream function; however, DM might need some
 * adjustments and preparation before calling it. This function is a wrapper
 * for the dc_update_planes_and_stream that does any required configuration
 * before passing control to DC.
 */
static inline bool update_planes_and_stream_adapter(struct dc *dc,
						    int update_type,
						    int planes_count,
						    struct dc_stream_state *stream,
						    struct dc_stream_update *stream_update,
						    struct dc_surface_update *array_of_surface_update)
{
	/*
	 * Previous frame finished and HW is ready for optimization.
	 */
	if (update_type == UPDATE_TYPE_FAST)
		dc_post_update_surfaces_to_stream(dc);

	return dc_update_planes_and_stream(dc,
					   array_of_surface_update,
					   planes_count,
					   stream,
					   stream_update);
}

/**
 * dm_pflip_high_irq() - Handle pageflip interrupt
 * @interrupt_params: ignored
 *
 * Handles the pageflip interrupt by notifying all interested parties
 * that the pageflip has been completed.
 */
static void dm_pflip_high_irq(void *interrupt_params)
{
	struct amdgpu_crtc *amdgpu_crtc;
	struct common_irq_params *irq_params = interrupt_params;
	struct amdgpu_device *adev = irq_params->adev;
	unsigned long flags;
	struct drm_pending_vblank_event *e;
	uint32_t vpos, hpos, v_blank_start, v_blank_end;
	bool vrr_active;

	amdgpu_crtc = get_crtc_by_otg_inst(adev, irq_params->irq_src - IRQ_TYPE_PFLIP);

	/* IRQ could occur when in initial stage */
	/* TODO work and BO cleanup */
	if (amdgpu_crtc == NULL) {
		DC_LOG_PFLIP("CRTC is null, returning.\n");
		return;
	}

	spin_lock_irqsave(&adev_to_drm(adev)->event_lock, flags);

	if (amdgpu_crtc->pflip_status != AMDGPU_FLIP_SUBMITTED){
		DC_LOG_PFLIP("amdgpu_crtc->pflip_status = %d !=AMDGPU_FLIP_SUBMITTED(%d) on crtc:%d[%p] \n",
						 amdgpu_crtc->pflip_status,
						 AMDGPU_FLIP_SUBMITTED,
						 amdgpu_crtc->crtc_id,
						 amdgpu_crtc);
		spin_unlock_irqrestore(&adev_to_drm(adev)->event_lock, flags);
		return;
	}

	/* page flip completed. */
	e = amdgpu_crtc->event;
	amdgpu_crtc->event = NULL;

	WARN_ON(!e);

	vrr_active = amdgpu_dm_vrr_active_irq(amdgpu_crtc);

	/* Fixed refresh rate, or VRR scanout position outside front-porch? */
	if (!vrr_active ||
	    !dc_stream_get_scanoutpos(amdgpu_crtc->dm_irq_params.stream, &v_blank_start,
				      &v_blank_end, &hpos, &vpos) ||
	    (vpos < v_blank_start)) {
		/* Update to correct count and vblank timestamp if racing with
		 * vblank irq. This also updates to the correct vblank timestamp
		 * even in VRR mode, as scanout is past the front-porch atm.
		 */
		drm_crtc_accurate_vblank_count(&amdgpu_crtc->base);

		/* Wake up userspace by sending the pageflip event with proper
		 * count and timestamp of vblank of flip completion.
		 */
		if (e) {
			drm_crtc_send_vblank_event(&amdgpu_crtc->base, e);

			/* Event sent, so done with vblank for this flip */
			drm_crtc_vblank_put(&amdgpu_crtc->base);
		}
	} else if (e) {
		/* VRR active and inside front-porch: vblank count and
		 * timestamp for pageflip event will only be up to date after
		 * drm_crtc_handle_vblank() has been executed from late vblank
		 * irq handler after start of back-porch (vline 0). We queue the
		 * pageflip event for send-out by drm_crtc_handle_vblank() with
		 * updated timestamp and count, once it runs after us.
		 *
		 * We need to open-code this instead of using the helper
		 * drm_crtc_arm_vblank_event(), as that helper would
		 * call drm_crtc_accurate_vblank_count(), which we must
		 * not call in VRR mode while we are in front-porch!
		 */

		/* sequence will be replaced by real count during send-out. */
		e->sequence = drm_crtc_vblank_count(&amdgpu_crtc->base);
		e->pipe = amdgpu_crtc->crtc_id;

		list_add_tail(&e->base.link, &adev_to_drm(adev)->vblank_event_list);
		e = NULL;
	}

	/* Keep track of vblank of this flip for flip throttling. We use the
	 * cooked hw counter, as that one incremented at start of this vblank
	 * of pageflip completion, so last_flip_vblank is the forbidden count
	 * for queueing new pageflips if vsync + VRR is enabled.
	 */
	amdgpu_crtc->dm_irq_params.last_flip_vblank =
		amdgpu_get_vblank_counter_kms(&amdgpu_crtc->base);

	amdgpu_crtc->pflip_status = AMDGPU_FLIP_NONE;
	spin_unlock_irqrestore(&adev_to_drm(adev)->event_lock, flags);

	DC_LOG_PFLIP("crtc:%d[%p], pflip_stat:AMDGPU_FLIP_NONE, vrr[%d]-fp %d\n",
		     amdgpu_crtc->crtc_id, amdgpu_crtc,
		     vrr_active, (int) !e);
}

static void dm_vupdate_high_irq(void *interrupt_params)
{
	struct common_irq_params *irq_params = interrupt_params;
	struct amdgpu_device *adev = irq_params->adev;
	struct amdgpu_crtc *acrtc;
	struct drm_device *drm_dev;
	struct drm_vblank_crtc *vblank;
	ktime_t frame_duration_ns, previous_timestamp;
	unsigned long flags;
	int vrr_active;

	acrtc = get_crtc_by_otg_inst(adev, irq_params->irq_src - IRQ_TYPE_VUPDATE);

	if (acrtc) {
		vrr_active = amdgpu_dm_vrr_active_irq(acrtc);
		drm_dev = acrtc->base.dev;
		vblank = &drm_dev->vblank[acrtc->base.index];
		previous_timestamp = atomic64_read(&irq_params->previous_timestamp);
		frame_duration_ns = vblank->time - previous_timestamp;

		if (frame_duration_ns > 0) {
			trace_amdgpu_refresh_rate_track(acrtc->base.index,
						frame_duration_ns,
						ktime_divns(NSEC_PER_SEC, frame_duration_ns));
			atomic64_set(&irq_params->previous_timestamp, vblank->time);
		}

		DC_LOG_VBLANK("crtc:%d, vupdate-vrr:%d\n",
			      acrtc->crtc_id,
			      vrr_active);

		/* Core vblank handling is done here after end of front-porch in
		 * vrr mode, as vblank timestamping will give valid results
		 * while now done after front-porch. This will also deliver
		 * page-flip completion events that have been queued to us
		 * if a pageflip happened inside front-porch.
		 */
		if (vrr_active) {
			drm_crtc_handle_vblank(&acrtc->base);

			/* BTR processing for pre-DCE12 ASICs */
			if (acrtc->dm_irq_params.stream &&
			    adev->family < AMDGPU_FAMILY_AI) {
				spin_lock_irqsave(&adev_to_drm(adev)->event_lock, flags);
				mod_freesync_handle_v_update(
				    adev->dm.freesync_module,
				    acrtc->dm_irq_params.stream,
				    &acrtc->dm_irq_params.vrr_params);

				dc_stream_adjust_vmin_vmax(
				    adev->dm.dc,
				    acrtc->dm_irq_params.stream,
				    &acrtc->dm_irq_params.vrr_params.adjust);
				spin_unlock_irqrestore(&adev_to_drm(adev)->event_lock, flags);
			}
		}
	}
}

/**
 * dm_crtc_high_irq() - Handles CRTC interrupt
 * @interrupt_params: used for determining the CRTC instance
 *
 * Handles the CRTC/VSYNC interrupt by notfying DRM's VBLANK
 * event handler.
 */
static void dm_crtc_high_irq(void *interrupt_params)
{
	struct common_irq_params *irq_params = interrupt_params;
	struct amdgpu_device *adev = irq_params->adev;
	struct amdgpu_crtc *acrtc;
	unsigned long flags;
	int vrr_active;

	acrtc = get_crtc_by_otg_inst(adev, irq_params->irq_src - IRQ_TYPE_VBLANK);
	if (!acrtc)
		return;

	vrr_active = amdgpu_dm_vrr_active_irq(acrtc);

	DC_LOG_VBLANK("crtc:%d, vupdate-vrr:%d, planes:%d\n", acrtc->crtc_id,
		      vrr_active, acrtc->dm_irq_params.active_planes);

	/**
	 * Core vblank handling at start of front-porch is only possible
	 * in non-vrr mode, as only there vblank timestamping will give
	 * valid results while done in front-porch. Otherwise defer it
	 * to dm_vupdate_high_irq after end of front-porch.
	 */
	if (!vrr_active)
		drm_crtc_handle_vblank(&acrtc->base);

	/**
	 * Following stuff must happen at start of vblank, for crc
	 * computation and below-the-range btr support in vrr mode.
	 */
	amdgpu_dm_crtc_handle_crc_irq(&acrtc->base);

	/* BTR updates need to happen before VUPDATE on Vega and above. */
	if (adev->family < AMDGPU_FAMILY_AI)
		return;

	spin_lock_irqsave(&adev_to_drm(adev)->event_lock, flags);

	if (acrtc->dm_irq_params.stream &&
	    acrtc->dm_irq_params.vrr_params.supported &&
	    acrtc->dm_irq_params.freesync_config.state ==
		    VRR_STATE_ACTIVE_VARIABLE) {
		mod_freesync_handle_v_update(adev->dm.freesync_module,
					     acrtc->dm_irq_params.stream,
					     &acrtc->dm_irq_params.vrr_params);

		dc_stream_adjust_vmin_vmax(adev->dm.dc, acrtc->dm_irq_params.stream,
					   &acrtc->dm_irq_params.vrr_params.adjust);
	}

	/*
	 * If there aren't any active_planes then DCH HUBP may be clock-gated.
	 * In that case, pageflip completion interrupts won't fire and pageflip
	 * completion events won't get delivered. Prevent this by sending
	 * pending pageflip events from here if a flip is still pending.
	 *
	 * If any planes are enabled, use dm_pflip_high_irq() instead, to
	 * avoid race conditions between flip programming and completion,
	 * which could cause too early flip completion events.
	 */
	if (adev->family >= AMDGPU_FAMILY_RV &&
	    acrtc->pflip_status == AMDGPU_FLIP_SUBMITTED &&
	    acrtc->dm_irq_params.active_planes == 0) {
		if (acrtc->event) {
			drm_crtc_send_vblank_event(&acrtc->base, acrtc->event);
			acrtc->event = NULL;
			drm_crtc_vblank_put(&acrtc->base);
		}
		acrtc->pflip_status = AMDGPU_FLIP_NONE;
	}

	spin_unlock_irqrestore(&adev_to_drm(adev)->event_lock, flags);
}

#if defined(CONFIG_DRM_AMD_DC_DCN)
#if defined(CONFIG_DRM_AMD_SECURE_DISPLAY)
/**
 * dm_dcn_vertical_interrupt0_high_irq() - Handles OTG Vertical interrupt0 for
 * DCN generation ASICs
 * @interrupt_params: interrupt parameters
 *
 * Used to set crc window/read out crc value at vertical line 0 position
 */
static void dm_dcn_vertical_interrupt0_high_irq(void *interrupt_params)
{
	struct common_irq_params *irq_params = interrupt_params;
	struct amdgpu_device *adev = irq_params->adev;
	struct amdgpu_crtc *acrtc;

	acrtc = get_crtc_by_otg_inst(adev, irq_params->irq_src - IRQ_TYPE_VLINE0);

	if (!acrtc)
		return;

	amdgpu_dm_crtc_handle_crc_window_irq(&acrtc->base);
}
#endif

/**
 * dmub_aux_setconfig_reply_callback - Callback for AUX or SET_CONFIG command.
 * @adev: amdgpu_device pointer
 * @notify: dmub notification structure
 *
 * Dmub AUX or SET_CONFIG command completion processing callback
 * Copies dmub notification to DM which is to be read by AUX command.
 * issuing thread and also signals the event to wake up the thread.
 */
void dmub_aux_setconfig_callback(struct amdgpu_device *adev, struct dmub_notification *notify)
{
	if (adev->dm.dmub_notify)
		memcpy(adev->dm.dmub_notify, notify, sizeof(struct dmub_notification));
	if (notify->type == DMUB_NOTIFICATION_AUX_REPLY)
		complete(&adev->dm.dmub_aux_transfer_done);
}

/**
 * dmub_hpd_callback - DMUB HPD interrupt processing callback.
 * @adev: amdgpu_device pointer
 * @notify: dmub notification structure
 *
 * Dmub Hpd interrupt processing callback. Gets displayindex through the
 * ink index and calls helper to do the processing.
 */
void dmub_hpd_callback(struct amdgpu_device *adev, struct dmub_notification *notify)
{
	struct amdgpu_dm_connector *aconnector;
	struct drm_connector *connector;
	struct drm_connector_list_iter iter;
	struct dc_link *link;
	uint8_t link_index = 0;
	struct drm_device *dev;

	if (adev == NULL)
		return;

	if (notify == NULL) {
		DRM_ERROR("DMUB HPD callback notification was NULL");
		return;
	}

	if (notify->link_index > adev->dm.dc->link_count) {
		DRM_ERROR("DMUB HPD index (%u)is abnormal", notify->link_index);
		return;
	}

	link_index = notify->link_index;
	link = adev->dm.dc->links[link_index];
	dev = adev->dm.ddev;

	drm_connector_list_iter_begin(dev, &iter);
	drm_for_each_connector_iter(connector, &iter) {
		aconnector = to_amdgpu_dm_connector(connector);
		if (link && aconnector->dc_link == link) {
			DRM_INFO("DMUB HPD callback: link_index=%u\n", link_index);
			handle_hpd_irq_helper(aconnector);
			break;
		}
	}
	drm_connector_list_iter_end(&iter);

}

/**
 * register_dmub_notify_callback - Sets callback for DMUB notify
 * @adev: amdgpu_device pointer
 * @type: Type of dmub notification
 * @callback: Dmub interrupt callback function
 * @dmub_int_thread_offload: offload indicator
 *
 * API to register a dmub callback handler for a dmub notification
 * Also sets indicator whether callback processing to be offloaded.
 * to dmub interrupt handling thread
 * Return: true if successfully registered, false if there is existing registration
 */
bool register_dmub_notify_callback(struct amdgpu_device *adev, enum dmub_notification_type type,
dmub_notify_interrupt_callback_t callback, bool dmub_int_thread_offload)
{
	if (callback != NULL && type < ARRAY_SIZE(adev->dm.dmub_thread_offload)) {
		adev->dm.dmub_callback[type] = callback;
		adev->dm.dmub_thread_offload[type] = dmub_int_thread_offload;
	} else
		return false;

	return true;
}

static void dm_handle_hpd_work(struct work_struct *work)
{
	struct dmub_hpd_work *dmub_hpd_wrk;

	dmub_hpd_wrk = container_of(work, struct dmub_hpd_work, handle_hpd_work);

	if (!dmub_hpd_wrk->dmub_notify) {
		DRM_ERROR("dmub_hpd_wrk dmub_notify is NULL");
		return;
	}

	if (dmub_hpd_wrk->dmub_notify->type < ARRAY_SIZE(dmub_hpd_wrk->adev->dm.dmub_callback)) {
		dmub_hpd_wrk->adev->dm.dmub_callback[dmub_hpd_wrk->dmub_notify->type](dmub_hpd_wrk->adev,
		dmub_hpd_wrk->dmub_notify);
	}
	kfree(dmub_hpd_wrk);

}

#define DMUB_TRACE_MAX_READ 64
/**
 * dm_dmub_outbox1_low_irq() - Handles Outbox interrupt
 * @interrupt_params: used for determining the Outbox instance
 *
 * Handles the Outbox Interrupt
 * event handler.
 */
static void dm_dmub_outbox1_low_irq(void *interrupt_params)
{
	struct dmub_notification notify;
	struct common_irq_params *irq_params = interrupt_params;
	struct amdgpu_device *adev = irq_params->adev;
	struct amdgpu_display_manager *dm = &adev->dm;
	struct dmcub_trace_buf_entry entry = { 0 };
	uint32_t count = 0;
	struct dmub_hpd_work *dmub_hpd_wrk;

	if (dc_enable_dmub_notifications(adev->dm.dc)) {
		dmub_hpd_wrk = kzalloc(sizeof(*dmub_hpd_wrk), GFP_ATOMIC);
		if (!dmub_hpd_wrk) {
			DRM_ERROR("Failed to allocate dmub_hpd_wrk");
			return;
		}
		INIT_WORK(&dmub_hpd_wrk->handle_hpd_work, dm_handle_hpd_work);

		if (irq_params->irq_src == DC_IRQ_SOURCE_DMCUB_OUTBOX) {
			do {
				dc_stat_get_dmub_notification(adev->dm.dc, &notify);
				if (notify.type >= ARRAY_SIZE(dm->dmub_thread_offload)) {
					DRM_ERROR("DM: notify type %d larger than the array size %zu!", notify.type,
					ARRAY_SIZE(dm->dmub_thread_offload));
					continue;
				}
				if (dm->dmub_thread_offload[notify.type] == true) {
					dmub_hpd_wrk->dmub_notify = &notify;
					dmub_hpd_wrk->adev = adev;
					queue_work(adev->dm.delayed_hpd_wq, &dmub_hpd_wrk->handle_hpd_work);
				} else {
					dm->dmub_callback[notify.type](adev, &notify);
				}

			} while (notify.pending_notification);

		} else {
			DRM_ERROR("DM: Failed to receive correct outbox IRQ !");
		}
	}


	do {
		if (dc_dmub_srv_get_dmub_outbox0_msg(dm->dc, &entry)) {
			trace_amdgpu_dmub_trace_high_irq(entry.trace_code, entry.tick_count,
							entry.param0, entry.param1);

			DRM_DEBUG_DRIVER("trace_code:%u, tick_count:%u, param0:%u, param1:%u\n",
				 entry.trace_code, entry.tick_count, entry.param0, entry.param1);
		} else
			break;

		count++;

	} while (count <= DMUB_TRACE_MAX_READ);

	ASSERT(count <= DMUB_TRACE_MAX_READ);
}
#endif

static int dm_set_clockgating_state(void *handle,
		  enum amd_clockgating_state state)
{
	return 0;
}

static int dm_set_powergating_state(void *handle,
		  enum amd_powergating_state state)
{
	return 0;
}

/* Prototypes of private functions */
static int dm_early_init(void* handle);

/* Allocate memory for FBC compressed data  */
static void amdgpu_dm_fbc_init(struct drm_connector *connector)
{
	struct drm_device *dev = connector->dev;
	struct amdgpu_device *adev = drm_to_adev(dev);
	struct dm_compressor_info *compressor = &adev->dm.compressor;
	struct amdgpu_dm_connector *aconn = to_amdgpu_dm_connector(connector);
	struct drm_display_mode *mode;
	unsigned long max_size = 0;

	if (adev->dm.dc->fbc_compressor == NULL)
		return;

	if (aconn->dc_link->connector_signal != SIGNAL_TYPE_EDP)
		return;

	if (compressor->bo_ptr)
		return;


	list_for_each_entry(mode, &connector->modes, head) {
		if (max_size < mode->htotal * mode->vtotal)
			max_size = mode->htotal * mode->vtotal;
	}

	if (max_size) {
		int r = amdgpu_bo_create_kernel(adev, max_size * 4, PAGE_SIZE,
			    AMDGPU_GEM_DOMAIN_GTT, &compressor->bo_ptr,
			    &compressor->gpu_addr, &compressor->cpu_addr);

		if (r)
			DRM_ERROR("DM: Failed to initialize FBC\n");
		else {
			adev->dm.dc->ctx->fbc_gpu_addr = compressor->gpu_addr;
			DRM_INFO("DM: FBC alloc %lu\n", max_size*4);
		}

	}

}

static int amdgpu_dm_audio_component_get_eld(struct device *kdev, int port,
					  int pipe, bool *enabled,
					  unsigned char *buf, int max_bytes)
{
	struct drm_device *dev = dev_get_drvdata(kdev);
	struct amdgpu_device *adev = drm_to_adev(dev);
	struct drm_connector *connector;
	struct drm_connector_list_iter conn_iter;
	struct amdgpu_dm_connector *aconnector;
	int ret = 0;

	*enabled = false;

	mutex_lock(&adev->dm.audio_lock);

	drm_connector_list_iter_begin(dev, &conn_iter);
	drm_for_each_connector_iter(connector, &conn_iter) {
		aconnector = to_amdgpu_dm_connector(connector);
		if (aconnector->audio_inst != port)
			continue;

		*enabled = true;
		ret = drm_eld_size(connector->eld);
		memcpy(buf, connector->eld, min(max_bytes, ret));

		break;
	}
	drm_connector_list_iter_end(&conn_iter);

	mutex_unlock(&adev->dm.audio_lock);

	DRM_DEBUG_KMS("Get ELD : idx=%d ret=%d en=%d\n", port, ret, *enabled);

	return ret;
}

static const struct drm_audio_component_ops amdgpu_dm_audio_component_ops = {
	.get_eld = amdgpu_dm_audio_component_get_eld,
};

static int amdgpu_dm_audio_component_bind(struct device *kdev,
				       struct device *hda_kdev, void *data)
{
	struct drm_device *dev = dev_get_drvdata(kdev);
	struct amdgpu_device *adev = drm_to_adev(dev);
	struct drm_audio_component *acomp = data;

	acomp->ops = &amdgpu_dm_audio_component_ops;
	acomp->dev = kdev;
	adev->dm.audio_component = acomp;

	return 0;
}

static void amdgpu_dm_audio_component_unbind(struct device *kdev,
					  struct device *hda_kdev, void *data)
{
	struct drm_device *dev = dev_get_drvdata(kdev);
	struct amdgpu_device *adev = drm_to_adev(dev);
	struct drm_audio_component *acomp = data;

	acomp->ops = NULL;
	acomp->dev = NULL;
	adev->dm.audio_component = NULL;
}

static const struct component_ops amdgpu_dm_audio_component_bind_ops = {
	.bind	= amdgpu_dm_audio_component_bind,
	.unbind	= amdgpu_dm_audio_component_unbind,
};

static int amdgpu_dm_audio_init(struct amdgpu_device *adev)
{
	int i, ret;

	if (!amdgpu_audio)
		return 0;

	adev->mode_info.audio.enabled = true;

	adev->mode_info.audio.num_pins = adev->dm.dc->res_pool->audio_count;

	for (i = 0; i < adev->mode_info.audio.num_pins; i++) {
		adev->mode_info.audio.pin[i].channels = -1;
		adev->mode_info.audio.pin[i].rate = -1;
		adev->mode_info.audio.pin[i].bits_per_sample = -1;
		adev->mode_info.audio.pin[i].status_bits = 0;
		adev->mode_info.audio.pin[i].category_code = 0;
		adev->mode_info.audio.pin[i].connected = false;
		adev->mode_info.audio.pin[i].id =
			adev->dm.dc->res_pool->audios[i]->inst;
		adev->mode_info.audio.pin[i].offset = 0;
	}

	ret = component_add(adev->dev, &amdgpu_dm_audio_component_bind_ops);
	if (ret < 0)
		return ret;

	adev->dm.audio_registered = true;

	return 0;
}

static void amdgpu_dm_audio_fini(struct amdgpu_device *adev)
{
	if (!amdgpu_audio)
		return;

	if (!adev->mode_info.audio.enabled)
		return;

	if (adev->dm.audio_registered) {
		component_del(adev->dev, &amdgpu_dm_audio_component_bind_ops);
		adev->dm.audio_registered = false;
	}

	/* TODO: Disable audio? */

	adev->mode_info.audio.enabled = false;
}

static  void amdgpu_dm_audio_eld_notify(struct amdgpu_device *adev, int pin)
{
	struct drm_audio_component *acomp = adev->dm.audio_component;

	if (acomp && acomp->audio_ops && acomp->audio_ops->pin_eld_notify) {
		DRM_DEBUG_KMS("Notify ELD: %d\n", pin);

		acomp->audio_ops->pin_eld_notify(acomp->audio_ops->audio_ptr,
						 pin, -1);
	}
}

static int dm_dmub_hw_init(struct amdgpu_device *adev)
{
	const struct dmcub_firmware_header_v1_0 *hdr;
	struct dmub_srv *dmub_srv = adev->dm.dmub_srv;
	struct dmub_srv_fb_info *fb_info = adev->dm.dmub_fb_info;
	const struct firmware *dmub_fw = adev->dm.dmub_fw;
	struct dmcu *dmcu = adev->dm.dc->res_pool->dmcu;
	struct abm *abm = adev->dm.dc->res_pool->abm;
	struct dmub_srv_hw_params hw_params;
	enum dmub_status status;
	const unsigned char *fw_inst_const, *fw_bss_data;
	uint32_t i, fw_inst_const_size, fw_bss_data_size;
	bool has_hw_support;

	if (!dmub_srv)
		/* DMUB isn't supported on the ASIC. */
		return 0;

	if (!fb_info) {
		DRM_ERROR("No framebuffer info for DMUB service.\n");
		return -EINVAL;
	}

	if (!dmub_fw) {
		/* Firmware required for DMUB support. */
		DRM_ERROR("No firmware provided for DMUB.\n");
		return -EINVAL;
	}

	status = dmub_srv_has_hw_support(dmub_srv, &has_hw_support);
	if (status != DMUB_STATUS_OK) {
		DRM_ERROR("Error checking HW support for DMUB: %d\n", status);
		return -EINVAL;
	}

	if (!has_hw_support) {
		DRM_INFO("DMUB unsupported on ASIC\n");
		return 0;
	}

	/* Reset DMCUB if it was previously running - before we overwrite its memory. */
	status = dmub_srv_hw_reset(dmub_srv);
	if (status != DMUB_STATUS_OK)
		DRM_WARN("Error resetting DMUB HW: %d\n", status);

	hdr = (const struct dmcub_firmware_header_v1_0 *)dmub_fw->data;

	fw_inst_const = dmub_fw->data +
			le32_to_cpu(hdr->header.ucode_array_offset_bytes) +
			PSP_HEADER_BYTES;

	fw_bss_data = dmub_fw->data +
		      le32_to_cpu(hdr->header.ucode_array_offset_bytes) +
		      le32_to_cpu(hdr->inst_const_bytes);

	/* Copy firmware and bios info into FB memory. */
	fw_inst_const_size = le32_to_cpu(hdr->inst_const_bytes) -
			     PSP_HEADER_BYTES - PSP_FOOTER_BYTES;

	fw_bss_data_size = le32_to_cpu(hdr->bss_data_bytes);

	/* if adev->firmware.load_type == AMDGPU_FW_LOAD_PSP,
	 * amdgpu_ucode_init_single_fw will load dmub firmware
	 * fw_inst_const part to cw0; otherwise, the firmware back door load
	 * will be done by dm_dmub_hw_init
	 */
	if (adev->firmware.load_type != AMDGPU_FW_LOAD_PSP) {
		memcpy(fb_info->fb[DMUB_WINDOW_0_INST_CONST].cpu_addr, fw_inst_const,
				fw_inst_const_size);
	}

	if (fw_bss_data_size)
		memcpy(fb_info->fb[DMUB_WINDOW_2_BSS_DATA].cpu_addr,
		       fw_bss_data, fw_bss_data_size);

	/* Copy firmware bios info into FB memory. */
	memcpy(fb_info->fb[DMUB_WINDOW_3_VBIOS].cpu_addr, adev->bios,
	       adev->bios_size);

	/* Reset regions that need to be reset. */
	memset(fb_info->fb[DMUB_WINDOW_4_MAILBOX].cpu_addr, 0,
	fb_info->fb[DMUB_WINDOW_4_MAILBOX].size);

	memset(fb_info->fb[DMUB_WINDOW_5_TRACEBUFF].cpu_addr, 0,
	       fb_info->fb[DMUB_WINDOW_5_TRACEBUFF].size);

	memset(fb_info->fb[DMUB_WINDOW_6_FW_STATE].cpu_addr, 0,
	       fb_info->fb[DMUB_WINDOW_6_FW_STATE].size);

	/* Initialize hardware. */
	memset(&hw_params, 0, sizeof(hw_params));
	hw_params.fb_base = adev->gmc.fb_start;
	hw_params.fb_offset = adev->gmc.aper_base;

	/* backdoor load firmware and trigger dmub running */
	if (adev->firmware.load_type != AMDGPU_FW_LOAD_PSP)
		hw_params.load_inst_const = true;

	if (dmcu)
		hw_params.psp_version = dmcu->psp_version;

	for (i = 0; i < fb_info->num_fb; ++i)
		hw_params.fb[i] = &fb_info->fb[i];

	status = dmub_srv_hw_init(dmub_srv, &hw_params);
	if (status != DMUB_STATUS_OK) {
		DRM_ERROR("Error initializing DMUB HW: %d\n", status);
		return -EINVAL;
	}

	/* Wait for firmware load to finish. */
	status = dmub_srv_wait_for_auto_load(dmub_srv, 100000);
	if (status != DMUB_STATUS_OK)
		DRM_WARN("Wait for DMUB auto-load failed: %d\n", status);

	/* Init DMCU and ABM if available. */
	if (dmcu && abm) {
		dmcu->funcs->dmcu_init(dmcu);
		abm->dmcu_is_running = dmcu->funcs->is_dmcu_initialized(dmcu);
	}

	if (!adev->dm.dc->ctx->dmub_srv)
		adev->dm.dc->ctx->dmub_srv = dc_dmub_srv_create(adev->dm.dc, dmub_srv);
	if (!adev->dm.dc->ctx->dmub_srv) {
		DRM_ERROR("Couldn't allocate DC DMUB server!\n");
		return -ENOMEM;
	}

	DRM_INFO("DMUB hardware initialized: version=0x%08X\n",
		 adev->dm.dmcub_fw_version);

	return 0;
}

static void dm_dmub_hw_resume(struct amdgpu_device *adev)
{
	struct dmub_srv *dmub_srv = adev->dm.dmub_srv;
	enum dmub_status status;
	bool init;

	if (!dmub_srv) {
		/* DMUB isn't supported on the ASIC. */
		return;
	}

	status = dmub_srv_is_hw_init(dmub_srv, &init);
	if (status != DMUB_STATUS_OK)
		DRM_WARN("DMUB hardware init check failed: %d\n", status);

	if (status == DMUB_STATUS_OK && init) {
		/* Wait for firmware load to finish. */
		status = dmub_srv_wait_for_auto_load(dmub_srv, 100000);
		if (status != DMUB_STATUS_OK)
			DRM_WARN("Wait for DMUB auto-load failed: %d\n", status);
	} else {
		/* Perform the full hardware initialization. */
		dm_dmub_hw_init(adev);
	}
}

#if defined(CONFIG_DRM_AMD_DC_DCN)
static void mmhub_read_system_context(struct amdgpu_device *adev, struct dc_phy_addr_space_config *pa_config)
{
	uint64_t pt_base;
	uint32_t logical_addr_low;
	uint32_t logical_addr_high;
	uint32_t agp_base, agp_bot, agp_top;
	PHYSICAL_ADDRESS_LOC page_table_start, page_table_end, page_table_base;

	memset(pa_config, 0, sizeof(*pa_config));

	logical_addr_low  = min(adev->gmc.fb_start, adev->gmc.agp_start) >> 18;
	pt_base = amdgpu_gmc_pd_addr(adev->gart.bo);

	if (adev->apu_flags & AMD_APU_IS_RAVEN2)
		/*
		 * Raven2 has a HW issue that it is unable to use the vram which
		 * is out of MC_VM_SYSTEM_APERTURE_HIGH_ADDR. So here is the
		 * workaround that increase system aperture high address (add 1)
		 * to get rid of the VM fault and hardware hang.
		 */
		logical_addr_high = max((adev->gmc.fb_end >> 18) + 0x1, adev->gmc.agp_end >> 18);
	else
		logical_addr_high = max(adev->gmc.fb_end, adev->gmc.agp_end) >> 18;

	agp_base = 0;
	agp_bot = adev->gmc.agp_start >> 24;
	agp_top = adev->gmc.agp_end >> 24;


	page_table_start.high_part = (u32)(adev->gmc.gart_start >> 44) & 0xF;
	page_table_start.low_part = (u32)(adev->gmc.gart_start >> 12);
	page_table_end.high_part = (u32)(adev->gmc.gart_end >> 44) & 0xF;
	page_table_end.low_part = (u32)(adev->gmc.gart_end >> 12);
	page_table_base.high_part = upper_32_bits(pt_base) & 0xF;
	page_table_base.low_part = lower_32_bits(pt_base);

	pa_config->system_aperture.start_addr = (uint64_t)logical_addr_low << 18;
	pa_config->system_aperture.end_addr = (uint64_t)logical_addr_high << 18;

	pa_config->system_aperture.agp_base = (uint64_t)agp_base << 24 ;
	pa_config->system_aperture.agp_bot = (uint64_t)agp_bot << 24;
	pa_config->system_aperture.agp_top = (uint64_t)agp_top << 24;

	pa_config->system_aperture.fb_base = adev->gmc.fb_start;
	pa_config->system_aperture.fb_offset = adev->gmc.aper_base;
	pa_config->system_aperture.fb_top = adev->gmc.fb_end;

	pa_config->gart_config.page_table_start_addr = page_table_start.quad_part << 12;
	pa_config->gart_config.page_table_end_addr = page_table_end.quad_part << 12;
	pa_config->gart_config.page_table_base_addr = page_table_base.quad_part;

	pa_config->is_hvm_enabled = 0;

}
#endif
#if defined(CONFIG_DRM_AMD_DC_DCN)
static void vblank_control_worker(struct work_struct *work)
{
	struct vblank_control_work *vblank_work =
		container_of(work, struct vblank_control_work, work);
	struct amdgpu_display_manager *dm = vblank_work->dm;

	mutex_lock(&dm->dc_lock);

	if (vblank_work->enable)
		dm->active_vblank_irq_count++;
	else if(dm->active_vblank_irq_count)
		dm->active_vblank_irq_count--;

	dc_allow_idle_optimizations(dm->dc, dm->active_vblank_irq_count == 0);

	DRM_DEBUG_KMS("Allow idle optimizations (MALL): %d\n", dm->active_vblank_irq_count == 0);

	/* Control PSR based on vblank requirements from OS */
	if (vblank_work->stream && vblank_work->stream->link) {
		if (vblank_work->enable) {
			if (vblank_work->stream->link->psr_settings.psr_allow_active)
				amdgpu_dm_psr_disable(vblank_work->stream);
		} else if (vblank_work->stream->link->psr_settings.psr_feature_enabled &&
			   !vblank_work->stream->link->psr_settings.psr_allow_active &&
			   vblank_work->acrtc->dm_irq_params.allow_psr_entry) {
			amdgpu_dm_psr_enable(vblank_work->stream);
		}
	}

	mutex_unlock(&dm->dc_lock);

	dc_stream_release(vblank_work->stream);

	kfree(vblank_work);
}

#endif

static void dm_handle_hpd_rx_offload_work(struct work_struct *work)
{
	struct hpd_rx_irq_offload_work *offload_work;
	struct amdgpu_dm_connector *aconnector;
	struct dc_link *dc_link;
	struct amdgpu_device *adev;
	enum dc_connection_type new_connection_type = dc_connection_none;
	unsigned long flags;

	offload_work = container_of(work, struct hpd_rx_irq_offload_work, work);
	aconnector = offload_work->offload_wq->aconnector;

	if (!aconnector) {
		DRM_ERROR("Can't retrieve aconnector in hpd_rx_irq_offload_work");
		goto skip;
	}

	adev = drm_to_adev(aconnector->base.dev);
	dc_link = aconnector->dc_link;

	mutex_lock(&aconnector->hpd_lock);
	if (!dc_link_detect_sink(dc_link, &new_connection_type))
		DRM_ERROR("KMS: Failed to detect connector\n");
	mutex_unlock(&aconnector->hpd_lock);

	if (new_connection_type == dc_connection_none)
		goto skip;

	if (amdgpu_in_reset(adev))
		goto skip;

	mutex_lock(&adev->dm.dc_lock);
	if (offload_work->data.bytes.device_service_irq.bits.AUTOMATED_TEST)
		dc_link_dp_handle_automated_test(dc_link);
	else if ((dc_link->connector_signal != SIGNAL_TYPE_EDP) &&
			hpd_rx_irq_check_link_loss_status(dc_link, &offload_work->data) &&
			dc_link_dp_allow_hpd_rx_irq(dc_link)) {
		dc_link_dp_handle_link_loss(dc_link);
		spin_lock_irqsave(&offload_work->offload_wq->offload_lock, flags);
		offload_work->offload_wq->is_handling_link_loss = false;
		spin_unlock_irqrestore(&offload_work->offload_wq->offload_lock, flags);
	}
	mutex_unlock(&adev->dm.dc_lock);

skip:
	kfree(offload_work);

}

static struct hpd_rx_irq_offload_work_queue *hpd_rx_irq_create_workqueue(struct dc *dc)
{
	int max_caps = dc->caps.max_links;
	int i = 0;
	struct hpd_rx_irq_offload_work_queue *hpd_rx_offload_wq = NULL;

	hpd_rx_offload_wq = kcalloc(max_caps, sizeof(*hpd_rx_offload_wq), GFP_KERNEL);

	if (!hpd_rx_offload_wq)
		return NULL;


	for (i = 0; i < max_caps; i++) {
		hpd_rx_offload_wq[i].wq =
				    create_singlethread_workqueue("amdgpu_dm_hpd_rx_offload_wq");

		if (hpd_rx_offload_wq[i].wq == NULL) {
			DRM_ERROR("create amdgpu_dm_hpd_rx_offload_wq fail!");
			goto out_err;
		}

		spin_lock_init(&hpd_rx_offload_wq[i].offload_lock);
	}

	return hpd_rx_offload_wq;

out_err:
	for (i = 0; i < max_caps; i++) {
		if (hpd_rx_offload_wq[i].wq)
			destroy_workqueue(hpd_rx_offload_wq[i].wq);
	}
	kfree(hpd_rx_offload_wq);
	return NULL;
}

struct amdgpu_stutter_quirk {
	u16 chip_vendor;
	u16 chip_device;
	u16 subsys_vendor;
	u16 subsys_device;
	u8 revision;
};

static const struct amdgpu_stutter_quirk amdgpu_stutter_quirk_list[] = {
	/* https://bugzilla.kernel.org/show_bug.cgi?id=214417 */
	{ 0x1002, 0x15dd, 0x1002, 0x15dd, 0xc8 },
	{ 0, 0, 0, 0, 0 },
};

static bool dm_should_disable_stutter(struct pci_dev *pdev)
{
	const struct amdgpu_stutter_quirk *p = amdgpu_stutter_quirk_list;

	while (p && p->chip_device != 0) {
		if (pdev->vendor == p->chip_vendor &&
		    pdev->device == p->chip_device &&
		    pdev->subsystem_vendor == p->subsys_vendor &&
		    pdev->subsystem_device == p->subsys_device &&
		    pdev->revision == p->revision) {
			return true;
		}
		++p;
	}
	return false;
}

static const struct dmi_system_id hpd_disconnect_quirk_table[] = {
	{
		.matches = {
			DMI_MATCH(DMI_SYS_VENDOR, "Dell Inc."),
			DMI_MATCH(DMI_PRODUCT_NAME, "Precision 3660"),
		},
	},
	{
		.matches = {
			DMI_MATCH(DMI_SYS_VENDOR, "Dell Inc."),
			DMI_MATCH(DMI_PRODUCT_NAME, "Precision 3260"),
		},
	},
	{
		.matches = {
			DMI_MATCH(DMI_SYS_VENDOR, "Dell Inc."),
			DMI_MATCH(DMI_PRODUCT_NAME, "Precision 3460"),
		},
	},
	{
		.matches = {
			DMI_MATCH(DMI_SYS_VENDOR, "Dell Inc."),
			DMI_MATCH(DMI_PRODUCT_NAME, "OptiPlex Tower Plus 7010"),
		},
	},
	{
		.matches = {
			DMI_MATCH(DMI_SYS_VENDOR, "Dell Inc."),
			DMI_MATCH(DMI_PRODUCT_NAME, "OptiPlex Tower 7010"),
		},
	},
	{
		.matches = {
			DMI_MATCH(DMI_SYS_VENDOR, "Dell Inc."),
			DMI_MATCH(DMI_PRODUCT_NAME, "OptiPlex SFF Plus 7010"),
		},
	},
	{
		.matches = {
			DMI_MATCH(DMI_SYS_VENDOR, "Dell Inc."),
			DMI_MATCH(DMI_PRODUCT_NAME, "OptiPlex SFF 7010"),
		},
	},
	{
		.matches = {
			DMI_MATCH(DMI_SYS_VENDOR, "Dell Inc."),
			DMI_MATCH(DMI_PRODUCT_NAME, "OptiPlex Micro Plus 7010"),
		},
	},
	{
		.matches = {
			DMI_MATCH(DMI_SYS_VENDOR, "Dell Inc."),
			DMI_MATCH(DMI_PRODUCT_NAME, "OptiPlex Micro 7010"),
		},
	},
	{}
	/* TODO: refactor this from a fixed table to a dynamic option */
};

static void retrieve_dmi_info(struct amdgpu_display_manager *dm)
{
	const struct dmi_system_id *dmi_id;

	dm->aux_hpd_discon_quirk = false;

	dmi_id = dmi_first_match(hpd_disconnect_quirk_table);
	if (dmi_id) {
		dm->aux_hpd_discon_quirk = true;
		DRM_INFO("aux_hpd_discon_quirk attached\n");
	}
}

static int amdgpu_dm_init(struct amdgpu_device *adev)
{
	struct dc_init_data init_data;
#ifdef CONFIG_DRM_AMD_DC_HDCP
	struct dc_callback_init init_params;
#endif
	int r;

	adev->dm.ddev = adev_to_drm(adev);
	adev->dm.adev = adev;

	/* Zero all the fields */
	memset(&init_data, 0, sizeof(init_data));
#ifdef CONFIG_DRM_AMD_DC_HDCP
	memset(&init_params, 0, sizeof(init_params));
#endif

	mutex_init(&adev->dm.dc_lock);
	mutex_init(&adev->dm.audio_lock);
#if defined(CONFIG_DRM_AMD_DC_DCN)
	spin_lock_init(&adev->dm.vblank_lock);
#endif

	if(amdgpu_dm_irq_init(adev)) {
		DRM_ERROR("amdgpu: failed to initialize DM IRQ support.\n");
		goto error;
	}

	init_data.asic_id.chip_family = adev->family;

	init_data.asic_id.pci_revision_id = adev->pdev->revision;
	init_data.asic_id.hw_internal_rev = adev->external_rev_id;
	init_data.asic_id.chip_id = adev->pdev->device;

	init_data.asic_id.vram_width = adev->gmc.vram_width;
	/* TODO: initialize init_data.asic_id.vram_type here!!!! */
	init_data.asic_id.atombios_base_address =
		adev->mode_info.atom_context->bios;

	init_data.driver = adev;

	adev->dm.cgs_device = amdgpu_cgs_create_device(adev);

	if (!adev->dm.cgs_device) {
		DRM_ERROR("amdgpu: failed to create cgs device.\n");
		goto error;
	}

	init_data.cgs_device = adev->dm.cgs_device;

	init_data.dce_environment = DCE_ENV_PRODUCTION_DRV;

	switch (adev->asic_type) {
	case CHIP_CARRIZO:
	case CHIP_STONEY:
	case CHIP_RAVEN:
	case CHIP_RENOIR:
		init_data.flags.gpu_vm_support = true;
		switch (adev->dm.dmcub_fw_version) {
		case 0: /* development */
		case 0x1: /* linux-firmware.git hash 6d9f399 */
		case 0x01000000: /* linux-firmware.git hash 9a0b0f4 */
			init_data.flags.disable_dmcu = false;
			break;
		default:
			init_data.flags.disable_dmcu = true;
		}
		break;
	case CHIP_VANGOGH:
	case CHIP_YELLOW_CARP:
		init_data.flags.gpu_vm_support = true;
		break;
	default:
		break;
	}

	if (amdgpu_dc_feature_mask & DC_FBC_MASK)
		init_data.flags.fbc_support = true;

	if (amdgpu_dc_feature_mask & DC_MULTI_MON_PP_MCLK_SWITCH_MASK)
		init_data.flags.multi_mon_pp_mclk_switch = true;

	if (amdgpu_dc_feature_mask & DC_DISABLE_FRACTIONAL_PWM_MASK)
		init_data.flags.disable_fractional_pwm = true;

	if (amdgpu_dc_feature_mask & DC_EDP_NO_POWER_SEQUENCING)
		init_data.flags.edp_no_power_sequencing = true;

	init_data.flags.power_down_display_on_boot = true;

	INIT_LIST_HEAD(&adev->dm.da_list);

	retrieve_dmi_info(&adev->dm);

	/* Display Core create. */
	adev->dm.dc = dc_create(&init_data);

	if (adev->dm.dc) {
		DRM_INFO("Display Core initialized with v%s!\n", DC_VER);
	} else {
		DRM_INFO("Display Core failed to initialize with v%s!\n", DC_VER);
		goto error;
	}

	if (amdgpu_dc_debug_mask & DC_DISABLE_PIPE_SPLIT) {
		adev->dm.dc->debug.force_single_disp_pipe_split = false;
		adev->dm.dc->debug.pipe_split_policy = MPC_SPLIT_AVOID;
	}

	if (adev->asic_type != CHIP_CARRIZO && adev->asic_type != CHIP_STONEY)
		adev->dm.dc->debug.disable_stutter = amdgpu_pp_feature_mask & PP_STUTTER_MODE ? false : true;
	if (dm_should_disable_stutter(adev->pdev))
		adev->dm.dc->debug.disable_stutter = true;

	if (amdgpu_dc_debug_mask & DC_DISABLE_STUTTER)
		adev->dm.dc->debug.disable_stutter = true;

	if (amdgpu_dc_debug_mask & DC_DISABLE_DSC)
		adev->dm.dc->debug.disable_dsc = true;

	if (amdgpu_dc_debug_mask & DC_DISABLE_CLOCK_GATING)
		adev->dm.dc->debug.disable_clock_gate = true;

	r = dm_dmub_hw_init(adev);
	if (r) {
		DRM_ERROR("DMUB interface failed to initialize: status=%d\n", r);
		goto error;
	}

	dc_hardware_init(adev->dm.dc);

	adev->dm.hpd_rx_offload_wq = hpd_rx_irq_create_workqueue(adev->dm.dc);
	if (!adev->dm.hpd_rx_offload_wq) {
		DRM_ERROR("amdgpu: failed to create hpd rx offload workqueue.\n");
		goto error;
	}

#if defined(CONFIG_DRM_AMD_DC_DCN)
	if ((adev->flags & AMD_IS_APU) && (adev->asic_type >= CHIP_CARRIZO)) {
		struct dc_phy_addr_space_config pa_config;

		mmhub_read_system_context(adev, &pa_config);

		// Call the DC init_memory func
		dc_setup_system_context(adev->dm.dc, &pa_config);
	}
#endif

	adev->dm.freesync_module = mod_freesync_create(adev->dm.dc);
	if (!adev->dm.freesync_module) {
		DRM_ERROR(
		"amdgpu: failed to initialize freesync_module.\n");
	} else
		DRM_DEBUG_DRIVER("amdgpu: freesync_module init done %p.\n",
				adev->dm.freesync_module);

	amdgpu_dm_init_color_mod();

#if defined(CONFIG_DRM_AMD_DC_DCN)
	if (adev->dm.dc->caps.max_links > 0) {
		adev->dm.vblank_control_workqueue =
			create_singlethread_workqueue("dm_vblank_control_workqueue");
		if (!adev->dm.vblank_control_workqueue)
			DRM_ERROR("amdgpu: failed to initialize vblank_workqueue.\n");
	}
#endif

#ifdef CONFIG_DRM_AMD_DC_HDCP
	if (adev->dm.dc->caps.max_links > 0 && adev->asic_type >= CHIP_RAVEN) {
		adev->dm.hdcp_workqueue = hdcp_create_workqueue(adev, &init_params.cp_psp, adev->dm.dc);

		if (!adev->dm.hdcp_workqueue)
			DRM_ERROR("amdgpu: failed to initialize hdcp_workqueue.\n");
		else
			DRM_DEBUG_DRIVER("amdgpu: hdcp_workqueue init done %p.\n", adev->dm.hdcp_workqueue);

		dc_init_callbacks(adev->dm.dc, &init_params);
	}
#endif
#if defined(CONFIG_DRM_AMD_SECURE_DISPLAY)
	adev->dm.crc_rd_wrk = amdgpu_dm_crtc_secure_display_create_work();
#endif
	if (dc_enable_dmub_notifications(adev->dm.dc)) {
		init_completion(&adev->dm.dmub_aux_transfer_done);
		adev->dm.dmub_notify = kzalloc(sizeof(struct dmub_notification), GFP_KERNEL);
		if (!adev->dm.dmub_notify) {
			DRM_INFO("amdgpu: fail to allocate adev->dm.dmub_notify");
			goto error;
		}

		adev->dm.delayed_hpd_wq = create_singlethread_workqueue("amdgpu_dm_hpd_wq");
		if (!adev->dm.delayed_hpd_wq) {
			DRM_ERROR("amdgpu: failed to create hpd offload workqueue.\n");
			goto error;
		}

		amdgpu_dm_outbox_init(adev);
#if defined(CONFIG_DRM_AMD_DC_DCN)
		if (!register_dmub_notify_callback(adev, DMUB_NOTIFICATION_AUX_REPLY,
			dmub_aux_setconfig_callback, false)) {
			DRM_ERROR("amdgpu: fail to register dmub aux callback");
			goto error;
		}
		if (!register_dmub_notify_callback(adev, DMUB_NOTIFICATION_HPD, dmub_hpd_callback, true)) {
			DRM_ERROR("amdgpu: fail to register dmub hpd callback");
			goto error;
		}
#endif
	}

	if (amdgpu_dm_initialize_drm_device(adev)) {
		DRM_ERROR(
		"amdgpu: failed to initialize sw for display support.\n");
		goto error;
	}

	/* create fake encoders for MST */
	dm_dp_create_fake_mst_encoders(adev);

	/* TODO: Add_display_info? */

	/* TODO use dynamic cursor width */
	adev_to_drm(adev)->mode_config.cursor_width = adev->dm.dc->caps.max_cursor_size;
	adev_to_drm(adev)->mode_config.cursor_height = adev->dm.dc->caps.max_cursor_size;

	if (drm_vblank_init(adev_to_drm(adev), adev->dm.display_indexes_num)) {
		DRM_ERROR(
		"amdgpu: failed to initialize sw for display support.\n");
		goto error;
	}


	DRM_DEBUG_DRIVER("KMS initialized.\n");

	return 0;
error:
	amdgpu_dm_fini(adev);

	return -EINVAL;
}

static int amdgpu_dm_early_fini(void *handle)
{
	struct amdgpu_device *adev = (struct amdgpu_device *)handle;

	amdgpu_dm_audio_fini(adev);

	return 0;
}

static void amdgpu_dm_fini(struct amdgpu_device *adev)
{
	int i;

#if defined(CONFIG_DRM_AMD_DC_DCN)
	if (adev->dm.vblank_control_workqueue) {
		destroy_workqueue(adev->dm.vblank_control_workqueue);
		adev->dm.vblank_control_workqueue = NULL;
	}
#endif

	amdgpu_dm_destroy_drm_device(&adev->dm);

#if defined(CONFIG_DRM_AMD_SECURE_DISPLAY)
	if (adev->dm.crc_rd_wrk) {
		flush_work(&adev->dm.crc_rd_wrk->notify_ta_work);
		kfree(adev->dm.crc_rd_wrk);
		adev->dm.crc_rd_wrk = NULL;
	}
#endif
#ifdef CONFIG_DRM_AMD_DC_HDCP
	if (adev->dm.hdcp_workqueue) {
		hdcp_destroy(&adev->dev->kobj, adev->dm.hdcp_workqueue);
		adev->dm.hdcp_workqueue = NULL;
	}

	if (adev->dm.dc)
		dc_deinit_callbacks(adev->dm.dc);
#endif

	if (adev->dm.dc)
		dc_dmub_srv_destroy(&adev->dm.dc->ctx->dmub_srv);

	if (dc_enable_dmub_notifications(adev->dm.dc)) {
		kfree(adev->dm.dmub_notify);
		adev->dm.dmub_notify = NULL;
		destroy_workqueue(adev->dm.delayed_hpd_wq);
		adev->dm.delayed_hpd_wq = NULL;
	}

	if (adev->dm.dmub_bo)
		amdgpu_bo_free_kernel(&adev->dm.dmub_bo,
				      &adev->dm.dmub_bo_gpu_addr,
				      &adev->dm.dmub_bo_cpu_addr);

	/* DC Destroy TODO: Replace destroy DAL */
	if (adev->dm.dc)
		dc_destroy(&adev->dm.dc);
	/*
	 * TODO: pageflip, vlank interrupt
	 *
	 * amdgpu_dm_irq_fini(adev);
	 */

	if (adev->dm.cgs_device) {
		amdgpu_cgs_destroy_device(adev->dm.cgs_device);
		adev->dm.cgs_device = NULL;
	}
	if (adev->dm.freesync_module) {
		mod_freesync_destroy(adev->dm.freesync_module);
		adev->dm.freesync_module = NULL;
	}

	if (adev->dm.hpd_rx_offload_wq) {
		for (i = 0; i < adev->dm.dc->caps.max_links; i++) {
			if (adev->dm.hpd_rx_offload_wq[i].wq) {
				destroy_workqueue(adev->dm.hpd_rx_offload_wq[i].wq);
				adev->dm.hpd_rx_offload_wq[i].wq = NULL;
			}
		}

		kfree(adev->dm.hpd_rx_offload_wq);
		adev->dm.hpd_rx_offload_wq = NULL;
	}

	mutex_destroy(&adev->dm.audio_lock);
	mutex_destroy(&adev->dm.dc_lock);

	return;
}

static int load_dmcu_fw(struct amdgpu_device *adev)
{
	const char *fw_name_dmcu = NULL;
	int r;
	const struct dmcu_firmware_header_v1_0 *hdr;

	switch(adev->asic_type) {
#if defined(CONFIG_DRM_AMD_DC_SI)
	case CHIP_TAHITI:
	case CHIP_PITCAIRN:
	case CHIP_VERDE:
	case CHIP_OLAND:
#endif
	case CHIP_BONAIRE:
	case CHIP_HAWAII:
	case CHIP_KAVERI:
	case CHIP_KABINI:
	case CHIP_MULLINS:
	case CHIP_TONGA:
	case CHIP_FIJI:
	case CHIP_CARRIZO:
	case CHIP_STONEY:
	case CHIP_POLARIS11:
	case CHIP_POLARIS10:
	case CHIP_POLARIS12:
	case CHIP_VEGAM:
	case CHIP_VEGA10:
	case CHIP_VEGA12:
	case CHIP_VEGA20:
	case CHIP_NAVI10:
	case CHIP_NAVI14:
	case CHIP_RENOIR:
	case CHIP_SIENNA_CICHLID:
	case CHIP_NAVY_FLOUNDER:
	case CHIP_DIMGREY_CAVEFISH:
	case CHIP_BEIGE_GOBY:
	case CHIP_VANGOGH:
	case CHIP_YELLOW_CARP:
		return 0;
	case CHIP_NAVI12:
		fw_name_dmcu = FIRMWARE_NAVI12_DMCU;
		break;
	case CHIP_RAVEN:
		if (ASICREV_IS_PICASSO(adev->external_rev_id))
			fw_name_dmcu = FIRMWARE_RAVEN_DMCU;
		else if (ASICREV_IS_RAVEN2(adev->external_rev_id))
			fw_name_dmcu = FIRMWARE_RAVEN_DMCU;
		else
			return 0;
		break;
	default:
		DRM_ERROR("Unsupported ASIC type: 0x%X\n", adev->asic_type);
		return -EINVAL;
	}

	if (adev->firmware.load_type != AMDGPU_FW_LOAD_PSP) {
		DRM_DEBUG_KMS("dm: DMCU firmware not supported on direct or SMU loading\n");
		return 0;
	}

	r = request_firmware_direct(&adev->dm.fw_dmcu, fw_name_dmcu, adev->dev);
	if (r == -ENOENT) {
		/* DMCU firmware is not necessary, so don't raise a fuss if it's missing */
		DRM_DEBUG_KMS("dm: DMCU firmware not found\n");
		adev->dm.fw_dmcu = NULL;
		return 0;
	}
	if (r) {
		dev_err(adev->dev, "amdgpu_dm: Can't load firmware \"%s\"\n",
			fw_name_dmcu);
		return r;
	}

	r = amdgpu_ucode_validate(adev->dm.fw_dmcu);
	if (r) {
		dev_err(adev->dev, "amdgpu_dm: Can't validate firmware \"%s\"\n",
			fw_name_dmcu);
		release_firmware(adev->dm.fw_dmcu);
		adev->dm.fw_dmcu = NULL;
		return r;
	}

	hdr = (const struct dmcu_firmware_header_v1_0 *)adev->dm.fw_dmcu->data;
	adev->firmware.ucode[AMDGPU_UCODE_ID_DMCU_ERAM].ucode_id = AMDGPU_UCODE_ID_DMCU_ERAM;
	adev->firmware.ucode[AMDGPU_UCODE_ID_DMCU_ERAM].fw = adev->dm.fw_dmcu;
	adev->firmware.fw_size +=
		ALIGN(le32_to_cpu(hdr->header.ucode_size_bytes) - le32_to_cpu(hdr->intv_size_bytes), PAGE_SIZE);

	adev->firmware.ucode[AMDGPU_UCODE_ID_DMCU_INTV].ucode_id = AMDGPU_UCODE_ID_DMCU_INTV;
	adev->firmware.ucode[AMDGPU_UCODE_ID_DMCU_INTV].fw = adev->dm.fw_dmcu;
	adev->firmware.fw_size +=
		ALIGN(le32_to_cpu(hdr->intv_size_bytes), PAGE_SIZE);

	adev->dm.dmcu_fw_version = le32_to_cpu(hdr->header.ucode_version);

	DRM_DEBUG_KMS("PSP loading DMCU firmware\n");

	return 0;
}

static uint32_t amdgpu_dm_dmub_reg_read(void *ctx, uint32_t address)
{
	struct amdgpu_device *adev = ctx;

	return dm_read_reg(adev->dm.dc->ctx, address);
}

static void amdgpu_dm_dmub_reg_write(void *ctx, uint32_t address,
				     uint32_t value)
{
	struct amdgpu_device *adev = ctx;

	return dm_write_reg(adev->dm.dc->ctx, address, value);
}

static int dm_dmub_sw_init(struct amdgpu_device *adev)
{
	struct dmub_srv_create_params create_params;
	struct dmub_srv_region_params region_params;
	struct dmub_srv_region_info region_info;
	struct dmub_srv_fb_params fb_params;
	struct dmub_srv_fb_info *fb_info;
	struct dmub_srv *dmub_srv;
	const struct dmcub_firmware_header_v1_0 *hdr;
	const char *fw_name_dmub;
	enum dmub_asic dmub_asic;
	enum dmub_status status;
	int r;

	switch (adev->asic_type) {
	case CHIP_RENOIR:
		dmub_asic = DMUB_ASIC_DCN21;
		fw_name_dmub = FIRMWARE_RENOIR_DMUB;
		if (ASICREV_IS_GREEN_SARDINE(adev->external_rev_id))
			fw_name_dmub = FIRMWARE_GREEN_SARDINE_DMUB;
		break;
	case CHIP_SIENNA_CICHLID:
		dmub_asic = DMUB_ASIC_DCN30;
		fw_name_dmub = FIRMWARE_SIENNA_CICHLID_DMUB;
		break;
	case CHIP_NAVY_FLOUNDER:
		dmub_asic = DMUB_ASIC_DCN30;
		fw_name_dmub = FIRMWARE_NAVY_FLOUNDER_DMUB;
		break;
	case CHIP_VANGOGH:
		dmub_asic = DMUB_ASIC_DCN301;
		fw_name_dmub = FIRMWARE_VANGOGH_DMUB;
		break;
	case CHIP_DIMGREY_CAVEFISH:
		dmub_asic = DMUB_ASIC_DCN302;
		fw_name_dmub = FIRMWARE_DIMGREY_CAVEFISH_DMUB;
		break;
	case CHIP_BEIGE_GOBY:
		dmub_asic = DMUB_ASIC_DCN303;
		fw_name_dmub = FIRMWARE_BEIGE_GOBY_DMUB;
		break;
	case CHIP_YELLOW_CARP:
		dmub_asic = DMUB_ASIC_DCN31;
		fw_name_dmub = FIRMWARE_YELLOW_CARP_DMUB;
		break;

	default:
		/* ASIC doesn't support DMUB. */
		return 0;
	}

	r = request_firmware_direct(&adev->dm.dmub_fw, fw_name_dmub, adev->dev);
	if (r) {
		DRM_ERROR("DMUB firmware loading failed: %d\n", r);
		return 0;
	}

	r = amdgpu_ucode_validate(adev->dm.dmub_fw);
	if (r) {
		DRM_ERROR("Couldn't validate DMUB firmware: %d\n", r);
		return 0;
	}

	hdr = (const struct dmcub_firmware_header_v1_0 *)adev->dm.dmub_fw->data;
	adev->dm.dmcub_fw_version = le32_to_cpu(hdr->header.ucode_version);

	if (adev->firmware.load_type == AMDGPU_FW_LOAD_PSP) {
		adev->firmware.ucode[AMDGPU_UCODE_ID_DMCUB].ucode_id =
			AMDGPU_UCODE_ID_DMCUB;
		adev->firmware.ucode[AMDGPU_UCODE_ID_DMCUB].fw =
			adev->dm.dmub_fw;
		adev->firmware.fw_size +=
			ALIGN(le32_to_cpu(hdr->inst_const_bytes), PAGE_SIZE);

		DRM_INFO("Loading DMUB firmware via PSP: version=0x%08X\n",
			 adev->dm.dmcub_fw_version);
	}


	adev->dm.dmub_srv = kzalloc(sizeof(*adev->dm.dmub_srv), GFP_KERNEL);
	dmub_srv = adev->dm.dmub_srv;

	if (!dmub_srv) {
		DRM_ERROR("Failed to allocate DMUB service!\n");
		return -ENOMEM;
	}

	memset(&create_params, 0, sizeof(create_params));
	create_params.user_ctx = adev;
	create_params.funcs.reg_read = amdgpu_dm_dmub_reg_read;
	create_params.funcs.reg_write = amdgpu_dm_dmub_reg_write;
	create_params.asic = dmub_asic;

	/* Create the DMUB service. */
	status = dmub_srv_create(dmub_srv, &create_params);
	if (status != DMUB_STATUS_OK) {
		DRM_ERROR("Error creating DMUB service: %d\n", status);
		return -EINVAL;
	}

	/* Calculate the size of all the regions for the DMUB service. */
	memset(&region_params, 0, sizeof(region_params));

	region_params.inst_const_size = le32_to_cpu(hdr->inst_const_bytes) -
					PSP_HEADER_BYTES - PSP_FOOTER_BYTES;
	region_params.bss_data_size = le32_to_cpu(hdr->bss_data_bytes);
	region_params.vbios_size = adev->bios_size;
	region_params.fw_bss_data = region_params.bss_data_size ?
		adev->dm.dmub_fw->data +
		le32_to_cpu(hdr->header.ucode_array_offset_bytes) +
		le32_to_cpu(hdr->inst_const_bytes) : NULL;
	region_params.fw_inst_const =
		adev->dm.dmub_fw->data +
		le32_to_cpu(hdr->header.ucode_array_offset_bytes) +
		PSP_HEADER_BYTES;

	status = dmub_srv_calc_region_info(dmub_srv, &region_params,
					   &region_info);

	if (status != DMUB_STATUS_OK) {
		DRM_ERROR("Error calculating DMUB region info: %d\n", status);
		return -EINVAL;
	}

	/*
	 * Allocate a framebuffer based on the total size of all the regions.
	 * TODO: Move this into GART.
	 */
	r = amdgpu_bo_create_kernel(adev, region_info.fb_size, PAGE_SIZE,
				    AMDGPU_GEM_DOMAIN_VRAM, &adev->dm.dmub_bo,
				    &adev->dm.dmub_bo_gpu_addr,
				    &adev->dm.dmub_bo_cpu_addr);
	if (r)
		return r;

	/* Rebase the regions on the framebuffer address. */
	memset(&fb_params, 0, sizeof(fb_params));
	fb_params.cpu_addr = adev->dm.dmub_bo_cpu_addr;
	fb_params.gpu_addr = adev->dm.dmub_bo_gpu_addr;
	fb_params.region_info = &region_info;

	adev->dm.dmub_fb_info =
		kzalloc(sizeof(*adev->dm.dmub_fb_info), GFP_KERNEL);
	fb_info = adev->dm.dmub_fb_info;

	if (!fb_info) {
		DRM_ERROR(
			"Failed to allocate framebuffer info for DMUB service!\n");
		return -ENOMEM;
	}

	status = dmub_srv_calc_fb_info(dmub_srv, &fb_params, fb_info);
	if (status != DMUB_STATUS_OK) {
		DRM_ERROR("Error calculating DMUB FB info: %d\n", status);
		return -EINVAL;
	}

	return 0;
}

static int dm_sw_init(void *handle)
{
	struct amdgpu_device *adev = (struct amdgpu_device *)handle;
	int r;

	r = dm_dmub_sw_init(adev);
	if (r)
		return r;

	return load_dmcu_fw(adev);
}

static int dm_sw_fini(void *handle)
{
	struct amdgpu_device *adev = (struct amdgpu_device *)handle;

	kfree(adev->dm.dmub_fb_info);
	adev->dm.dmub_fb_info = NULL;

	if (adev->dm.dmub_srv) {
		dmub_srv_destroy(adev->dm.dmub_srv);
		adev->dm.dmub_srv = NULL;
	}

	release_firmware(adev->dm.dmub_fw);
	adev->dm.dmub_fw = NULL;

	release_firmware(adev->dm.fw_dmcu);
	adev->dm.fw_dmcu = NULL;

	return 0;
}

static int detect_mst_link_for_all_connectors(struct drm_device *dev)
{
	struct amdgpu_dm_connector *aconnector;
	struct drm_connector *connector;
	struct drm_connector_list_iter iter;
	int ret = 0;

	drm_connector_list_iter_begin(dev, &iter);
	drm_for_each_connector_iter(connector, &iter) {
		aconnector = to_amdgpu_dm_connector(connector);
		if (aconnector->dc_link->type == dc_connection_mst_branch &&
		    aconnector->mst_mgr.aux) {
			DRM_DEBUG_DRIVER("DM_MST: starting TM on aconnector: %p [id: %d]\n",
					 aconnector,
					 aconnector->base.base.id);

			ret = drm_dp_mst_topology_mgr_set_mst(&aconnector->mst_mgr, true);
			if (ret < 0) {
				DRM_ERROR("DM_MST: Failed to start MST\n");
				aconnector->dc_link->type =
					dc_connection_single;
				break;
			}
		}
	}
	drm_connector_list_iter_end(&iter);

	return ret;
}

static int dm_late_init(void *handle)
{
	struct amdgpu_device *adev = (struct amdgpu_device *)handle;

	struct dmcu_iram_parameters params;
	unsigned int linear_lut[16];
	int i;
	struct dmcu *dmcu = NULL;

	dmcu = adev->dm.dc->res_pool->dmcu;

	for (i = 0; i < 16; i++)
		linear_lut[i] = 0xFFFF * i / 15;

	params.set = 0;
	params.backlight_ramping_override = false;
	params.backlight_ramping_start = 0xCCCC;
	params.backlight_ramping_reduction = 0xCCCCCCCC;
	params.backlight_lut_array_size = 16;
	params.backlight_lut_array = linear_lut;

	/* Min backlight level after ABM reduction,  Don't allow below 1%
	 * 0xFFFF x 0.01 = 0x28F
	 */
	params.min_abm_backlight = 0x28F;
	/* In the case where abm is implemented on dmcub,
	* dmcu object will be null.
	* ABM 2.4 and up are implemented on dmcub.
	*/
	if (dmcu) {
		if (!dmcu_load_iram(dmcu, params))
			return -EINVAL;
	} else if (adev->dm.dc->ctx->dmub_srv) {
		struct dc_link *edp_links[MAX_NUM_EDP];
		int edp_num;

		get_edp_links(adev->dm.dc, edp_links, &edp_num);
		for (i = 0; i < edp_num; i++) {
			if (!dmub_init_abm_config(adev->dm.dc->res_pool, params, i))
				return -EINVAL;
		}
	}

	return detect_mst_link_for_all_connectors(adev_to_drm(adev));
}

static void s3_handle_mst(struct drm_device *dev, bool suspend)
{
	struct amdgpu_dm_connector *aconnector;
	struct drm_connector *connector;
	struct drm_connector_list_iter iter;
	struct drm_dp_mst_topology_mgr *mgr;
	int ret;
	bool need_hotplug = false;

	drm_connector_list_iter_begin(dev, &iter);
	drm_for_each_connector_iter(connector, &iter) {
		aconnector = to_amdgpu_dm_connector(connector);
		if (aconnector->dc_link->type != dc_connection_mst_branch ||
		    aconnector->mst_port)
			continue;

		mgr = &aconnector->mst_mgr;

		if (suspend) {
			drm_dp_mst_topology_mgr_suspend(mgr);
		} else {
			ret = drm_dp_mst_topology_mgr_resume(mgr, true);
			if (ret < 0) {
				drm_dp_mst_topology_mgr_set_mst(mgr, false);
				need_hotplug = true;
			}
		}
	}
	drm_connector_list_iter_end(&iter);

	if (need_hotplug)
		drm_kms_helper_hotplug_event(dev);
}

static int amdgpu_dm_smu_write_watermarks_table(struct amdgpu_device *adev)
{
	struct smu_context *smu = &adev->smu;
	int ret = 0;

	if (!is_support_sw_smu(adev))
		return 0;

	/* This interface is for dGPU Navi1x.Linux dc-pplib interface depends
	 * on window driver dc implementation.
	 * For Navi1x, clock settings of dcn watermarks are fixed. the settings
	 * should be passed to smu during boot up and resume from s3.
	 * boot up: dc calculate dcn watermark clock settings within dc_create,
	 * dcn20_resource_construct
	 * then call pplib functions below to pass the settings to smu:
	 * smu_set_watermarks_for_clock_ranges
	 * smu_set_watermarks_table
	 * navi10_set_watermarks_table
	 * smu_write_watermarks_table
	 *
	 * For Renoir, clock settings of dcn watermark are also fixed values.
	 * dc has implemented different flow for window driver:
	 * dc_hardware_init / dc_set_power_state
	 * dcn10_init_hw
	 * notify_wm_ranges
	 * set_wm_ranges
	 * -- Linux
	 * smu_set_watermarks_for_clock_ranges
	 * renoir_set_watermarks_table
	 * smu_write_watermarks_table
	 *
	 * For Linux,
	 * dc_hardware_init -> amdgpu_dm_init
	 * dc_set_power_state --> dm_resume
	 *
	 * therefore, this function apply to navi10/12/14 but not Renoir
	 * *
	 */
	switch(adev->asic_type) {
	case CHIP_NAVI10:
	case CHIP_NAVI14:
	case CHIP_NAVI12:
		break;
	default:
		return 0;
	}

	ret = smu_write_watermarks_table(smu);
	if (ret) {
		DRM_ERROR("Failed to update WMTABLE!\n");
		return ret;
	}

	return 0;
}

/**
 * dm_hw_init() - Initialize DC device
 * @handle: The base driver device containing the amdgpu_dm device.
 *
 * Initialize the &struct amdgpu_display_manager device. This involves calling
 * the initializers of each DM component, then populating the struct with them.
 *
 * Although the function implies hardware initialization, both hardware and
 * software are initialized here. Splitting them out to their relevant init
 * hooks is a future TODO item.
 *
 * Some notable things that are initialized here:
 *
 * - Display Core, both software and hardware
 * - DC modules that we need (freesync and color management)
 * - DRM software states
 * - Interrupt sources and handlers
 * - Vblank support
 * - Debug FS entries, if enabled
 */
static int dm_hw_init(void *handle)
{
	struct amdgpu_device *adev = (struct amdgpu_device *)handle;
	/* Create DAL display manager */
	amdgpu_dm_init(adev);
	amdgpu_dm_hpd_init(adev);

	return 0;
}

/**
 * dm_hw_fini() - Teardown DC device
 * @handle: The base driver device containing the amdgpu_dm device.
 *
 * Teardown components within &struct amdgpu_display_manager that require
 * cleanup. This involves cleaning up the DRM device, DC, and any modules that
 * were loaded. Also flush IRQ workqueues and disable them.
 */
static int dm_hw_fini(void *handle)
{
	struct amdgpu_device *adev = (struct amdgpu_device *)handle;

	amdgpu_dm_hpd_fini(adev);

	amdgpu_dm_irq_fini(adev);
	amdgpu_dm_fini(adev);
	return 0;
}


static int dm_enable_vblank(struct drm_crtc *crtc);
static void dm_disable_vblank(struct drm_crtc *crtc);

static void dm_gpureset_toggle_interrupts(struct amdgpu_device *adev,
				 struct dc_state *state, bool enable)
{
	enum dc_irq_source irq_source;
	struct amdgpu_crtc *acrtc;
	int rc = -EBUSY;
	int i = 0;

	for (i = 0; i < state->stream_count; i++) {
		acrtc = get_crtc_by_otg_inst(
				adev, state->stream_status[i].primary_otg_inst);

		if (acrtc && state->stream_status[i].plane_count != 0) {
			irq_source = IRQ_TYPE_PFLIP + acrtc->otg_inst;
			rc = dc_interrupt_set(adev->dm.dc, irq_source, enable) ? 0 : -EBUSY;
			DRM_DEBUG_VBL("crtc %d - vupdate irq %sabling: r=%d\n",
				      acrtc->crtc_id, enable ? "en" : "dis", rc);
			if (rc)
				DRM_WARN("Failed to %s pflip interrupts\n",
					 enable ? "enable" : "disable");

			if (enable) {
				rc = dm_enable_vblank(&acrtc->base);
				if (rc)
					DRM_WARN("Failed to enable vblank interrupts\n");
			} else {
				dm_disable_vblank(&acrtc->base);
			}

		}
	}

}

static enum dc_status amdgpu_dm_commit_zero_streams(struct dc *dc)
{
	struct dc_state *context = NULL;
	enum dc_status res = DC_ERROR_UNEXPECTED;
	int i;
	struct dc_stream_state *del_streams[MAX_PIPES];
	int del_streams_count = 0;

	memset(del_streams, 0, sizeof(del_streams));

	context = dc_create_state(dc);
	if (context == NULL)
		goto context_alloc_fail;

	dc_resource_state_copy_construct_current(dc, context);

	/* First remove from context all streams */
	for (i = 0; i < context->stream_count; i++) {
		struct dc_stream_state *stream = context->streams[i];

		del_streams[del_streams_count++] = stream;
	}

	/* Remove all planes for removed streams and then remove the streams */
	for (i = 0; i < del_streams_count; i++) {
		if (!dc_rem_all_planes_for_stream(dc, del_streams[i], context)) {
			res = DC_FAIL_DETACH_SURFACES;
			goto fail;
		}

		res = dc_remove_stream_from_ctx(dc, context, del_streams[i]);
		if (res != DC_OK)
			goto fail;
	}


	res = dc_validate_global_state(dc, context, false);

	if (res != DC_OK) {
		DRM_ERROR("%s:resource validation failed, dc_status:%d\n", __func__, res);
		goto fail;
	}

	res = dc_commit_state(dc, context);

fail:
	dc_release_state(context);

context_alloc_fail:
	return res;
}

static void hpd_rx_irq_work_suspend(struct amdgpu_display_manager *dm)
{
	int i;

	if (dm->hpd_rx_offload_wq) {
		for (i = 0; i < dm->dc->caps.max_links; i++)
			flush_workqueue(dm->hpd_rx_offload_wq[i].wq);
	}
}

static int dm_suspend(void *handle)
{
	struct amdgpu_device *adev = handle;
	struct amdgpu_display_manager *dm = &adev->dm;
	int ret = 0;

	if (amdgpu_in_reset(adev)) {
		mutex_lock(&dm->dc_lock);

#if defined(CONFIG_DRM_AMD_DC_DCN)
		dc_allow_idle_optimizations(adev->dm.dc, false);
#endif

		dm->cached_dc_state = dc_copy_state(dm->dc->current_state);

		dm_gpureset_toggle_interrupts(adev, dm->cached_dc_state, false);

		amdgpu_dm_commit_zero_streams(dm->dc);

		amdgpu_dm_irq_suspend(adev);

		hpd_rx_irq_work_suspend(dm);

		return ret;
	}

	WARN_ON(adev->dm.cached_state);
	adev->dm.cached_state = drm_atomic_helper_suspend(adev_to_drm(adev));

	s3_handle_mst(adev_to_drm(adev), true);

	amdgpu_dm_irq_suspend(adev);

	hpd_rx_irq_work_suspend(dm);

	dc_set_power_state(dm->dc, DC_ACPI_CM_POWER_STATE_D3);

	return 0;
}

static struct amdgpu_dm_connector *
amdgpu_dm_find_first_crtc_matching_connector(struct drm_atomic_state *state,
					     struct drm_crtc *crtc)
{
	uint32_t i;
	struct drm_connector_state *new_con_state;
	struct drm_connector *connector;
	struct drm_crtc *crtc_from_state;

	for_each_new_connector_in_state(state, connector, new_con_state, i) {
		crtc_from_state = new_con_state->crtc;

		if (crtc_from_state == crtc)
			return to_amdgpu_dm_connector(connector);
	}

	return NULL;
}

static void emulated_link_detect(struct dc_link *link)
{
	struct dc_sink_init_data sink_init_data = { 0 };
	struct display_sink_capability sink_caps = { 0 };
	enum dc_edid_status edid_status;
	struct dc_context *dc_ctx = link->ctx;
	struct dc_sink *sink = NULL;
	struct dc_sink *prev_sink = NULL;

	link->type = dc_connection_none;
	prev_sink = link->local_sink;

	if (prev_sink)
		dc_sink_release(prev_sink);

	switch (link->connector_signal) {
	case SIGNAL_TYPE_HDMI_TYPE_A: {
		sink_caps.transaction_type = DDC_TRANSACTION_TYPE_I2C;
		sink_caps.signal = SIGNAL_TYPE_HDMI_TYPE_A;
		break;
	}

	case SIGNAL_TYPE_DVI_SINGLE_LINK: {
		sink_caps.transaction_type = DDC_TRANSACTION_TYPE_I2C;
		sink_caps.signal = SIGNAL_TYPE_DVI_SINGLE_LINK;
		break;
	}

	case SIGNAL_TYPE_DVI_DUAL_LINK: {
		sink_caps.transaction_type = DDC_TRANSACTION_TYPE_I2C;
		sink_caps.signal = SIGNAL_TYPE_DVI_DUAL_LINK;
		break;
	}

	case SIGNAL_TYPE_LVDS: {
		sink_caps.transaction_type = DDC_TRANSACTION_TYPE_I2C;
		sink_caps.signal = SIGNAL_TYPE_LVDS;
		break;
	}

	case SIGNAL_TYPE_EDP: {
		sink_caps.transaction_type =
			DDC_TRANSACTION_TYPE_I2C_OVER_AUX;
		sink_caps.signal = SIGNAL_TYPE_EDP;
		break;
	}

	case SIGNAL_TYPE_DISPLAY_PORT: {
		sink_caps.transaction_type =
			DDC_TRANSACTION_TYPE_I2C_OVER_AUX;
		sink_caps.signal = SIGNAL_TYPE_VIRTUAL;
		break;
	}

	default:
		DC_ERROR("Invalid connector type! signal:%d\n",
			link->connector_signal);
		return;
	}

	sink_init_data.link = link;
	sink_init_data.sink_signal = sink_caps.signal;

	sink = dc_sink_create(&sink_init_data);
	if (!sink) {
		DC_ERROR("Failed to create sink!\n");
		return;
	}

	/* dc_sink_create returns a new reference */
	link->local_sink = sink;

	edid_status = dm_helpers_read_local_edid(
			link->ctx,
			link,
			sink);

	if (edid_status != EDID_OK)
		DC_ERROR("Failed to read EDID");

}

static void dm_gpureset_commit_state(struct dc_state *dc_state,
				     struct amdgpu_display_manager *dm)
{
	struct {
		struct dc_surface_update surface_updates[MAX_SURFACES];
		struct dc_plane_info plane_infos[MAX_SURFACES];
		struct dc_scaling_info scaling_infos[MAX_SURFACES];
		struct dc_flip_addrs flip_addrs[MAX_SURFACES];
		struct dc_stream_update stream_update;
	} * bundle;
	int k, m;

	bundle = kzalloc(sizeof(*bundle), GFP_KERNEL);

	if (!bundle) {
		dm_error("Failed to allocate update bundle\n");
		goto cleanup;
	}

	for (k = 0; k < dc_state->stream_count; k++) {
		bundle->stream_update.stream = dc_state->streams[k];

		for (m = 0; m < dc_state->stream_status->plane_count; m++) {
			bundle->surface_updates[m].surface =
				dc_state->stream_status->plane_states[m];
			bundle->surface_updates[m].surface->force_full_update =
				true;
		}

		update_planes_and_stream_adapter(dm->dc,
					 UPDATE_TYPE_FULL,
					 dc_state->stream_status->plane_count,
					 dc_state->streams[k],
					 &bundle->stream_update,
					 bundle->surface_updates);
	}

cleanup:
	kfree(bundle);

	return;
}

static void dm_set_dpms_off(struct dc_link *link)
{
	struct dc_stream_state *stream_state;
	struct amdgpu_dm_connector *aconnector = link->priv;
	struct amdgpu_device *adev = drm_to_adev(aconnector->base.dev);
	struct dc_stream_update stream_update;
	bool dpms_off = true;

	memset(&stream_update, 0, sizeof(stream_update));
	stream_update.dpms_off = &dpms_off;

	mutex_lock(&adev->dm.dc_lock);
	stream_state = dc_stream_find_from_link(link);

	if (stream_state == NULL) {
		DRM_DEBUG_DRIVER("Error finding stream state associated with link!\n");
		mutex_unlock(&adev->dm.dc_lock);
		return;
	}

	stream_update.stream = stream_state;
	dc_commit_updates_for_stream(stream_state->ctx->dc, NULL, 0,
				     stream_state, &stream_update,
				     stream_state->ctx->dc->current_state);
	mutex_unlock(&adev->dm.dc_lock);
}

static int dm_resume(void *handle)
{
	struct amdgpu_device *adev = handle;
	struct drm_device *ddev = adev_to_drm(adev);
	struct amdgpu_display_manager *dm = &adev->dm;
	struct amdgpu_dm_connector *aconnector;
	struct drm_connector *connector;
	struct drm_connector_list_iter iter;
	struct drm_crtc *crtc;
	struct drm_crtc_state *new_crtc_state;
	struct dm_crtc_state *dm_new_crtc_state;
	struct drm_plane *plane;
	struct drm_plane_state *new_plane_state;
	struct dm_plane_state *dm_new_plane_state;
	struct dm_atomic_state *dm_state = to_dm_atomic_state(dm->atomic_obj.state);
	enum dc_connection_type new_connection_type = dc_connection_none;
	struct dc_state *dc_state;
	int i, r, j;

	if (amdgpu_in_reset(adev)) {
		dc_state = dm->cached_dc_state;

		if (dc_enable_dmub_notifications(adev->dm.dc))
			amdgpu_dm_outbox_init(adev);

		r = dm_dmub_hw_init(adev);
		if (r)
			DRM_ERROR("DMUB interface failed to initialize: status=%d\n", r);

		dc_set_power_state(dm->dc, DC_ACPI_CM_POWER_STATE_D0);
		dc_resume(dm->dc);

		amdgpu_dm_irq_resume_early(adev);

		for (i = 0; i < dc_state->stream_count; i++) {
			dc_state->streams[i]->mode_changed = true;
			for (j = 0; j < dc_state->stream_status[i].plane_count; j++) {
				dc_state->stream_status[i].plane_states[j]->update_flags.raw
					= 0xffffffff;
			}
		}
#if defined(CONFIG_DRM_AMD_DC_DCN)
		/*
		 * Resource allocation happens for link encoders for newer ASIC in
		 * dc_validate_global_state, so we need to revalidate it.
		 *
		 * This shouldn't fail (it passed once before), so warn if it does.
		 */
		WARN_ON(dc_validate_global_state(dm->dc, dc_state, false) != DC_OK);
#endif

		WARN_ON(!dc_commit_state(dm->dc, dc_state));

		dm_gpureset_commit_state(dm->cached_dc_state, dm);

		dm_gpureset_toggle_interrupts(adev, dm->cached_dc_state, true);

		dc_release_state(dm->cached_dc_state);
		dm->cached_dc_state = NULL;

		amdgpu_dm_irq_resume_late(adev);

		mutex_unlock(&dm->dc_lock);

		return 0;
	}
	/* Recreate dc_state - DC invalidates it when setting power state to S3. */
	dc_release_state(dm_state->context);
	dm_state->context = dc_create_state(dm->dc);
	/* TODO: Remove dc_state->dccg, use dc->dccg directly. */
	dc_resource_state_construct(dm->dc, dm_state->context);

	/* Re-enable outbox interrupts for DPIA. */
	if (dc_enable_dmub_notifications(adev->dm.dc))
		amdgpu_dm_outbox_init(adev);

	/* Before powering on DC we need to re-initialize DMUB. */
	dm_dmub_hw_resume(adev);

	/* power on hardware */
	dc_set_power_state(dm->dc, DC_ACPI_CM_POWER_STATE_D0);

	/* program HPD filter */
	dc_resume(dm->dc);

	/*
	 * early enable HPD Rx IRQ, should be done before set mode as short
	 * pulse interrupts are used for MST
	 */
	amdgpu_dm_irq_resume_early(adev);

	/* On resume we need to rewrite the MSTM control bits to enable MST*/
	s3_handle_mst(ddev, false);

	/* Do detection*/
	drm_connector_list_iter_begin(ddev, &iter);
	drm_for_each_connector_iter(connector, &iter) {
		aconnector = to_amdgpu_dm_connector(connector);

		if (!aconnector->dc_link)
			continue;

		/*
		 * this is the case when traversing through already created
		 * MST connectors, should be skipped
		 */
<<<<<<< HEAD
		if (aconnector->dc_link &&
		    aconnector->dc_link->type == dc_connection_mst_branch)
=======
		if (aconnector->dc_link->type == dc_connection_mst_branch)
>>>>>>> 9b37665a
			continue;

		mutex_lock(&aconnector->hpd_lock);
		if (!dc_link_detect_sink(aconnector->dc_link, &new_connection_type))
			DRM_ERROR("KMS: Failed to detect connector\n");

		if (aconnector->base.force && new_connection_type == dc_connection_none)
			emulated_link_detect(aconnector->dc_link);
		else
			dc_link_detect(aconnector->dc_link, DETECT_REASON_HPD);

		if (aconnector->fake_enable && aconnector->dc_link->local_sink)
			aconnector->fake_enable = false;

		if (aconnector->dc_sink)
			dc_sink_release(aconnector->dc_sink);
		aconnector->dc_sink = NULL;
		amdgpu_dm_update_connector_after_detect(aconnector);
		mutex_unlock(&aconnector->hpd_lock);
	}
	drm_connector_list_iter_end(&iter);

	/* Force mode set in atomic commit */
	for_each_new_crtc_in_state(dm->cached_state, crtc, new_crtc_state, i)
		new_crtc_state->active_changed = true;

	/*
	 * atomic_check is expected to create the dc states. We need to release
	 * them here, since they were duplicated as part of the suspend
	 * procedure.
	 */
	for_each_new_crtc_in_state(dm->cached_state, crtc, new_crtc_state, i) {
		dm_new_crtc_state = to_dm_crtc_state(new_crtc_state);
		if (dm_new_crtc_state->stream) {
			WARN_ON(kref_read(&dm_new_crtc_state->stream->refcount) > 1);
			dc_stream_release(dm_new_crtc_state->stream);
			dm_new_crtc_state->stream = NULL;
		}
	}

	for_each_new_plane_in_state(dm->cached_state, plane, new_plane_state, i) {
		dm_new_plane_state = to_dm_plane_state(new_plane_state);
		if (dm_new_plane_state->dc_state) {
			WARN_ON(kref_read(&dm_new_plane_state->dc_state->refcount) > 1);
			dc_plane_state_release(dm_new_plane_state->dc_state);
			dm_new_plane_state->dc_state = NULL;
		}
	}

	drm_atomic_helper_resume(ddev, dm->cached_state);

	dm->cached_state = NULL;

	amdgpu_dm_irq_resume_late(adev);

	amdgpu_dm_smu_write_watermarks_table(adev);

	return 0;
}

/**
 * DOC: DM Lifecycle
 *
 * DM (and consequently DC) is registered in the amdgpu base driver as a IP
 * block. When CONFIG_DRM_AMD_DC is enabled, the DM device IP block is added to
 * the base driver's device list to be initialized and torn down accordingly.
 *
 * The functions to do so are provided as hooks in &struct amd_ip_funcs.
 */

static const struct amd_ip_funcs amdgpu_dm_funcs = {
	.name = "dm",
	.early_init = dm_early_init,
	.late_init = dm_late_init,
	.sw_init = dm_sw_init,
	.sw_fini = dm_sw_fini,
	.early_fini = amdgpu_dm_early_fini,
	.hw_init = dm_hw_init,
	.hw_fini = dm_hw_fini,
	.suspend = dm_suspend,
	.resume = dm_resume,
	.is_idle = dm_is_idle,
	.wait_for_idle = dm_wait_for_idle,
	.check_soft_reset = dm_check_soft_reset,
	.soft_reset = dm_soft_reset,
	.set_clockgating_state = dm_set_clockgating_state,
	.set_powergating_state = dm_set_powergating_state,
};

const struct amdgpu_ip_block_version dm_ip_block =
{
	.type = AMD_IP_BLOCK_TYPE_DCE,
	.major = 1,
	.minor = 0,
	.rev = 0,
	.funcs = &amdgpu_dm_funcs,
};


/**
 * DOC: atomic
 *
 * *WIP*
 */

static const struct drm_mode_config_funcs amdgpu_dm_mode_funcs = {
	.fb_create = amdgpu_display_user_framebuffer_create,
	.get_format_info = amd_get_format_info,
	.output_poll_changed = drm_fb_helper_output_poll_changed,
	.atomic_check = amdgpu_dm_atomic_check,
	.atomic_commit = drm_atomic_helper_commit,
};

static struct drm_mode_config_helper_funcs amdgpu_dm_mode_config_helperfuncs = {
	.atomic_commit_tail = amdgpu_dm_atomic_commit_tail
};

static void update_connector_ext_caps(struct amdgpu_dm_connector *aconnector)
{
	u32 max_avg, min_cll, max, min, q, r;
	struct amdgpu_dm_backlight_caps *caps;
	struct amdgpu_display_manager *dm;
	struct drm_connector *conn_base;
	struct amdgpu_device *adev;
	struct dc_link *link = NULL;
	static const u8 pre_computed_values[] = {
		50, 51, 52, 53, 55, 56, 57, 58, 59, 61, 62, 63, 65, 66, 68, 69,
		71, 72, 74, 75, 77, 79, 81, 82, 84, 86, 88, 90, 92, 94, 96, 98};
	int i;

	if (!aconnector || !aconnector->dc_link)
		return;

	link = aconnector->dc_link;
	if (link->connector_signal != SIGNAL_TYPE_EDP)
		return;

	conn_base = &aconnector->base;
	adev = drm_to_adev(conn_base->dev);
	dm = &adev->dm;
	for (i = 0; i < dm->num_of_edps; i++) {
		if (link == dm->backlight_link[i])
			break;
	}
	if (i >= dm->num_of_edps)
		return;
	caps = &dm->backlight_caps[i];
	caps->ext_caps = &aconnector->dc_link->dpcd_sink_ext_caps;
	caps->aux_support = false;
	max_avg = conn_base->hdr_sink_metadata.hdmi_type1.max_fall;
	min_cll = conn_base->hdr_sink_metadata.hdmi_type1.min_cll;

	if (caps->ext_caps->bits.oled == 1 /*||
	    caps->ext_caps->bits.sdr_aux_backlight_control == 1 ||
	    caps->ext_caps->bits.hdr_aux_backlight_control == 1*/)
		caps->aux_support = true;

	if (amdgpu_backlight == 0)
		caps->aux_support = false;
	else if (amdgpu_backlight == 1)
		caps->aux_support = true;

	/* From the specification (CTA-861-G), for calculating the maximum
	 * luminance we need to use:
	 *	Luminance = 50*2**(CV/32)
	 * Where CV is a one-byte value.
	 * For calculating this expression we may need float point precision;
	 * to avoid this complexity level, we take advantage that CV is divided
	 * by a constant. From the Euclids division algorithm, we know that CV
	 * can be written as: CV = 32*q + r. Next, we replace CV in the
	 * Luminance expression and get 50*(2**q)*(2**(r/32)), hence we just
	 * need to pre-compute the value of r/32. For pre-computing the values
	 * We just used the following Ruby line:
	 *	(0...32).each {|cv| puts (50*2**(cv/32.0)).round}
	 * The results of the above expressions can be verified at
	 * pre_computed_values.
	 */
	q = max_avg >> 5;
	r = max_avg % 32;
	max = (1 << q) * pre_computed_values[r];

	// min luminance: maxLum * (CV/255)^2 / 100
	q = DIV_ROUND_CLOSEST(min_cll, 255);
	min = max * DIV_ROUND_CLOSEST((q * q), 100);

	caps->aux_max_input_signal = max;
	caps->aux_min_input_signal = min;
}

void amdgpu_dm_update_connector_after_detect(
		struct amdgpu_dm_connector *aconnector)
{
	struct drm_connector *connector = &aconnector->base;
	struct drm_device *dev = connector->dev;
	struct dc_sink *sink;

	/* MST handled by drm_mst framework */
	if (aconnector->mst_mgr.mst_state == true)
		return;

	sink = aconnector->dc_link->local_sink;
	if (sink)
		dc_sink_retain(sink);

	/*
	 * Edid mgmt connector gets first update only in mode_valid hook and then
	 * the connector sink is set to either fake or physical sink depends on link status.
	 * Skip if already done during boot.
	 */
	if (aconnector->base.force != DRM_FORCE_UNSPECIFIED
			&& aconnector->dc_em_sink) {

		/*
		 * For S3 resume with headless use eml_sink to fake stream
		 * because on resume connector->sink is set to NULL
		 */
		mutex_lock(&dev->mode_config.mutex);

		if (sink) {
			if (aconnector->dc_sink) {
				amdgpu_dm_update_freesync_caps(connector, NULL);
				/*
				 * retain and release below are used to
				 * bump up refcount for sink because the link doesn't point
				 * to it anymore after disconnect, so on next crtc to connector
				 * reshuffle by UMD we will get into unwanted dc_sink release
				 */
				dc_sink_release(aconnector->dc_sink);
			}
			aconnector->dc_sink = sink;
			dc_sink_retain(aconnector->dc_sink);
			amdgpu_dm_update_freesync_caps(connector,
					aconnector->edid);
		} else {
			amdgpu_dm_update_freesync_caps(connector, NULL);
			if (!aconnector->dc_sink) {
				aconnector->dc_sink = aconnector->dc_em_sink;
				dc_sink_retain(aconnector->dc_sink);
			}
		}

		mutex_unlock(&dev->mode_config.mutex);

		if (sink)
			dc_sink_release(sink);
		return;
	}

	/*
	 * TODO: temporary guard to look for proper fix
	 * if this sink is MST sink, we should not do anything
	 */
	if (sink && sink->sink_signal == SIGNAL_TYPE_DISPLAY_PORT_MST) {
		dc_sink_release(sink);
		return;
	}

	if (aconnector->dc_sink == sink) {
		/*
		 * We got a DP short pulse (Link Loss, DP CTS, etc...).
		 * Do nothing!!
		 */
		DRM_DEBUG_DRIVER("DCHPD: connector_id=%d: dc_sink didn't change.\n",
				aconnector->connector_id);
		if (sink)
			dc_sink_release(sink);
		return;
	}

	DRM_DEBUG_DRIVER("DCHPD: connector_id=%d: Old sink=%p New sink=%p\n",
		aconnector->connector_id, aconnector->dc_sink, sink);

	mutex_lock(&dev->mode_config.mutex);

	/*
	 * 1. Update status of the drm connector
	 * 2. Send an event and let userspace tell us what to do
	 */
	if (sink) {
		/*
		 * TODO: check if we still need the S3 mode update workaround.
		 * If yes, put it here.
		 */
		if (aconnector->dc_sink) {
			amdgpu_dm_update_freesync_caps(connector, NULL);
			dc_sink_release(aconnector->dc_sink);
		}

		aconnector->dc_sink = sink;
		dc_sink_retain(aconnector->dc_sink);
		if (sink->dc_edid.length == 0) {
			aconnector->edid = NULL;
			if (aconnector->dc_link->aux_mode) {
				drm_dp_cec_unset_edid(
					&aconnector->dm_dp_aux.aux);
			}
		} else {
			aconnector->edid =
				(struct edid *)sink->dc_edid.raw_edid;

			if (aconnector->dc_link->aux_mode)
				drm_dp_cec_set_edid(&aconnector->dm_dp_aux.aux,
						    aconnector->edid);
		}

		drm_connector_update_edid_property(connector, aconnector->edid);
		amdgpu_dm_update_freesync_caps(connector, aconnector->edid);
		update_connector_ext_caps(aconnector);
	} else {
		drm_dp_cec_unset_edid(&aconnector->dm_dp_aux.aux);
		amdgpu_dm_update_freesync_caps(connector, NULL);
		drm_connector_update_edid_property(connector, NULL);
		aconnector->num_modes = 0;
		dc_sink_release(aconnector->dc_sink);
		aconnector->dc_sink = NULL;
		aconnector->edid = NULL;
#ifdef CONFIG_DRM_AMD_DC_HDCP
		/* Set CP to DESIRED if it was ENABLED, so we can re-enable it again on hotplug */
		if (connector->state->content_protection == DRM_MODE_CONTENT_PROTECTION_ENABLED)
			connector->state->content_protection = DRM_MODE_CONTENT_PROTECTION_DESIRED;
#endif
	}

	mutex_unlock(&dev->mode_config.mutex);

	update_subconnector_property(aconnector);

	if (sink)
		dc_sink_release(sink);
}

static void handle_hpd_irq_helper(struct amdgpu_dm_connector *aconnector)
{
	struct drm_connector *connector = &aconnector->base;
	struct drm_device *dev = connector->dev;
	enum dc_connection_type new_connection_type = dc_connection_none;
	struct amdgpu_device *adev = drm_to_adev(dev);
#ifdef CONFIG_DRM_AMD_DC_HDCP
	struct dm_connector_state *dm_con_state = to_dm_connector_state(connector->state);
#endif

	if (adev->dm.disable_hpd_irq)
		return;

	/*
	 * In case of failure or MST no need to update connector status or notify the OS
	 * since (for MST case) MST does this in its own context.
	 */
	mutex_lock(&aconnector->hpd_lock);

#ifdef CONFIG_DRM_AMD_DC_HDCP
	if (adev->dm.hdcp_workqueue) {
		hdcp_reset_display(adev->dm.hdcp_workqueue, aconnector->dc_link->link_index);
		dm_con_state->update_hdcp = true;
	}
#endif
	if (aconnector->fake_enable)
		aconnector->fake_enable = false;

	if (!dc_link_detect_sink(aconnector->dc_link, &new_connection_type))
		DRM_ERROR("KMS: Failed to detect connector\n");

	if (aconnector->base.force && new_connection_type == dc_connection_none) {
		emulated_link_detect(aconnector->dc_link);


		drm_modeset_lock_all(dev);
		dm_restore_drm_connector_state(dev, connector);
		drm_modeset_unlock_all(dev);

		if (aconnector->base.force == DRM_FORCE_UNSPECIFIED)
			drm_kms_helper_hotplug_event(dev);

	} else if (dc_link_detect(aconnector->dc_link, DETECT_REASON_HPD)) {
		if (new_connection_type == dc_connection_none &&
		    aconnector->dc_link->type == dc_connection_none)
			dm_set_dpms_off(aconnector->dc_link);

		amdgpu_dm_update_connector_after_detect(aconnector);

		drm_modeset_lock_all(dev);
		dm_restore_drm_connector_state(dev, connector);
		drm_modeset_unlock_all(dev);

		if (aconnector->base.force == DRM_FORCE_UNSPECIFIED)
			drm_kms_helper_hotplug_event(dev);
	}
	mutex_unlock(&aconnector->hpd_lock);

}

static void handle_hpd_irq(void *param)
{
	struct amdgpu_dm_connector *aconnector = (struct amdgpu_dm_connector *)param;

	handle_hpd_irq_helper(aconnector);

}

static void dm_handle_mst_sideband_msg(struct amdgpu_dm_connector *aconnector)
{
	uint8_t esi[DP_PSR_ERROR_STATUS - DP_SINK_COUNT_ESI] = { 0 };
	uint8_t dret;
	bool new_irq_handled = false;
	int dpcd_addr;
	int dpcd_bytes_to_read;

	const int max_process_count = 30;
	int process_count = 0;

	const struct dc_link_status *link_status = dc_link_get_status(aconnector->dc_link);

	if (link_status->dpcd_caps->dpcd_rev.raw < 0x12) {
		dpcd_bytes_to_read = DP_LANE0_1_STATUS - DP_SINK_COUNT;
		/* DPCD 0x200 - 0x201 for downstream IRQ */
		dpcd_addr = DP_SINK_COUNT;
	} else {
		dpcd_bytes_to_read = DP_PSR_ERROR_STATUS - DP_SINK_COUNT_ESI;
		/* DPCD 0x2002 - 0x2005 for downstream IRQ */
		dpcd_addr = DP_SINK_COUNT_ESI;
	}

	dret = drm_dp_dpcd_read(
		&aconnector->dm_dp_aux.aux,
		dpcd_addr,
		esi,
		dpcd_bytes_to_read);

	while (dret == dpcd_bytes_to_read &&
		process_count < max_process_count) {
		uint8_t retry;
		dret = 0;

		process_count++;

		DRM_DEBUG_DRIVER("ESI %02x %02x %02x\n", esi[0], esi[1], esi[2]);
		/* handle HPD short pulse irq */
		if (aconnector->mst_mgr.mst_state)
			drm_dp_mst_hpd_irq(
				&aconnector->mst_mgr,
				esi,
				&new_irq_handled);

		if (new_irq_handled) {
			/* ACK at DPCD to notify down stream */
			const int ack_dpcd_bytes_to_write =
				dpcd_bytes_to_read - 1;

			for (retry = 0; retry < 3; retry++) {
				uint8_t wret;

				wret = drm_dp_dpcd_write(
					&aconnector->dm_dp_aux.aux,
					dpcd_addr + 1,
					&esi[1],
					ack_dpcd_bytes_to_write);
				if (wret == ack_dpcd_bytes_to_write)
					break;
			}

			/* check if there is new irq to be handled */
			dret = drm_dp_dpcd_read(
				&aconnector->dm_dp_aux.aux,
				dpcd_addr,
				esi,
				dpcd_bytes_to_read);

			new_irq_handled = false;
		} else {
			break;
		}
	}

	if (process_count == max_process_count)
		DRM_DEBUG_DRIVER("Loop exceeded max iterations\n");
}

static void schedule_hpd_rx_offload_work(struct hpd_rx_irq_offload_work_queue *offload_wq,
							union hpd_irq_data hpd_irq_data)
{
	struct hpd_rx_irq_offload_work *offload_work =
				kzalloc(sizeof(*offload_work), GFP_KERNEL);

	if (!offload_work) {
		DRM_ERROR("Failed to allocate hpd_rx_irq_offload_work.\n");
		return;
	}

	INIT_WORK(&offload_work->work, dm_handle_hpd_rx_offload_work);
	offload_work->data = hpd_irq_data;
	offload_work->offload_wq = offload_wq;

	queue_work(offload_wq->wq, &offload_work->work);
	DRM_DEBUG_KMS("queue work to handle hpd_rx offload work");
}

static void handle_hpd_rx_irq(void *param)
{
	struct amdgpu_dm_connector *aconnector = (struct amdgpu_dm_connector *)param;
	struct drm_connector *connector = &aconnector->base;
	struct drm_device *dev = connector->dev;
	struct dc_link *dc_link = aconnector->dc_link;
	bool is_mst_root_connector = aconnector->mst_mgr.mst_state;
	bool result = false;
	enum dc_connection_type new_connection_type = dc_connection_none;
	struct amdgpu_device *adev = drm_to_adev(dev);
	union hpd_irq_data hpd_irq_data;
	bool link_loss = false;
	bool has_left_work = false;
	int idx = aconnector->base.index;
	struct hpd_rx_irq_offload_work_queue *offload_wq = &adev->dm.hpd_rx_offload_wq[idx];

	memset(&hpd_irq_data, 0, sizeof(hpd_irq_data));

	if (adev->dm.disable_hpd_irq)
		return;

	/*
	 * TODO:Temporary add mutex to protect hpd interrupt not have a gpio
	 * conflict, after implement i2c helper, this mutex should be
	 * retired.
	 */
	mutex_lock(&aconnector->hpd_lock);

	result = dc_link_handle_hpd_rx_irq(dc_link, &hpd_irq_data,
						&link_loss, true, &has_left_work);

	if (!has_left_work)
		goto out;

	if (hpd_irq_data.bytes.device_service_irq.bits.AUTOMATED_TEST) {
		schedule_hpd_rx_offload_work(offload_wq, hpd_irq_data);
		goto out;
	}

	if (dc_link_dp_allow_hpd_rx_irq(dc_link)) {
		if (hpd_irq_data.bytes.device_service_irq.bits.UP_REQ_MSG_RDY ||
			hpd_irq_data.bytes.device_service_irq.bits.DOWN_REP_MSG_RDY) {
			dm_handle_mst_sideband_msg(aconnector);
			goto out;
		}

		if (link_loss) {
			bool skip = false;

			spin_lock(&offload_wq->offload_lock);
			skip = offload_wq->is_handling_link_loss;

			if (!skip)
				offload_wq->is_handling_link_loss = true;

			spin_unlock(&offload_wq->offload_lock);

			if (!skip)
				schedule_hpd_rx_offload_work(offload_wq, hpd_irq_data);

			goto out;
		}
	}

out:
	if (result && !is_mst_root_connector) {
		/* Downstream Port status changed. */
		if (!dc_link_detect_sink(dc_link, &new_connection_type))
			DRM_ERROR("KMS: Failed to detect connector\n");

		if (aconnector->base.force && new_connection_type == dc_connection_none) {
			emulated_link_detect(dc_link);

			if (aconnector->fake_enable)
				aconnector->fake_enable = false;

			amdgpu_dm_update_connector_after_detect(aconnector);


			drm_modeset_lock_all(dev);
			dm_restore_drm_connector_state(dev, connector);
			drm_modeset_unlock_all(dev);

			drm_kms_helper_hotplug_event(dev);
		} else if (dc_link_detect(dc_link, DETECT_REASON_HPDRX)) {

			if (aconnector->fake_enable)
				aconnector->fake_enable = false;

			amdgpu_dm_update_connector_after_detect(aconnector);


			drm_modeset_lock_all(dev);
			dm_restore_drm_connector_state(dev, connector);
			drm_modeset_unlock_all(dev);

			drm_kms_helper_hotplug_event(dev);
		}
	}
#ifdef CONFIG_DRM_AMD_DC_HDCP
	if (hpd_irq_data.bytes.device_service_irq.bits.CP_IRQ) {
		if (adev->dm.hdcp_workqueue)
			hdcp_handle_cpirq(adev->dm.hdcp_workqueue,  aconnector->base.index);
	}
#endif

	if (dc_link->type != dc_connection_mst_branch)
		drm_dp_cec_irq(&aconnector->dm_dp_aux.aux);

	mutex_unlock(&aconnector->hpd_lock);
}

static void register_hpd_handlers(struct amdgpu_device *adev)
{
	struct drm_device *dev = adev_to_drm(adev);
	struct drm_connector *connector;
	struct amdgpu_dm_connector *aconnector;
	const struct dc_link *dc_link;
	struct dc_interrupt_params int_params = {0};

	int_params.requested_polarity = INTERRUPT_POLARITY_DEFAULT;
	int_params.current_polarity = INTERRUPT_POLARITY_DEFAULT;

	list_for_each_entry(connector,
			&dev->mode_config.connector_list, head)	{

		aconnector = to_amdgpu_dm_connector(connector);
		dc_link = aconnector->dc_link;

		if (DC_IRQ_SOURCE_INVALID != dc_link->irq_source_hpd) {
			int_params.int_context = INTERRUPT_LOW_IRQ_CONTEXT;
			int_params.irq_source = dc_link->irq_source_hpd;

			amdgpu_dm_irq_register_interrupt(adev, &int_params,
					handle_hpd_irq,
					(void *) aconnector);
		}

		if (DC_IRQ_SOURCE_INVALID != dc_link->irq_source_hpd_rx) {

			/* Also register for DP short pulse (hpd_rx). */
			int_params.int_context = INTERRUPT_LOW_IRQ_CONTEXT;
			int_params.irq_source =	dc_link->irq_source_hpd_rx;

			amdgpu_dm_irq_register_interrupt(adev, &int_params,
					handle_hpd_rx_irq,
					(void *) aconnector);

			if (adev->dm.hpd_rx_offload_wq)
				adev->dm.hpd_rx_offload_wq[connector->index].aconnector =
					aconnector;
		}
	}
}

#if defined(CONFIG_DRM_AMD_DC_SI)
/* Register IRQ sources and initialize IRQ callbacks */
static int dce60_register_irq_handlers(struct amdgpu_device *adev)
{
	struct dc *dc = adev->dm.dc;
	struct common_irq_params *c_irq_params;
	struct dc_interrupt_params int_params = {0};
	int r;
	int i;
	unsigned client_id = AMDGPU_IRQ_CLIENTID_LEGACY;

	int_params.requested_polarity = INTERRUPT_POLARITY_DEFAULT;
	int_params.current_polarity = INTERRUPT_POLARITY_DEFAULT;

	/*
	 * Actions of amdgpu_irq_add_id():
	 * 1. Register a set() function with base driver.
	 *    Base driver will call set() function to enable/disable an
	 *    interrupt in DC hardware.
	 * 2. Register amdgpu_dm_irq_handler().
	 *    Base driver will call amdgpu_dm_irq_handler() for ALL interrupts
	 *    coming from DC hardware.
	 *    amdgpu_dm_irq_handler() will re-direct the interrupt to DC
	 *    for acknowledging and handling. */

	/* Use VBLANK interrupt */
	for (i = 0; i < adev->mode_info.num_crtc; i++) {
		r = amdgpu_irq_add_id(adev, client_id, i+1 , &adev->crtc_irq);
		if (r) {
			DRM_ERROR("Failed to add crtc irq id!\n");
			return r;
		}

		int_params.int_context = INTERRUPT_HIGH_IRQ_CONTEXT;
		int_params.irq_source =
			dc_interrupt_to_irq_source(dc, i+1 , 0);

		c_irq_params = &adev->dm.vblank_params[int_params.irq_source - DC_IRQ_SOURCE_VBLANK1];

		c_irq_params->adev = adev;
		c_irq_params->irq_src = int_params.irq_source;

		amdgpu_dm_irq_register_interrupt(adev, &int_params,
				dm_crtc_high_irq, c_irq_params);
	}

	/* Use GRPH_PFLIP interrupt */
	for (i = VISLANDS30_IV_SRCID_D1_GRPH_PFLIP;
			i <= VISLANDS30_IV_SRCID_D6_GRPH_PFLIP; i += 2) {
		r = amdgpu_irq_add_id(adev, client_id, i, &adev->pageflip_irq);
		if (r) {
			DRM_ERROR("Failed to add page flip irq id!\n");
			return r;
		}

		int_params.int_context = INTERRUPT_HIGH_IRQ_CONTEXT;
		int_params.irq_source =
			dc_interrupt_to_irq_source(dc, i, 0);

		c_irq_params = &adev->dm.pflip_params[int_params.irq_source - DC_IRQ_SOURCE_PFLIP_FIRST];

		c_irq_params->adev = adev;
		c_irq_params->irq_src = int_params.irq_source;

		amdgpu_dm_irq_register_interrupt(adev, &int_params,
				dm_pflip_high_irq, c_irq_params);

	}

	/* HPD */
	r = amdgpu_irq_add_id(adev, client_id,
			VISLANDS30_IV_SRCID_HOTPLUG_DETECT_A, &adev->hpd_irq);
	if (r) {
		DRM_ERROR("Failed to add hpd irq id!\n");
		return r;
	}

	register_hpd_handlers(adev);

	return 0;
}
#endif

/* Register IRQ sources and initialize IRQ callbacks */
static int dce110_register_irq_handlers(struct amdgpu_device *adev)
{
	struct dc *dc = adev->dm.dc;
	struct common_irq_params *c_irq_params;
	struct dc_interrupt_params int_params = {0};
	int r;
	int i;
	unsigned client_id = AMDGPU_IRQ_CLIENTID_LEGACY;

	if (adev->asic_type >= CHIP_VEGA10)
		client_id = SOC15_IH_CLIENTID_DCE;

	int_params.requested_polarity = INTERRUPT_POLARITY_DEFAULT;
	int_params.current_polarity = INTERRUPT_POLARITY_DEFAULT;

	/*
	 * Actions of amdgpu_irq_add_id():
	 * 1. Register a set() function with base driver.
	 *    Base driver will call set() function to enable/disable an
	 *    interrupt in DC hardware.
	 * 2. Register amdgpu_dm_irq_handler().
	 *    Base driver will call amdgpu_dm_irq_handler() for ALL interrupts
	 *    coming from DC hardware.
	 *    amdgpu_dm_irq_handler() will re-direct the interrupt to DC
	 *    for acknowledging and handling. */

	/* Use VBLANK interrupt */
	for (i = VISLANDS30_IV_SRCID_D1_VERTICAL_INTERRUPT0; i <= VISLANDS30_IV_SRCID_D6_VERTICAL_INTERRUPT0; i++) {
		r = amdgpu_irq_add_id(adev, client_id, i, &adev->crtc_irq);
		if (r) {
			DRM_ERROR("Failed to add crtc irq id!\n");
			return r;
		}

		int_params.int_context = INTERRUPT_HIGH_IRQ_CONTEXT;
		int_params.irq_source =
			dc_interrupt_to_irq_source(dc, i, 0);

		c_irq_params = &adev->dm.vblank_params[int_params.irq_source - DC_IRQ_SOURCE_VBLANK1];

		c_irq_params->adev = adev;
		c_irq_params->irq_src = int_params.irq_source;

		amdgpu_dm_irq_register_interrupt(adev, &int_params,
				dm_crtc_high_irq, c_irq_params);
	}

	/* Use VUPDATE interrupt */
	for (i = VISLANDS30_IV_SRCID_D1_V_UPDATE_INT; i <= VISLANDS30_IV_SRCID_D6_V_UPDATE_INT; i += 2) {
		r = amdgpu_irq_add_id(adev, client_id, i, &adev->vupdate_irq);
		if (r) {
			DRM_ERROR("Failed to add vupdate irq id!\n");
			return r;
		}

		int_params.int_context = INTERRUPT_HIGH_IRQ_CONTEXT;
		int_params.irq_source =
			dc_interrupt_to_irq_source(dc, i, 0);

		c_irq_params = &adev->dm.vupdate_params[int_params.irq_source - DC_IRQ_SOURCE_VUPDATE1];

		c_irq_params->adev = adev;
		c_irq_params->irq_src = int_params.irq_source;

		amdgpu_dm_irq_register_interrupt(adev, &int_params,
				dm_vupdate_high_irq, c_irq_params);
	}

	/* Use GRPH_PFLIP interrupt */
	for (i = VISLANDS30_IV_SRCID_D1_GRPH_PFLIP;
			i <= VISLANDS30_IV_SRCID_D6_GRPH_PFLIP; i += 2) {
		r = amdgpu_irq_add_id(adev, client_id, i, &adev->pageflip_irq);
		if (r) {
			DRM_ERROR("Failed to add page flip irq id!\n");
			return r;
		}

		int_params.int_context = INTERRUPT_HIGH_IRQ_CONTEXT;
		int_params.irq_source =
			dc_interrupt_to_irq_source(dc, i, 0);

		c_irq_params = &adev->dm.pflip_params[int_params.irq_source - DC_IRQ_SOURCE_PFLIP_FIRST];

		c_irq_params->adev = adev;
		c_irq_params->irq_src = int_params.irq_source;

		amdgpu_dm_irq_register_interrupt(adev, &int_params,
				dm_pflip_high_irq, c_irq_params);

	}

	/* HPD */
	r = amdgpu_irq_add_id(adev, client_id,
			VISLANDS30_IV_SRCID_HOTPLUG_DETECT_A, &adev->hpd_irq);
	if (r) {
		DRM_ERROR("Failed to add hpd irq id!\n");
		return r;
	}

	register_hpd_handlers(adev);

	return 0;
}

#if defined(CONFIG_DRM_AMD_DC_DCN)
/* Register IRQ sources and initialize IRQ callbacks */
static int dcn10_register_irq_handlers(struct amdgpu_device *adev)
{
	struct dc *dc = adev->dm.dc;
	struct common_irq_params *c_irq_params;
	struct dc_interrupt_params int_params = {0};
	int r;
	int i;
#if defined(CONFIG_DRM_AMD_SECURE_DISPLAY)
	static const unsigned int vrtl_int_srcid[] = {
		DCN_1_0__SRCID__OTG1_VERTICAL_INTERRUPT0_CONTROL,
		DCN_1_0__SRCID__OTG2_VERTICAL_INTERRUPT0_CONTROL,
		DCN_1_0__SRCID__OTG3_VERTICAL_INTERRUPT0_CONTROL,
		DCN_1_0__SRCID__OTG4_VERTICAL_INTERRUPT0_CONTROL,
		DCN_1_0__SRCID__OTG5_VERTICAL_INTERRUPT0_CONTROL,
		DCN_1_0__SRCID__OTG6_VERTICAL_INTERRUPT0_CONTROL
	};
#endif

	int_params.requested_polarity = INTERRUPT_POLARITY_DEFAULT;
	int_params.current_polarity = INTERRUPT_POLARITY_DEFAULT;

	/*
	 * Actions of amdgpu_irq_add_id():
	 * 1. Register a set() function with base driver.
	 *    Base driver will call set() function to enable/disable an
	 *    interrupt in DC hardware.
	 * 2. Register amdgpu_dm_irq_handler().
	 *    Base driver will call amdgpu_dm_irq_handler() for ALL interrupts
	 *    coming from DC hardware.
	 *    amdgpu_dm_irq_handler() will re-direct the interrupt to DC
	 *    for acknowledging and handling.
	 */

	/* Use VSTARTUP interrupt */
	for (i = DCN_1_0__SRCID__DC_D1_OTG_VSTARTUP;
			i <= DCN_1_0__SRCID__DC_D1_OTG_VSTARTUP + adev->mode_info.num_crtc - 1;
			i++) {
		r = amdgpu_irq_add_id(adev, SOC15_IH_CLIENTID_DCE, i, &adev->crtc_irq);

		if (r) {
			DRM_ERROR("Failed to add crtc irq id!\n");
			return r;
		}

		int_params.int_context = INTERRUPT_HIGH_IRQ_CONTEXT;
		int_params.irq_source =
			dc_interrupt_to_irq_source(dc, i, 0);

		c_irq_params = &adev->dm.vblank_params[int_params.irq_source - DC_IRQ_SOURCE_VBLANK1];

		c_irq_params->adev = adev;
		c_irq_params->irq_src = int_params.irq_source;

		amdgpu_dm_irq_register_interrupt(
			adev, &int_params, dm_crtc_high_irq, c_irq_params);
	}

	/* Use otg vertical line interrupt */
#if defined(CONFIG_DRM_AMD_SECURE_DISPLAY)
	for (i = 0; i <= adev->mode_info.num_crtc - 1; i++) {
		r = amdgpu_irq_add_id(adev, SOC15_IH_CLIENTID_DCE,
				vrtl_int_srcid[i], &adev->vline0_irq);

		if (r) {
			DRM_ERROR("Failed to add vline0 irq id!\n");
			return r;
		}

		int_params.int_context = INTERRUPT_HIGH_IRQ_CONTEXT;
		int_params.irq_source =
			dc_interrupt_to_irq_source(dc, vrtl_int_srcid[i], 0);

		if (int_params.irq_source == DC_IRQ_SOURCE_INVALID) {
			DRM_ERROR("Failed to register vline0 irq %d!\n", vrtl_int_srcid[i]);
			break;
		}

		c_irq_params = &adev->dm.vline0_params[int_params.irq_source
					- DC_IRQ_SOURCE_DC1_VLINE0];

		c_irq_params->adev = adev;
		c_irq_params->irq_src = int_params.irq_source;

		amdgpu_dm_irq_register_interrupt(adev, &int_params,
				dm_dcn_vertical_interrupt0_high_irq, c_irq_params);
	}
#endif

	/* Use VUPDATE_NO_LOCK interrupt on DCN, which seems to correspond to
	 * the regular VUPDATE interrupt on DCE. We want DC_IRQ_SOURCE_VUPDATEx
	 * to trigger at end of each vblank, regardless of state of the lock,
	 * matching DCE behaviour.
	 */
	for (i = DCN_1_0__SRCID__OTG0_IHC_V_UPDATE_NO_LOCK_INTERRUPT;
	     i <= DCN_1_0__SRCID__OTG0_IHC_V_UPDATE_NO_LOCK_INTERRUPT + adev->mode_info.num_crtc - 1;
	     i++) {
		r = amdgpu_irq_add_id(adev, SOC15_IH_CLIENTID_DCE, i, &adev->vupdate_irq);

		if (r) {
			DRM_ERROR("Failed to add vupdate irq id!\n");
			return r;
		}

		int_params.int_context = INTERRUPT_HIGH_IRQ_CONTEXT;
		int_params.irq_source =
			dc_interrupt_to_irq_source(dc, i, 0);

		c_irq_params = &adev->dm.vupdate_params[int_params.irq_source - DC_IRQ_SOURCE_VUPDATE1];

		c_irq_params->adev = adev;
		c_irq_params->irq_src = int_params.irq_source;

		amdgpu_dm_irq_register_interrupt(adev, &int_params,
				dm_vupdate_high_irq, c_irq_params);
	}

	/* Use GRPH_PFLIP interrupt */
	for (i = DCN_1_0__SRCID__HUBP0_FLIP_INTERRUPT;
			i <= DCN_1_0__SRCID__HUBP0_FLIP_INTERRUPT + dc->caps.max_otg_num - 1;
			i++) {
		r = amdgpu_irq_add_id(adev, SOC15_IH_CLIENTID_DCE, i, &adev->pageflip_irq);
		if (r) {
			DRM_ERROR("Failed to add page flip irq id!\n");
			return r;
		}

		int_params.int_context = INTERRUPT_HIGH_IRQ_CONTEXT;
		int_params.irq_source =
			dc_interrupt_to_irq_source(dc, i, 0);

		c_irq_params = &adev->dm.pflip_params[int_params.irq_source - DC_IRQ_SOURCE_PFLIP_FIRST];

		c_irq_params->adev = adev;
		c_irq_params->irq_src = int_params.irq_source;

		amdgpu_dm_irq_register_interrupt(adev, &int_params,
				dm_pflip_high_irq, c_irq_params);

	}

	/* HPD */
	r = amdgpu_irq_add_id(adev, SOC15_IH_CLIENTID_DCE, DCN_1_0__SRCID__DC_HPD1_INT,
			&adev->hpd_irq);
	if (r) {
		DRM_ERROR("Failed to add hpd irq id!\n");
		return r;
	}

	register_hpd_handlers(adev);

	return 0;
}
/* Register Outbox IRQ sources and initialize IRQ callbacks */
static int register_outbox_irq_handlers(struct amdgpu_device *adev)
{
	struct dc *dc = adev->dm.dc;
	struct common_irq_params *c_irq_params;
	struct dc_interrupt_params int_params = {0};
	int r, i;

	int_params.requested_polarity = INTERRUPT_POLARITY_DEFAULT;
	int_params.current_polarity = INTERRUPT_POLARITY_DEFAULT;

	r = amdgpu_irq_add_id(adev, SOC15_IH_CLIENTID_DCE, DCN_1_0__SRCID__DMCUB_OUTBOX_LOW_PRIORITY_READY_INT,
			&adev->dmub_outbox_irq);
	if (r) {
		DRM_ERROR("Failed to add outbox irq id!\n");
		return r;
	}

	if (dc->ctx->dmub_srv) {
		i = DCN_1_0__SRCID__DMCUB_OUTBOX_LOW_PRIORITY_READY_INT;
		int_params.int_context = INTERRUPT_LOW_IRQ_CONTEXT;
		int_params.irq_source =
		dc_interrupt_to_irq_source(dc, i, 0);

		c_irq_params = &adev->dm.dmub_outbox_params[0];

		c_irq_params->adev = adev;
		c_irq_params->irq_src = int_params.irq_source;

		amdgpu_dm_irq_register_interrupt(adev, &int_params,
				dm_dmub_outbox1_low_irq, c_irq_params);
	}

	return 0;
}
#endif

/*
 * Acquires the lock for the atomic state object and returns
 * the new atomic state.
 *
 * This should only be called during atomic check.
 */
static int dm_atomic_get_state(struct drm_atomic_state *state,
			       struct dm_atomic_state **dm_state)
{
	struct drm_device *dev = state->dev;
	struct amdgpu_device *adev = drm_to_adev(dev);
	struct amdgpu_display_manager *dm = &adev->dm;
	struct drm_private_state *priv_state;

	if (*dm_state)
		return 0;

	priv_state = drm_atomic_get_private_obj_state(state, &dm->atomic_obj);
	if (IS_ERR(priv_state))
		return PTR_ERR(priv_state);

	*dm_state = to_dm_atomic_state(priv_state);

	return 0;
}

static struct dm_atomic_state *
dm_atomic_get_new_state(struct drm_atomic_state *state)
{
	struct drm_device *dev = state->dev;
	struct amdgpu_device *adev = drm_to_adev(dev);
	struct amdgpu_display_manager *dm = &adev->dm;
	struct drm_private_obj *obj;
	struct drm_private_state *new_obj_state;
	int i;

	for_each_new_private_obj_in_state(state, obj, new_obj_state, i) {
		if (obj->funcs == dm->atomic_obj.funcs)
			return to_dm_atomic_state(new_obj_state);
	}

	return NULL;
}

static struct drm_private_state *
dm_atomic_duplicate_state(struct drm_private_obj *obj)
{
	struct dm_atomic_state *old_state, *new_state;

	new_state = kzalloc(sizeof(*new_state), GFP_KERNEL);
	if (!new_state)
		return NULL;

	__drm_atomic_helper_private_obj_duplicate_state(obj, &new_state->base);

	old_state = to_dm_atomic_state(obj->state);

	if (old_state && old_state->context)
		new_state->context = dc_copy_state(old_state->context);

	if (!new_state->context) {
		kfree(new_state);
		return NULL;
	}

	return &new_state->base;
}

static void dm_atomic_destroy_state(struct drm_private_obj *obj,
				    struct drm_private_state *state)
{
	struct dm_atomic_state *dm_state = to_dm_atomic_state(state);

	if (dm_state && dm_state->context)
		dc_release_state(dm_state->context);

	kfree(dm_state);
}

static struct drm_private_state_funcs dm_atomic_state_funcs = {
	.atomic_duplicate_state = dm_atomic_duplicate_state,
	.atomic_destroy_state = dm_atomic_destroy_state,
};

static int amdgpu_dm_mode_config_init(struct amdgpu_device *adev)
{
	struct dm_atomic_state *state;
	int r;

	adev->mode_info.mode_config_initialized = true;

	adev_to_drm(adev)->mode_config.funcs = (void *)&amdgpu_dm_mode_funcs;
	adev_to_drm(adev)->mode_config.helper_private = &amdgpu_dm_mode_config_helperfuncs;

	adev_to_drm(adev)->mode_config.max_width = 16384;
	adev_to_drm(adev)->mode_config.max_height = 16384;

	adev_to_drm(adev)->mode_config.preferred_depth = 24;
	adev_to_drm(adev)->mode_config.prefer_shadow = 1;
	/* indicates support for immediate flip */
	adev_to_drm(adev)->mode_config.async_page_flip = true;

	adev_to_drm(adev)->mode_config.fb_base = adev->gmc.aper_base;

	state = kzalloc(sizeof(*state), GFP_KERNEL);
	if (!state)
		return -ENOMEM;

	state->context = dc_create_state(adev->dm.dc);
	if (!state->context) {
		kfree(state);
		return -ENOMEM;
	}

	dc_resource_state_copy_construct_current(adev->dm.dc, state->context);

	drm_atomic_private_obj_init(adev_to_drm(adev),
				    &adev->dm.atomic_obj,
				    &state->base,
				    &dm_atomic_state_funcs);

	r = amdgpu_display_modeset_create_props(adev);
	if (r) {
		dc_release_state(state->context);
		kfree(state);
		return r;
	}

	r = amdgpu_dm_audio_init(adev);
	if (r) {
		dc_release_state(state->context);
		kfree(state);
		return r;
	}

	return 0;
}

#define AMDGPU_DM_DEFAULT_MIN_BACKLIGHT 12
#define AMDGPU_DM_DEFAULT_MAX_BACKLIGHT 255
#define AUX_BL_DEFAULT_TRANSITION_TIME_MS 50

#if defined(CONFIG_BACKLIGHT_CLASS_DEVICE) ||\
	defined(CONFIG_BACKLIGHT_CLASS_DEVICE_MODULE)

static void amdgpu_dm_update_backlight_caps(struct amdgpu_display_manager *dm,
					    int bl_idx)
{
#if defined(CONFIG_ACPI)
	struct amdgpu_dm_backlight_caps caps;

	memset(&caps, 0, sizeof(caps));

	if (dm->backlight_caps[bl_idx].caps_valid)
		return;

	amdgpu_acpi_get_backlight_caps(&caps);
	if (caps.caps_valid) {
		dm->backlight_caps[bl_idx].caps_valid = true;
		if (caps.aux_support)
			return;
		dm->backlight_caps[bl_idx].min_input_signal = caps.min_input_signal;
		dm->backlight_caps[bl_idx].max_input_signal = caps.max_input_signal;
	} else {
		dm->backlight_caps[bl_idx].min_input_signal =
				AMDGPU_DM_DEFAULT_MIN_BACKLIGHT;
		dm->backlight_caps[bl_idx].max_input_signal =
				AMDGPU_DM_DEFAULT_MAX_BACKLIGHT;
	}
#else
	if (dm->backlight_caps[bl_idx].aux_support)
		return;

	dm->backlight_caps[bl_idx].min_input_signal = AMDGPU_DM_DEFAULT_MIN_BACKLIGHT;
	dm->backlight_caps[bl_idx].max_input_signal = AMDGPU_DM_DEFAULT_MAX_BACKLIGHT;
#endif
}

static int get_brightness_range(const struct amdgpu_dm_backlight_caps *caps,
				unsigned *min, unsigned *max)
{
	if (!caps)
		return 0;

	if (caps->aux_support) {
		// Firmware limits are in nits, DC API wants millinits.
		*max = 1000 * caps->aux_max_input_signal;
		*min = 1000 * caps->aux_min_input_signal;
	} else {
		// Firmware limits are 8-bit, PWM control is 16-bit.
		*max = 0x101 * caps->max_input_signal;
		*min = 0x101 * caps->min_input_signal;
	}
	return 1;
}

static u32 convert_brightness_from_user(const struct amdgpu_dm_backlight_caps *caps,
					uint32_t brightness)
{
	unsigned min, max;

	if (!get_brightness_range(caps, &min, &max))
		return brightness;

	// Rescale 0..255 to min..max
	return min + DIV_ROUND_CLOSEST((max - min) * brightness,
				       AMDGPU_MAX_BL_LEVEL);
}

static u32 convert_brightness_to_user(const struct amdgpu_dm_backlight_caps *caps,
				      uint32_t brightness)
{
	unsigned min, max;

	if (!get_brightness_range(caps, &min, &max))
		return brightness;

	if (brightness < min)
		return 0;
	// Rescale min..max to 0..255
	return DIV_ROUND_CLOSEST(AMDGPU_MAX_BL_LEVEL * (brightness - min),
				 max - min);
}

static void amdgpu_dm_backlight_set_level(struct amdgpu_display_manager *dm,
					 int bl_idx,
					 u32 user_brightness)
{
	struct amdgpu_dm_backlight_caps caps;
	struct dc_link *link;
	u32 brightness;
	bool rc;

	amdgpu_dm_update_backlight_caps(dm, bl_idx);
	caps = dm->backlight_caps[bl_idx];

	dm->brightness[bl_idx] = user_brightness;
	brightness = convert_brightness_from_user(&caps, dm->brightness[bl_idx]);
	link = (struct dc_link *)dm->backlight_link[bl_idx];

	/* Change brightness based on AUX property */
	if (caps.aux_support) {
		rc = dc_link_set_backlight_level_nits(link, true, brightness,
						      AUX_BL_DEFAULT_TRANSITION_TIME_MS);
		if (!rc)
			DRM_DEBUG("DM: Failed to update backlight via AUX on eDP[%d]\n", bl_idx);
	} else {
		rc = dc_link_set_backlight_level(link, brightness, 0);
		if (!rc)
			DRM_DEBUG("DM: Failed to update backlight on eDP[%d]\n", bl_idx);
	}

	if (rc)
		dm->actual_brightness[bl_idx] = user_brightness;
}

static int amdgpu_dm_backlight_update_status(struct backlight_device *bd)
{
	struct amdgpu_display_manager *dm = bl_get_data(bd);
	int i;

	for (i = 0; i < dm->num_of_edps; i++) {
		if (bd == dm->backlight_dev[i])
			break;
	}
	if (i >= AMDGPU_DM_MAX_NUM_EDP)
		i = 0;
	amdgpu_dm_backlight_set_level(dm, i, bd->props.brightness);

	return 0;
}

static u32 amdgpu_dm_backlight_get_level(struct amdgpu_display_manager *dm,
					 int bl_idx)
{
	struct amdgpu_dm_backlight_caps caps;
	struct dc_link *link = (struct dc_link *)dm->backlight_link[bl_idx];

	amdgpu_dm_update_backlight_caps(dm, bl_idx);
	caps = dm->backlight_caps[bl_idx];

	if (caps.aux_support) {
		u32 avg, peak;
		bool rc;

		rc = dc_link_get_backlight_level_nits(link, &avg, &peak);
		if (!rc)
			return dm->brightness[bl_idx];
		return convert_brightness_to_user(&caps, avg);
	} else {
		int ret = dc_link_get_backlight_level(link);

		if (ret == DC_ERROR_UNEXPECTED)
			return dm->brightness[bl_idx];
		return convert_brightness_to_user(&caps, ret);
	}
}

static int amdgpu_dm_backlight_get_brightness(struct backlight_device *bd)
{
	struct amdgpu_display_manager *dm = bl_get_data(bd);
	int i;

	for (i = 0; i < dm->num_of_edps; i++) {
		if (bd == dm->backlight_dev[i])
			break;
	}
	if (i >= AMDGPU_DM_MAX_NUM_EDP)
		i = 0;
	return amdgpu_dm_backlight_get_level(dm, i);
}

static const struct backlight_ops amdgpu_dm_backlight_ops = {
	.options = BL_CORE_SUSPENDRESUME,
	.get_brightness = amdgpu_dm_backlight_get_brightness,
	.update_status	= amdgpu_dm_backlight_update_status,
};

static void
amdgpu_dm_register_backlight_device(struct amdgpu_display_manager *dm)
{
	char bl_name[16];
	struct backlight_properties props = { 0 };

	amdgpu_dm_update_backlight_caps(dm, dm->num_of_edps);
	dm->brightness[dm->num_of_edps] = AMDGPU_MAX_BL_LEVEL;

	props.max_brightness = AMDGPU_MAX_BL_LEVEL;
	props.brightness = AMDGPU_MAX_BL_LEVEL;
	props.type = BACKLIGHT_RAW;

	snprintf(bl_name, sizeof(bl_name), "amdgpu_bl%d",
		 adev_to_drm(dm->adev)->primary->index + dm->num_of_edps);

	dm->backlight_dev[dm->num_of_edps] = backlight_device_register(bl_name,
								       adev_to_drm(dm->adev)->dev,
								       dm,
								       &amdgpu_dm_backlight_ops,
								       &props);

	if (IS_ERR(dm->backlight_dev[dm->num_of_edps]))
		DRM_ERROR("DM: Backlight registration failed!\n");
	else
		DRM_DEBUG_DRIVER("DM: Registered Backlight device: %s\n", bl_name);
}
#endif

static int initialize_plane(struct amdgpu_display_manager *dm,
			    struct amdgpu_mode_info *mode_info, int plane_id,
			    enum drm_plane_type plane_type,
			    const struct dc_plane_cap *plane_cap)
{
	struct drm_plane *plane;
	unsigned long possible_crtcs;
	int ret = 0;

	plane = kzalloc(sizeof(struct drm_plane), GFP_KERNEL);
	if (!plane) {
		DRM_ERROR("KMS: Failed to allocate plane\n");
		return -ENOMEM;
	}
	plane->type = plane_type;

	/*
	 * HACK: IGT tests expect that the primary plane for a CRTC
	 * can only have one possible CRTC. Only expose support for
	 * any CRTC if they're not going to be used as a primary plane
	 * for a CRTC - like overlay or underlay planes.
	 */
	possible_crtcs = 1 << plane_id;
	if (plane_id >= dm->dc->caps.max_streams)
		possible_crtcs = 0xff;

	ret = amdgpu_dm_plane_init(dm, plane, possible_crtcs, plane_cap);

	if (ret) {
		DRM_ERROR("KMS: Failed to initialize plane\n");
		kfree(plane);
		return ret;
	}

	if (mode_info)
		mode_info->planes[plane_id] = plane;

	return ret;
}


static void register_backlight_device(struct amdgpu_display_manager *dm,
				      struct dc_link *link)
{
#if defined(CONFIG_BACKLIGHT_CLASS_DEVICE) ||\
	defined(CONFIG_BACKLIGHT_CLASS_DEVICE_MODULE)

	if ((link->connector_signal & (SIGNAL_TYPE_EDP | SIGNAL_TYPE_LVDS)) &&
	    link->type != dc_connection_none) {
		/*
		 * Event if registration failed, we should continue with
		 * DM initialization because not having a backlight control
		 * is better then a black screen.
		 */
		if (!dm->backlight_dev[dm->num_of_edps])
			amdgpu_dm_register_backlight_device(dm);

		if (dm->backlight_dev[dm->num_of_edps]) {
			dm->backlight_link[dm->num_of_edps] = link;
			dm->num_of_edps++;
		}
	}
#endif
}


/*
 * In this architecture, the association
 * connector -> encoder -> crtc
 * id not really requried. The crtc and connector will hold the
 * display_index as an abstraction to use with DAL component
 *
 * Returns 0 on success
 */
static int amdgpu_dm_initialize_drm_device(struct amdgpu_device *adev)
{
	struct amdgpu_display_manager *dm = &adev->dm;
	int32_t i;
	struct amdgpu_dm_connector *aconnector = NULL;
	struct amdgpu_encoder *aencoder = NULL;
	struct amdgpu_mode_info *mode_info = &adev->mode_info;
	uint32_t link_cnt;
	int32_t primary_planes;
	enum dc_connection_type new_connection_type = dc_connection_none;
	const struct dc_plane_cap *plane;

	dm->display_indexes_num = dm->dc->caps.max_streams;
	/* Update the actual used number of crtc */
	adev->mode_info.num_crtc = adev->dm.display_indexes_num;

	link_cnt = dm->dc->caps.max_links;
	if (amdgpu_dm_mode_config_init(dm->adev)) {
		DRM_ERROR("DM: Failed to initialize mode config\n");
		return -EINVAL;
	}

	/* There is one primary plane per CRTC */
	primary_planes = dm->dc->caps.max_streams;
	ASSERT(primary_planes <= AMDGPU_MAX_PLANES);

	/*
	 * Initialize primary planes, implicit planes for legacy IOCTLS.
	 * Order is reversed to match iteration order in atomic check.
	 */
	for (i = (primary_planes - 1); i >= 0; i--) {
		plane = &dm->dc->caps.planes[i];

		if (initialize_plane(dm, mode_info, i,
				     DRM_PLANE_TYPE_PRIMARY, plane)) {
			DRM_ERROR("KMS: Failed to initialize primary plane\n");
			goto fail;
		}
	}

	/*
	 * Initialize overlay planes, index starting after primary planes.
	 * These planes have a higher DRM index than the primary planes since
	 * they should be considered as having a higher z-order.
	 * Order is reversed to match iteration order in atomic check.
	 *
	 * Only support DCN for now, and only expose one so we don't encourage
	 * userspace to use up all the pipes.
	 */
	for (i = 0; i < dm->dc->caps.max_planes; ++i) {
		struct dc_plane_cap *plane = &dm->dc->caps.planes[i];

		if (plane->type != DC_PLANE_TYPE_DCN_UNIVERSAL)
			continue;

		if (!plane->blends_with_above || !plane->blends_with_below)
			continue;

		if (!plane->pixel_format_support.argb8888)
			continue;

		if (initialize_plane(dm, NULL, primary_planes + i,
				     DRM_PLANE_TYPE_OVERLAY, plane)) {
			DRM_ERROR("KMS: Failed to initialize overlay plane\n");
			goto fail;
		}

		/* Only create one overlay plane. */
		break;
	}

	for (i = 0; i < dm->dc->caps.max_streams; i++)
		if (amdgpu_dm_crtc_init(dm, mode_info->planes[i], i)) {
			DRM_ERROR("KMS: Failed to initialize crtc\n");
			goto fail;
		}

#if defined(CONFIG_DRM_AMD_DC_DCN)
	/* Use Outbox interrupt */
	switch (adev->asic_type) {
	case CHIP_SIENNA_CICHLID:
	case CHIP_NAVY_FLOUNDER:
	case CHIP_YELLOW_CARP:
	case CHIP_RENOIR:
		if (register_outbox_irq_handlers(dm->adev)) {
			DRM_ERROR("DM: Failed to initialize IRQ\n");
			goto fail;
		}
		break;
	default:
		DRM_DEBUG_KMS("Unsupported ASIC type for outbox: 0x%X\n", adev->asic_type);
	}
#endif

	/* loops over all connectors on the board */
	for (i = 0; i < link_cnt; i++) {
		struct dc_link *link = NULL;

		if (i > AMDGPU_DM_MAX_DISPLAY_INDEX) {
			DRM_ERROR(
				"KMS: Cannot support more than %d display indexes\n",
					AMDGPU_DM_MAX_DISPLAY_INDEX);
			continue;
		}

		aconnector = kzalloc(sizeof(*aconnector), GFP_KERNEL);
		if (!aconnector)
			goto fail;

		aencoder = kzalloc(sizeof(*aencoder), GFP_KERNEL);
		if (!aencoder)
			goto fail;

		if (amdgpu_dm_encoder_init(dm->ddev, aencoder, i)) {
			DRM_ERROR("KMS: Failed to initialize encoder\n");
			goto fail;
		}

		if (amdgpu_dm_connector_init(dm, aconnector, i, aencoder)) {
			DRM_ERROR("KMS: Failed to initialize connector\n");
			goto fail;
		}

		link = dc_get_link_at_index(dm->dc, i);

		if (!dc_link_detect_sink(link, &new_connection_type))
			DRM_ERROR("KMS: Failed to detect connector\n");

		if (aconnector->base.force && new_connection_type == dc_connection_none) {
			emulated_link_detect(link);
			amdgpu_dm_update_connector_after_detect(aconnector);

		} else if (dc_link_detect(link, DETECT_REASON_BOOT)) {
			amdgpu_dm_update_connector_after_detect(aconnector);
			register_backlight_device(dm, link);

			if (dm->num_of_edps)
				update_connector_ext_caps(aconnector);
			if (amdgpu_dc_feature_mask & DC_PSR_MASK)
				amdgpu_dm_set_psr_caps(link);

			/* TODO: Fix vblank control helpers to delay PSR entry to allow this when
			 * PSR is also supported.
			 */
			if (link->psr_settings.psr_feature_enabled)
				adev_to_drm(adev)->vblank_disable_immediate = false;
		}


	}

	/* Software is initialized. Now we can register interrupt handlers. */
	switch (adev->asic_type) {
#if defined(CONFIG_DRM_AMD_DC_SI)
	case CHIP_TAHITI:
	case CHIP_PITCAIRN:
	case CHIP_VERDE:
	case CHIP_OLAND:
		if (dce60_register_irq_handlers(dm->adev)) {
			DRM_ERROR("DM: Failed to initialize IRQ\n");
			goto fail;
		}
		break;
#endif
	case CHIP_BONAIRE:
	case CHIP_HAWAII:
	case CHIP_KAVERI:
	case CHIP_KABINI:
	case CHIP_MULLINS:
	case CHIP_TONGA:
	case CHIP_FIJI:
	case CHIP_CARRIZO:
	case CHIP_STONEY:
	case CHIP_POLARIS11:
	case CHIP_POLARIS10:
	case CHIP_POLARIS12:
	case CHIP_VEGAM:
	case CHIP_VEGA10:
	case CHIP_VEGA12:
	case CHIP_VEGA20:
		if (dce110_register_irq_handlers(dm->adev)) {
			DRM_ERROR("DM: Failed to initialize IRQ\n");
			goto fail;
		}
		break;
#if defined(CONFIG_DRM_AMD_DC_DCN)
	case CHIP_RAVEN:
	case CHIP_NAVI12:
	case CHIP_NAVI10:
	case CHIP_NAVI14:
	case CHIP_RENOIR:
	case CHIP_SIENNA_CICHLID:
	case CHIP_NAVY_FLOUNDER:
	case CHIP_DIMGREY_CAVEFISH:
	case CHIP_BEIGE_GOBY:
	case CHIP_VANGOGH:
	case CHIP_YELLOW_CARP:
		if (dcn10_register_irq_handlers(dm->adev)) {
			DRM_ERROR("DM: Failed to initialize IRQ\n");
			goto fail;
		}
		break;
#endif
	default:
		DRM_ERROR("Unsupported ASIC type: 0x%X\n", adev->asic_type);
		goto fail;
	}

	return 0;
fail:
	kfree(aencoder);
	kfree(aconnector);

	return -EINVAL;
}

static void amdgpu_dm_destroy_drm_device(struct amdgpu_display_manager *dm)
{
	drm_atomic_private_obj_fini(&dm->atomic_obj);
	return;
}

/******************************************************************************
 * amdgpu_display_funcs functions
 *****************************************************************************/

/*
 * dm_bandwidth_update - program display watermarks
 *
 * @adev: amdgpu_device pointer
 *
 * Calculate and program the display watermarks and line buffer allocation.
 */
static void dm_bandwidth_update(struct amdgpu_device *adev)
{
	/* TODO: implement later */
}

static const struct amdgpu_display_funcs dm_display_funcs = {
	.bandwidth_update = dm_bandwidth_update, /* called unconditionally */
	.vblank_get_counter = dm_vblank_get_counter,/* called unconditionally */
	.backlight_set_level = NULL, /* never called for DC */
	.backlight_get_level = NULL, /* never called for DC */
	.hpd_sense = NULL,/* called unconditionally */
	.hpd_set_polarity = NULL, /* called unconditionally */
	.hpd_get_gpio_reg = NULL, /* VBIOS parsing. DAL does it. */
	.page_flip_get_scanoutpos =
		dm_crtc_get_scanoutpos,/* called unconditionally */
	.add_encoder = NULL, /* VBIOS parsing. DAL does it. */
	.add_connector = NULL, /* VBIOS parsing. DAL does it. */
};

#if defined(CONFIG_DEBUG_KERNEL_DC)

static ssize_t s3_debug_store(struct device *device,
			      struct device_attribute *attr,
			      const char *buf,
			      size_t count)
{
	int ret;
	int s3_state;
	struct drm_device *drm_dev = dev_get_drvdata(device);
	struct amdgpu_device *adev = drm_to_adev(drm_dev);

	ret = kstrtoint(buf, 0, &s3_state);

	if (ret == 0) {
		if (s3_state) {
			dm_resume(adev);
			drm_kms_helper_hotplug_event(adev_to_drm(adev));
		} else
			dm_suspend(adev);
	}

	return ret == 0 ? count : 0;
}

DEVICE_ATTR_WO(s3_debug);

#endif

static int dm_early_init(void *handle)
{
	struct amdgpu_device *adev = (struct amdgpu_device *)handle;
	struct amdgpu_mode_info *mode_info = &adev->mode_info;
	struct atom_context *ctx = mode_info->atom_context;
	int index = GetIndexIntoMasterTable(DATA, Object_Header);
	u16 data_offset;

	/* if there is no object header, skip DM */
	if (!amdgpu_atom_parse_data_header(ctx, index, NULL, NULL, NULL, &data_offset)) {
		adev->harvest_ip_mask |= AMD_HARVEST_IP_DMU_MASK;
		dev_info(adev->dev, "No object header, skipping DM\n");
		return -ENOENT;
	}

	switch (adev->asic_type) {
#if defined(CONFIG_DRM_AMD_DC_SI)
	case CHIP_TAHITI:
	case CHIP_PITCAIRN:
	case CHIP_VERDE:
		adev->mode_info.num_crtc = 6;
		adev->mode_info.num_hpd = 6;
		adev->mode_info.num_dig = 6;
		break;
	case CHIP_OLAND:
		adev->mode_info.num_crtc = 2;
		adev->mode_info.num_hpd = 2;
		adev->mode_info.num_dig = 2;
		break;
#endif
	case CHIP_BONAIRE:
	case CHIP_HAWAII:
		adev->mode_info.num_crtc = 6;
		adev->mode_info.num_hpd = 6;
		adev->mode_info.num_dig = 6;
		break;
	case CHIP_KAVERI:
		adev->mode_info.num_crtc = 4;
		adev->mode_info.num_hpd = 6;
		adev->mode_info.num_dig = 7;
		break;
	case CHIP_KABINI:
	case CHIP_MULLINS:
		adev->mode_info.num_crtc = 2;
		adev->mode_info.num_hpd = 6;
		adev->mode_info.num_dig = 6;
		break;
	case CHIP_FIJI:
	case CHIP_TONGA:
		adev->mode_info.num_crtc = 6;
		adev->mode_info.num_hpd = 6;
		adev->mode_info.num_dig = 7;
		break;
	case CHIP_CARRIZO:
		adev->mode_info.num_crtc = 3;
		adev->mode_info.num_hpd = 6;
		adev->mode_info.num_dig = 9;
		break;
	case CHIP_STONEY:
		adev->mode_info.num_crtc = 2;
		adev->mode_info.num_hpd = 6;
		adev->mode_info.num_dig = 9;
		break;
	case CHIP_POLARIS11:
	case CHIP_POLARIS12:
		adev->mode_info.num_crtc = 5;
		adev->mode_info.num_hpd = 5;
		adev->mode_info.num_dig = 5;
		break;
	case CHIP_POLARIS10:
	case CHIP_VEGAM:
		adev->mode_info.num_crtc = 6;
		adev->mode_info.num_hpd = 6;
		adev->mode_info.num_dig = 6;
		break;
	case CHIP_VEGA10:
	case CHIP_VEGA12:
	case CHIP_VEGA20:
		adev->mode_info.num_crtc = 6;
		adev->mode_info.num_hpd = 6;
		adev->mode_info.num_dig = 6;
		break;
#if defined(CONFIG_DRM_AMD_DC_DCN)
	case CHIP_RAVEN:
	case CHIP_RENOIR:
	case CHIP_VANGOGH:
		adev->mode_info.num_crtc = 4;
		adev->mode_info.num_hpd = 4;
		adev->mode_info.num_dig = 4;
		break;
	case CHIP_NAVI10:
	case CHIP_NAVI12:
	case CHIP_SIENNA_CICHLID:
	case CHIP_NAVY_FLOUNDER:
		adev->mode_info.num_crtc = 6;
		adev->mode_info.num_hpd = 6;
		adev->mode_info.num_dig = 6;
		break;
	case CHIP_YELLOW_CARP:
		adev->mode_info.num_crtc = 4;
		adev->mode_info.num_hpd = 4;
		adev->mode_info.num_dig = 4;
		break;
	case CHIP_NAVI14:
	case CHIP_DIMGREY_CAVEFISH:
		adev->mode_info.num_crtc = 5;
		adev->mode_info.num_hpd = 5;
		adev->mode_info.num_dig = 5;
		break;
	case CHIP_BEIGE_GOBY:
		adev->mode_info.num_crtc = 2;
		adev->mode_info.num_hpd = 2;
		adev->mode_info.num_dig = 2;
		break;
#endif
	default:
		DRM_ERROR("Unsupported ASIC type: 0x%X\n", adev->asic_type);
		return -EINVAL;
	}

	amdgpu_dm_set_irq_funcs(adev);

	if (adev->mode_info.funcs == NULL)
		adev->mode_info.funcs = &dm_display_funcs;

	/*
	 * Note: Do NOT change adev->audio_endpt_rreg and
	 * adev->audio_endpt_wreg because they are initialised in
	 * amdgpu_device_init()
	 */
#if defined(CONFIG_DEBUG_KERNEL_DC)
	device_create_file(
		adev_to_drm(adev)->dev,
		&dev_attr_s3_debug);
#endif

	return 0;
}

static bool modeset_required(struct drm_crtc_state *crtc_state,
			     struct dc_stream_state *new_stream,
			     struct dc_stream_state *old_stream)
{
	return crtc_state->active && drm_atomic_crtc_needs_modeset(crtc_state);
}

static bool modereset_required(struct drm_crtc_state *crtc_state)
{
	return !crtc_state->active && drm_atomic_crtc_needs_modeset(crtc_state);
}

static void amdgpu_dm_encoder_destroy(struct drm_encoder *encoder)
{
	drm_encoder_cleanup(encoder);
	kfree(encoder);
}

static const struct drm_encoder_funcs amdgpu_dm_encoder_funcs = {
	.destroy = amdgpu_dm_encoder_destroy,
};


static void get_min_max_dc_plane_scaling(struct drm_device *dev,
					 struct drm_framebuffer *fb,
					 int *min_downscale, int *max_upscale)
{
	struct amdgpu_device *adev = drm_to_adev(dev);
	struct dc *dc = adev->dm.dc;
	/* Caps for all supported planes are the same on DCE and DCN 1 - 3 */
	struct dc_plane_cap *plane_cap = &dc->caps.planes[0];

	switch (fb->format->format) {
	case DRM_FORMAT_P010:
	case DRM_FORMAT_NV12:
	case DRM_FORMAT_NV21:
		*max_upscale = plane_cap->max_upscale_factor.nv12;
		*min_downscale = plane_cap->max_downscale_factor.nv12;
		break;

	case DRM_FORMAT_XRGB16161616F:
	case DRM_FORMAT_ARGB16161616F:
	case DRM_FORMAT_XBGR16161616F:
	case DRM_FORMAT_ABGR16161616F:
		*max_upscale = plane_cap->max_upscale_factor.fp16;
		*min_downscale = plane_cap->max_downscale_factor.fp16;
		break;

	default:
		*max_upscale = plane_cap->max_upscale_factor.argb8888;
		*min_downscale = plane_cap->max_downscale_factor.argb8888;
		break;
	}

	/*
	 * A factor of 1 in the plane_cap means to not allow scaling, ie. use a
	 * scaling factor of 1.0 == 1000 units.
	 */
	if (*max_upscale == 1)
		*max_upscale = 1000;

	if (*min_downscale == 1)
		*min_downscale = 1000;
}


static int fill_dc_scaling_info(const struct drm_plane_state *state,
				struct dc_scaling_info *scaling_info)
{
	int scale_w, scale_h, min_downscale, max_upscale;

	memset(scaling_info, 0, sizeof(*scaling_info));

	/* Source is fixed 16.16 but we ignore mantissa for now... */
	scaling_info->src_rect.x = state->src_x >> 16;
	scaling_info->src_rect.y = state->src_y >> 16;

	/*
	 * For reasons we don't (yet) fully understand a non-zero
	 * src_y coordinate into an NV12 buffer can cause a
	 * system hang. To avoid hangs (and maybe be overly cautious)
	 * let's reject both non-zero src_x and src_y.
	 *
	 * We currently know of only one use-case to reproduce a
	 * scenario with non-zero src_x and src_y for NV12, which
	 * is to gesture the YouTube Android app into full screen
	 * on ChromeOS.
	 */
	if (state->fb &&
	    state->fb->format->format == DRM_FORMAT_NV12 &&
	    (scaling_info->src_rect.x != 0 ||
	     scaling_info->src_rect.y != 0))
		return -EINVAL;

	scaling_info->src_rect.width = state->src_w >> 16;
	if (scaling_info->src_rect.width == 0)
		return -EINVAL;

	scaling_info->src_rect.height = state->src_h >> 16;
	if (scaling_info->src_rect.height == 0)
		return -EINVAL;

	scaling_info->dst_rect.x = state->crtc_x;
	scaling_info->dst_rect.y = state->crtc_y;

	if (state->crtc_w == 0)
		return -EINVAL;

	scaling_info->dst_rect.width = state->crtc_w;

	if (state->crtc_h == 0)
		return -EINVAL;

	scaling_info->dst_rect.height = state->crtc_h;

	/* DRM doesn't specify clipping on destination output. */
	scaling_info->clip_rect = scaling_info->dst_rect;

	/* Validate scaling per-format with DC plane caps */
	if (state->plane && state->plane->dev && state->fb) {
		get_min_max_dc_plane_scaling(state->plane->dev, state->fb,
					     &min_downscale, &max_upscale);
	} else {
		min_downscale = 250;
		max_upscale = 16000;
	}

	scale_w = scaling_info->dst_rect.width * 1000 /
		  scaling_info->src_rect.width;

	if (scale_w < min_downscale || scale_w > max_upscale)
		return -EINVAL;

	scale_h = scaling_info->dst_rect.height * 1000 /
		  scaling_info->src_rect.height;

	if (scale_h < min_downscale || scale_h > max_upscale)
		return -EINVAL;

	/*
	 * The "scaling_quality" can be ignored for now, quality = 0 has DC
	 * assume reasonable defaults based on the format.
	 */

	return 0;
}

static void
fill_gfx8_tiling_info_from_flags(union dc_tiling_info *tiling_info,
				 uint64_t tiling_flags)
{
	/* Fill GFX8 params */
	if (AMDGPU_TILING_GET(tiling_flags, ARRAY_MODE) == DC_ARRAY_2D_TILED_THIN1) {
		unsigned int bankw, bankh, mtaspect, tile_split, num_banks;

		bankw = AMDGPU_TILING_GET(tiling_flags, BANK_WIDTH);
		bankh = AMDGPU_TILING_GET(tiling_flags, BANK_HEIGHT);
		mtaspect = AMDGPU_TILING_GET(tiling_flags, MACRO_TILE_ASPECT);
		tile_split = AMDGPU_TILING_GET(tiling_flags, TILE_SPLIT);
		num_banks = AMDGPU_TILING_GET(tiling_flags, NUM_BANKS);

		/* XXX fix me for VI */
		tiling_info->gfx8.num_banks = num_banks;
		tiling_info->gfx8.array_mode =
				DC_ARRAY_2D_TILED_THIN1;
		tiling_info->gfx8.tile_split = tile_split;
		tiling_info->gfx8.bank_width = bankw;
		tiling_info->gfx8.bank_height = bankh;
		tiling_info->gfx8.tile_aspect = mtaspect;
		tiling_info->gfx8.tile_mode =
				DC_ADDR_SURF_MICRO_TILING_DISPLAY;
	} else if (AMDGPU_TILING_GET(tiling_flags, ARRAY_MODE)
			== DC_ARRAY_1D_TILED_THIN1) {
		tiling_info->gfx8.array_mode = DC_ARRAY_1D_TILED_THIN1;
	}

	tiling_info->gfx8.pipe_config =
			AMDGPU_TILING_GET(tiling_flags, PIPE_CONFIG);
}

static void
fill_gfx9_tiling_info_from_device(const struct amdgpu_device *adev,
				  union dc_tiling_info *tiling_info)
{
	tiling_info->gfx9.num_pipes =
		adev->gfx.config.gb_addr_config_fields.num_pipes;
	tiling_info->gfx9.num_banks =
		adev->gfx.config.gb_addr_config_fields.num_banks;
	tiling_info->gfx9.pipe_interleave =
		adev->gfx.config.gb_addr_config_fields.pipe_interleave_size;
	tiling_info->gfx9.num_shader_engines =
		adev->gfx.config.gb_addr_config_fields.num_se;
	tiling_info->gfx9.max_compressed_frags =
		adev->gfx.config.gb_addr_config_fields.max_compress_frags;
	tiling_info->gfx9.num_rb_per_se =
		adev->gfx.config.gb_addr_config_fields.num_rb_per_se;
	tiling_info->gfx9.shaderEnable = 1;
	if (adev->asic_type == CHIP_SIENNA_CICHLID ||
	    adev->asic_type == CHIP_NAVY_FLOUNDER ||
	    adev->asic_type == CHIP_DIMGREY_CAVEFISH ||
	    adev->asic_type == CHIP_BEIGE_GOBY ||
	    adev->asic_type == CHIP_YELLOW_CARP ||
	    adev->asic_type == CHIP_VANGOGH)
		tiling_info->gfx9.num_pkrs = adev->gfx.config.gb_addr_config_fields.num_pkrs;
}

static int
validate_dcc(struct amdgpu_device *adev,
	     const enum surface_pixel_format format,
	     const enum dc_rotation_angle rotation,
	     const union dc_tiling_info *tiling_info,
	     const struct dc_plane_dcc_param *dcc,
	     const struct dc_plane_address *address,
	     const struct plane_size *plane_size)
{
	struct dc *dc = adev->dm.dc;
	struct dc_dcc_surface_param input;
	struct dc_surface_dcc_cap output;

	memset(&input, 0, sizeof(input));
	memset(&output, 0, sizeof(output));

	if (!dcc->enable)
		return 0;

	if (format >= SURFACE_PIXEL_FORMAT_VIDEO_BEGIN ||
	    !dc->cap_funcs.get_dcc_compression_cap)
		return -EINVAL;

	input.format = format;
	input.surface_size.width = plane_size->surface_size.width;
	input.surface_size.height = plane_size->surface_size.height;
	input.swizzle_mode = tiling_info->gfx9.swizzle;

	if (rotation == ROTATION_ANGLE_0 || rotation == ROTATION_ANGLE_180)
		input.scan = SCAN_DIRECTION_HORIZONTAL;
	else if (rotation == ROTATION_ANGLE_90 || rotation == ROTATION_ANGLE_270)
		input.scan = SCAN_DIRECTION_VERTICAL;

	if (!dc->cap_funcs.get_dcc_compression_cap(dc, &input, &output))
		return -EINVAL;

	if (!output.capable)
		return -EINVAL;

	if (dcc->independent_64b_blks == 0 &&
	    output.grph.rgb.independent_64b_blks != 0)
		return -EINVAL;

	return 0;
}

static bool
modifier_has_dcc(uint64_t modifier)
{
	return IS_AMD_FMT_MOD(modifier) && AMD_FMT_MOD_GET(DCC, modifier);
}

static unsigned
modifier_gfx9_swizzle_mode(uint64_t modifier)
{
	if (modifier == DRM_FORMAT_MOD_LINEAR)
		return 0;

	return AMD_FMT_MOD_GET(TILE, modifier);
}

static const struct drm_format_info *
amd_get_format_info(const struct drm_mode_fb_cmd2 *cmd)
{
	return amdgpu_lookup_format_info(cmd->pixel_format, cmd->modifier[0]);
}

static void
fill_gfx9_tiling_info_from_modifier(const struct amdgpu_device *adev,
				    union dc_tiling_info *tiling_info,
				    uint64_t modifier)
{
	unsigned int mod_bank_xor_bits = AMD_FMT_MOD_GET(BANK_XOR_BITS, modifier);
	unsigned int mod_pipe_xor_bits = AMD_FMT_MOD_GET(PIPE_XOR_BITS, modifier);
	unsigned int pkrs_log2 = AMD_FMT_MOD_GET(PACKERS, modifier);
	unsigned int pipes_log2 = min(4u, mod_pipe_xor_bits);

	fill_gfx9_tiling_info_from_device(adev, tiling_info);

	if (!IS_AMD_FMT_MOD(modifier))
		return;

	tiling_info->gfx9.num_pipes = 1u << pipes_log2;
	tiling_info->gfx9.num_shader_engines = 1u << (mod_pipe_xor_bits - pipes_log2);

	if (adev->family >= AMDGPU_FAMILY_NV) {
		tiling_info->gfx9.num_pkrs = 1u << pkrs_log2;
	} else {
		tiling_info->gfx9.num_banks = 1u << mod_bank_xor_bits;

		/* for DCC we know it isn't rb aligned, so rb_per_se doesn't matter. */
	}
}

enum dm_micro_swizzle {
	MICRO_SWIZZLE_Z = 0,
	MICRO_SWIZZLE_S = 1,
	MICRO_SWIZZLE_D = 2,
	MICRO_SWIZZLE_R = 3
};

static bool dm_plane_format_mod_supported(struct drm_plane *plane,
					  uint32_t format,
					  uint64_t modifier)
{
	struct amdgpu_device *adev = drm_to_adev(plane->dev);
	const struct drm_format_info *info = drm_format_info(format);
	int i;

	enum dm_micro_swizzle microtile = modifier_gfx9_swizzle_mode(modifier) & 3;

	if (!info)
		return false;

	/*
	 * We always have to allow these modifiers:
	 * 1. Core DRM checks for LINEAR support if userspace does not provide modifiers.
	 * 2. Not passing any modifiers is the same as explicitly passing INVALID.
	 */
	if (modifier == DRM_FORMAT_MOD_LINEAR ||
	    modifier == DRM_FORMAT_MOD_INVALID) {
		return true;
	}

	/* Check that the modifier is on the list of the plane's supported modifiers. */
	for (i = 0; i < plane->modifier_count; i++) {
		if (modifier == plane->modifiers[i])
			break;
	}
	if (i == plane->modifier_count)
		return false;

	/*
	 * For D swizzle the canonical modifier depends on the bpp, so check
	 * it here.
	 */
	if (AMD_FMT_MOD_GET(TILE_VERSION, modifier) == AMD_FMT_MOD_TILE_VER_GFX9 &&
	    adev->family >= AMDGPU_FAMILY_NV) {
		if (microtile == MICRO_SWIZZLE_D && info->cpp[0] == 4)
			return false;
	}

	if (adev->family >= AMDGPU_FAMILY_RV && microtile == MICRO_SWIZZLE_D &&
	    info->cpp[0] < 8)
		return false;

	if (modifier_has_dcc(modifier)) {
		/* Per radeonsi comments 16/64 bpp are more complicated. */
		if (info->cpp[0] != 4)
			return false;
		/* We support multi-planar formats, but not when combined with
		 * additional DCC metadata planes. */
		if (info->num_planes > 1)
			return false;
	}

	return true;
}

static void
add_modifier(uint64_t **mods, uint64_t *size, uint64_t *cap, uint64_t mod)
{
	if (!*mods)
		return;

	if (*cap - *size < 1) {
		uint64_t new_cap = *cap * 2;
		uint64_t *new_mods = kmalloc(new_cap * sizeof(uint64_t), GFP_KERNEL);

		if (!new_mods) {
			kfree(*mods);
			*mods = NULL;
			return;
		}

		memcpy(new_mods, *mods, sizeof(uint64_t) * *size);
		kfree(*mods);
		*mods = new_mods;
		*cap = new_cap;
	}

	(*mods)[*size] = mod;
	*size += 1;
}

static void
add_gfx9_modifiers(const struct amdgpu_device *adev,
		   uint64_t **mods, uint64_t *size, uint64_t *capacity)
{
	int pipes = ilog2(adev->gfx.config.gb_addr_config_fields.num_pipes);
	int pipe_xor_bits = min(8, pipes +
				ilog2(adev->gfx.config.gb_addr_config_fields.num_se));
	int bank_xor_bits = min(8 - pipe_xor_bits,
				ilog2(adev->gfx.config.gb_addr_config_fields.num_banks));
	int rb = ilog2(adev->gfx.config.gb_addr_config_fields.num_se) +
		 ilog2(adev->gfx.config.gb_addr_config_fields.num_rb_per_se);


	if (adev->family == AMDGPU_FAMILY_RV) {
		/* Raven2 and later */
		bool has_constant_encode = adev->asic_type > CHIP_RAVEN || adev->external_rev_id >= 0x81;

		/*
		 * No _D DCC swizzles yet because we only allow 32bpp, which
		 * doesn't support _D on DCN
		 */

		if (has_constant_encode) {
			add_modifier(mods, size, capacity, AMD_FMT_MOD |
				    AMD_FMT_MOD_SET(TILE, AMD_FMT_MOD_TILE_GFX9_64K_S_X) |
				    AMD_FMT_MOD_SET(TILE_VERSION, AMD_FMT_MOD_TILE_VER_GFX9) |
				    AMD_FMT_MOD_SET(PIPE_XOR_BITS, pipe_xor_bits) |
				    AMD_FMT_MOD_SET(BANK_XOR_BITS, bank_xor_bits) |
				    AMD_FMT_MOD_SET(DCC, 1) |
				    AMD_FMT_MOD_SET(DCC_INDEPENDENT_64B, 1) |
				    AMD_FMT_MOD_SET(DCC_MAX_COMPRESSED_BLOCK, AMD_FMT_MOD_DCC_BLOCK_64B) |
				    AMD_FMT_MOD_SET(DCC_CONSTANT_ENCODE, 1));
		}

		add_modifier(mods, size, capacity, AMD_FMT_MOD |
			    AMD_FMT_MOD_SET(TILE, AMD_FMT_MOD_TILE_GFX9_64K_S_X) |
			    AMD_FMT_MOD_SET(TILE_VERSION, AMD_FMT_MOD_TILE_VER_GFX9) |
			    AMD_FMT_MOD_SET(PIPE_XOR_BITS, pipe_xor_bits) |
			    AMD_FMT_MOD_SET(BANK_XOR_BITS, bank_xor_bits) |
			    AMD_FMT_MOD_SET(DCC, 1) |
			    AMD_FMT_MOD_SET(DCC_INDEPENDENT_64B, 1) |
			    AMD_FMT_MOD_SET(DCC_MAX_COMPRESSED_BLOCK, AMD_FMT_MOD_DCC_BLOCK_64B) |
			    AMD_FMT_MOD_SET(DCC_CONSTANT_ENCODE, 0));

		if (has_constant_encode) {
			add_modifier(mods, size, capacity, AMD_FMT_MOD |
				    AMD_FMT_MOD_SET(TILE, AMD_FMT_MOD_TILE_GFX9_64K_S_X) |
				    AMD_FMT_MOD_SET(TILE_VERSION, AMD_FMT_MOD_TILE_VER_GFX9) |
				    AMD_FMT_MOD_SET(PIPE_XOR_BITS, pipe_xor_bits) |
				    AMD_FMT_MOD_SET(BANK_XOR_BITS, bank_xor_bits) |
				    AMD_FMT_MOD_SET(DCC, 1) |
				    AMD_FMT_MOD_SET(DCC_RETILE, 1) |
				    AMD_FMT_MOD_SET(DCC_INDEPENDENT_64B, 1) |
				    AMD_FMT_MOD_SET(DCC_MAX_COMPRESSED_BLOCK, AMD_FMT_MOD_DCC_BLOCK_64B) |

				    AMD_FMT_MOD_SET(DCC_CONSTANT_ENCODE, 1) |
				    AMD_FMT_MOD_SET(RB, rb) |
				    AMD_FMT_MOD_SET(PIPE, pipes));
		}

		add_modifier(mods, size, capacity, AMD_FMT_MOD |
			    AMD_FMT_MOD_SET(TILE, AMD_FMT_MOD_TILE_GFX9_64K_S_X) |
			    AMD_FMT_MOD_SET(TILE_VERSION, AMD_FMT_MOD_TILE_VER_GFX9) |
			    AMD_FMT_MOD_SET(PIPE_XOR_BITS, pipe_xor_bits) |
			    AMD_FMT_MOD_SET(BANK_XOR_BITS, bank_xor_bits) |
			    AMD_FMT_MOD_SET(DCC, 1) |
			    AMD_FMT_MOD_SET(DCC_RETILE, 1) |
			    AMD_FMT_MOD_SET(DCC_INDEPENDENT_64B, 1) |
			    AMD_FMT_MOD_SET(DCC_MAX_COMPRESSED_BLOCK, AMD_FMT_MOD_DCC_BLOCK_64B) |
			    AMD_FMT_MOD_SET(DCC_CONSTANT_ENCODE, 0) |
			    AMD_FMT_MOD_SET(RB, rb) |
			    AMD_FMT_MOD_SET(PIPE, pipes));
	}

	/*
	 * Only supported for 64bpp on Raven, will be filtered on format in
	 * dm_plane_format_mod_supported.
	 */
	add_modifier(mods, size, capacity, AMD_FMT_MOD |
		    AMD_FMT_MOD_SET(TILE, AMD_FMT_MOD_TILE_GFX9_64K_D_X) |
		    AMD_FMT_MOD_SET(TILE_VERSION, AMD_FMT_MOD_TILE_VER_GFX9) |
		    AMD_FMT_MOD_SET(PIPE_XOR_BITS, pipe_xor_bits) |
		    AMD_FMT_MOD_SET(BANK_XOR_BITS, bank_xor_bits));

	if (adev->family == AMDGPU_FAMILY_RV) {
		add_modifier(mods, size, capacity, AMD_FMT_MOD |
			    AMD_FMT_MOD_SET(TILE, AMD_FMT_MOD_TILE_GFX9_64K_S_X) |
			    AMD_FMT_MOD_SET(TILE_VERSION, AMD_FMT_MOD_TILE_VER_GFX9) |
			    AMD_FMT_MOD_SET(PIPE_XOR_BITS, pipe_xor_bits) |
			    AMD_FMT_MOD_SET(BANK_XOR_BITS, bank_xor_bits));
	}

	/*
	 * Only supported for 64bpp on Raven, will be filtered on format in
	 * dm_plane_format_mod_supported.
	 */
	add_modifier(mods, size, capacity, AMD_FMT_MOD |
		    AMD_FMT_MOD_SET(TILE, AMD_FMT_MOD_TILE_GFX9_64K_D) |
		    AMD_FMT_MOD_SET(TILE_VERSION, AMD_FMT_MOD_TILE_VER_GFX9));

	if (adev->family == AMDGPU_FAMILY_RV) {
		add_modifier(mods, size, capacity, AMD_FMT_MOD |
			    AMD_FMT_MOD_SET(TILE, AMD_FMT_MOD_TILE_GFX9_64K_S) |
			    AMD_FMT_MOD_SET(TILE_VERSION, AMD_FMT_MOD_TILE_VER_GFX9));
	}
}

static void
add_gfx10_1_modifiers(const struct amdgpu_device *adev,
		      uint64_t **mods, uint64_t *size, uint64_t *capacity)
{
	int pipe_xor_bits = ilog2(adev->gfx.config.gb_addr_config_fields.num_pipes);

	add_modifier(mods, size, capacity, AMD_FMT_MOD |
		    AMD_FMT_MOD_SET(TILE, AMD_FMT_MOD_TILE_GFX9_64K_R_X) |
		    AMD_FMT_MOD_SET(TILE_VERSION, AMD_FMT_MOD_TILE_VER_GFX10) |
		    AMD_FMT_MOD_SET(PIPE_XOR_BITS, pipe_xor_bits) |
		    AMD_FMT_MOD_SET(DCC, 1) |
		    AMD_FMT_MOD_SET(DCC_CONSTANT_ENCODE, 1) |
		    AMD_FMT_MOD_SET(DCC_INDEPENDENT_64B, 1) |
		    AMD_FMT_MOD_SET(DCC_MAX_COMPRESSED_BLOCK, AMD_FMT_MOD_DCC_BLOCK_64B));

	add_modifier(mods, size, capacity, AMD_FMT_MOD |
		    AMD_FMT_MOD_SET(TILE, AMD_FMT_MOD_TILE_GFX9_64K_R_X) |
		    AMD_FMT_MOD_SET(TILE_VERSION, AMD_FMT_MOD_TILE_VER_GFX10) |
		    AMD_FMT_MOD_SET(PIPE_XOR_BITS, pipe_xor_bits) |
		    AMD_FMT_MOD_SET(DCC, 1) |
		    AMD_FMT_MOD_SET(DCC_RETILE, 1) |
		    AMD_FMT_MOD_SET(DCC_CONSTANT_ENCODE, 1) |
		    AMD_FMT_MOD_SET(DCC_INDEPENDENT_64B, 1) |
		    AMD_FMT_MOD_SET(DCC_MAX_COMPRESSED_BLOCK, AMD_FMT_MOD_DCC_BLOCK_64B));

	add_modifier(mods, size, capacity, AMD_FMT_MOD |
		    AMD_FMT_MOD_SET(TILE, AMD_FMT_MOD_TILE_GFX9_64K_R_X) |
		    AMD_FMT_MOD_SET(TILE_VERSION, AMD_FMT_MOD_TILE_VER_GFX10) |
		    AMD_FMT_MOD_SET(PIPE_XOR_BITS, pipe_xor_bits));

	add_modifier(mods, size, capacity, AMD_FMT_MOD |
		    AMD_FMT_MOD_SET(TILE, AMD_FMT_MOD_TILE_GFX9_64K_S_X) |
		    AMD_FMT_MOD_SET(TILE_VERSION, AMD_FMT_MOD_TILE_VER_GFX10) |
		    AMD_FMT_MOD_SET(PIPE_XOR_BITS, pipe_xor_bits));


	/* Only supported for 64bpp, will be filtered in dm_plane_format_mod_supported */
	add_modifier(mods, size, capacity, AMD_FMT_MOD |
		    AMD_FMT_MOD_SET(TILE, AMD_FMT_MOD_TILE_GFX9_64K_D) |
		    AMD_FMT_MOD_SET(TILE_VERSION, AMD_FMT_MOD_TILE_VER_GFX9));

	add_modifier(mods, size, capacity, AMD_FMT_MOD |
		    AMD_FMT_MOD_SET(TILE, AMD_FMT_MOD_TILE_GFX9_64K_S) |
		    AMD_FMT_MOD_SET(TILE_VERSION, AMD_FMT_MOD_TILE_VER_GFX9));
}

static void
add_gfx10_3_modifiers(const struct amdgpu_device *adev,
		      uint64_t **mods, uint64_t *size, uint64_t *capacity)
{
	int pipe_xor_bits = ilog2(adev->gfx.config.gb_addr_config_fields.num_pipes);
	int pkrs = ilog2(adev->gfx.config.gb_addr_config_fields.num_pkrs);

	add_modifier(mods, size, capacity, AMD_FMT_MOD |
		    AMD_FMT_MOD_SET(TILE, AMD_FMT_MOD_TILE_GFX9_64K_R_X) |
		    AMD_FMT_MOD_SET(TILE_VERSION, AMD_FMT_MOD_TILE_VER_GFX10_RBPLUS) |
		    AMD_FMT_MOD_SET(PIPE_XOR_BITS, pipe_xor_bits) |
		    AMD_FMT_MOD_SET(PACKERS, pkrs) |
		    AMD_FMT_MOD_SET(DCC, 1) |
		    AMD_FMT_MOD_SET(DCC_CONSTANT_ENCODE, 1) |
		    AMD_FMT_MOD_SET(DCC_INDEPENDENT_64B, 1) |
		    AMD_FMT_MOD_SET(DCC_INDEPENDENT_128B, 1) |
		    AMD_FMT_MOD_SET(DCC_MAX_COMPRESSED_BLOCK, AMD_FMT_MOD_DCC_BLOCK_64B));

	add_modifier(mods, size, capacity, AMD_FMT_MOD |
		    AMD_FMT_MOD_SET(TILE, AMD_FMT_MOD_TILE_GFX9_64K_R_X) |
		    AMD_FMT_MOD_SET(TILE_VERSION, AMD_FMT_MOD_TILE_VER_GFX10_RBPLUS) |
		    AMD_FMT_MOD_SET(PIPE_XOR_BITS, pipe_xor_bits) |
		    AMD_FMT_MOD_SET(PACKERS, pkrs) |
		    AMD_FMT_MOD_SET(DCC, 1) |
		    AMD_FMT_MOD_SET(DCC_RETILE, 1) |
		    AMD_FMT_MOD_SET(DCC_CONSTANT_ENCODE, 1) |
		    AMD_FMT_MOD_SET(DCC_INDEPENDENT_64B, 1) |
		    AMD_FMT_MOD_SET(DCC_INDEPENDENT_128B, 1) |
		    AMD_FMT_MOD_SET(DCC_MAX_COMPRESSED_BLOCK, AMD_FMT_MOD_DCC_BLOCK_64B));

	add_modifier(mods, size, capacity, AMD_FMT_MOD |
		    AMD_FMT_MOD_SET(TILE, AMD_FMT_MOD_TILE_GFX9_64K_R_X) |
		    AMD_FMT_MOD_SET(TILE_VERSION, AMD_FMT_MOD_TILE_VER_GFX10_RBPLUS) |
		    AMD_FMT_MOD_SET(PIPE_XOR_BITS, pipe_xor_bits) |
		    AMD_FMT_MOD_SET(PACKERS, pkrs));

	add_modifier(mods, size, capacity, AMD_FMT_MOD |
		    AMD_FMT_MOD_SET(TILE, AMD_FMT_MOD_TILE_GFX9_64K_S_X) |
		    AMD_FMT_MOD_SET(TILE_VERSION, AMD_FMT_MOD_TILE_VER_GFX10_RBPLUS) |
		    AMD_FMT_MOD_SET(PIPE_XOR_BITS, pipe_xor_bits) |
		    AMD_FMT_MOD_SET(PACKERS, pkrs));

	/* Only supported for 64bpp, will be filtered in dm_plane_format_mod_supported */
	add_modifier(mods, size, capacity, AMD_FMT_MOD |
		    AMD_FMT_MOD_SET(TILE, AMD_FMT_MOD_TILE_GFX9_64K_D) |
		    AMD_FMT_MOD_SET(TILE_VERSION, AMD_FMT_MOD_TILE_VER_GFX9));

	add_modifier(mods, size, capacity, AMD_FMT_MOD |
		    AMD_FMT_MOD_SET(TILE, AMD_FMT_MOD_TILE_GFX9_64K_S) |
		    AMD_FMT_MOD_SET(TILE_VERSION, AMD_FMT_MOD_TILE_VER_GFX9));
}

static int
get_plane_modifiers(const struct amdgpu_device *adev, unsigned int plane_type, uint64_t **mods)
{
	uint64_t size = 0, capacity = 128;
	*mods = NULL;

	/* We have not hooked up any pre-GFX9 modifiers. */
	if (adev->family < AMDGPU_FAMILY_AI)
		return 0;

	*mods = kmalloc(capacity * sizeof(uint64_t), GFP_KERNEL);

	if (plane_type == DRM_PLANE_TYPE_CURSOR) {
		add_modifier(mods, &size, &capacity, DRM_FORMAT_MOD_LINEAR);
		add_modifier(mods, &size, &capacity, DRM_FORMAT_MOD_INVALID);
		return *mods ? 0 : -ENOMEM;
	}

	switch (adev->family) {
	case AMDGPU_FAMILY_AI:
	case AMDGPU_FAMILY_RV:
		add_gfx9_modifiers(adev, mods, &size, &capacity);
		break;
	case AMDGPU_FAMILY_NV:
	case AMDGPU_FAMILY_VGH:
	case AMDGPU_FAMILY_YC:
		if (adev->asic_type >= CHIP_SIENNA_CICHLID)
			add_gfx10_3_modifiers(adev, mods, &size, &capacity);
		else
			add_gfx10_1_modifiers(adev, mods, &size, &capacity);
		break;
	}

	add_modifier(mods, &size, &capacity, DRM_FORMAT_MOD_LINEAR);

	/* INVALID marks the end of the list. */
	add_modifier(mods, &size, &capacity, DRM_FORMAT_MOD_INVALID);

	if (!*mods)
		return -ENOMEM;

	return 0;
}

static int
fill_gfx9_plane_attributes_from_modifiers(struct amdgpu_device *adev,
					  const struct amdgpu_framebuffer *afb,
					  const enum surface_pixel_format format,
					  const enum dc_rotation_angle rotation,
					  const struct plane_size *plane_size,
					  union dc_tiling_info *tiling_info,
					  struct dc_plane_dcc_param *dcc,
					  struct dc_plane_address *address,
					  const bool force_disable_dcc)
{
	const uint64_t modifier = afb->base.modifier;
	int ret = 0;

	fill_gfx9_tiling_info_from_modifier(adev, tiling_info, modifier);
	tiling_info->gfx9.swizzle = modifier_gfx9_swizzle_mode(modifier);

	if (modifier_has_dcc(modifier) && !force_disable_dcc) {
		uint64_t dcc_address = afb->address + afb->base.offsets[1];

		dcc->enable = 1;
		dcc->meta_pitch = afb->base.pitches[1];
		dcc->independent_64b_blks = AMD_FMT_MOD_GET(DCC_INDEPENDENT_64B, modifier);

		address->grph.meta_addr.low_part = lower_32_bits(dcc_address);
		address->grph.meta_addr.high_part = upper_32_bits(dcc_address);
	}

	ret = validate_dcc(adev, format, rotation, tiling_info, dcc, address, plane_size);
	if (ret)
		drm_dbg_kms(adev_to_drm(adev), "validate_dcc: returned error: %d\n", ret);

	return ret;
}

static int
fill_plane_buffer_attributes(struct amdgpu_device *adev,
			     const struct amdgpu_framebuffer *afb,
			     const enum surface_pixel_format format,
			     const enum dc_rotation_angle rotation,
			     const uint64_t tiling_flags,
			     union dc_tiling_info *tiling_info,
			     struct plane_size *plane_size,
			     struct dc_plane_dcc_param *dcc,
			     struct dc_plane_address *address,
			     bool tmz_surface,
			     bool force_disable_dcc)
{
	const struct drm_framebuffer *fb = &afb->base;
	int ret;

	memset(tiling_info, 0, sizeof(*tiling_info));
	memset(plane_size, 0, sizeof(*plane_size));
	memset(dcc, 0, sizeof(*dcc));
	memset(address, 0, sizeof(*address));

	address->tmz_surface = tmz_surface;

	if (format < SURFACE_PIXEL_FORMAT_VIDEO_BEGIN) {
		uint64_t addr = afb->address + fb->offsets[0];

		plane_size->surface_size.x = 0;
		plane_size->surface_size.y = 0;
		plane_size->surface_size.width = fb->width;
		plane_size->surface_size.height = fb->height;
		plane_size->surface_pitch =
			fb->pitches[0] / fb->format->cpp[0];

		address->type = PLN_ADDR_TYPE_GRAPHICS;
		address->grph.addr.low_part = lower_32_bits(addr);
		address->grph.addr.high_part = upper_32_bits(addr);
	} else if (format < SURFACE_PIXEL_FORMAT_INVALID) {
		uint64_t luma_addr = afb->address + fb->offsets[0];
		uint64_t chroma_addr = afb->address + fb->offsets[1];

		plane_size->surface_size.x = 0;
		plane_size->surface_size.y = 0;
		plane_size->surface_size.width = fb->width;
		plane_size->surface_size.height = fb->height;
		plane_size->surface_pitch =
			fb->pitches[0] / fb->format->cpp[0];

		plane_size->chroma_size.x = 0;
		plane_size->chroma_size.y = 0;
		/* TODO: set these based on surface format */
		plane_size->chroma_size.width = fb->width / 2;
		plane_size->chroma_size.height = fb->height / 2;

		plane_size->chroma_pitch =
			fb->pitches[1] / fb->format->cpp[1];

		address->type = PLN_ADDR_TYPE_VIDEO_PROGRESSIVE;
		address->video_progressive.luma_addr.low_part =
			lower_32_bits(luma_addr);
		address->video_progressive.luma_addr.high_part =
			upper_32_bits(luma_addr);
		address->video_progressive.chroma_addr.low_part =
			lower_32_bits(chroma_addr);
		address->video_progressive.chroma_addr.high_part =
			upper_32_bits(chroma_addr);
	}

	if (adev->family >= AMDGPU_FAMILY_AI) {
		ret = fill_gfx9_plane_attributes_from_modifiers(adev, afb, format,
								rotation, plane_size,
								tiling_info, dcc,
								address,
								force_disable_dcc);
		if (ret)
			return ret;
	} else {
		fill_gfx8_tiling_info_from_flags(tiling_info, tiling_flags);
	}

	return 0;
}

static void
fill_blending_from_plane_state(const struct drm_plane_state *plane_state,
			       bool *per_pixel_alpha, bool *global_alpha,
			       int *global_alpha_value)
{
	*per_pixel_alpha = false;
	*global_alpha = false;
	*global_alpha_value = 0xff;

	if (plane_state->plane->type != DRM_PLANE_TYPE_OVERLAY)
		return;

	if (plane_state->pixel_blend_mode == DRM_MODE_BLEND_PREMULTI) {
		static const uint32_t alpha_formats[] = {
			DRM_FORMAT_ARGB8888,
			DRM_FORMAT_RGBA8888,
			DRM_FORMAT_ABGR8888,
		};
		uint32_t format = plane_state->fb->format->format;
		unsigned int i;

		for (i = 0; i < ARRAY_SIZE(alpha_formats); ++i) {
			if (format == alpha_formats[i]) {
				*per_pixel_alpha = true;
				break;
			}
		}
	}

	if (plane_state->alpha < 0xffff) {
		*global_alpha = true;
		*global_alpha_value = plane_state->alpha >> 8;
	}
}

static int
fill_plane_color_attributes(const struct drm_plane_state *plane_state,
			    const enum surface_pixel_format format,
			    enum dc_color_space *color_space)
{
	bool full_range;

	*color_space = COLOR_SPACE_SRGB;

	/* DRM color properties only affect non-RGB formats. */
	if (format < SURFACE_PIXEL_FORMAT_VIDEO_BEGIN)
		return 0;

	full_range = (plane_state->color_range == DRM_COLOR_YCBCR_FULL_RANGE);

	switch (plane_state->color_encoding) {
	case DRM_COLOR_YCBCR_BT601:
		if (full_range)
			*color_space = COLOR_SPACE_YCBCR601;
		else
			*color_space = COLOR_SPACE_YCBCR601_LIMITED;
		break;

	case DRM_COLOR_YCBCR_BT709:
		if (full_range)
			*color_space = COLOR_SPACE_YCBCR709;
		else
			*color_space = COLOR_SPACE_YCBCR709_LIMITED;
		break;

	case DRM_COLOR_YCBCR_BT2020:
		if (full_range)
			*color_space = COLOR_SPACE_2020_YCBCR;
		else
			return -EINVAL;
		break;

	default:
		return -EINVAL;
	}

	return 0;
}

static int
fill_dc_plane_info_and_addr(struct amdgpu_device *adev,
			    const struct drm_plane_state *plane_state,
			    const uint64_t tiling_flags,
			    struct dc_plane_info *plane_info,
			    struct dc_plane_address *address,
			    bool tmz_surface,
			    bool force_disable_dcc)
{
	const struct drm_framebuffer *fb = plane_state->fb;
	const struct amdgpu_framebuffer *afb =
		to_amdgpu_framebuffer(plane_state->fb);
	int ret;

	memset(plane_info, 0, sizeof(*plane_info));

	switch (fb->format->format) {
	case DRM_FORMAT_C8:
		plane_info->format =
			SURFACE_PIXEL_FORMAT_GRPH_PALETA_256_COLORS;
		break;
	case DRM_FORMAT_RGB565:
		plane_info->format = SURFACE_PIXEL_FORMAT_GRPH_RGB565;
		break;
	case DRM_FORMAT_XRGB8888:
	case DRM_FORMAT_ARGB8888:
		plane_info->format = SURFACE_PIXEL_FORMAT_GRPH_ARGB8888;
		break;
	case DRM_FORMAT_XRGB2101010:
	case DRM_FORMAT_ARGB2101010:
		plane_info->format = SURFACE_PIXEL_FORMAT_GRPH_ARGB2101010;
		break;
	case DRM_FORMAT_XBGR2101010:
	case DRM_FORMAT_ABGR2101010:
		plane_info->format = SURFACE_PIXEL_FORMAT_GRPH_ABGR2101010;
		break;
	case DRM_FORMAT_XBGR8888:
	case DRM_FORMAT_ABGR8888:
		plane_info->format = SURFACE_PIXEL_FORMAT_GRPH_ABGR8888;
		break;
	case DRM_FORMAT_NV21:
		plane_info->format = SURFACE_PIXEL_FORMAT_VIDEO_420_YCbCr;
		break;
	case DRM_FORMAT_NV12:
		plane_info->format = SURFACE_PIXEL_FORMAT_VIDEO_420_YCrCb;
		break;
	case DRM_FORMAT_P010:
		plane_info->format = SURFACE_PIXEL_FORMAT_VIDEO_420_10bpc_YCrCb;
		break;
	case DRM_FORMAT_XRGB16161616F:
	case DRM_FORMAT_ARGB16161616F:
		plane_info->format = SURFACE_PIXEL_FORMAT_GRPH_ARGB16161616F;
		break;
	case DRM_FORMAT_XBGR16161616F:
	case DRM_FORMAT_ABGR16161616F:
		plane_info->format = SURFACE_PIXEL_FORMAT_GRPH_ABGR16161616F;
		break;
	case DRM_FORMAT_XRGB16161616:
	case DRM_FORMAT_ARGB16161616:
		plane_info->format = SURFACE_PIXEL_FORMAT_GRPH_ARGB16161616;
		break;
	case DRM_FORMAT_XBGR16161616:
	case DRM_FORMAT_ABGR16161616:
		plane_info->format = SURFACE_PIXEL_FORMAT_GRPH_ABGR16161616;
		break;
	default:
		DRM_ERROR(
			"Unsupported screen format %p4cc\n",
			&fb->format->format);
		return -EINVAL;
	}

	switch (plane_state->rotation & DRM_MODE_ROTATE_MASK) {
	case DRM_MODE_ROTATE_0:
		plane_info->rotation = ROTATION_ANGLE_0;
		break;
	case DRM_MODE_ROTATE_90:
		plane_info->rotation = ROTATION_ANGLE_90;
		break;
	case DRM_MODE_ROTATE_180:
		plane_info->rotation = ROTATION_ANGLE_180;
		break;
	case DRM_MODE_ROTATE_270:
		plane_info->rotation = ROTATION_ANGLE_270;
		break;
	default:
		plane_info->rotation = ROTATION_ANGLE_0;
		break;
	}

	plane_info->visible = true;
	plane_info->stereo_format = PLANE_STEREO_FORMAT_NONE;

	plane_info->layer_index = plane_state->normalized_zpos;

	ret = fill_plane_color_attributes(plane_state, plane_info->format,
					  &plane_info->color_space);
	if (ret)
		return ret;

	ret = fill_plane_buffer_attributes(adev, afb, plane_info->format,
					   plane_info->rotation, tiling_flags,
					   &plane_info->tiling_info,
					   &plane_info->plane_size,
					   &plane_info->dcc, address, tmz_surface,
					   force_disable_dcc);
	if (ret)
		return ret;

	fill_blending_from_plane_state(
		plane_state, &plane_info->per_pixel_alpha,
		&plane_info->global_alpha, &plane_info->global_alpha_value);

	return 0;
}

static int fill_dc_plane_attributes(struct amdgpu_device *adev,
				    struct dc_plane_state *dc_plane_state,
				    struct drm_plane_state *plane_state,
				    struct drm_crtc_state *crtc_state)
{
	struct dm_crtc_state *dm_crtc_state = to_dm_crtc_state(crtc_state);
	struct amdgpu_framebuffer *afb = (struct amdgpu_framebuffer *)plane_state->fb;
	struct dc_scaling_info scaling_info;
	struct dc_plane_info plane_info;
	int ret;
	bool force_disable_dcc = false;

	ret = fill_dc_scaling_info(plane_state, &scaling_info);
	if (ret)
		return ret;

	dc_plane_state->src_rect = scaling_info.src_rect;
	dc_plane_state->dst_rect = scaling_info.dst_rect;
	dc_plane_state->clip_rect = scaling_info.clip_rect;
	dc_plane_state->scaling_quality = scaling_info.scaling_quality;

	force_disable_dcc = adev->asic_type == CHIP_RAVEN && adev->in_suspend;
	ret = fill_dc_plane_info_and_addr(adev, plane_state,
					  afb->tiling_flags,
					  &plane_info,
					  &dc_plane_state->address,
					  afb->tmz_surface,
					  force_disable_dcc);
	if (ret)
		return ret;

	dc_plane_state->format = plane_info.format;
	dc_plane_state->color_space = plane_info.color_space;
	dc_plane_state->format = plane_info.format;
	dc_plane_state->plane_size = plane_info.plane_size;
	dc_plane_state->rotation = plane_info.rotation;
	dc_plane_state->horizontal_mirror = plane_info.horizontal_mirror;
	dc_plane_state->stereo_format = plane_info.stereo_format;
	dc_plane_state->tiling_info = plane_info.tiling_info;
	dc_plane_state->visible = plane_info.visible;
	dc_plane_state->per_pixel_alpha = plane_info.per_pixel_alpha;
	dc_plane_state->global_alpha = plane_info.global_alpha;
	dc_plane_state->global_alpha_value = plane_info.global_alpha_value;
	dc_plane_state->dcc = plane_info.dcc;
	dc_plane_state->layer_index = plane_info.layer_index;
	dc_plane_state->flip_int_enabled = true;

	/*
	 * Always set input transfer function, since plane state is refreshed
	 * every time.
	 */
	ret = amdgpu_dm_update_plane_color_mgmt(dm_crtc_state, dc_plane_state);
	if (ret)
		return ret;

	return 0;
}

static void update_stream_scaling_settings(const struct drm_display_mode *mode,
					   const struct dm_connector_state *dm_state,
					   struct dc_stream_state *stream)
{
	enum amdgpu_rmx_type rmx_type;

	struct rect src = { 0 }; /* viewport in composition space*/
	struct rect dst = { 0 }; /* stream addressable area */

	/* no mode. nothing to be done */
	if (!mode)
		return;

	/* Full screen scaling by default */
	src.width = mode->hdisplay;
	src.height = mode->vdisplay;
	dst.width = stream->timing.h_addressable;
	dst.height = stream->timing.v_addressable;

	if (dm_state) {
		rmx_type = dm_state->scaling;
		if (rmx_type == RMX_ASPECT || rmx_type == RMX_OFF) {
			if (src.width * dst.height <
					src.height * dst.width) {
				/* height needs less upscaling/more downscaling */
				dst.width = src.width *
						dst.height / src.height;
			} else {
				/* width needs less upscaling/more downscaling */
				dst.height = src.height *
						dst.width / src.width;
			}
		} else if (rmx_type == RMX_CENTER) {
			dst = src;
		}

		dst.x = (stream->timing.h_addressable - dst.width) / 2;
		dst.y = (stream->timing.v_addressable - dst.height) / 2;

		if (dm_state->underscan_enable) {
			dst.x += dm_state->underscan_hborder / 2;
			dst.y += dm_state->underscan_vborder / 2;
			dst.width -= dm_state->underscan_hborder;
			dst.height -= dm_state->underscan_vborder;
		}
	}

	stream->src = src;
	stream->dst = dst;

	DRM_DEBUG_KMS("Destination Rectangle x:%d  y:%d  width:%d  height:%d\n",
		      dst.x, dst.y, dst.width, dst.height);

}

static enum dc_color_depth
convert_color_depth_from_display_info(const struct drm_connector *connector,
				      bool is_y420, int requested_bpc)
{
	uint8_t bpc;

	if (is_y420) {
		bpc = 8;

		/* Cap display bpc based on HDMI 2.0 HF-VSDB */
		if (connector->display_info.hdmi.y420_dc_modes & DRM_EDID_YCBCR420_DC_48)
			bpc = 16;
		else if (connector->display_info.hdmi.y420_dc_modes & DRM_EDID_YCBCR420_DC_36)
			bpc = 12;
		else if (connector->display_info.hdmi.y420_dc_modes & DRM_EDID_YCBCR420_DC_30)
			bpc = 10;
	} else {
		bpc = (uint8_t)connector->display_info.bpc;
		/* Assume 8 bpc by default if no bpc is specified. */
		bpc = bpc ? bpc : 8;
	}

	if (requested_bpc > 0) {
		/*
		 * Cap display bpc based on the user requested value.
		 *
		 * The value for state->max_bpc may not correctly updated
		 * depending on when the connector gets added to the state
		 * or if this was called outside of atomic check, so it
		 * can't be used directly.
		 */
		bpc = min_t(u8, bpc, requested_bpc);

		/* Round down to the nearest even number. */
		bpc = bpc - (bpc & 1);
	}

	switch (bpc) {
	case 0:
		/*
		 * Temporary Work around, DRM doesn't parse color depth for
		 * EDID revision before 1.4
		 * TODO: Fix edid parsing
		 */
		return COLOR_DEPTH_888;
	case 6:
		return COLOR_DEPTH_666;
	case 8:
		return COLOR_DEPTH_888;
	case 10:
		return COLOR_DEPTH_101010;
	case 12:
		return COLOR_DEPTH_121212;
	case 14:
		return COLOR_DEPTH_141414;
	case 16:
		return COLOR_DEPTH_161616;
	default:
		return COLOR_DEPTH_UNDEFINED;
	}
}

static enum dc_aspect_ratio
get_aspect_ratio(const struct drm_display_mode *mode_in)
{
	/* 1-1 mapping, since both enums follow the HDMI spec. */
	return (enum dc_aspect_ratio) mode_in->picture_aspect_ratio;
}

static enum dc_color_space
get_output_color_space(const struct dc_crtc_timing *dc_crtc_timing)
{
	enum dc_color_space color_space = COLOR_SPACE_SRGB;

	switch (dc_crtc_timing->pixel_encoding)	{
	case PIXEL_ENCODING_YCBCR422:
	case PIXEL_ENCODING_YCBCR444:
	case PIXEL_ENCODING_YCBCR420:
	{
		/*
		 * 27030khz is the separation point between HDTV and SDTV
		 * according to HDMI spec, we use YCbCr709 and YCbCr601
		 * respectively
		 */
		if (dc_crtc_timing->pix_clk_100hz > 270300) {
			if (dc_crtc_timing->flags.Y_ONLY)
				color_space =
					COLOR_SPACE_YCBCR709_LIMITED;
			else
				color_space = COLOR_SPACE_YCBCR709;
		} else {
			if (dc_crtc_timing->flags.Y_ONLY)
				color_space =
					COLOR_SPACE_YCBCR601_LIMITED;
			else
				color_space = COLOR_SPACE_YCBCR601;
		}

	}
	break;
	case PIXEL_ENCODING_RGB:
		color_space = COLOR_SPACE_SRGB;
		break;

	default:
		WARN_ON(1);
		break;
	}

	return color_space;
}

static bool adjust_colour_depth_from_display_info(
	struct dc_crtc_timing *timing_out,
	const struct drm_display_info *info)
{
	enum dc_color_depth depth = timing_out->display_color_depth;
	int normalized_clk;
	do {
		normalized_clk = timing_out->pix_clk_100hz / 10;
		/* YCbCr 4:2:0 requires additional adjustment of 1/2 */
		if (timing_out->pixel_encoding == PIXEL_ENCODING_YCBCR420)
			normalized_clk /= 2;
		/* Adjusting pix clock following on HDMI spec based on colour depth */
		switch (depth) {
		case COLOR_DEPTH_888:
			break;
		case COLOR_DEPTH_101010:
			normalized_clk = (normalized_clk * 30) / 24;
			break;
		case COLOR_DEPTH_121212:
			normalized_clk = (normalized_clk * 36) / 24;
			break;
		case COLOR_DEPTH_161616:
			normalized_clk = (normalized_clk * 48) / 24;
			break;
		default:
			/* The above depths are the only ones valid for HDMI. */
			return false;
		}
		if (normalized_clk <= info->max_tmds_clock) {
			timing_out->display_color_depth = depth;
			return true;
		}
	} while (--depth > COLOR_DEPTH_666);
	return false;
}

static void fill_stream_properties_from_drm_display_mode(
	struct dc_stream_state *stream,
	const struct drm_display_mode *mode_in,
	const struct drm_connector *connector,
	const struct drm_connector_state *connector_state,
	const struct dc_stream_state *old_stream,
	int requested_bpc)
{
	struct dc_crtc_timing *timing_out = &stream->timing;
	const struct drm_display_info *info = &connector->display_info;
	struct amdgpu_dm_connector *aconnector = to_amdgpu_dm_connector(connector);
	struct hdmi_vendor_infoframe hv_frame;
	struct hdmi_avi_infoframe avi_frame;

	memset(&hv_frame, 0, sizeof(hv_frame));
	memset(&avi_frame, 0, sizeof(avi_frame));

	timing_out->h_border_left = 0;
	timing_out->h_border_right = 0;
	timing_out->v_border_top = 0;
	timing_out->v_border_bottom = 0;
	/* TODO: un-hardcode */
	if (drm_mode_is_420_only(info, mode_in)
			&& stream->signal == SIGNAL_TYPE_HDMI_TYPE_A)
		timing_out->pixel_encoding = PIXEL_ENCODING_YCBCR420;
	else if (drm_mode_is_420_also(info, mode_in)
			&& aconnector->force_yuv420_output)
		timing_out->pixel_encoding = PIXEL_ENCODING_YCBCR420;
	else if ((connector->display_info.color_formats & DRM_COLOR_FORMAT_YCRCB444)
			&& stream->signal == SIGNAL_TYPE_HDMI_TYPE_A)
		timing_out->pixel_encoding = PIXEL_ENCODING_YCBCR444;
	else
		timing_out->pixel_encoding = PIXEL_ENCODING_RGB;

	timing_out->timing_3d_format = TIMING_3D_FORMAT_NONE;
	timing_out->display_color_depth = convert_color_depth_from_display_info(
		connector,
		(timing_out->pixel_encoding == PIXEL_ENCODING_YCBCR420),
		requested_bpc);
	timing_out->scan_type = SCANNING_TYPE_NODATA;
	timing_out->hdmi_vic = 0;

	if(old_stream) {
		timing_out->vic = old_stream->timing.vic;
		timing_out->flags.HSYNC_POSITIVE_POLARITY = old_stream->timing.flags.HSYNC_POSITIVE_POLARITY;
		timing_out->flags.VSYNC_POSITIVE_POLARITY = old_stream->timing.flags.VSYNC_POSITIVE_POLARITY;
	} else {
		timing_out->vic = drm_match_cea_mode(mode_in);
		if (mode_in->flags & DRM_MODE_FLAG_PHSYNC)
			timing_out->flags.HSYNC_POSITIVE_POLARITY = 1;
		if (mode_in->flags & DRM_MODE_FLAG_PVSYNC)
			timing_out->flags.VSYNC_POSITIVE_POLARITY = 1;
	}

	if (stream->signal == SIGNAL_TYPE_HDMI_TYPE_A) {
		drm_hdmi_avi_infoframe_from_display_mode(&avi_frame, (struct drm_connector *)connector, mode_in);
		timing_out->vic = avi_frame.video_code;
		drm_hdmi_vendor_infoframe_from_display_mode(&hv_frame, (struct drm_connector *)connector, mode_in);
		timing_out->hdmi_vic = hv_frame.vic;
	}

	if (is_freesync_video_mode(mode_in, aconnector)) {
		timing_out->h_addressable = mode_in->hdisplay;
		timing_out->h_total = mode_in->htotal;
		timing_out->h_sync_width = mode_in->hsync_end - mode_in->hsync_start;
		timing_out->h_front_porch = mode_in->hsync_start - mode_in->hdisplay;
		timing_out->v_total = mode_in->vtotal;
		timing_out->v_addressable = mode_in->vdisplay;
		timing_out->v_front_porch = mode_in->vsync_start - mode_in->vdisplay;
		timing_out->v_sync_width = mode_in->vsync_end - mode_in->vsync_start;
		timing_out->pix_clk_100hz = mode_in->clock * 10;
	} else {
		timing_out->h_addressable = mode_in->crtc_hdisplay;
		timing_out->h_total = mode_in->crtc_htotal;
		timing_out->h_sync_width = mode_in->crtc_hsync_end - mode_in->crtc_hsync_start;
		timing_out->h_front_porch = mode_in->crtc_hsync_start - mode_in->crtc_hdisplay;
		timing_out->v_total = mode_in->crtc_vtotal;
		timing_out->v_addressable = mode_in->crtc_vdisplay;
		timing_out->v_front_porch = mode_in->crtc_vsync_start - mode_in->crtc_vdisplay;
		timing_out->v_sync_width = mode_in->crtc_vsync_end - mode_in->crtc_vsync_start;
		timing_out->pix_clk_100hz = mode_in->crtc_clock * 10;
	}

	timing_out->aspect_ratio = get_aspect_ratio(mode_in);

	stream->out_transfer_func->type = TF_TYPE_PREDEFINED;
	stream->out_transfer_func->tf = TRANSFER_FUNCTION_SRGB;
	if (stream->signal == SIGNAL_TYPE_HDMI_TYPE_A) {
		if (!adjust_colour_depth_from_display_info(timing_out, info) &&
		    drm_mode_is_420_also(info, mode_in) &&
		    timing_out->pixel_encoding != PIXEL_ENCODING_YCBCR420) {
			timing_out->pixel_encoding = PIXEL_ENCODING_YCBCR420;
			adjust_colour_depth_from_display_info(timing_out, info);
		}
	}

	stream->output_color_space = get_output_color_space(timing_out);
}

static void fill_audio_info(struct audio_info *audio_info,
			    const struct drm_connector *drm_connector,
			    const struct dc_sink *dc_sink)
{
	int i = 0;
	int cea_revision = 0;
	const struct dc_edid_caps *edid_caps = &dc_sink->edid_caps;

	audio_info->manufacture_id = edid_caps->manufacturer_id;
	audio_info->product_id = edid_caps->product_id;

	cea_revision = drm_connector->display_info.cea_rev;

	strscpy(audio_info->display_name,
		edid_caps->display_name,
		AUDIO_INFO_DISPLAY_NAME_SIZE_IN_CHARS);

	if (cea_revision >= 3) {
		audio_info->mode_count = edid_caps->audio_mode_count;

		for (i = 0; i < audio_info->mode_count; ++i) {
			audio_info->modes[i].format_code =
					(enum audio_format_code)
					(edid_caps->audio_modes[i].format_code);
			audio_info->modes[i].channel_count =
					edid_caps->audio_modes[i].channel_count;
			audio_info->modes[i].sample_rates.all =
					edid_caps->audio_modes[i].sample_rate;
			audio_info->modes[i].sample_size =
					edid_caps->audio_modes[i].sample_size;
		}
	}

	audio_info->flags.all = edid_caps->speaker_flags;

	/* TODO: We only check for the progressive mode, check for interlace mode too */
	if (drm_connector->latency_present[0]) {
		audio_info->video_latency = drm_connector->video_latency[0];
		audio_info->audio_latency = drm_connector->audio_latency[0];
	}

	/* TODO: For DP, video and audio latency should be calculated from DPCD caps */

}

static void
copy_crtc_timing_for_drm_display_mode(const struct drm_display_mode *src_mode,
				      struct drm_display_mode *dst_mode)
{
	dst_mode->crtc_hdisplay = src_mode->crtc_hdisplay;
	dst_mode->crtc_vdisplay = src_mode->crtc_vdisplay;
	dst_mode->crtc_clock = src_mode->crtc_clock;
	dst_mode->crtc_hblank_start = src_mode->crtc_hblank_start;
	dst_mode->crtc_hblank_end = src_mode->crtc_hblank_end;
	dst_mode->crtc_hsync_start =  src_mode->crtc_hsync_start;
	dst_mode->crtc_hsync_end = src_mode->crtc_hsync_end;
	dst_mode->crtc_htotal = src_mode->crtc_htotal;
	dst_mode->crtc_hskew = src_mode->crtc_hskew;
	dst_mode->crtc_vblank_start = src_mode->crtc_vblank_start;
	dst_mode->crtc_vblank_end = src_mode->crtc_vblank_end;
	dst_mode->crtc_vsync_start = src_mode->crtc_vsync_start;
	dst_mode->crtc_vsync_end = src_mode->crtc_vsync_end;
	dst_mode->crtc_vtotal = src_mode->crtc_vtotal;
}

static void
decide_crtc_timing_for_drm_display_mode(struct drm_display_mode *drm_mode,
					const struct drm_display_mode *native_mode,
					bool scale_enabled)
{
	if (scale_enabled) {
		copy_crtc_timing_for_drm_display_mode(native_mode, drm_mode);
	} else if (native_mode->clock == drm_mode->clock &&
			native_mode->htotal == drm_mode->htotal &&
			native_mode->vtotal == drm_mode->vtotal) {
		copy_crtc_timing_for_drm_display_mode(native_mode, drm_mode);
	} else {
		/* no scaling nor amdgpu inserted, no need to patch */
	}
}

static struct dc_sink *
create_fake_sink(struct amdgpu_dm_connector *aconnector)
{
	struct dc_sink_init_data sink_init_data = { 0 };
	struct dc_sink *sink = NULL;
	sink_init_data.link = aconnector->dc_link;
	sink_init_data.sink_signal = aconnector->dc_link->connector_signal;

	sink = dc_sink_create(&sink_init_data);
	if (!sink) {
		DRM_ERROR("Failed to create sink!\n");
		return NULL;
	}
	sink->sink_signal = SIGNAL_TYPE_VIRTUAL;

	return sink;
}

static void set_multisync_trigger_params(
		struct dc_stream_state *stream)
{
	struct dc_stream_state *master = NULL;

	if (stream->triggered_crtc_reset.enabled) {
		master = stream->triggered_crtc_reset.event_source;
		stream->triggered_crtc_reset.event =
			master->timing.flags.VSYNC_POSITIVE_POLARITY ?
			CRTC_EVENT_VSYNC_RISING : CRTC_EVENT_VSYNC_FALLING;
		stream->triggered_crtc_reset.delay = TRIGGER_DELAY_NEXT_PIXEL;
	}
}

static void set_master_stream(struct dc_stream_state *stream_set[],
			      int stream_count)
{
	int j, highest_rfr = 0, master_stream = 0;

	for (j = 0;  j < stream_count; j++) {
		if (stream_set[j] && stream_set[j]->triggered_crtc_reset.enabled) {
			int refresh_rate = 0;

			refresh_rate = (stream_set[j]->timing.pix_clk_100hz*100)/
				(stream_set[j]->timing.h_total*stream_set[j]->timing.v_total);
			if (refresh_rate > highest_rfr) {
				highest_rfr = refresh_rate;
				master_stream = j;
			}
		}
	}
	for (j = 0;  j < stream_count; j++) {
		if (stream_set[j])
			stream_set[j]->triggered_crtc_reset.event_source = stream_set[master_stream];
	}
}

static void dm_enable_per_frame_crtc_master_sync(struct dc_state *context)
{
	int i = 0;
	struct dc_stream_state *stream;

	if (context->stream_count < 2)
		return;
	for (i = 0; i < context->stream_count ; i++) {
		if (!context->streams[i])
			continue;
		/*
		 * TODO: add a function to read AMD VSDB bits and set
		 * crtc_sync_master.multi_sync_enabled flag
		 * For now it's set to false
		 */
	}

	set_master_stream(context->streams, context->stream_count);

	for (i = 0; i < context->stream_count ; i++) {
		stream = context->streams[i];

		if (!stream)
			continue;

		set_multisync_trigger_params(stream);
	}
}

#if defined(CONFIG_DRM_AMD_DC_DCN)
static void update_dsc_caps(struct amdgpu_dm_connector *aconnector,
							struct dc_sink *sink, struct dc_stream_state *stream,
							struct dsc_dec_dpcd_caps *dsc_caps)
{
	stream->timing.flags.DSC = 0;
	dsc_caps->is_dsc_supported = false;

	if (aconnector->dc_link && sink->sink_signal == SIGNAL_TYPE_DISPLAY_PORT) {
		dc_dsc_parse_dsc_dpcd(aconnector->dc_link->ctx->dc,
				      aconnector->dc_link->dpcd_caps.dsc_caps.dsc_basic_caps.raw,
				      aconnector->dc_link->dpcd_caps.dsc_caps.dsc_branch_decoder_caps.raw,
				      dsc_caps);
	}
}

static void apply_dsc_policy_for_stream(struct amdgpu_dm_connector *aconnector,
										struct dc_sink *sink, struct dc_stream_state *stream,
										struct dsc_dec_dpcd_caps *dsc_caps)
{
	struct drm_connector *drm_connector = &aconnector->base;
	uint32_t link_bandwidth_kbps;

	link_bandwidth_kbps = dc_link_bandwidth_kbps(aconnector->dc_link,
							dc_link_get_link_cap(aconnector->dc_link));
	/* Set DSC policy according to dsc_clock_en */
	dc_dsc_policy_set_enable_dsc_when_not_needed(
		aconnector->dsc_settings.dsc_force_enable == DSC_CLK_FORCE_ENABLE);

	if (aconnector->dc_link && sink->sink_signal == SIGNAL_TYPE_DISPLAY_PORT) {

		if (dc_dsc_compute_config(aconnector->dc_link->ctx->dc->res_pool->dscs[0],
						dsc_caps,
						aconnector->dc_link->ctx->dc->debug.dsc_min_slice_height_override,
						0,
						link_bandwidth_kbps,
						&stream->timing,
						&stream->timing.dsc_cfg)) {
			stream->timing.flags.DSC = 1;
			DRM_DEBUG_DRIVER("%s: [%s] DSC is selected from SST RX\n", __func__, drm_connector->name);
		}
	}

	/* Overwrite the stream flag if DSC is enabled through debugfs */
	if (aconnector->dsc_settings.dsc_force_enable == DSC_CLK_FORCE_ENABLE)
		stream->timing.flags.DSC = 1;

	if (stream->timing.flags.DSC && aconnector->dsc_settings.dsc_num_slices_h)
		stream->timing.dsc_cfg.num_slices_h = aconnector->dsc_settings.dsc_num_slices_h;

	if (stream->timing.flags.DSC && aconnector->dsc_settings.dsc_num_slices_v)
		stream->timing.dsc_cfg.num_slices_v = aconnector->dsc_settings.dsc_num_slices_v;

	if (stream->timing.flags.DSC && aconnector->dsc_settings.dsc_bits_per_pixel)
		stream->timing.dsc_cfg.bits_per_pixel = aconnector->dsc_settings.dsc_bits_per_pixel;
}
#endif

/**
 * DOC: FreeSync Video
 *
 * When a userspace application wants to play a video, the content follows a
 * standard format definition that usually specifies the FPS for that format.
 * The below list illustrates some video format and the expected FPS,
 * respectively:
 *
 * - TV/NTSC (23.976 FPS)
 * - Cinema (24 FPS)
 * - TV/PAL (25 FPS)
 * - TV/NTSC (29.97 FPS)
 * - TV/NTSC (30 FPS)
 * - Cinema HFR (48 FPS)
 * - TV/PAL (50 FPS)
 * - Commonly used (60 FPS)
 * - Multiples of 24 (48,72,96 FPS)
 *
 * The list of standards video format is not huge and can be added to the
 * connector modeset list beforehand. With that, userspace can leverage
 * FreeSync to extends the front porch in order to attain the target refresh
 * rate. Such a switch will happen seamlessly, without screen blanking or
 * reprogramming of the output in any other way. If the userspace requests a
 * modesetting change compatible with FreeSync modes that only differ in the
 * refresh rate, DC will skip the full update and avoid blink during the
 * transition. For example, the video player can change the modesetting from
 * 60Hz to 30Hz for playing TV/NTSC content when it goes full screen without
 * causing any display blink. This same concept can be applied to a mode
 * setting change.
 */
static struct drm_display_mode *
get_highest_refresh_rate_mode(struct amdgpu_dm_connector *aconnector,
			  bool use_probed_modes)
{
	struct drm_display_mode *m, *m_pref = NULL;
	u16 current_refresh, highest_refresh;
	struct list_head *list_head = use_probed_modes ?
						    &aconnector->base.probed_modes :
						    &aconnector->base.modes;

	if (aconnector->freesync_vid_base.clock != 0)
		return &aconnector->freesync_vid_base;

	/* Find the preferred mode */
	list_for_each_entry (m, list_head, head) {
		if (m->type & DRM_MODE_TYPE_PREFERRED) {
			m_pref = m;
			break;
		}
	}

	if (!m_pref) {
		/* Probably an EDID with no preferred mode. Fallback to first entry */
		m_pref = list_first_entry_or_null(
			&aconnector->base.modes, struct drm_display_mode, head);
		if (!m_pref) {
			DRM_DEBUG_DRIVER("No preferred mode found in EDID\n");
			return NULL;
		}
	}

	highest_refresh = drm_mode_vrefresh(m_pref);

	/*
	 * Find the mode with highest refresh rate with same resolution.
	 * For some monitors, preferred mode is not the mode with highest
	 * supported refresh rate.
	 */
	list_for_each_entry (m, list_head, head) {
		current_refresh  = drm_mode_vrefresh(m);

		if (m->hdisplay == m_pref->hdisplay &&
		    m->vdisplay == m_pref->vdisplay &&
		    highest_refresh < current_refresh) {
			highest_refresh = current_refresh;
			m_pref = m;
		}
	}

	aconnector->freesync_vid_base = *m_pref;
	return m_pref;
}

static bool is_freesync_video_mode(const struct drm_display_mode *mode,
				   struct amdgpu_dm_connector *aconnector)
{
	struct drm_display_mode *high_mode;
	int timing_diff;

	high_mode = get_highest_refresh_rate_mode(aconnector, false);
	if (!high_mode || !mode)
		return false;

	timing_diff = high_mode->vtotal - mode->vtotal;

	if (high_mode->clock == 0 || high_mode->clock != mode->clock ||
	    high_mode->hdisplay != mode->hdisplay ||
	    high_mode->vdisplay != mode->vdisplay ||
	    high_mode->hsync_start != mode->hsync_start ||
	    high_mode->hsync_end != mode->hsync_end ||
	    high_mode->htotal != mode->htotal ||
	    high_mode->hskew != mode->hskew ||
	    high_mode->vscan != mode->vscan ||
	    high_mode->vsync_start - mode->vsync_start != timing_diff ||
	    high_mode->vsync_end - mode->vsync_end != timing_diff)
		return false;
	else
		return true;
}

static struct dc_stream_state *
create_stream_for_sink(struct amdgpu_dm_connector *aconnector,
		       const struct drm_display_mode *drm_mode,
		       const struct dm_connector_state *dm_state,
		       const struct dc_stream_state *old_stream,
		       int requested_bpc)
{
	struct drm_display_mode *preferred_mode = NULL;
	struct drm_connector *drm_connector;
	const struct drm_connector_state *con_state =
		dm_state ? &dm_state->base : NULL;
	struct dc_stream_state *stream = NULL;
	struct drm_display_mode mode = *drm_mode;
	struct drm_display_mode saved_mode;
	struct drm_display_mode *freesync_mode = NULL;
	bool native_mode_found = false;
	bool recalculate_timing = false;
	bool scale = dm_state ? (dm_state->scaling != RMX_OFF) : false;
	int mode_refresh;
	int preferred_refresh = 0;
#if defined(CONFIG_DRM_AMD_DC_DCN)
	struct dsc_dec_dpcd_caps dsc_caps;
#endif
	struct dc_sink *sink = NULL;

	memset(&saved_mode, 0, sizeof(saved_mode));

	if (aconnector == NULL) {
		DRM_ERROR("aconnector is NULL!\n");
		return stream;
	}

	drm_connector = &aconnector->base;

	if (!aconnector->dc_sink) {
		sink = create_fake_sink(aconnector);
		if (!sink)
			return stream;
	} else {
		sink = aconnector->dc_sink;
		dc_sink_retain(sink);
	}

	stream = dc_create_stream_for_sink(sink);

	if (stream == NULL) {
		DRM_ERROR("Failed to create stream for sink!\n");
		goto finish;
	}

	stream->dm_stream_context = aconnector;

	stream->timing.flags.LTE_340MCSC_SCRAMBLE =
		drm_connector->display_info.hdmi.scdc.scrambling.low_rates;

	list_for_each_entry(preferred_mode, &aconnector->base.modes, head) {
		/* Search for preferred mode */
		if (preferred_mode->type & DRM_MODE_TYPE_PREFERRED) {
			native_mode_found = true;
			break;
		}
	}
	if (!native_mode_found)
		preferred_mode = list_first_entry_or_null(
				&aconnector->base.modes,
				struct drm_display_mode,
				head);

	mode_refresh = drm_mode_vrefresh(&mode);

	if (preferred_mode == NULL) {
		/*
		 * This may not be an error, the use case is when we have no
		 * usermode calls to reset and set mode upon hotplug. In this
		 * case, we call set mode ourselves to restore the previous mode
		 * and the modelist may not be filled in in time.
		 */
		DRM_DEBUG_DRIVER("No preferred mode found\n");
	} else {
		recalculate_timing = amdgpu_freesync_vid_mode &&
				 is_freesync_video_mode(&mode, aconnector);
		if (recalculate_timing) {
			freesync_mode = get_highest_refresh_rate_mode(aconnector, false);
			saved_mode = mode;
			mode = *freesync_mode;
		} else {
			decide_crtc_timing_for_drm_display_mode(
				&mode, preferred_mode, scale);

			preferred_refresh = drm_mode_vrefresh(preferred_mode);
		}
	}

	if (recalculate_timing)
		drm_mode_set_crtcinfo(&saved_mode, 0);
	else if (!dm_state)
		drm_mode_set_crtcinfo(&mode, 0);

       /*
	* If scaling is enabled and refresh rate didn't change
	* we copy the vic and polarities of the old timings
	*/
	if (!scale || mode_refresh != preferred_refresh)
		fill_stream_properties_from_drm_display_mode(
			stream, &mode, &aconnector->base, con_state, NULL,
			requested_bpc);
	else
		fill_stream_properties_from_drm_display_mode(
			stream, &mode, &aconnector->base, con_state, old_stream,
			requested_bpc);

#if defined(CONFIG_DRM_AMD_DC_DCN)
	/* SST DSC determination policy */
	update_dsc_caps(aconnector, sink, stream, &dsc_caps);
	if (aconnector->dsc_settings.dsc_force_enable != DSC_CLK_FORCE_DISABLE && dsc_caps.is_dsc_supported)
		apply_dsc_policy_for_stream(aconnector, sink, stream, &dsc_caps);
#endif

	update_stream_scaling_settings(&mode, dm_state, stream);

	fill_audio_info(
		&stream->audio_info,
		drm_connector,
		sink);

	update_stream_signal(stream, sink);

	if (stream->signal == SIGNAL_TYPE_HDMI_TYPE_A)
		mod_build_hf_vsif_infopacket(stream, &stream->vsp_infopacket);

	if (stream->link->psr_settings.psr_feature_enabled) {
		//
		// should decide stream support vsc sdp colorimetry capability
		// before building vsc info packet
		//
		stream->use_vsc_sdp_for_colorimetry = false;
		if (aconnector->dc_sink->sink_signal == SIGNAL_TYPE_DISPLAY_PORT_MST) {
			stream->use_vsc_sdp_for_colorimetry =
				aconnector->dc_sink->is_vsc_sdp_colorimetry_supported;
		} else {
			if (stream->link->dpcd_caps.dprx_feature.bits.VSC_SDP_COLORIMETRY_SUPPORTED)
				stream->use_vsc_sdp_for_colorimetry = true;
		}
		mod_build_vsc_infopacket(stream, &stream->vsc_infopacket);
		aconnector->psr_skip_count = AMDGPU_DM_PSR_ENTRY_DELAY;

	}
finish:
	dc_sink_release(sink);

	return stream;
}

static void amdgpu_dm_crtc_destroy(struct drm_crtc *crtc)
{
	drm_crtc_cleanup(crtc);
	kfree(crtc);
}

static void dm_crtc_destroy_state(struct drm_crtc *crtc,
				  struct drm_crtc_state *state)
{
	struct dm_crtc_state *cur = to_dm_crtc_state(state);

	/* TODO Destroy dc_stream objects are stream object is flattened */
	if (cur->stream)
		dc_stream_release(cur->stream);


	__drm_atomic_helper_crtc_destroy_state(state);


	kfree(state);
}

static void dm_crtc_reset_state(struct drm_crtc *crtc)
{
	struct dm_crtc_state *state;

	if (crtc->state)
		dm_crtc_destroy_state(crtc, crtc->state);

	state = kzalloc(sizeof(*state), GFP_KERNEL);
	if (WARN_ON(!state))
		return;

	__drm_atomic_helper_crtc_reset(crtc, &state->base);
}

static struct drm_crtc_state *
dm_crtc_duplicate_state(struct drm_crtc *crtc)
{
	struct dm_crtc_state *state, *cur;

	cur = to_dm_crtc_state(crtc->state);

	if (WARN_ON(!crtc->state))
		return NULL;

	state = kzalloc(sizeof(*state), GFP_KERNEL);
	if (!state)
		return NULL;

	__drm_atomic_helper_crtc_duplicate_state(crtc, &state->base);

	if (cur->stream) {
		state->stream = cur->stream;
		dc_stream_retain(state->stream);
	}

	state->active_planes = cur->active_planes;
	state->vrr_infopacket = cur->vrr_infopacket;
	state->abm_level = cur->abm_level;
	state->vrr_supported = cur->vrr_supported;
	state->freesync_config = cur->freesync_config;
	state->cm_has_degamma = cur->cm_has_degamma;
	state->cm_is_degamma_srgb = cur->cm_is_degamma_srgb;
	/* TODO Duplicate dc_stream after objects are stream object is flattened */

	return &state->base;
}

#ifdef CONFIG_DRM_AMD_SECURE_DISPLAY
static int amdgpu_dm_crtc_late_register(struct drm_crtc *crtc)
{
	crtc_debugfs_init(crtc);

	return 0;
}
#endif

static inline int dm_set_vupdate_irq(struct drm_crtc *crtc, bool enable)
{
	enum dc_irq_source irq_source;
	struct amdgpu_crtc *acrtc = to_amdgpu_crtc(crtc);
	struct amdgpu_device *adev = drm_to_adev(crtc->dev);
	int rc;

	irq_source = IRQ_TYPE_VUPDATE + acrtc->otg_inst;

	rc = dc_interrupt_set(adev->dm.dc, irq_source, enable) ? 0 : -EBUSY;

	DRM_DEBUG_VBL("crtc %d - vupdate irq %sabling: r=%d\n",
		      acrtc->crtc_id, enable ? "en" : "dis", rc);
	return rc;
}

static inline int dm_set_vblank(struct drm_crtc *crtc, bool enable)
{
	enum dc_irq_source irq_source;
	struct amdgpu_crtc *acrtc = to_amdgpu_crtc(crtc);
	struct amdgpu_device *adev = drm_to_adev(crtc->dev);
	struct dm_crtc_state *acrtc_state = to_dm_crtc_state(crtc->state);
#if defined(CONFIG_DRM_AMD_DC_DCN)
	struct amdgpu_display_manager *dm = &adev->dm;
	struct vblank_control_work *work;
#endif
	int rc = 0;

	if (enable) {
		/* vblank irq on -> Only need vupdate irq in vrr mode */
		if (amdgpu_dm_vrr_active(acrtc_state))
			rc = dm_set_vupdate_irq(crtc, true);
	} else {
		/* vblank irq off -> vupdate irq off */
		rc = dm_set_vupdate_irq(crtc, false);
	}

	if (rc)
		return rc;

	irq_source = IRQ_TYPE_VBLANK + acrtc->otg_inst;

	if (!dc_interrupt_set(adev->dm.dc, irq_source, enable))
		return -EBUSY;

	if (amdgpu_in_reset(adev))
		return 0;

#if defined(CONFIG_DRM_AMD_DC_DCN)
	if (dm->vblank_control_workqueue) {
		work = kzalloc(sizeof(*work), GFP_ATOMIC);
		if (!work)
			return -ENOMEM;

		INIT_WORK(&work->work, vblank_control_worker);
		work->dm = dm;
		work->acrtc = acrtc;
		work->enable = enable;

		if (acrtc_state->stream) {
			dc_stream_retain(acrtc_state->stream);
			work->stream = acrtc_state->stream;
		}

		queue_work(dm->vblank_control_workqueue, &work->work);
	}
#endif

	return 0;
}

static int dm_enable_vblank(struct drm_crtc *crtc)
{
	return dm_set_vblank(crtc, true);
}

static void dm_disable_vblank(struct drm_crtc *crtc)
{
	dm_set_vblank(crtc, false);
}

/* Implemented only the options currently availible for the driver */
static const struct drm_crtc_funcs amdgpu_dm_crtc_funcs = {
	.reset = dm_crtc_reset_state,
	.destroy = amdgpu_dm_crtc_destroy,
	.set_config = drm_atomic_helper_set_config,
	.page_flip = drm_atomic_helper_page_flip,
	.atomic_duplicate_state = dm_crtc_duplicate_state,
	.atomic_destroy_state = dm_crtc_destroy_state,
	.set_crc_source = amdgpu_dm_crtc_set_crc_source,
	.verify_crc_source = amdgpu_dm_crtc_verify_crc_source,
	.get_crc_sources = amdgpu_dm_crtc_get_crc_sources,
	.get_vblank_counter = amdgpu_get_vblank_counter_kms,
	.enable_vblank = dm_enable_vblank,
	.disable_vblank = dm_disable_vblank,
	.get_vblank_timestamp = drm_crtc_vblank_helper_get_vblank_timestamp,
#if defined(CONFIG_DRM_AMD_SECURE_DISPLAY)
	.late_register = amdgpu_dm_crtc_late_register,
#endif
};

static enum drm_connector_status
amdgpu_dm_connector_detect(struct drm_connector *connector, bool force)
{
	bool connected;
	struct amdgpu_dm_connector *aconnector = to_amdgpu_dm_connector(connector);

	/*
	 * Notes:
	 * 1. This interface is NOT called in context of HPD irq.
	 * 2. This interface *is called* in context of user-mode ioctl. Which
	 * makes it a bad place for *any* MST-related activity.
	 */

	if (aconnector->base.force == DRM_FORCE_UNSPECIFIED &&
	    !aconnector->fake_enable)
		connected = (aconnector->dc_sink != NULL);
	else
		connected = (aconnector->base.force == DRM_FORCE_ON);

	update_subconnector_property(aconnector);

	return (connected ? connector_status_connected :
			connector_status_disconnected);
}

int amdgpu_dm_connector_atomic_set_property(struct drm_connector *connector,
					    struct drm_connector_state *connector_state,
					    struct drm_property *property,
					    uint64_t val)
{
	struct drm_device *dev = connector->dev;
	struct amdgpu_device *adev = drm_to_adev(dev);
	struct dm_connector_state *dm_old_state =
		to_dm_connector_state(connector->state);
	struct dm_connector_state *dm_new_state =
		to_dm_connector_state(connector_state);

	int ret = -EINVAL;

	if (property == dev->mode_config.scaling_mode_property) {
		enum amdgpu_rmx_type rmx_type;

		switch (val) {
		case DRM_MODE_SCALE_CENTER:
			rmx_type = RMX_CENTER;
			break;
		case DRM_MODE_SCALE_ASPECT:
			rmx_type = RMX_ASPECT;
			break;
		case DRM_MODE_SCALE_FULLSCREEN:
			rmx_type = RMX_FULL;
			break;
		case DRM_MODE_SCALE_NONE:
		default:
			rmx_type = RMX_OFF;
			break;
		}

		if (dm_old_state->scaling == rmx_type)
			return 0;

		dm_new_state->scaling = rmx_type;
		ret = 0;
	} else if (property == adev->mode_info.underscan_hborder_property) {
		dm_new_state->underscan_hborder = val;
		ret = 0;
	} else if (property == adev->mode_info.underscan_vborder_property) {
		dm_new_state->underscan_vborder = val;
		ret = 0;
	} else if (property == adev->mode_info.underscan_property) {
		dm_new_state->underscan_enable = val;
		ret = 0;
	} else if (property == adev->mode_info.abm_level_property) {
		dm_new_state->abm_level = val;
		ret = 0;
	}

	return ret;
}

int amdgpu_dm_connector_atomic_get_property(struct drm_connector *connector,
					    const struct drm_connector_state *state,
					    struct drm_property *property,
					    uint64_t *val)
{
	struct drm_device *dev = connector->dev;
	struct amdgpu_device *adev = drm_to_adev(dev);
	struct dm_connector_state *dm_state =
		to_dm_connector_state(state);
	int ret = -EINVAL;

	if (property == dev->mode_config.scaling_mode_property) {
		switch (dm_state->scaling) {
		case RMX_CENTER:
			*val = DRM_MODE_SCALE_CENTER;
			break;
		case RMX_ASPECT:
			*val = DRM_MODE_SCALE_ASPECT;
			break;
		case RMX_FULL:
			*val = DRM_MODE_SCALE_FULLSCREEN;
			break;
		case RMX_OFF:
		default:
			*val = DRM_MODE_SCALE_NONE;
			break;
		}
		ret = 0;
	} else if (property == adev->mode_info.underscan_hborder_property) {
		*val = dm_state->underscan_hborder;
		ret = 0;
	} else if (property == adev->mode_info.underscan_vborder_property) {
		*val = dm_state->underscan_vborder;
		ret = 0;
	} else if (property == adev->mode_info.underscan_property) {
		*val = dm_state->underscan_enable;
		ret = 0;
	} else if (property == adev->mode_info.abm_level_property) {
		*val = dm_state->abm_level;
		ret = 0;
	}

	return ret;
}

static void amdgpu_dm_connector_unregister(struct drm_connector *connector)
{
	struct amdgpu_dm_connector *amdgpu_dm_connector = to_amdgpu_dm_connector(connector);

	drm_dp_aux_unregister(&amdgpu_dm_connector->dm_dp_aux.aux);
}

static void amdgpu_dm_connector_destroy(struct drm_connector *connector)
{
	struct amdgpu_dm_connector *aconnector = to_amdgpu_dm_connector(connector);
	const struct dc_link *link = aconnector->dc_link;
	struct amdgpu_device *adev = drm_to_adev(connector->dev);
	struct amdgpu_display_manager *dm = &adev->dm;
	int i;

	/*
	 * Call only if mst_mgr was iniitalized before since it's not done
	 * for all connector types.
	 */
	if (aconnector->mst_mgr.dev)
		drm_dp_mst_topology_mgr_destroy(&aconnector->mst_mgr);

#if defined(CONFIG_BACKLIGHT_CLASS_DEVICE) ||\
	defined(CONFIG_BACKLIGHT_CLASS_DEVICE_MODULE)
	for (i = 0; i < dm->num_of_edps; i++) {
		if ((link == dm->backlight_link[i]) && dm->backlight_dev[i]) {
			backlight_device_unregister(dm->backlight_dev[i]);
			dm->backlight_dev[i] = NULL;
		}
	}
#endif

	if (aconnector->dc_em_sink)
		dc_sink_release(aconnector->dc_em_sink);
	aconnector->dc_em_sink = NULL;
	if (aconnector->dc_sink)
		dc_sink_release(aconnector->dc_sink);
	aconnector->dc_sink = NULL;

	drm_dp_cec_unregister_connector(&aconnector->dm_dp_aux.aux);
	drm_connector_unregister(connector);
	drm_connector_cleanup(connector);
	if (aconnector->i2c) {
		i2c_del_adapter(&aconnector->i2c->base);
		kfree(aconnector->i2c);
	}
	kfree(aconnector->dm_dp_aux.aux.name);

	kfree(connector);
}

void amdgpu_dm_connector_funcs_reset(struct drm_connector *connector)
{
	struct dm_connector_state *state =
		to_dm_connector_state(connector->state);

	if (connector->state)
		__drm_atomic_helper_connector_destroy_state(connector->state);

	kfree(state);

	state = kzalloc(sizeof(*state), GFP_KERNEL);

	if (state) {
		state->scaling = RMX_OFF;
		state->underscan_enable = false;
		state->underscan_hborder = 0;
		state->underscan_vborder = 0;
		state->base.max_requested_bpc = 8;
		state->vcpi_slots = 0;
		state->pbn = 0;
		if (connector->connector_type == DRM_MODE_CONNECTOR_eDP)
			state->abm_level = amdgpu_dm_abm_level;

		__drm_atomic_helper_connector_reset(connector, &state->base);
	}
}

struct drm_connector_state *
amdgpu_dm_connector_atomic_duplicate_state(struct drm_connector *connector)
{
	struct dm_connector_state *state =
		to_dm_connector_state(connector->state);

	struct dm_connector_state *new_state =
			kmemdup(state, sizeof(*state), GFP_KERNEL);

	if (!new_state)
		return NULL;

	__drm_atomic_helper_connector_duplicate_state(connector, &new_state->base);

	new_state->freesync_capable = state->freesync_capable;
	new_state->abm_level = state->abm_level;
	new_state->scaling = state->scaling;
	new_state->underscan_enable = state->underscan_enable;
	new_state->underscan_hborder = state->underscan_hborder;
	new_state->underscan_vborder = state->underscan_vborder;
	new_state->vcpi_slots = state->vcpi_slots;
	new_state->pbn = state->pbn;
	return &new_state->base;
}

static int
amdgpu_dm_connector_late_register(struct drm_connector *connector)
{
	struct amdgpu_dm_connector *amdgpu_dm_connector =
		to_amdgpu_dm_connector(connector);
	int r;

	if ((connector->connector_type == DRM_MODE_CONNECTOR_DisplayPort) ||
	    (connector->connector_type == DRM_MODE_CONNECTOR_eDP)) {
		amdgpu_dm_connector->dm_dp_aux.aux.dev = connector->kdev;
		r = drm_dp_aux_register(&amdgpu_dm_connector->dm_dp_aux.aux);
		if (r)
			return r;
	}

#if defined(CONFIG_DEBUG_FS)
	connector_debugfs_init(amdgpu_dm_connector);
#endif

	return 0;
}

static const struct drm_connector_funcs amdgpu_dm_connector_funcs = {
	.reset = amdgpu_dm_connector_funcs_reset,
	.detect = amdgpu_dm_connector_detect,
	.fill_modes = drm_helper_probe_single_connector_modes,
	.destroy = amdgpu_dm_connector_destroy,
	.atomic_duplicate_state = amdgpu_dm_connector_atomic_duplicate_state,
	.atomic_destroy_state = drm_atomic_helper_connector_destroy_state,
	.atomic_set_property = amdgpu_dm_connector_atomic_set_property,
	.atomic_get_property = amdgpu_dm_connector_atomic_get_property,
	.late_register = amdgpu_dm_connector_late_register,
	.early_unregister = amdgpu_dm_connector_unregister
};

static int get_modes(struct drm_connector *connector)
{
	return amdgpu_dm_connector_get_modes(connector);
}

static void create_eml_sink(struct amdgpu_dm_connector *aconnector)
{
	struct dc_sink_init_data init_params = {
			.link = aconnector->dc_link,
			.sink_signal = SIGNAL_TYPE_VIRTUAL
	};
	struct edid *edid;

	if (!aconnector->base.edid_blob_ptr) {
		DRM_ERROR("No EDID firmware found on connector: %s ,forcing to OFF!\n",
				aconnector->base.name);

		aconnector->base.force = DRM_FORCE_OFF;
		aconnector->base.override_edid = false;
		return;
	}

	edid = (struct edid *) aconnector->base.edid_blob_ptr->data;

	aconnector->edid = edid;

	aconnector->dc_em_sink = dc_link_add_remote_sink(
		aconnector->dc_link,
		(uint8_t *)edid,
		(edid->extensions + 1) * EDID_LENGTH,
		&init_params);

	if (aconnector->base.force == DRM_FORCE_ON) {
		aconnector->dc_sink = aconnector->dc_link->local_sink ?
		aconnector->dc_link->local_sink :
		aconnector->dc_em_sink;
		dc_sink_retain(aconnector->dc_sink);
	}
}

static void handle_edid_mgmt(struct amdgpu_dm_connector *aconnector)
{
	struct dc_link *link = (struct dc_link *)aconnector->dc_link;

	/*
	 * In case of headless boot with force on for DP managed connector
	 * Those settings have to be != 0 to get initial modeset
	 */
	if (link->connector_signal == SIGNAL_TYPE_DISPLAY_PORT) {
		link->verified_link_cap.lane_count = LANE_COUNT_FOUR;
		link->verified_link_cap.link_rate = LINK_RATE_HIGH2;
	}


	aconnector->base.override_edid = true;
	create_eml_sink(aconnector);
}

static struct dc_stream_state *
create_validate_stream_for_sink(struct amdgpu_dm_connector *aconnector,
				const struct drm_display_mode *drm_mode,
				const struct dm_connector_state *dm_state,
				const struct dc_stream_state *old_stream)
{
	struct drm_connector *connector = &aconnector->base;
	struct amdgpu_device *adev = drm_to_adev(connector->dev);
	struct dc_stream_state *stream;
	const struct drm_connector_state *drm_state = dm_state ? &dm_state->base : NULL;
	int requested_bpc = drm_state ? drm_state->max_requested_bpc : 8;
	enum dc_status dc_result = DC_OK;

	do {
		stream = create_stream_for_sink(aconnector, drm_mode,
						dm_state, old_stream,
						requested_bpc);
		if (stream == NULL) {
			DRM_ERROR("Failed to create stream for sink!\n");
			break;
		}

		dc_result = dc_validate_stream(adev->dm.dc, stream);

		if (dc_result != DC_OK) {
			DRM_DEBUG_KMS("Mode %dx%d (clk %d) failed DC validation with error %d (%s)\n",
				      drm_mode->hdisplay,
				      drm_mode->vdisplay,
				      drm_mode->clock,
				      dc_result,
				      dc_status_to_str(dc_result));

			dc_stream_release(stream);
			stream = NULL;
			requested_bpc -= 2; /* lower bpc to retry validation */
		}

	} while (stream == NULL && requested_bpc >= 6);

	if (dc_result == DC_FAIL_ENC_VALIDATE && !aconnector->force_yuv420_output) {
		DRM_DEBUG_KMS("Retry forcing YCbCr420 encoding\n");

		aconnector->force_yuv420_output = true;
		stream = create_validate_stream_for_sink(aconnector, drm_mode,
						dm_state, old_stream);
		aconnector->force_yuv420_output = false;
	}

	return stream;
}

enum drm_mode_status amdgpu_dm_connector_mode_valid(struct drm_connector *connector,
				   struct drm_display_mode *mode)
{
	int result = MODE_ERROR;
	struct dc_sink *dc_sink;
	/* TODO: Unhardcode stream count */
	struct dc_stream_state *stream;
	struct amdgpu_dm_connector *aconnector = to_amdgpu_dm_connector(connector);

	if ((mode->flags & DRM_MODE_FLAG_INTERLACE) ||
			(mode->flags & DRM_MODE_FLAG_DBLSCAN))
		return result;

	/*
	 * Only run this the first time mode_valid is called to initilialize
	 * EDID mgmt
	 */
	if (aconnector->base.force != DRM_FORCE_UNSPECIFIED &&
		!aconnector->dc_em_sink)
		handle_edid_mgmt(aconnector);

	dc_sink = to_amdgpu_dm_connector(connector)->dc_sink;

	if (dc_sink == NULL && aconnector->base.force != DRM_FORCE_ON_DIGITAL &&
				aconnector->base.force != DRM_FORCE_ON) {
		DRM_ERROR("dc_sink is NULL!\n");
		goto fail;
	}

	stream = create_validate_stream_for_sink(aconnector, mode, NULL, NULL);
	if (stream) {
		dc_stream_release(stream);
		result = MODE_OK;
	}

fail:
	/* TODO: error handling*/
	return result;
}

static int fill_hdr_info_packet(const struct drm_connector_state *state,
				struct dc_info_packet *out)
{
	struct hdmi_drm_infoframe frame;
	unsigned char buf[30]; /* 26 + 4 */
	ssize_t len;
	int ret, i;

	memset(out, 0, sizeof(*out));

	if (!state->hdr_output_metadata)
		return 0;

	ret = drm_hdmi_infoframe_set_hdr_metadata(&frame, state);
	if (ret)
		return ret;

	len = hdmi_drm_infoframe_pack_only(&frame, buf, sizeof(buf));
	if (len < 0)
		return (int)len;

	/* Static metadata is a fixed 26 bytes + 4 byte header. */
	if (len != 30)
		return -EINVAL;

	/* Prepare the infopacket for DC. */
	switch (state->connector->connector_type) {
	case DRM_MODE_CONNECTOR_HDMIA:
		out->hb0 = 0x87; /* type */
		out->hb1 = 0x01; /* version */
		out->hb2 = 0x1A; /* length */
		out->sb[0] = buf[3]; /* checksum */
		i = 1;
		break;

	case DRM_MODE_CONNECTOR_DisplayPort:
	case DRM_MODE_CONNECTOR_eDP:
		out->hb0 = 0x00; /* sdp id, zero */
		out->hb1 = 0x87; /* type */
		out->hb2 = 0x1D; /* payload len - 1 */
		out->hb3 = (0x13 << 2); /* sdp version */
		out->sb[0] = 0x01; /* version */
		out->sb[1] = 0x1A; /* length */
		i = 2;
		break;

	default:
		return -EINVAL;
	}

	memcpy(&out->sb[i], &buf[4], 26);
	out->valid = true;

	print_hex_dump(KERN_DEBUG, "HDR SB:", DUMP_PREFIX_NONE, 16, 1, out->sb,
		       sizeof(out->sb), false);

	return 0;
}

static int
amdgpu_dm_connector_atomic_check(struct drm_connector *conn,
				 struct drm_atomic_state *state)
{
	struct drm_connector_state *new_con_state =
		drm_atomic_get_new_connector_state(state, conn);
	struct drm_connector_state *old_con_state =
		drm_atomic_get_old_connector_state(state, conn);
	struct drm_crtc *crtc = new_con_state->crtc;
	struct drm_crtc_state *new_crtc_state;
	int ret;

	trace_amdgpu_dm_connector_atomic_check(new_con_state);

	if (!crtc)
		return 0;

	if (!drm_connector_atomic_hdr_metadata_equal(old_con_state, new_con_state)) {
		struct dc_info_packet hdr_infopacket;

		ret = fill_hdr_info_packet(new_con_state, &hdr_infopacket);
		if (ret)
			return ret;

		new_crtc_state = drm_atomic_get_crtc_state(state, crtc);
		if (IS_ERR(new_crtc_state))
			return PTR_ERR(new_crtc_state);

		/*
		 * DC considers the stream backends changed if the
		 * static metadata changes. Forcing the modeset also
		 * gives a simple way for userspace to switch from
		 * 8bpc to 10bpc when setting the metadata to enter
		 * or exit HDR.
		 *
		 * Changing the static metadata after it's been
		 * set is permissible, however. So only force a
		 * modeset if we're entering or exiting HDR.
		 */
		new_crtc_state->mode_changed =
			!old_con_state->hdr_output_metadata ||
			!new_con_state->hdr_output_metadata;
	}

	return 0;
}

static const struct drm_connector_helper_funcs
amdgpu_dm_connector_helper_funcs = {
	/*
	 * If hotplugging a second bigger display in FB Con mode, bigger resolution
	 * modes will be filtered by drm_mode_validate_size(), and those modes
	 * are missing after user start lightdm. So we need to renew modes list.
	 * in get_modes call back, not just return the modes count
	 */
	.get_modes = get_modes,
	.mode_valid = amdgpu_dm_connector_mode_valid,
	.atomic_check = amdgpu_dm_connector_atomic_check,
};

static void dm_crtc_helper_disable(struct drm_crtc *crtc)
{
}

static int count_crtc_active_planes(struct drm_crtc_state *new_crtc_state)
{
	struct drm_atomic_state *state = new_crtc_state->state;
	struct drm_plane *plane;
	int num_active = 0;

	drm_for_each_plane_mask(plane, state->dev, new_crtc_state->plane_mask) {
		struct drm_plane_state *new_plane_state;

		/* Cursor planes are "fake". */
		if (plane->type == DRM_PLANE_TYPE_CURSOR)
			continue;

		new_plane_state = drm_atomic_get_new_plane_state(state, plane);

		if (!new_plane_state) {
			/*
			 * The plane is enable on the CRTC and hasn't changed
			 * state. This means that it previously passed
			 * validation and is therefore enabled.
			 */
			num_active += 1;
			continue;
		}

		/* We need a framebuffer to be considered enabled. */
		num_active += (new_plane_state->fb != NULL);
	}

	return num_active;
}

static void dm_update_crtc_active_planes(struct drm_crtc *crtc,
					 struct drm_crtc_state *new_crtc_state)
{
	struct dm_crtc_state *dm_new_crtc_state =
		to_dm_crtc_state(new_crtc_state);

	dm_new_crtc_state->active_planes = 0;

	if (!dm_new_crtc_state->stream)
		return;

	dm_new_crtc_state->active_planes =
		count_crtc_active_planes(new_crtc_state);
}

static int dm_crtc_helper_atomic_check(struct drm_crtc *crtc,
				       struct drm_atomic_state *state)
{
	struct drm_crtc_state *crtc_state = drm_atomic_get_new_crtc_state(state,
									  crtc);
	struct amdgpu_device *adev = drm_to_adev(crtc->dev);
	struct dc *dc = adev->dm.dc;
	struct dm_crtc_state *dm_crtc_state = to_dm_crtc_state(crtc_state);
	int ret = -EINVAL;

	trace_amdgpu_dm_crtc_atomic_check(crtc_state);

	dm_update_crtc_active_planes(crtc, crtc_state);

	if (WARN_ON(unlikely(!dm_crtc_state->stream &&
		     modeset_required(crtc_state, NULL, dm_crtc_state->stream)))) {
		return ret;
	}

	/*
	 * We require the primary plane to be enabled whenever the CRTC is, otherwise
	 * drm_mode_cursor_universal may end up trying to enable the cursor plane while all other
	 * planes are disabled, which is not supported by the hardware. And there is legacy
	 * userspace which stops using the HW cursor altogether in response to the resulting EINVAL.
	 */
	if (crtc_state->enable &&
	    !(crtc_state->plane_mask & drm_plane_mask(crtc->primary))) {
		DRM_DEBUG_ATOMIC("Can't enable a CRTC without enabling the primary plane\n");
		return -EINVAL;
	}

	/* In some use cases, like reset, no stream is attached */
	if (!dm_crtc_state->stream)
		return 0;

	if (dc_validate_stream(dc, dm_crtc_state->stream) == DC_OK)
		return 0;

	DRM_DEBUG_ATOMIC("Failed DC stream validation\n");
	return ret;
}

static bool dm_crtc_helper_mode_fixup(struct drm_crtc *crtc,
				      const struct drm_display_mode *mode,
				      struct drm_display_mode *adjusted_mode)
{
	return true;
}

static const struct drm_crtc_helper_funcs amdgpu_dm_crtc_helper_funcs = {
	.disable = dm_crtc_helper_disable,
	.atomic_check = dm_crtc_helper_atomic_check,
	.mode_fixup = dm_crtc_helper_mode_fixup,
	.get_scanout_position = amdgpu_crtc_get_scanout_position,
};

static void dm_encoder_helper_disable(struct drm_encoder *encoder)
{

}

static int convert_dc_color_depth_into_bpc (enum dc_color_depth display_color_depth)
{
	switch (display_color_depth) {
		case COLOR_DEPTH_666:
			return 6;
		case COLOR_DEPTH_888:
			return 8;
		case COLOR_DEPTH_101010:
			return 10;
		case COLOR_DEPTH_121212:
			return 12;
		case COLOR_DEPTH_141414:
			return 14;
		case COLOR_DEPTH_161616:
			return 16;
		default:
			break;
		}
	return 0;
}

static int dm_encoder_helper_atomic_check(struct drm_encoder *encoder,
					  struct drm_crtc_state *crtc_state,
					  struct drm_connector_state *conn_state)
{
	struct drm_atomic_state *state = crtc_state->state;
	struct drm_connector *connector = conn_state->connector;
	struct amdgpu_dm_connector *aconnector = to_amdgpu_dm_connector(connector);
	struct dm_connector_state *dm_new_connector_state = to_dm_connector_state(conn_state);
	const struct drm_display_mode *adjusted_mode = &crtc_state->adjusted_mode;
	struct drm_dp_mst_topology_mgr *mst_mgr;
	struct drm_dp_mst_port *mst_port;
	enum dc_color_depth color_depth;
	int clock, bpp = 0;
	bool is_y420 = false;

	if (!aconnector->port || !aconnector->dc_sink)
		return 0;

	mst_port = aconnector->port;
	mst_mgr = &aconnector->mst_port->mst_mgr;

	if (!crtc_state->connectors_changed && !crtc_state->mode_changed)
		return 0;

	if (!state->duplicated) {
		int max_bpc = conn_state->max_requested_bpc;
		is_y420 = drm_mode_is_420_also(&connector->display_info, adjusted_mode) &&
				aconnector->force_yuv420_output;
		color_depth = convert_color_depth_from_display_info(connector,
								    is_y420,
								    max_bpc);
		bpp = convert_dc_color_depth_into_bpc(color_depth) * 3;
		clock = adjusted_mode->clock;
		dm_new_connector_state->pbn = drm_dp_calc_pbn_mode(clock, bpp, false);
	}
	dm_new_connector_state->vcpi_slots = drm_dp_atomic_find_vcpi_slots(state,
									   mst_mgr,
									   mst_port,
									   dm_new_connector_state->pbn,
									   dm_mst_get_pbn_divider(aconnector->dc_link));
	if (dm_new_connector_state->vcpi_slots < 0) {
		DRM_DEBUG_ATOMIC("failed finding vcpi slots: %d\n", (int)dm_new_connector_state->vcpi_slots);
		return dm_new_connector_state->vcpi_slots;
	}
	return 0;
}

const struct drm_encoder_helper_funcs amdgpu_dm_encoder_helper_funcs = {
	.disable = dm_encoder_helper_disable,
	.atomic_check = dm_encoder_helper_atomic_check
};

#if defined(CONFIG_DRM_AMD_DC_DCN)
static int dm_update_mst_vcpi_slots_for_dsc(struct drm_atomic_state *state,
					    struct dc_state *dc_state,
					    struct dsc_mst_fairness_vars *vars)
{
	struct dc_stream_state *stream = NULL;
	struct drm_connector *connector;
	struct drm_connector_state *new_con_state;
	struct amdgpu_dm_connector *aconnector;
	struct dm_connector_state *dm_conn_state;
	int i, j, clock;
	int vcpi, pbn_div, pbn = 0;

	for_each_new_connector_in_state(state, connector, new_con_state, i) {

		aconnector = to_amdgpu_dm_connector(connector);

		if (!aconnector->port)
			continue;

		if (!new_con_state || !new_con_state->crtc)
			continue;

		dm_conn_state = to_dm_connector_state(new_con_state);

		for (j = 0; j < dc_state->stream_count; j++) {
			stream = dc_state->streams[j];
			if (!stream)
				continue;

			if ((struct amdgpu_dm_connector*)stream->dm_stream_context == aconnector)
				break;

			stream = NULL;
		}

		if (!stream)
			continue;

		if (stream->timing.flags.DSC != 1) {
			drm_dp_mst_atomic_enable_dsc(state,
						     aconnector->port,
						     dm_conn_state->pbn,
						     0,
						     false);
			continue;
		}

		pbn_div = dm_mst_get_pbn_divider(stream->link);
		clock = stream->timing.pix_clk_100hz / 10;
		/* pbn is calculated by compute_mst_dsc_configs_for_state*/
		for (j = 0; j < dc_state->stream_count; j++) {
			if (vars[j].aconnector == aconnector) {
				pbn = vars[j].pbn;
				break;
			}
		}

		vcpi = drm_dp_mst_atomic_enable_dsc(state,
						    aconnector->port,
						    pbn, pbn_div,
						    true);
		if (vcpi < 0)
			return vcpi;

		dm_conn_state->pbn = pbn;
		dm_conn_state->vcpi_slots = vcpi;
	}
	return 0;
}
#endif

static void dm_drm_plane_reset(struct drm_plane *plane)
{
	struct dm_plane_state *amdgpu_state = NULL;

	if (plane->state)
		plane->funcs->atomic_destroy_state(plane, plane->state);

	amdgpu_state = kzalloc(sizeof(*amdgpu_state), GFP_KERNEL);
	WARN_ON(amdgpu_state == NULL);

	if (amdgpu_state)
		__drm_atomic_helper_plane_reset(plane, &amdgpu_state->base);
}

static struct drm_plane_state *
dm_drm_plane_duplicate_state(struct drm_plane *plane)
{
	struct dm_plane_state *dm_plane_state, *old_dm_plane_state;

	old_dm_plane_state = to_dm_plane_state(plane->state);
	dm_plane_state = kzalloc(sizeof(*dm_plane_state), GFP_KERNEL);
	if (!dm_plane_state)
		return NULL;

	__drm_atomic_helper_plane_duplicate_state(plane, &dm_plane_state->base);

	if (old_dm_plane_state->dc_state) {
		dm_plane_state->dc_state = old_dm_plane_state->dc_state;
		dc_plane_state_retain(dm_plane_state->dc_state);
	}

	return &dm_plane_state->base;
}

static void dm_drm_plane_destroy_state(struct drm_plane *plane,
				struct drm_plane_state *state)
{
	struct dm_plane_state *dm_plane_state = to_dm_plane_state(state);

	if (dm_plane_state->dc_state)
		dc_plane_state_release(dm_plane_state->dc_state);

	drm_atomic_helper_plane_destroy_state(plane, state);
}

static const struct drm_plane_funcs dm_plane_funcs = {
	.update_plane	= drm_atomic_helper_update_plane,
	.disable_plane	= drm_atomic_helper_disable_plane,
	.destroy	= drm_primary_helper_destroy,
	.reset = dm_drm_plane_reset,
	.atomic_duplicate_state = dm_drm_plane_duplicate_state,
	.atomic_destroy_state = dm_drm_plane_destroy_state,
	.format_mod_supported = dm_plane_format_mod_supported,
};

static int dm_plane_helper_prepare_fb(struct drm_plane *plane,
				      struct drm_plane_state *new_state)
{
	struct amdgpu_framebuffer *afb;
	struct drm_gem_object *obj;
	struct amdgpu_device *adev;
	struct amdgpu_bo *rbo;
	struct dm_plane_state *dm_plane_state_new, *dm_plane_state_old;
	struct list_head list;
	struct ttm_validate_buffer tv;
	struct ww_acquire_ctx ticket;
	uint32_t domain;
	int r;

	if (!new_state->fb) {
		DRM_DEBUG_KMS("No FB bound\n");
		return 0;
	}

	afb = to_amdgpu_framebuffer(new_state->fb);
	obj = new_state->fb->obj[0];
	rbo = gem_to_amdgpu_bo(obj);
	adev = amdgpu_ttm_adev(rbo->tbo.bdev);
	INIT_LIST_HEAD(&list);

	tv.bo = &rbo->tbo;
	tv.num_shared = 1;
	list_add(&tv.head, &list);

	r = ttm_eu_reserve_buffers(&ticket, &list, false, NULL);
	if (r) {
		dev_err(adev->dev, "fail to reserve bo (%d)\n", r);
		return r;
	}

	if (plane->type != DRM_PLANE_TYPE_CURSOR)
		domain = amdgpu_display_supported_domains(adev, rbo->flags);
	else
		domain = AMDGPU_GEM_DOMAIN_VRAM;

	r = amdgpu_bo_pin(rbo, domain);
	if (unlikely(r != 0)) {
		if (r != -ERESTARTSYS)
			DRM_ERROR("Failed to pin framebuffer with error %d\n", r);
		ttm_eu_backoff_reservation(&ticket, &list);
		return r;
	}

	r = amdgpu_ttm_alloc_gart(&rbo->tbo);
	if (unlikely(r != 0)) {
		amdgpu_bo_unpin(rbo);
		ttm_eu_backoff_reservation(&ticket, &list);
		DRM_ERROR("%p bind failed\n", rbo);
		return r;
	}

	ttm_eu_backoff_reservation(&ticket, &list);

	afb->address = amdgpu_bo_gpu_offset(rbo);

	amdgpu_bo_ref(rbo);

	/**
	 * We don't do surface updates on planes that have been newly created,
	 * but we also don't have the afb->address during atomic check.
	 *
	 * Fill in buffer attributes depending on the address here, but only on
	 * newly created planes since they're not being used by DC yet and this
	 * won't modify global state.
	 */
	dm_plane_state_old = to_dm_plane_state(plane->state);
	dm_plane_state_new = to_dm_plane_state(new_state);

	if (dm_plane_state_new->dc_state &&
	    dm_plane_state_old->dc_state != dm_plane_state_new->dc_state) {
		struct dc_plane_state *plane_state =
			dm_plane_state_new->dc_state;
		bool force_disable_dcc = !plane_state->dcc.enable;

		fill_plane_buffer_attributes(
			adev, afb, plane_state->format, plane_state->rotation,
			afb->tiling_flags,
			&plane_state->tiling_info, &plane_state->plane_size,
			&plane_state->dcc, &plane_state->address,
			afb->tmz_surface, force_disable_dcc);
	}

	return 0;
}

static void dm_plane_helper_cleanup_fb(struct drm_plane *plane,
				       struct drm_plane_state *old_state)
{
	struct amdgpu_bo *rbo;
	int r;

	if (!old_state->fb)
		return;

	rbo = gem_to_amdgpu_bo(old_state->fb->obj[0]);
	r = amdgpu_bo_reserve(rbo, false);
	if (unlikely(r)) {
		DRM_ERROR("failed to reserve rbo before unpin\n");
		return;
	}

	amdgpu_bo_unpin(rbo);
	amdgpu_bo_unreserve(rbo);
	amdgpu_bo_unref(&rbo);
}

static int dm_plane_helper_check_state(struct drm_plane_state *state,
				       struct drm_crtc_state *new_crtc_state)
{
	struct drm_framebuffer *fb = state->fb;
	int min_downscale, max_upscale;
	int min_scale = 0;
	int max_scale = INT_MAX;

	/* Plane enabled? Validate viewport and get scaling factors from plane caps. */
	if (fb && state->crtc) {
		/* Validate viewport to cover the case when only the position changes */
		if (state->plane->type != DRM_PLANE_TYPE_CURSOR) {
			int viewport_width = state->crtc_w;
			int viewport_height = state->crtc_h;

			if (state->crtc_x < 0)
				viewport_width += state->crtc_x;
			else if (state->crtc_x + state->crtc_w > new_crtc_state->mode.crtc_hdisplay)
				viewport_width = new_crtc_state->mode.crtc_hdisplay - state->crtc_x;

			if (state->crtc_y < 0)
				viewport_height += state->crtc_y;
			else if (state->crtc_y + state->crtc_h > new_crtc_state->mode.crtc_vdisplay)
				viewport_height = new_crtc_state->mode.crtc_vdisplay - state->crtc_y;

			if (viewport_width < 0 || viewport_height < 0) {
				DRM_DEBUG_ATOMIC("Plane completely outside of screen\n");
				return -EINVAL;
			} else if (viewport_width < MIN_VIEWPORT_SIZE*2) { /* x2 for width is because of pipe-split. */
				DRM_DEBUG_ATOMIC("Viewport width %d smaller than %d\n", viewport_width, MIN_VIEWPORT_SIZE*2);
				return -EINVAL;
			} else if (viewport_height < MIN_VIEWPORT_SIZE) {
				DRM_DEBUG_ATOMIC("Viewport height %d smaller than %d\n", viewport_height, MIN_VIEWPORT_SIZE);
				return -EINVAL;
			}

		}

		/* Get min/max allowed scaling factors from plane caps. */
		get_min_max_dc_plane_scaling(state->crtc->dev, fb,
					     &min_downscale, &max_upscale);
		/*
		 * Convert to drm convention: 16.16 fixed point, instead of dc's
		 * 1.0 == 1000. Also drm scaling is src/dst instead of dc's
		 * dst/src, so min_scale = 1.0 / max_upscale, etc.
		 */
		min_scale = (1000 << 16) / max_upscale;
		max_scale = (1000 << 16) / min_downscale;
	}

	return drm_atomic_helper_check_plane_state(
		state, new_crtc_state, min_scale, max_scale, true, true);
}

static int dm_plane_atomic_check(struct drm_plane *plane,
				 struct drm_atomic_state *state)
{
	struct drm_plane_state *new_plane_state = drm_atomic_get_new_plane_state(state,
										 plane);
	struct amdgpu_device *adev = drm_to_adev(plane->dev);
	struct dc *dc = adev->dm.dc;
	struct dm_plane_state *dm_plane_state;
	struct dc_scaling_info scaling_info;
	struct drm_crtc_state *new_crtc_state;
	int ret;

	trace_amdgpu_dm_plane_atomic_check(new_plane_state);

	dm_plane_state = to_dm_plane_state(new_plane_state);

	if (!dm_plane_state->dc_state)
		return 0;

	new_crtc_state =
		drm_atomic_get_new_crtc_state(state,
					      new_plane_state->crtc);
	if (!new_crtc_state)
		return -EINVAL;

	ret = dm_plane_helper_check_state(new_plane_state, new_crtc_state);
	if (ret)
		return ret;

	ret = fill_dc_scaling_info(new_plane_state, &scaling_info);
	if (ret)
		return ret;

	if (dc_validate_plane(dc, dm_plane_state->dc_state) == DC_OK)
		return 0;

	return -EINVAL;
}

static int dm_plane_atomic_async_check(struct drm_plane *plane,
				       struct drm_atomic_state *state)
{
	/* Only support async updates on cursor planes. */
	if (plane->type != DRM_PLANE_TYPE_CURSOR)
		return -EINVAL;

	return 0;
}

static void dm_plane_atomic_async_update(struct drm_plane *plane,
					 struct drm_atomic_state *state)
{
	struct drm_plane_state *new_state = drm_atomic_get_new_plane_state(state,
									   plane);
	struct drm_plane_state *old_state =
		drm_atomic_get_old_plane_state(state, plane);

	trace_amdgpu_dm_atomic_update_cursor(new_state);

	swap(plane->state->fb, new_state->fb);

	plane->state->src_x = new_state->src_x;
	plane->state->src_y = new_state->src_y;
	plane->state->src_w = new_state->src_w;
	plane->state->src_h = new_state->src_h;
	plane->state->crtc_x = new_state->crtc_x;
	plane->state->crtc_y = new_state->crtc_y;
	plane->state->crtc_w = new_state->crtc_w;
	plane->state->crtc_h = new_state->crtc_h;

	handle_cursor_update(plane, old_state);
}

static const struct drm_plane_helper_funcs dm_plane_helper_funcs = {
	.prepare_fb = dm_plane_helper_prepare_fb,
	.cleanup_fb = dm_plane_helper_cleanup_fb,
	.atomic_check = dm_plane_atomic_check,
	.atomic_async_check = dm_plane_atomic_async_check,
	.atomic_async_update = dm_plane_atomic_async_update
};

/*
 * TODO: these are currently initialized to rgb formats only.
 * For future use cases we should either initialize them dynamically based on
 * plane capabilities, or initialize this array to all formats, so internal drm
 * check will succeed, and let DC implement proper check
 */
static const uint32_t rgb_formats[] = {
	DRM_FORMAT_XRGB8888,
	DRM_FORMAT_ARGB8888,
	DRM_FORMAT_RGBA8888,
	DRM_FORMAT_XRGB2101010,
	DRM_FORMAT_XBGR2101010,
	DRM_FORMAT_ARGB2101010,
	DRM_FORMAT_ABGR2101010,
	DRM_FORMAT_XRGB16161616,
	DRM_FORMAT_XBGR16161616,
	DRM_FORMAT_ARGB16161616,
	DRM_FORMAT_ABGR16161616,
	DRM_FORMAT_XBGR8888,
	DRM_FORMAT_ABGR8888,
	DRM_FORMAT_RGB565,
};

static const uint32_t overlay_formats[] = {
	DRM_FORMAT_XRGB8888,
	DRM_FORMAT_ARGB8888,
	DRM_FORMAT_RGBA8888,
	DRM_FORMAT_XBGR8888,
	DRM_FORMAT_ABGR8888,
	DRM_FORMAT_RGB565
};

static const u32 cursor_formats[] = {
	DRM_FORMAT_ARGB8888
};

static int get_plane_formats(const struct drm_plane *plane,
			     const struct dc_plane_cap *plane_cap,
			     uint32_t *formats, int max_formats)
{
	int i, num_formats = 0;

	/*
	 * TODO: Query support for each group of formats directly from
	 * DC plane caps. This will require adding more formats to the
	 * caps list.
	 */

	switch (plane->type) {
	case DRM_PLANE_TYPE_PRIMARY:
		for (i = 0; i < ARRAY_SIZE(rgb_formats); ++i) {
			if (num_formats >= max_formats)
				break;

			formats[num_formats++] = rgb_formats[i];
		}

		if (plane_cap && plane_cap->pixel_format_support.nv12)
			formats[num_formats++] = DRM_FORMAT_NV12;
		if (plane_cap && plane_cap->pixel_format_support.p010)
			formats[num_formats++] = DRM_FORMAT_P010;
		if (plane_cap && plane_cap->pixel_format_support.fp16) {
			formats[num_formats++] = DRM_FORMAT_XRGB16161616F;
			formats[num_formats++] = DRM_FORMAT_ARGB16161616F;
			formats[num_formats++] = DRM_FORMAT_XBGR16161616F;
			formats[num_formats++] = DRM_FORMAT_ABGR16161616F;
		}
		break;

	case DRM_PLANE_TYPE_OVERLAY:
		for (i = 0; i < ARRAY_SIZE(overlay_formats); ++i) {
			if (num_formats >= max_formats)
				break;

			formats[num_formats++] = overlay_formats[i];
		}
		break;

	case DRM_PLANE_TYPE_CURSOR:
		for (i = 0; i < ARRAY_SIZE(cursor_formats); ++i) {
			if (num_formats >= max_formats)
				break;

			formats[num_formats++] = cursor_formats[i];
		}
		break;
	}

	return num_formats;
}

static int amdgpu_dm_plane_init(struct amdgpu_display_manager *dm,
				struct drm_plane *plane,
				unsigned long possible_crtcs,
				const struct dc_plane_cap *plane_cap)
{
	uint32_t formats[32];
	int num_formats;
	int res = -EPERM;
	unsigned int supported_rotations;
	uint64_t *modifiers = NULL;

	num_formats = get_plane_formats(plane, plane_cap, formats,
					ARRAY_SIZE(formats));

	res = get_plane_modifiers(dm->adev, plane->type, &modifiers);
	if (res)
		return res;

	res = drm_universal_plane_init(adev_to_drm(dm->adev), plane, possible_crtcs,
				       &dm_plane_funcs, formats, num_formats,
				       modifiers, plane->type, NULL);
	kfree(modifiers);
	if (res)
		return res;

	if (plane->type == DRM_PLANE_TYPE_OVERLAY &&
	    plane_cap && plane_cap->per_pixel_alpha) {
		unsigned int blend_caps = BIT(DRM_MODE_BLEND_PIXEL_NONE) |
					  BIT(DRM_MODE_BLEND_PREMULTI);

		drm_plane_create_alpha_property(plane);
		drm_plane_create_blend_mode_property(plane, blend_caps);
	}

	if (plane->type == DRM_PLANE_TYPE_PRIMARY &&
	    plane_cap &&
	    (plane_cap->pixel_format_support.nv12 ||
	     plane_cap->pixel_format_support.p010)) {
		/* This only affects YUV formats. */
		drm_plane_create_color_properties(
			plane,
			BIT(DRM_COLOR_YCBCR_BT601) |
			BIT(DRM_COLOR_YCBCR_BT709) |
			BIT(DRM_COLOR_YCBCR_BT2020),
			BIT(DRM_COLOR_YCBCR_LIMITED_RANGE) |
			BIT(DRM_COLOR_YCBCR_FULL_RANGE),
			DRM_COLOR_YCBCR_BT709, DRM_COLOR_YCBCR_LIMITED_RANGE);
	}

	supported_rotations =
		DRM_MODE_ROTATE_0 | DRM_MODE_ROTATE_90 |
		DRM_MODE_ROTATE_180 | DRM_MODE_ROTATE_270;

	if (dm->adev->asic_type >= CHIP_BONAIRE &&
	    plane->type != DRM_PLANE_TYPE_CURSOR)
		drm_plane_create_rotation_property(plane, DRM_MODE_ROTATE_0,
						   supported_rotations);

	drm_plane_helper_add(plane, &dm_plane_helper_funcs);

	/* Create (reset) the plane state */
	if (plane->funcs->reset)
		plane->funcs->reset(plane);

	return 0;
}

static int amdgpu_dm_crtc_init(struct amdgpu_display_manager *dm,
			       struct drm_plane *plane,
			       uint32_t crtc_index)
{
	struct amdgpu_crtc *acrtc = NULL;
	struct drm_plane *cursor_plane;

	int res = -ENOMEM;

	cursor_plane = kzalloc(sizeof(*cursor_plane), GFP_KERNEL);
	if (!cursor_plane)
		goto fail;

	cursor_plane->type = DRM_PLANE_TYPE_CURSOR;
	res = amdgpu_dm_plane_init(dm, cursor_plane, 0, NULL);

	acrtc = kzalloc(sizeof(struct amdgpu_crtc), GFP_KERNEL);
	if (!acrtc)
		goto fail;

	res = drm_crtc_init_with_planes(
			dm->ddev,
			&acrtc->base,
			plane,
			cursor_plane,
			&amdgpu_dm_crtc_funcs, NULL);

	if (res)
		goto fail;

	drm_crtc_helper_add(&acrtc->base, &amdgpu_dm_crtc_helper_funcs);

	/* Create (reset) the plane state */
	if (acrtc->base.funcs->reset)
		acrtc->base.funcs->reset(&acrtc->base);

	acrtc->max_cursor_width = dm->adev->dm.dc->caps.max_cursor_size;
	acrtc->max_cursor_height = dm->adev->dm.dc->caps.max_cursor_size;

	acrtc->crtc_id = crtc_index;
	acrtc->base.enabled = false;
	acrtc->otg_inst = -1;

	dm->adev->mode_info.crtcs[crtc_index] = acrtc;
	drm_crtc_enable_color_mgmt(&acrtc->base, MAX_COLOR_LUT_ENTRIES,
				   true, MAX_COLOR_LUT_ENTRIES);
	drm_mode_crtc_set_gamma_size(&acrtc->base, MAX_COLOR_LEGACY_LUT_ENTRIES);

	return 0;

fail:
	kfree(acrtc);
	kfree(cursor_plane);
	return res;
}


static int to_drm_connector_type(enum signal_type st)
{
	switch (st) {
	case SIGNAL_TYPE_HDMI_TYPE_A:
		return DRM_MODE_CONNECTOR_HDMIA;
	case SIGNAL_TYPE_EDP:
		return DRM_MODE_CONNECTOR_eDP;
	case SIGNAL_TYPE_LVDS:
		return DRM_MODE_CONNECTOR_LVDS;
	case SIGNAL_TYPE_RGB:
		return DRM_MODE_CONNECTOR_VGA;
	case SIGNAL_TYPE_DISPLAY_PORT:
	case SIGNAL_TYPE_DISPLAY_PORT_MST:
		return DRM_MODE_CONNECTOR_DisplayPort;
	case SIGNAL_TYPE_DVI_DUAL_LINK:
	case SIGNAL_TYPE_DVI_SINGLE_LINK:
		return DRM_MODE_CONNECTOR_DVID;
	case SIGNAL_TYPE_VIRTUAL:
		return DRM_MODE_CONNECTOR_VIRTUAL;

	default:
		return DRM_MODE_CONNECTOR_Unknown;
	}
}

static struct drm_encoder *amdgpu_dm_connector_to_encoder(struct drm_connector *connector)
{
	struct drm_encoder *encoder;

	/* There is only one encoder per connector */
	drm_connector_for_each_possible_encoder(connector, encoder)
		return encoder;

	return NULL;
}

static void amdgpu_dm_get_native_mode(struct drm_connector *connector)
{
	struct drm_encoder *encoder;
	struct amdgpu_encoder *amdgpu_encoder;

	encoder = amdgpu_dm_connector_to_encoder(connector);

	if (encoder == NULL)
		return;

	amdgpu_encoder = to_amdgpu_encoder(encoder);

	amdgpu_encoder->native_mode.clock = 0;

	if (!list_empty(&connector->probed_modes)) {
		struct drm_display_mode *preferred_mode = NULL;

		list_for_each_entry(preferred_mode,
				    &connector->probed_modes,
				    head) {
			if (preferred_mode->type & DRM_MODE_TYPE_PREFERRED)
				amdgpu_encoder->native_mode = *preferred_mode;

			break;
		}

	}
}

static struct drm_display_mode *
amdgpu_dm_create_common_mode(struct drm_encoder *encoder,
			     char *name,
			     int hdisplay, int vdisplay)
{
	struct drm_device *dev = encoder->dev;
	struct amdgpu_encoder *amdgpu_encoder = to_amdgpu_encoder(encoder);
	struct drm_display_mode *mode = NULL;
	struct drm_display_mode *native_mode = &amdgpu_encoder->native_mode;

	mode = drm_mode_duplicate(dev, native_mode);

	if (mode == NULL)
		return NULL;

	mode->hdisplay = hdisplay;
	mode->vdisplay = vdisplay;
	mode->type &= ~DRM_MODE_TYPE_PREFERRED;
	strscpy(mode->name, name, DRM_DISPLAY_MODE_LEN);

	return mode;

}

static void amdgpu_dm_connector_add_common_modes(struct drm_encoder *encoder,
						 struct drm_connector *connector)
{
	struct amdgpu_encoder *amdgpu_encoder = to_amdgpu_encoder(encoder);
	struct drm_display_mode *mode = NULL;
	struct drm_display_mode *native_mode = &amdgpu_encoder->native_mode;
	struct amdgpu_dm_connector *amdgpu_dm_connector =
				to_amdgpu_dm_connector(connector);
	int i;
	int n;
	struct mode_size {
		char name[DRM_DISPLAY_MODE_LEN];
		int w;
		int h;
	} common_modes[] = {
		{  "640x480",  640,  480},
		{  "800x600",  800,  600},
		{ "1024x768", 1024,  768},
		{ "1280x720", 1280,  720},
		{ "1280x800", 1280,  800},
		{"1280x1024", 1280, 1024},
		{ "1440x900", 1440,  900},
		{"1680x1050", 1680, 1050},
		{"1600x1200", 1600, 1200},
		{"1920x1080", 1920, 1080},
		{"1920x1200", 1920, 1200}
	};

	n = ARRAY_SIZE(common_modes);

	for (i = 0; i < n; i++) {
		struct drm_display_mode *curmode = NULL;
		bool mode_existed = false;

		if (common_modes[i].w > native_mode->hdisplay ||
		    common_modes[i].h > native_mode->vdisplay ||
		   (common_modes[i].w == native_mode->hdisplay &&
		    common_modes[i].h == native_mode->vdisplay))
			continue;

		list_for_each_entry(curmode, &connector->probed_modes, head) {
			if (common_modes[i].w == curmode->hdisplay &&
			    common_modes[i].h == curmode->vdisplay) {
				mode_existed = true;
				break;
			}
		}

		if (mode_existed)
			continue;

		mode = amdgpu_dm_create_common_mode(encoder,
				common_modes[i].name, common_modes[i].w,
				common_modes[i].h);
		if (!mode)
			continue;

		drm_mode_probed_add(connector, mode);
		amdgpu_dm_connector->num_modes++;
	}
}

static void amdgpu_set_panel_orientation(struct drm_connector *connector)
{
	struct drm_encoder *encoder;
	struct amdgpu_encoder *amdgpu_encoder;
	const struct drm_display_mode *native_mode;

	if (connector->connector_type != DRM_MODE_CONNECTOR_eDP &&
	    connector->connector_type != DRM_MODE_CONNECTOR_LVDS)
		return;

	encoder = amdgpu_dm_connector_to_encoder(connector);
	if (!encoder)
		return;

	amdgpu_encoder = to_amdgpu_encoder(encoder);

	native_mode = &amdgpu_encoder->native_mode;
	if (native_mode->hdisplay == 0 || native_mode->vdisplay == 0)
		return;

	drm_connector_set_panel_orientation_with_quirk(connector,
						       DRM_MODE_PANEL_ORIENTATION_UNKNOWN,
						       native_mode->hdisplay,
						       native_mode->vdisplay);
}

static void amdgpu_dm_connector_ddc_get_modes(struct drm_connector *connector,
					      struct edid *edid)
{
	struct amdgpu_dm_connector *amdgpu_dm_connector =
			to_amdgpu_dm_connector(connector);

	if (edid) {
		/* empty probed_modes */
		INIT_LIST_HEAD(&connector->probed_modes);
		amdgpu_dm_connector->num_modes =
				drm_add_edid_modes(connector, edid);

		/* sorting the probed modes before calling function
		 * amdgpu_dm_get_native_mode() since EDID can have
		 * more than one preferred mode. The modes that are
		 * later in the probed mode list could be of higher
		 * and preferred resolution. For example, 3840x2160
		 * resolution in base EDID preferred timing and 4096x2160
		 * preferred resolution in DID extension block later.
		 */
		drm_mode_sort(&connector->probed_modes);
		amdgpu_dm_get_native_mode(connector);

		/* Freesync capabilities are reset by calling
		 * drm_add_edid_modes() and need to be
		 * restored here.
		 */
		amdgpu_dm_update_freesync_caps(connector, edid);

		amdgpu_set_panel_orientation(connector);
	} else {
		amdgpu_dm_connector->num_modes = 0;
	}
}

static bool is_duplicate_mode(struct amdgpu_dm_connector *aconnector,
			      struct drm_display_mode *mode)
{
	struct drm_display_mode *m;

	list_for_each_entry (m, &aconnector->base.probed_modes, head) {
		if (drm_mode_equal(m, mode))
			return true;
	}

	return false;
}

static uint add_fs_modes(struct amdgpu_dm_connector *aconnector)
{
	const struct drm_display_mode *m;
	struct drm_display_mode *new_mode;
	uint i;
	uint32_t new_modes_count = 0;

	/* Standard FPS values
	 *
	 * 23.976   - TV/NTSC
	 * 24 	    - Cinema
	 * 25 	    - TV/PAL
	 * 29.97    - TV/NTSC
	 * 30 	    - TV/NTSC
	 * 48 	    - Cinema HFR
	 * 50 	    - TV/PAL
	 * 60 	    - Commonly used
	 * 48,72,96 - Multiples of 24
	 */
	static const uint32_t common_rates[] = {
		23976, 24000, 25000, 29970, 30000,
		48000, 50000, 60000, 72000, 96000
	};

	/*
	 * Find mode with highest refresh rate with the same resolution
	 * as the preferred mode. Some monitors report a preferred mode
	 * with lower resolution than the highest refresh rate supported.
	 */

	m = get_highest_refresh_rate_mode(aconnector, true);
	if (!m)
		return 0;

	for (i = 0; i < ARRAY_SIZE(common_rates); i++) {
		uint64_t target_vtotal, target_vtotal_diff;
		uint64_t num, den;

		if (drm_mode_vrefresh(m) * 1000 < common_rates[i])
			continue;

		if (common_rates[i] < aconnector->min_vfreq * 1000 ||
		    common_rates[i] > aconnector->max_vfreq * 1000)
			continue;

		num = (unsigned long long)m->clock * 1000 * 1000;
		den = common_rates[i] * (unsigned long long)m->htotal;
		target_vtotal = div_u64(num, den);
		target_vtotal_diff = target_vtotal - m->vtotal;

		/* Check for illegal modes */
		if (m->vsync_start + target_vtotal_diff < m->vdisplay ||
		    m->vsync_end + target_vtotal_diff < m->vsync_start ||
		    m->vtotal + target_vtotal_diff < m->vsync_end)
			continue;

		new_mode = drm_mode_duplicate(aconnector->base.dev, m);
		if (!new_mode)
			goto out;

		new_mode->vtotal += (u16)target_vtotal_diff;
		new_mode->vsync_start += (u16)target_vtotal_diff;
		new_mode->vsync_end += (u16)target_vtotal_diff;
		new_mode->type &= ~DRM_MODE_TYPE_PREFERRED;
		new_mode->type |= DRM_MODE_TYPE_DRIVER;

		if (!is_duplicate_mode(aconnector, new_mode)) {
			drm_mode_probed_add(&aconnector->base, new_mode);
			new_modes_count += 1;
		} else
			drm_mode_destroy(aconnector->base.dev, new_mode);
	}
 out:
	return new_modes_count;
}

static void amdgpu_dm_connector_add_freesync_modes(struct drm_connector *connector,
						   struct edid *edid)
{
	struct amdgpu_dm_connector *amdgpu_dm_connector =
		to_amdgpu_dm_connector(connector);

	if (!(amdgpu_freesync_vid_mode && edid))
		return;

	if (amdgpu_dm_connector->max_vfreq - amdgpu_dm_connector->min_vfreq > 10)
		amdgpu_dm_connector->num_modes +=
			add_fs_modes(amdgpu_dm_connector);
}

static int amdgpu_dm_connector_get_modes(struct drm_connector *connector)
{
	struct amdgpu_dm_connector *amdgpu_dm_connector =
			to_amdgpu_dm_connector(connector);
	struct drm_encoder *encoder;
	struct edid *edid = amdgpu_dm_connector->edid;

	encoder = amdgpu_dm_connector_to_encoder(connector);

	if (!drm_edid_is_valid(edid)) {
		amdgpu_dm_connector->num_modes =
				drm_add_modes_noedid(connector, 640, 480);
	} else {
		amdgpu_dm_connector_ddc_get_modes(connector, edid);
		amdgpu_dm_connector_add_common_modes(encoder, connector);
		amdgpu_dm_connector_add_freesync_modes(connector, edid);
	}
	amdgpu_dm_fbc_init(connector);

	return amdgpu_dm_connector->num_modes;
}

void amdgpu_dm_connector_init_helper(struct amdgpu_display_manager *dm,
				     struct amdgpu_dm_connector *aconnector,
				     int connector_type,
				     struct dc_link *link,
				     int link_index)
{
	struct amdgpu_device *adev = drm_to_adev(dm->ddev);

	/*
	 * Some of the properties below require access to state, like bpc.
	 * Allocate some default initial connector state with our reset helper.
	 */
	if (aconnector->base.funcs->reset)
		aconnector->base.funcs->reset(&aconnector->base);

	aconnector->connector_id = link_index;
	aconnector->dc_link = link;
	aconnector->base.interlace_allowed = false;
	aconnector->base.doublescan_allowed = false;
	aconnector->base.stereo_allowed = false;
	aconnector->base.dpms = DRM_MODE_DPMS_OFF;
	aconnector->hpd.hpd = AMDGPU_HPD_NONE; /* not used */
	aconnector->audio_inst = -1;
	mutex_init(&aconnector->hpd_lock);

	/*
	 * configure support HPD hot plug connector_>polled default value is 0
	 * which means HPD hot plug not supported
	 */
	switch (connector_type) {
	case DRM_MODE_CONNECTOR_HDMIA:
		aconnector->base.polled = DRM_CONNECTOR_POLL_HPD;
		aconnector->base.ycbcr_420_allowed =
			link->link_enc->features.hdmi_ycbcr420_supported ? true : false;
		break;
	case DRM_MODE_CONNECTOR_DisplayPort:
		aconnector->base.polled = DRM_CONNECTOR_POLL_HPD;
		aconnector->base.ycbcr_420_allowed =
			link->link_enc->features.dp_ycbcr420_supported ? true : false;
		break;
	case DRM_MODE_CONNECTOR_DVID:
		aconnector->base.polled = DRM_CONNECTOR_POLL_HPD;
		break;
	default:
		break;
	}

	drm_object_attach_property(&aconnector->base.base,
				dm->ddev->mode_config.scaling_mode_property,
				DRM_MODE_SCALE_NONE);

	drm_object_attach_property(&aconnector->base.base,
				adev->mode_info.underscan_property,
				UNDERSCAN_OFF);
	drm_object_attach_property(&aconnector->base.base,
				adev->mode_info.underscan_hborder_property,
				0);
	drm_object_attach_property(&aconnector->base.base,
				adev->mode_info.underscan_vborder_property,
				0);

	if (!aconnector->mst_port)
		drm_connector_attach_max_bpc_property(&aconnector->base, 8, 16);

	/* This defaults to the max in the range, but we want 8bpc for non-edp. */
	aconnector->base.state->max_bpc = (connector_type == DRM_MODE_CONNECTOR_eDP) ? 16 : 8;
	aconnector->base.state->max_requested_bpc = aconnector->base.state->max_bpc;

	if (connector_type == DRM_MODE_CONNECTOR_eDP &&
	    (dc_is_dmcu_initialized(adev->dm.dc) || adev->dm.dc->ctx->dmub_srv)) {
		drm_object_attach_property(&aconnector->base.base,
				adev->mode_info.abm_level_property, 0);
	}

	if (connector_type == DRM_MODE_CONNECTOR_HDMIA ||
	    connector_type == DRM_MODE_CONNECTOR_DisplayPort ||
	    connector_type == DRM_MODE_CONNECTOR_eDP) {
		drm_connector_attach_hdr_output_metadata_property(&aconnector->base);

		if (!aconnector->mst_port)
			drm_connector_attach_vrr_capable_property(&aconnector->base);

#ifdef CONFIG_DRM_AMD_DC_HDCP
		if (adev->dm.hdcp_workqueue)
			drm_connector_attach_content_protection_property(&aconnector->base, true);
#endif
	}
}

static int amdgpu_dm_i2c_xfer(struct i2c_adapter *i2c_adap,
			      struct i2c_msg *msgs, int num)
{
	struct amdgpu_i2c_adapter *i2c = i2c_get_adapdata(i2c_adap);
	struct ddc_service *ddc_service = i2c->ddc_service;
	struct i2c_command cmd;
	int i;
	int result = -EIO;

	cmd.payloads = kcalloc(num, sizeof(struct i2c_payload), GFP_KERNEL);

	if (!cmd.payloads)
		return result;

	cmd.number_of_payloads = num;
	cmd.engine = I2C_COMMAND_ENGINE_DEFAULT;
	cmd.speed = 100;

	for (i = 0; i < num; i++) {
		cmd.payloads[i].write = !(msgs[i].flags & I2C_M_RD);
		cmd.payloads[i].address = msgs[i].addr;
		cmd.payloads[i].length = msgs[i].len;
		cmd.payloads[i].data = msgs[i].buf;
	}

	if (dc_submit_i2c(
			ddc_service->ctx->dc,
			ddc_service->ddc_pin->hw_info.ddc_channel,
			&cmd))
		result = num;

	kfree(cmd.payloads);
	return result;
}

static u32 amdgpu_dm_i2c_func(struct i2c_adapter *adap)
{
	return I2C_FUNC_I2C | I2C_FUNC_SMBUS_EMUL;
}

static const struct i2c_algorithm amdgpu_dm_i2c_algo = {
	.master_xfer = amdgpu_dm_i2c_xfer,
	.functionality = amdgpu_dm_i2c_func,
};

static struct amdgpu_i2c_adapter *
create_i2c(struct ddc_service *ddc_service,
	   int link_index,
	   int *res)
{
	struct amdgpu_device *adev = ddc_service->ctx->driver_context;
	struct amdgpu_i2c_adapter *i2c;

	i2c = kzalloc(sizeof(struct amdgpu_i2c_adapter), GFP_KERNEL);
	if (!i2c)
		return NULL;
	i2c->base.owner = THIS_MODULE;
	i2c->base.class = I2C_CLASS_DDC;
	i2c->base.dev.parent = &adev->pdev->dev;
	i2c->base.algo = &amdgpu_dm_i2c_algo;
	snprintf(i2c->base.name, sizeof(i2c->base.name), "AMDGPU DM i2c hw bus %d", link_index);
	i2c_set_adapdata(&i2c->base, i2c);
	i2c->ddc_service = ddc_service;
	i2c->ddc_service->ddc_pin->hw_info.ddc_channel = link_index;

	return i2c;
}


/*
 * Note: this function assumes that dc_link_detect() was called for the
 * dc_link which will be represented by this aconnector.
 */
static int amdgpu_dm_connector_init(struct amdgpu_display_manager *dm,
				    struct amdgpu_dm_connector *aconnector,
				    uint32_t link_index,
				    struct amdgpu_encoder *aencoder)
{
	int res = 0;
	int connector_type;
	struct dc *dc = dm->dc;
	struct dc_link *link = dc_get_link_at_index(dc, link_index);
	struct amdgpu_i2c_adapter *i2c;

	link->priv = aconnector;

	DRM_DEBUG_DRIVER("%s()\n", __func__);

	i2c = create_i2c(link->ddc, link->link_index, &res);
	if (!i2c) {
		DRM_ERROR("Failed to create i2c adapter data\n");
		return -ENOMEM;
	}

	aconnector->i2c = i2c;
	res = i2c_add_adapter(&i2c->base);

	if (res) {
		DRM_ERROR("Failed to register hw i2c %d\n", link->link_index);
		goto out_free;
	}

	connector_type = to_drm_connector_type(link->connector_signal);

	res = drm_connector_init_with_ddc(
			dm->ddev,
			&aconnector->base,
			&amdgpu_dm_connector_funcs,
			connector_type,
			&i2c->base);

	if (res) {
		DRM_ERROR("connector_init failed\n");
		aconnector->connector_id = -1;
		goto out_free;
	}

	drm_connector_helper_add(
			&aconnector->base,
			&amdgpu_dm_connector_helper_funcs);

	amdgpu_dm_connector_init_helper(
		dm,
		aconnector,
		connector_type,
		link,
		link_index);

	drm_connector_attach_encoder(
		&aconnector->base, &aencoder->base);

	if (connector_type == DRM_MODE_CONNECTOR_DisplayPort
		|| connector_type == DRM_MODE_CONNECTOR_eDP)
		amdgpu_dm_initialize_dp_connector(dm, aconnector, link->link_index);

out_free:
	if (res) {
		kfree(i2c);
		aconnector->i2c = NULL;
	}
	return res;
}

int amdgpu_dm_get_encoder_crtc_mask(struct amdgpu_device *adev)
{
	switch (adev->mode_info.num_crtc) {
	case 1:
		return 0x1;
	case 2:
		return 0x3;
	case 3:
		return 0x7;
	case 4:
		return 0xf;
	case 5:
		return 0x1f;
	case 6:
	default:
		return 0x3f;
	}
}

static int amdgpu_dm_encoder_init(struct drm_device *dev,
				  struct amdgpu_encoder *aencoder,
				  uint32_t link_index)
{
	struct amdgpu_device *adev = drm_to_adev(dev);

	int res = drm_encoder_init(dev,
				   &aencoder->base,
				   &amdgpu_dm_encoder_funcs,
				   DRM_MODE_ENCODER_TMDS,
				   NULL);

	aencoder->base.possible_crtcs = amdgpu_dm_get_encoder_crtc_mask(adev);

	if (!res)
		aencoder->encoder_id = link_index;
	else
		aencoder->encoder_id = -1;

	drm_encoder_helper_add(&aencoder->base, &amdgpu_dm_encoder_helper_funcs);

	return res;
}

static void manage_dm_interrupts(struct amdgpu_device *adev,
				 struct amdgpu_crtc *acrtc,
				 bool enable)
{
	/*
	 * We have no guarantee that the frontend index maps to the same
	 * backend index - some even map to more than one.
	 *
	 * TODO: Use a different interrupt or check DC itself for the mapping.
	 */
	int irq_type =
		amdgpu_display_crtc_idx_to_irq_type(
			adev,
			acrtc->crtc_id);

	if (enable) {
		drm_crtc_vblank_on(&acrtc->base);
		amdgpu_irq_get(
			adev,
			&adev->pageflip_irq,
			irq_type);
#if defined(CONFIG_DRM_AMD_SECURE_DISPLAY)
		amdgpu_irq_get(
			adev,
			&adev->vline0_irq,
			irq_type);
#endif
	} else {
#if defined(CONFIG_DRM_AMD_SECURE_DISPLAY)
		amdgpu_irq_put(
			adev,
			&adev->vline0_irq,
			irq_type);
#endif
		amdgpu_irq_put(
			adev,
			&adev->pageflip_irq,
			irq_type);
		drm_crtc_vblank_off(&acrtc->base);
	}
}

static void dm_update_pflip_irq_state(struct amdgpu_device *adev,
				      struct amdgpu_crtc *acrtc)
{
	int irq_type =
		amdgpu_display_crtc_idx_to_irq_type(adev, acrtc->crtc_id);

	/**
	 * This reads the current state for the IRQ and force reapplies
	 * the setting to hardware.
	 */
	amdgpu_irq_update(adev, &adev->pageflip_irq, irq_type);
}

static bool
is_scaling_state_different(const struct dm_connector_state *dm_state,
			   const struct dm_connector_state *old_dm_state)
{
	if (dm_state->scaling != old_dm_state->scaling)
		return true;
	if (!dm_state->underscan_enable && old_dm_state->underscan_enable) {
		if (old_dm_state->underscan_hborder != 0 && old_dm_state->underscan_vborder != 0)
			return true;
	} else  if (dm_state->underscan_enable && !old_dm_state->underscan_enable) {
		if (dm_state->underscan_hborder != 0 && dm_state->underscan_vborder != 0)
			return true;
	} else if (dm_state->underscan_hborder != old_dm_state->underscan_hborder ||
		   dm_state->underscan_vborder != old_dm_state->underscan_vborder)
		return true;
	return false;
}

#ifdef CONFIG_DRM_AMD_DC_HDCP
static bool is_content_protection_different(struct drm_connector_state *state,
					    const struct drm_connector_state *old_state,
					    const struct drm_connector *connector, struct hdcp_workqueue *hdcp_w)
{
	struct amdgpu_dm_connector *aconnector = to_amdgpu_dm_connector(connector);
	struct dm_connector_state *dm_con_state = to_dm_connector_state(connector->state);

	/* Handle: Type0/1 change */
	if (old_state->hdcp_content_type != state->hdcp_content_type &&
	    state->content_protection != DRM_MODE_CONTENT_PROTECTION_UNDESIRED) {
		state->content_protection = DRM_MODE_CONTENT_PROTECTION_DESIRED;
		return true;
	}

	/* CP is being re enabled, ignore this
	 *
	 * Handles:	ENABLED -> DESIRED
	 */
	if (old_state->content_protection == DRM_MODE_CONTENT_PROTECTION_ENABLED &&
	    state->content_protection == DRM_MODE_CONTENT_PROTECTION_DESIRED) {
		state->content_protection = DRM_MODE_CONTENT_PROTECTION_ENABLED;
		return false;
	}

	/* S3 resume case, since old state will always be 0 (UNDESIRED) and the restored state will be ENABLED
	 *
	 * Handles:	UNDESIRED -> ENABLED
	 */
	if (old_state->content_protection == DRM_MODE_CONTENT_PROTECTION_UNDESIRED &&
	    state->content_protection == DRM_MODE_CONTENT_PROTECTION_ENABLED)
		state->content_protection = DRM_MODE_CONTENT_PROTECTION_DESIRED;

	/* Stream removed and re-enabled
	 *
	 * Can sometimes overlap with the HPD case,
	 * thus set update_hdcp to false to avoid
	 * setting HDCP multiple times.
	 *
	 * Handles:	DESIRED -> DESIRED (Special case)
	 */
	if (!(old_state->crtc && old_state->crtc->enabled) &&
		state->crtc && state->crtc->enabled &&
		connector->state->content_protection == DRM_MODE_CONTENT_PROTECTION_DESIRED) {
		dm_con_state->update_hdcp = false;
		return true;
	}

	/* Hot-plug, headless s3, dpms
	 *
	 * Only start HDCP if the display is connected/enabled.
	 * update_hdcp flag will be set to false until the next
	 * HPD comes in.
	 *
	 * Handles:	DESIRED -> DESIRED (Special case)
	 */
	if (dm_con_state->update_hdcp && state->content_protection == DRM_MODE_CONTENT_PROTECTION_DESIRED &&
	    connector->dpms == DRM_MODE_DPMS_ON && aconnector->dc_sink != NULL) {
		dm_con_state->update_hdcp = false;
		return true;
	}

	/*
	 * Handles:	UNDESIRED -> UNDESIRED
	 *		DESIRED -> DESIRED
	 *		ENABLED -> ENABLED
	 */
	if (old_state->content_protection == state->content_protection)
		return false;

	/*
	 * Handles:	UNDESIRED -> DESIRED
	 *		DESIRED -> UNDESIRED
	 *		ENABLED -> UNDESIRED
	 */
	if (state->content_protection != DRM_MODE_CONTENT_PROTECTION_ENABLED)
		return true;

	/*
	 * Handles:	DESIRED -> ENABLED
	 */
	return false;
}

#endif
static void remove_stream(struct amdgpu_device *adev,
			  struct amdgpu_crtc *acrtc,
			  struct dc_stream_state *stream)
{
	/* this is the update mode case */

	acrtc->otg_inst = -1;
	acrtc->enabled = false;
}

static int get_cursor_position(struct drm_plane *plane, struct drm_crtc *crtc,
			       struct dc_cursor_position *position)
{
	struct amdgpu_crtc *amdgpu_crtc = to_amdgpu_crtc(crtc);
	int x, y;
	int xorigin = 0, yorigin = 0;

	if (!crtc || !plane->state->fb)
		return 0;

	if ((plane->state->crtc_w > amdgpu_crtc->max_cursor_width) ||
	    (plane->state->crtc_h > amdgpu_crtc->max_cursor_height)) {
		DRM_ERROR("%s: bad cursor width or height %d x %d\n",
			  __func__,
			  plane->state->crtc_w,
			  plane->state->crtc_h);
		return -EINVAL;
	}

	x = plane->state->crtc_x;
	y = plane->state->crtc_y;

	if (x <= -amdgpu_crtc->max_cursor_width ||
	    y <= -amdgpu_crtc->max_cursor_height)
		return 0;

	if (x < 0) {
		xorigin = min(-x, amdgpu_crtc->max_cursor_width - 1);
		x = 0;
	}
	if (y < 0) {
		yorigin = min(-y, amdgpu_crtc->max_cursor_height - 1);
		y = 0;
	}
	position->enable = true;
	position->translate_by_source = true;
	position->x = x;
	position->y = y;
	position->x_hotspot = xorigin;
	position->y_hotspot = yorigin;

	return 0;
}

static void handle_cursor_update(struct drm_plane *plane,
				 struct drm_plane_state *old_plane_state)
{
	struct amdgpu_device *adev = drm_to_adev(plane->dev);
	struct amdgpu_framebuffer *afb = to_amdgpu_framebuffer(plane->state->fb);
	struct drm_crtc *crtc = afb ? plane->state->crtc : old_plane_state->crtc;
	struct dm_crtc_state *crtc_state = crtc ? to_dm_crtc_state(crtc->state) : NULL;
	struct amdgpu_crtc *amdgpu_crtc = to_amdgpu_crtc(crtc);
	uint64_t address = afb ? afb->address : 0;
	struct dc_cursor_position position = {0};
	struct dc_cursor_attributes attributes;
	int ret;

	if (!plane->state->fb && !old_plane_state->fb)
		return;

	DC_LOG_CURSOR("%s: crtc_id=%d with size %d to %d\n",
		      __func__,
		      amdgpu_crtc->crtc_id,
		      plane->state->crtc_w,
		      plane->state->crtc_h);

	ret = get_cursor_position(plane, crtc, &position);
	if (ret)
		return;

	if (!position.enable) {
		/* turn off cursor */
		if (crtc_state && crtc_state->stream) {
			mutex_lock(&adev->dm.dc_lock);
			dc_stream_set_cursor_position(crtc_state->stream,
						      &position);
			mutex_unlock(&adev->dm.dc_lock);
		}
		return;
	}

	amdgpu_crtc->cursor_width = plane->state->crtc_w;
	amdgpu_crtc->cursor_height = plane->state->crtc_h;

	memset(&attributes, 0, sizeof(attributes));
	attributes.address.high_part = upper_32_bits(address);
	attributes.address.low_part  = lower_32_bits(address);
	attributes.width             = plane->state->crtc_w;
	attributes.height            = plane->state->crtc_h;
	attributes.color_format      = CURSOR_MODE_COLOR_PRE_MULTIPLIED_ALPHA;
	attributes.rotation_angle    = 0;
	attributes.attribute_flags.value = 0;

	attributes.pitch = afb->base.pitches[0] / afb->base.format->cpp[0];

	if (crtc_state->stream) {
		mutex_lock(&adev->dm.dc_lock);
		if (!dc_stream_set_cursor_attributes(crtc_state->stream,
							 &attributes))
			DRM_ERROR("DC failed to set cursor attributes\n");

		if (!dc_stream_set_cursor_position(crtc_state->stream,
						   &position))
			DRM_ERROR("DC failed to set cursor position\n");
		mutex_unlock(&adev->dm.dc_lock);
	}
}

static void prepare_flip_isr(struct amdgpu_crtc *acrtc)
{

	assert_spin_locked(&acrtc->base.dev->event_lock);
	WARN_ON(acrtc->event);

	acrtc->event = acrtc->base.state->event;

	/* Set the flip status */
	acrtc->pflip_status = AMDGPU_FLIP_SUBMITTED;

	/* Mark this event as consumed */
	acrtc->base.state->event = NULL;

	DC_LOG_PFLIP("crtc:%d, pflip_stat:AMDGPU_FLIP_SUBMITTED\n",
		     acrtc->crtc_id);
}

static void update_freesync_state_on_stream(
	struct amdgpu_display_manager *dm,
	struct dm_crtc_state *new_crtc_state,
	struct dc_stream_state *new_stream,
	struct dc_plane_state *surface,
	u32 flip_timestamp_in_us)
{
	struct mod_vrr_params vrr_params;
	struct dc_info_packet vrr_infopacket = {0};
	struct amdgpu_device *adev = dm->adev;
	struct amdgpu_crtc *acrtc = to_amdgpu_crtc(new_crtc_state->base.crtc);
	unsigned long flags;
	bool pack_sdp_v1_3 = false;

	if (!new_stream)
		return;

	/*
	 * TODO: Determine why min/max totals and vrefresh can be 0 here.
	 * For now it's sufficient to just guard against these conditions.
	 */

	if (!new_stream->timing.h_total || !new_stream->timing.v_total)
		return;

	spin_lock_irqsave(&adev_to_drm(adev)->event_lock, flags);
        vrr_params = acrtc->dm_irq_params.vrr_params;

	if (surface) {
		mod_freesync_handle_preflip(
			dm->freesync_module,
			surface,
			new_stream,
			flip_timestamp_in_us,
			&vrr_params);

		if (adev->family < AMDGPU_FAMILY_AI &&
		    amdgpu_dm_vrr_active(new_crtc_state)) {
			mod_freesync_handle_v_update(dm->freesync_module,
						     new_stream, &vrr_params);

			/* Need to call this before the frame ends. */
			dc_stream_adjust_vmin_vmax(dm->dc,
						   new_crtc_state->stream,
						   &vrr_params.adjust);
		}
	}

	mod_freesync_build_vrr_infopacket(
		dm->freesync_module,
		new_stream,
		&vrr_params,
		PACKET_TYPE_VRR,
		TRANSFER_FUNC_UNKNOWN,
		&vrr_infopacket,
		pack_sdp_v1_3);

	new_crtc_state->freesync_timing_changed |=
		(memcmp(&acrtc->dm_irq_params.vrr_params.adjust,
			&vrr_params.adjust,
			sizeof(vrr_params.adjust)) != 0);

	new_crtc_state->freesync_vrr_info_changed |=
		(memcmp(&new_crtc_state->vrr_infopacket,
			&vrr_infopacket,
			sizeof(vrr_infopacket)) != 0);

	acrtc->dm_irq_params.vrr_params = vrr_params;
	new_crtc_state->vrr_infopacket = vrr_infopacket;

	new_stream->adjust = acrtc->dm_irq_params.vrr_params.adjust;
	new_stream->vrr_infopacket = vrr_infopacket;

	if (new_crtc_state->freesync_vrr_info_changed)
		DRM_DEBUG_KMS("VRR packet update: crtc=%u enabled=%d state=%d",
			      new_crtc_state->base.crtc->base.id,
			      (int)new_crtc_state->base.vrr_enabled,
			      (int)vrr_params.state);

	spin_unlock_irqrestore(&adev_to_drm(adev)->event_lock, flags);
}

static void update_stream_irq_parameters(
	struct amdgpu_display_manager *dm,
	struct dm_crtc_state *new_crtc_state)
{
	struct dc_stream_state *new_stream = new_crtc_state->stream;
	struct mod_vrr_params vrr_params;
	struct mod_freesync_config config = new_crtc_state->freesync_config;
	struct amdgpu_device *adev = dm->adev;
	struct amdgpu_crtc *acrtc = to_amdgpu_crtc(new_crtc_state->base.crtc);
	unsigned long flags;

	if (!new_stream)
		return;

	/*
	 * TODO: Determine why min/max totals and vrefresh can be 0 here.
	 * For now it's sufficient to just guard against these conditions.
	 */
	if (!new_stream->timing.h_total || !new_stream->timing.v_total)
		return;

	spin_lock_irqsave(&adev_to_drm(adev)->event_lock, flags);
	vrr_params = acrtc->dm_irq_params.vrr_params;

	if (new_crtc_state->vrr_supported &&
	    config.min_refresh_in_uhz &&
	    config.max_refresh_in_uhz) {
		/*
		 * if freesync compatible mode was set, config.state will be set
		 * in atomic check
		 */
		if (config.state == VRR_STATE_ACTIVE_FIXED && config.fixed_refresh_in_uhz &&
		    (!drm_atomic_crtc_needs_modeset(&new_crtc_state->base) ||
		     new_crtc_state->freesync_config.state == VRR_STATE_ACTIVE_FIXED)) {
			vrr_params.max_refresh_in_uhz = config.max_refresh_in_uhz;
			vrr_params.min_refresh_in_uhz = config.min_refresh_in_uhz;
			vrr_params.fixed_refresh_in_uhz = config.fixed_refresh_in_uhz;
			vrr_params.state = VRR_STATE_ACTIVE_FIXED;
		} else {
			config.state = new_crtc_state->base.vrr_enabled ?
						     VRR_STATE_ACTIVE_VARIABLE :
						     VRR_STATE_INACTIVE;
		}
	} else {
		config.state = VRR_STATE_UNSUPPORTED;
	}

	mod_freesync_build_vrr_params(dm->freesync_module,
				      new_stream,
				      &config, &vrr_params);

	new_crtc_state->freesync_timing_changed |=
		(memcmp(&acrtc->dm_irq_params.vrr_params.adjust,
			&vrr_params.adjust, sizeof(vrr_params.adjust)) != 0);

	new_crtc_state->freesync_config = config;
	/* Copy state for access from DM IRQ handler */
	acrtc->dm_irq_params.freesync_config = config;
	acrtc->dm_irq_params.active_planes = new_crtc_state->active_planes;
	acrtc->dm_irq_params.vrr_params = vrr_params;
	spin_unlock_irqrestore(&adev_to_drm(adev)->event_lock, flags);
}

static void amdgpu_dm_handle_vrr_transition(struct dm_crtc_state *old_state,
					    struct dm_crtc_state *new_state)
{
	bool old_vrr_active = amdgpu_dm_vrr_active(old_state);
	bool new_vrr_active = amdgpu_dm_vrr_active(new_state);

	if (!old_vrr_active && new_vrr_active) {
		/* Transition VRR inactive -> active:
		 * While VRR is active, we must not disable vblank irq, as a
		 * reenable after disable would compute bogus vblank/pflip
		 * timestamps if it likely happened inside display front-porch.
		 *
		 * We also need vupdate irq for the actual core vblank handling
		 * at end of vblank.
		 */
		WARN_ON(dm_set_vupdate_irq(new_state->base.crtc, true) != 0);
		WARN_ON(drm_crtc_vblank_get(new_state->base.crtc) != 0);
		DRM_DEBUG_DRIVER("%s: crtc=%u VRR off->on: Get vblank ref\n",
				 __func__, new_state->base.crtc->base.id);
	} else if (old_vrr_active && !new_vrr_active) {
		/* Transition VRR active -> inactive:
		 * Allow vblank irq disable again for fixed refresh rate.
		 */
		WARN_ON(dm_set_vupdate_irq(new_state->base.crtc, false) != 0);
		drm_crtc_vblank_put(new_state->base.crtc);
		DRM_DEBUG_DRIVER("%s: crtc=%u VRR on->off: Drop vblank ref\n",
				 __func__, new_state->base.crtc->base.id);
	}
}

static void amdgpu_dm_commit_cursors(struct drm_atomic_state *state)
{
	struct drm_plane *plane;
	struct drm_plane_state *old_plane_state;
	int i;

	/*
	 * TODO: Make this per-stream so we don't issue redundant updates for
	 * commits with multiple streams.
	 */
	for_each_old_plane_in_state(state, plane, old_plane_state, i)
		if (plane->type == DRM_PLANE_TYPE_CURSOR)
			handle_cursor_update(plane, old_plane_state);
}

static inline uint32_t get_mem_type(struct drm_framebuffer *fb)
{
	struct amdgpu_bo *abo = gem_to_amdgpu_bo(fb->obj[0]);

	return abo->tbo.resource ? abo->tbo.resource->mem_type : 0;
}

static void amdgpu_dm_commit_planes(struct drm_atomic_state *state,
				    struct dc_state *dc_state,
				    struct drm_device *dev,
				    struct amdgpu_display_manager *dm,
				    struct drm_crtc *pcrtc,
				    bool wait_for_vblank)
{
	uint32_t i;
	uint64_t timestamp_ns;
	struct drm_plane *plane;
	struct drm_plane_state *old_plane_state, *new_plane_state;
	struct amdgpu_crtc *acrtc_attach = to_amdgpu_crtc(pcrtc);
	struct drm_crtc_state *new_pcrtc_state =
			drm_atomic_get_new_crtc_state(state, pcrtc);
	struct dm_crtc_state *acrtc_state = to_dm_crtc_state(new_pcrtc_state);
	struct dm_crtc_state *dm_old_crtc_state =
			to_dm_crtc_state(drm_atomic_get_old_crtc_state(state, pcrtc));
	int planes_count = 0, vpos, hpos;
	long r;
	unsigned long flags;
	struct amdgpu_bo *abo;
	uint32_t target_vblank, last_flip_vblank;
	bool vrr_active = amdgpu_dm_vrr_active(acrtc_state);
	bool pflip_present = false;
	struct {
		struct dc_surface_update surface_updates[MAX_SURFACES];
		struct dc_plane_info plane_infos[MAX_SURFACES];
		struct dc_scaling_info scaling_infos[MAX_SURFACES];
		struct dc_flip_addrs flip_addrs[MAX_SURFACES];
		struct dc_stream_update stream_update;
	} *bundle;

	bundle = kzalloc(sizeof(*bundle), GFP_KERNEL);

	if (!bundle) {
		dm_error("Failed to allocate update bundle\n");
		goto cleanup;
	}

	/*
	 * Disable the cursor first if we're disabling all the planes.
	 * It'll remain on the screen after the planes are re-enabled
	 * if we don't.
	 */
	if (acrtc_state->active_planes == 0)
		amdgpu_dm_commit_cursors(state);

	/* update planes when needed */
	for_each_oldnew_plane_in_state(state, plane, old_plane_state, new_plane_state, i) {
		struct drm_crtc *crtc = new_plane_state->crtc;
		struct drm_crtc_state *new_crtc_state;
		struct drm_framebuffer *fb = new_plane_state->fb;
		struct amdgpu_framebuffer *afb = (struct amdgpu_framebuffer *)fb;
		bool plane_needs_flip;
		struct dc_plane_state *dc_plane;
		struct dm_plane_state *dm_new_plane_state = to_dm_plane_state(new_plane_state);

		/* Cursor plane is handled after stream updates */
		if (plane->type == DRM_PLANE_TYPE_CURSOR)
			continue;

		if (!fb || !crtc || pcrtc != crtc)
			continue;

		new_crtc_state = drm_atomic_get_new_crtc_state(state, crtc);
		if (!new_crtc_state->active)
			continue;

		dc_plane = dm_new_plane_state->dc_state;
		if (!dc_plane)
			continue;

		bundle->surface_updates[planes_count].surface = dc_plane;
		if (new_pcrtc_state->color_mgmt_changed) {
			bundle->surface_updates[planes_count].gamma = dc_plane->gamma_correction;
			bundle->surface_updates[planes_count].in_transfer_func = dc_plane->in_transfer_func;
			bundle->surface_updates[planes_count].gamut_remap_matrix = &dc_plane->gamut_remap_matrix;
		}

		fill_dc_scaling_info(new_plane_state,
				     &bundle->scaling_infos[planes_count]);

		bundle->surface_updates[planes_count].scaling_info =
			&bundle->scaling_infos[planes_count];

		plane_needs_flip = old_plane_state->fb && new_plane_state->fb;

		pflip_present = pflip_present || plane_needs_flip;

		if (!plane_needs_flip) {
			planes_count += 1;
			continue;
		}

		abo = gem_to_amdgpu_bo(fb->obj[0]);

		/*
		 * Wait for all fences on this FB. Do limited wait to avoid
		 * deadlock during GPU reset when this fence will not signal
		 * but we hold reservation lock for the BO.
		 */
		r = dma_resv_wait_timeout(abo->tbo.base.resv, true, false,
					  msecs_to_jiffies(5000));
		if (unlikely(r <= 0))
			DRM_ERROR("Waiting for fences timed out!");

		fill_dc_plane_info_and_addr(
			dm->adev, new_plane_state,
			afb->tiling_flags,
			&bundle->plane_infos[planes_count],
			&bundle->flip_addrs[planes_count].address,
			afb->tmz_surface, false);

		DRM_DEBUG_ATOMIC("plane: id=%d dcc_en=%d\n",
				 new_plane_state->plane->index,
				 bundle->plane_infos[planes_count].dcc.enable);

		bundle->surface_updates[planes_count].plane_info =
			&bundle->plane_infos[planes_count];

		/*
		 * Only allow immediate flips for fast updates that don't
		 * change memory domain, FB pitch, DCC state, rotation or
		 * mirroring.
		 */
		bundle->flip_addrs[planes_count].flip_immediate =
			crtc->state->async_flip &&
			acrtc_state->update_type == UPDATE_TYPE_FAST &&
			get_mem_type(old_plane_state->fb) == get_mem_type(fb);

		timestamp_ns = ktime_get_ns();
		bundle->flip_addrs[planes_count].flip_timestamp_in_us = div_u64(timestamp_ns, 1000);
		bundle->surface_updates[planes_count].flip_addr = &bundle->flip_addrs[planes_count];
		bundle->surface_updates[planes_count].surface = dc_plane;

		if (!bundle->surface_updates[planes_count].surface) {
			DRM_ERROR("No surface for CRTC: id=%d\n",
					acrtc_attach->crtc_id);
			continue;
		}

		if (plane == pcrtc->primary)
			update_freesync_state_on_stream(
				dm,
				acrtc_state,
				acrtc_state->stream,
				dc_plane,
				bundle->flip_addrs[planes_count].flip_timestamp_in_us);

		DRM_DEBUG_ATOMIC("%s Flipping to hi: 0x%x, low: 0x%x\n",
				 __func__,
				 bundle->flip_addrs[planes_count].address.grph.addr.high_part,
				 bundle->flip_addrs[planes_count].address.grph.addr.low_part);

		planes_count += 1;

	}

	if (pflip_present) {
		if (!vrr_active) {
			/* Use old throttling in non-vrr fixed refresh rate mode
			 * to keep flip scheduling based on target vblank counts
			 * working in a backwards compatible way, e.g., for
			 * clients using the GLX_OML_sync_control extension or
			 * DRI3/Present extension with defined target_msc.
			 */
			last_flip_vblank = amdgpu_get_vblank_counter_kms(pcrtc);
		}
		else {
			/* For variable refresh rate mode only:
			 * Get vblank of last completed flip to avoid > 1 vrr
			 * flips per video frame by use of throttling, but allow
			 * flip programming anywhere in the possibly large
			 * variable vrr vblank interval for fine-grained flip
			 * timing control and more opportunity to avoid stutter
			 * on late submission of flips.
			 */
			spin_lock_irqsave(&pcrtc->dev->event_lock, flags);
			last_flip_vblank = acrtc_attach->dm_irq_params.last_flip_vblank;
			spin_unlock_irqrestore(&pcrtc->dev->event_lock, flags);
		}

		target_vblank = last_flip_vblank + wait_for_vblank;

		/*
		 * Wait until we're out of the vertical blank period before the one
		 * targeted by the flip
		 */
		while ((acrtc_attach->enabled &&
			(amdgpu_display_get_crtc_scanoutpos(dm->ddev, acrtc_attach->crtc_id,
							    0, &vpos, &hpos, NULL,
							    NULL, &pcrtc->hwmode)
			 & (DRM_SCANOUTPOS_VALID | DRM_SCANOUTPOS_IN_VBLANK)) ==
			(DRM_SCANOUTPOS_VALID | DRM_SCANOUTPOS_IN_VBLANK) &&
			(int)(target_vblank -
			  amdgpu_get_vblank_counter_kms(pcrtc)) > 0)) {
			usleep_range(1000, 1100);
		}

		/**
		 * Prepare the flip event for the pageflip interrupt to handle.
		 *
		 * This only works in the case where we've already turned on the
		 * appropriate hardware blocks (eg. HUBP) so in the transition case
		 * from 0 -> n planes we have to skip a hardware generated event
		 * and rely on sending it from software.
		 */
		if (acrtc_attach->base.state->event &&
		    acrtc_state->active_planes > 0) {
			drm_crtc_vblank_get(pcrtc);

			spin_lock_irqsave(&pcrtc->dev->event_lock, flags);

			WARN_ON(acrtc_attach->pflip_status != AMDGPU_FLIP_NONE);
			prepare_flip_isr(acrtc_attach);

			spin_unlock_irqrestore(&pcrtc->dev->event_lock, flags);
		}

		if (acrtc_state->stream) {
			if (acrtc_state->freesync_vrr_info_changed)
				bundle->stream_update.vrr_infopacket =
					&acrtc_state->stream->vrr_infopacket;
		}
	}

	/* Update the planes if changed or disable if we don't have any. */
	if ((planes_count || acrtc_state->active_planes == 0) &&
		acrtc_state->stream) {
#if defined(CONFIG_DRM_AMD_DC_DCN)
		/*
		 * If PSR or idle optimizations are enabled then flush out
		 * any pending work before hardware programming.
		 */
		if (dm->vblank_control_workqueue)
			flush_workqueue(dm->vblank_control_workqueue);
#endif

		bundle->stream_update.stream = acrtc_state->stream;
		if (new_pcrtc_state->mode_changed) {
			bundle->stream_update.src = acrtc_state->stream->src;
			bundle->stream_update.dst = acrtc_state->stream->dst;
		}

		if (new_pcrtc_state->color_mgmt_changed) {
			/*
			 * TODO: This isn't fully correct since we've actually
			 * already modified the stream in place.
			 */
			bundle->stream_update.gamut_remap =
				&acrtc_state->stream->gamut_remap_matrix;
			bundle->stream_update.output_csc_transform =
				&acrtc_state->stream->csc_color_matrix;
			bundle->stream_update.out_transfer_func =
				acrtc_state->stream->out_transfer_func;
		}

		acrtc_state->stream->abm_level = acrtc_state->abm_level;
		if (acrtc_state->abm_level != dm_old_crtc_state->abm_level)
			bundle->stream_update.abm_level = &acrtc_state->abm_level;

		mutex_lock(&dm->dc_lock);
		if ((acrtc_state->update_type > UPDATE_TYPE_FAST) &&
				acrtc_state->stream->link->psr_settings.psr_allow_active)
			amdgpu_dm_psr_disable(acrtc_state->stream);
		mutex_unlock(&dm->dc_lock);

		/*
		 * If FreeSync state on the stream has changed then we need to
		 * re-adjust the min/max bounds now that DC doesn't handle this
		 * as part of commit.
		 */
		if (is_dc_timing_adjust_needed(dm_old_crtc_state, acrtc_state)) {
			spin_lock_irqsave(&pcrtc->dev->event_lock, flags);
			dc_stream_adjust_vmin_vmax(
				dm->dc, acrtc_state->stream,
				&acrtc_attach->dm_irq_params.vrr_params.adjust);
			spin_unlock_irqrestore(&pcrtc->dev->event_lock, flags);
		}
		mutex_lock(&dm->dc_lock);

		update_planes_and_stream_adapter(dm->dc,
					 acrtc_state->update_type,
					 planes_count,
					 acrtc_state->stream,
					 &bundle->stream_update,
					 bundle->surface_updates);

		/**
		 * Enable or disable the interrupts on the backend.
		 *
		 * Most pipes are put into power gating when unused.
		 *
		 * When power gating is enabled on a pipe we lose the
		 * interrupt enablement state when power gating is disabled.
		 *
		 * So we need to update the IRQ control state in hardware
		 * whenever the pipe turns on (since it could be previously
		 * power gated) or off (since some pipes can't be power gated
		 * on some ASICs).
		 */
		if (dm_old_crtc_state->active_planes != acrtc_state->active_planes)
			dm_update_pflip_irq_state(drm_to_adev(dev),
						  acrtc_attach);

		if ((acrtc_state->update_type > UPDATE_TYPE_FAST) &&
				acrtc_state->stream->link->psr_settings.psr_version != DC_PSR_VERSION_UNSUPPORTED &&
				!acrtc_state->stream->link->psr_settings.psr_feature_enabled)
			amdgpu_dm_link_setup_psr(acrtc_state->stream);

		/* Decrement skip count when PSR is enabled and we're doing fast updates. */
		if (acrtc_state->update_type == UPDATE_TYPE_FAST &&
		    acrtc_state->stream->link->psr_settings.psr_feature_enabled) {
			struct amdgpu_dm_connector *aconn =
				(struct amdgpu_dm_connector *)acrtc_state->stream->dm_stream_context;

			if (aconn->psr_skip_count > 0)
				aconn->psr_skip_count--;

			/* Allow PSR when skip count is 0. */
			acrtc_attach->dm_irq_params.allow_psr_entry = !aconn->psr_skip_count;
		} else {
			acrtc_attach->dm_irq_params.allow_psr_entry = false;
		}

		mutex_unlock(&dm->dc_lock);
	}

	/*
	 * Update cursor state *after* programming all the planes.
	 * This avoids redundant programming in the case where we're going
	 * to be disabling a single plane - those pipes are being disabled.
	 */
	if (acrtc_state->active_planes)
		amdgpu_dm_commit_cursors(state);

cleanup:
	kfree(bundle);
}

static void amdgpu_dm_commit_audio(struct drm_device *dev,
				   struct drm_atomic_state *state)
{
	struct amdgpu_device *adev = drm_to_adev(dev);
	struct amdgpu_dm_connector *aconnector;
	struct drm_connector *connector;
	struct drm_connector_state *old_con_state, *new_con_state;
	struct drm_crtc_state *new_crtc_state;
	struct dm_crtc_state *new_dm_crtc_state;
	const struct dc_stream_status *status;
	int i, inst;

	/* Notify device removals. */
	for_each_oldnew_connector_in_state(state, connector, old_con_state, new_con_state, i) {
		if (old_con_state->crtc != new_con_state->crtc) {
			/* CRTC changes require notification. */
			goto notify;
		}

		if (!new_con_state->crtc)
			continue;

		new_crtc_state = drm_atomic_get_new_crtc_state(
			state, new_con_state->crtc);

		if (!new_crtc_state)
			continue;

		if (!drm_atomic_crtc_needs_modeset(new_crtc_state))
			continue;

	notify:
		aconnector = to_amdgpu_dm_connector(connector);

		mutex_lock(&adev->dm.audio_lock);
		inst = aconnector->audio_inst;
		aconnector->audio_inst = -1;
		mutex_unlock(&adev->dm.audio_lock);

		amdgpu_dm_audio_eld_notify(adev, inst);
	}

	/* Notify audio device additions. */
	for_each_new_connector_in_state(state, connector, new_con_state, i) {
		if (!new_con_state->crtc)
			continue;

		new_crtc_state = drm_atomic_get_new_crtc_state(
			state, new_con_state->crtc);

		if (!new_crtc_state)
			continue;

		if (!drm_atomic_crtc_needs_modeset(new_crtc_state))
			continue;

		new_dm_crtc_state = to_dm_crtc_state(new_crtc_state);
		if (!new_dm_crtc_state->stream)
			continue;

		status = dc_stream_get_status(new_dm_crtc_state->stream);
		if (!status)
			continue;

		aconnector = to_amdgpu_dm_connector(connector);

		mutex_lock(&adev->dm.audio_lock);
		inst = status->audio_inst;
		aconnector->audio_inst = inst;
		mutex_unlock(&adev->dm.audio_lock);

		amdgpu_dm_audio_eld_notify(adev, inst);
	}
}

/*
 * amdgpu_dm_crtc_copy_transient_flags - copy mirrored flags from DRM to DC
 * @crtc_state: the DRM CRTC state
 * @stream_state: the DC stream state.
 *
 * Copy the mirrored transient state flags from DRM, to DC. It is used to bring
 * a dc_stream_state's flags in sync with a drm_crtc_state's flags.
 */
static void amdgpu_dm_crtc_copy_transient_flags(struct drm_crtc_state *crtc_state,
						struct dc_stream_state *stream_state)
{
	stream_state->mode_changed = drm_atomic_crtc_needs_modeset(crtc_state);
}

/**
 * amdgpu_dm_atomic_commit_tail() - AMDgpu DM's commit tail implementation.
 * @state: The atomic state to commit
 *
 * This will tell DC to commit the constructed DC state from atomic_check,
 * programming the hardware. Any failures here implies a hardware failure, since
 * atomic check should have filtered anything non-kosher.
 */
static void amdgpu_dm_atomic_commit_tail(struct drm_atomic_state *state)
{
	struct drm_device *dev = state->dev;
	struct amdgpu_device *adev = drm_to_adev(dev);
	struct amdgpu_display_manager *dm = &adev->dm;
	struct dm_atomic_state *dm_state;
	struct dc_state *dc_state = NULL, *dc_state_temp = NULL;
	uint32_t i, j;
	struct drm_crtc *crtc;
	struct drm_crtc_state *old_crtc_state, *new_crtc_state;
	unsigned long flags;
	bool wait_for_vblank = true;
	struct drm_connector *connector;
	struct drm_connector_state *old_con_state, *new_con_state;
	struct dm_crtc_state *dm_old_crtc_state, *dm_new_crtc_state;
	int crtc_disable_count = 0;
	bool mode_set_reset_required = false;

	trace_amdgpu_dm_atomic_commit_tail_begin(state);

	drm_atomic_helper_update_legacy_modeset_state(dev, state);

	dm_state = dm_atomic_get_new_state(state);
	if (dm_state && dm_state->context) {
		dc_state = dm_state->context;
	} else {
		/* No state changes, retain current state. */
		dc_state_temp = dc_create_state(dm->dc);
		ASSERT(dc_state_temp);
		dc_state = dc_state_temp;
		dc_resource_state_copy_construct_current(dm->dc, dc_state);
	}

	for_each_oldnew_crtc_in_state (state, crtc, old_crtc_state,
				       new_crtc_state, i) {
		struct amdgpu_crtc *acrtc = to_amdgpu_crtc(crtc);

		dm_old_crtc_state = to_dm_crtc_state(old_crtc_state);

		if (old_crtc_state->active &&
		    (!new_crtc_state->active ||
		     drm_atomic_crtc_needs_modeset(new_crtc_state))) {
			manage_dm_interrupts(adev, acrtc, false);
			dc_stream_release(dm_old_crtc_state->stream);
		}
	}

	drm_atomic_helper_calc_timestamping_constants(state);

	/* update changed items */
	for_each_oldnew_crtc_in_state(state, crtc, old_crtc_state, new_crtc_state, i) {
		struct amdgpu_crtc *acrtc = to_amdgpu_crtc(crtc);

		dm_new_crtc_state = to_dm_crtc_state(new_crtc_state);
		dm_old_crtc_state = to_dm_crtc_state(old_crtc_state);

		DRM_DEBUG_ATOMIC(
			"amdgpu_crtc id:%d crtc_state_flags: enable:%d, active:%d, "
			"planes_changed:%d, mode_changed:%d,active_changed:%d,"
			"connectors_changed:%d\n",
			acrtc->crtc_id,
			new_crtc_state->enable,
			new_crtc_state->active,
			new_crtc_state->planes_changed,
			new_crtc_state->mode_changed,
			new_crtc_state->active_changed,
			new_crtc_state->connectors_changed);

		/* Disable cursor if disabling crtc */
		if (old_crtc_state->active && !new_crtc_state->active) {
			struct dc_cursor_position position;

			memset(&position, 0, sizeof(position));
			mutex_lock(&dm->dc_lock);
			dc_stream_set_cursor_position(dm_old_crtc_state->stream, &position);
			mutex_unlock(&dm->dc_lock);
		}

		/* Copy all transient state flags into dc state */
		if (dm_new_crtc_state->stream) {
			amdgpu_dm_crtc_copy_transient_flags(&dm_new_crtc_state->base,
							    dm_new_crtc_state->stream);
		}

		/* handles headless hotplug case, updating new_state and
		 * aconnector as needed
		 */

		if (modeset_required(new_crtc_state, dm_new_crtc_state->stream, dm_old_crtc_state->stream)) {

			DRM_DEBUG_ATOMIC("Atomic commit: SET crtc id %d: [%p]\n", acrtc->crtc_id, acrtc);

			if (!dm_new_crtc_state->stream) {
				/*
				 * this could happen because of issues with
				 * userspace notifications delivery.
				 * In this case userspace tries to set mode on
				 * display which is disconnected in fact.
				 * dc_sink is NULL in this case on aconnector.
				 * We expect reset mode will come soon.
				 *
				 * This can also happen when unplug is done
				 * during resume sequence ended
				 *
				 * In this case, we want to pretend we still
				 * have a sink to keep the pipe running so that
				 * hw state is consistent with the sw state
				 */
				DRM_DEBUG_DRIVER("%s: Failed to create new stream for crtc %d\n",
						__func__, acrtc->base.base.id);
				continue;
			}

			if (dm_old_crtc_state->stream)
				remove_stream(adev, acrtc, dm_old_crtc_state->stream);

			pm_runtime_get_noresume(dev->dev);

			acrtc->enabled = true;
			acrtc->hw_mode = new_crtc_state->mode;
			crtc->hwmode = new_crtc_state->mode;
			mode_set_reset_required = true;
		} else if (modereset_required(new_crtc_state)) {
			DRM_DEBUG_ATOMIC("Atomic commit: RESET. crtc id %d:[%p]\n", acrtc->crtc_id, acrtc);
			/* i.e. reset mode */
			if (dm_old_crtc_state->stream)
				remove_stream(adev, acrtc, dm_old_crtc_state->stream);

			mode_set_reset_required = true;
		}
	} /* for_each_crtc_in_state() */

	if (dc_state) {
		/* if there mode set or reset, disable eDP PSR */
		if (mode_set_reset_required) {
#if defined(CONFIG_DRM_AMD_DC_DCN)
			if (dm->vblank_control_workqueue)
				flush_workqueue(dm->vblank_control_workqueue);
#endif
			amdgpu_dm_psr_disable_all(dm);
		}

		dm_enable_per_frame_crtc_master_sync(dc_state);
		mutex_lock(&dm->dc_lock);
		WARN_ON(!dc_commit_state(dm->dc, dc_state));
#if defined(CONFIG_DRM_AMD_DC_DCN)
               /* Allow idle optimization when vblank count is 0 for display off */
               if (dm->active_vblank_irq_count == 0)
                   dc_allow_idle_optimizations(dm->dc,true);
#endif
		mutex_unlock(&dm->dc_lock);
	}

	for_each_new_crtc_in_state(state, crtc, new_crtc_state, i) {
		struct amdgpu_crtc *acrtc = to_amdgpu_crtc(crtc);

		dm_new_crtc_state = to_dm_crtc_state(new_crtc_state);

		if (dm_new_crtc_state->stream != NULL) {
			const struct dc_stream_status *status =
					dc_stream_get_status(dm_new_crtc_state->stream);

			if (!status)
				status = dc_stream_get_status_from_state(dc_state,
									 dm_new_crtc_state->stream);
			if (!status)
				DC_ERR("got no status for stream %p on acrtc%p\n", dm_new_crtc_state->stream, acrtc);
			else
				acrtc->otg_inst = status->primary_otg_inst;
		}
	}
#ifdef CONFIG_DRM_AMD_DC_HDCP
	for_each_oldnew_connector_in_state(state, connector, old_con_state, new_con_state, i) {
		struct dm_connector_state *dm_new_con_state = to_dm_connector_state(new_con_state);
		struct amdgpu_crtc *acrtc = to_amdgpu_crtc(dm_new_con_state->base.crtc);
		struct amdgpu_dm_connector *aconnector = to_amdgpu_dm_connector(connector);

		new_crtc_state = NULL;

		if (acrtc)
			new_crtc_state = drm_atomic_get_new_crtc_state(state, &acrtc->base);

		dm_new_crtc_state = to_dm_crtc_state(new_crtc_state);

		if (dm_new_crtc_state && dm_new_crtc_state->stream == NULL &&
		    connector->state->content_protection == DRM_MODE_CONTENT_PROTECTION_ENABLED) {
			hdcp_reset_display(adev->dm.hdcp_workqueue, aconnector->dc_link->link_index);
			new_con_state->content_protection = DRM_MODE_CONTENT_PROTECTION_DESIRED;
			dm_new_con_state->update_hdcp = true;
			continue;
		}

		if (is_content_protection_different(new_con_state, old_con_state, connector, adev->dm.hdcp_workqueue))
			hdcp_update_display(
				adev->dm.hdcp_workqueue, aconnector->dc_link->link_index, aconnector,
				new_con_state->hdcp_content_type,
				new_con_state->content_protection == DRM_MODE_CONTENT_PROTECTION_DESIRED);
	}
#endif

	/* Handle connector state changes */
	for_each_oldnew_connector_in_state(state, connector, old_con_state, new_con_state, i) {
		struct dm_connector_state *dm_new_con_state = to_dm_connector_state(new_con_state);
		struct dm_connector_state *dm_old_con_state = to_dm_connector_state(old_con_state);
		struct amdgpu_crtc *acrtc = to_amdgpu_crtc(dm_new_con_state->base.crtc);
		struct dc_surface_update dummy_updates[MAX_SURFACES];
		struct dc_stream_update stream_update;
		struct dc_info_packet hdr_packet;
		struct dc_stream_status *status = NULL;
		bool abm_changed, hdr_changed, scaling_changed;

		memset(&dummy_updates, 0, sizeof(dummy_updates));
		memset(&stream_update, 0, sizeof(stream_update));

		if (acrtc) {
			new_crtc_state = drm_atomic_get_new_crtc_state(state, &acrtc->base);
			old_crtc_state = drm_atomic_get_old_crtc_state(state, &acrtc->base);
		}

		/* Skip any modesets/resets */
		if (!acrtc || drm_atomic_crtc_needs_modeset(new_crtc_state))
			continue;

		dm_new_crtc_state = to_dm_crtc_state(new_crtc_state);
		dm_old_crtc_state = to_dm_crtc_state(old_crtc_state);

		scaling_changed = is_scaling_state_different(dm_new_con_state,
							     dm_old_con_state);

		abm_changed = dm_new_crtc_state->abm_level !=
			      dm_old_crtc_state->abm_level;

		hdr_changed =
			!drm_connector_atomic_hdr_metadata_equal(old_con_state, new_con_state);

		if (!scaling_changed && !abm_changed && !hdr_changed)
			continue;

		stream_update.stream = dm_new_crtc_state->stream;
		if (scaling_changed) {
			update_stream_scaling_settings(&dm_new_con_state->base.crtc->mode,
					dm_new_con_state, dm_new_crtc_state->stream);

			stream_update.src = dm_new_crtc_state->stream->src;
			stream_update.dst = dm_new_crtc_state->stream->dst;
		}

		if (abm_changed) {
			dm_new_crtc_state->stream->abm_level = dm_new_crtc_state->abm_level;

			stream_update.abm_level = &dm_new_crtc_state->abm_level;
		}

		if (hdr_changed) {
			fill_hdr_info_packet(new_con_state, &hdr_packet);
			stream_update.hdr_static_metadata = &hdr_packet;
		}

		status = dc_stream_get_status(dm_new_crtc_state->stream);

		if (WARN_ON(!status))
			continue;

		WARN_ON(!status->plane_count);

		/*
		 * TODO: DC refuses to perform stream updates without a dc_surface_update.
		 * Here we create an empty update on each plane.
		 * To fix this, DC should permit updating only stream properties.
		 */
		for (j = 0; j < status->plane_count; j++)
			dummy_updates[j].surface = status->plane_states[0];


		mutex_lock(&dm->dc_lock);
		dc_update_planes_and_stream(dm->dc,
					    dummy_updates,
					    status->plane_count,
					    dm_new_crtc_state->stream,
					    &stream_update);
		mutex_unlock(&dm->dc_lock);
	}

	/**
	 * Enable interrupts for CRTCs that are newly enabled or went through
	 * a modeset. It was intentionally deferred until after the front end
	 * state was modified to wait until the OTG was on and so the IRQ
	 * handlers didn't access stale or invalid state.
	 */
	for_each_oldnew_crtc_in_state(state, crtc, old_crtc_state, new_crtc_state, i) {
		struct amdgpu_crtc *acrtc = to_amdgpu_crtc(crtc);
#ifdef CONFIG_DEBUG_FS
		enum amdgpu_dm_pipe_crc_source cur_crc_src;
#if defined(CONFIG_DRM_AMD_SECURE_DISPLAY)
		struct crc_rd_work *crc_rd_wrk;
#endif
#endif
		/* Count number of newly disabled CRTCs for dropping PM refs later. */
		if (old_crtc_state->active && !new_crtc_state->active)
			crtc_disable_count++;

		dm_new_crtc_state = to_dm_crtc_state(new_crtc_state);
		dm_old_crtc_state = to_dm_crtc_state(old_crtc_state);

		/* For freesync config update on crtc state and params for irq */
		update_stream_irq_parameters(dm, dm_new_crtc_state);

#ifdef CONFIG_DEBUG_FS
#if defined(CONFIG_DRM_AMD_SECURE_DISPLAY)
		crc_rd_wrk = dm->crc_rd_wrk;
#endif
		spin_lock_irqsave(&adev_to_drm(adev)->event_lock, flags);
		cur_crc_src = acrtc->dm_irq_params.crc_src;
		spin_unlock_irqrestore(&adev_to_drm(adev)->event_lock, flags);
#endif

		if (new_crtc_state->active &&
		    (!old_crtc_state->active ||
		     drm_atomic_crtc_needs_modeset(new_crtc_state))) {
			dc_stream_retain(dm_new_crtc_state->stream);
			acrtc->dm_irq_params.stream = dm_new_crtc_state->stream;
			manage_dm_interrupts(adev, acrtc, true);
		}
		/* Handle vrr on->off / off->on transitions */
		amdgpu_dm_handle_vrr_transition(dm_old_crtc_state, dm_new_crtc_state);

#ifdef CONFIG_DEBUG_FS
		if (new_crtc_state->active &&
		    (!old_crtc_state->active ||
		     drm_atomic_crtc_needs_modeset(new_crtc_state))) {
			/**
			 * Frontend may have changed so reapply the CRC capture
			 * settings for the stream.
			 */
			if (amdgpu_dm_is_valid_crc_source(cur_crc_src)) {
#if defined(CONFIG_DRM_AMD_SECURE_DISPLAY)
				if (amdgpu_dm_crc_window_is_activated(crtc)) {
					spin_lock_irqsave(&adev_to_drm(adev)->event_lock, flags);
					acrtc->dm_irq_params.crc_window.update_win = true;
					acrtc->dm_irq_params.crc_window.skip_frame_cnt = 2;
					spin_lock_irq(&crc_rd_wrk->crc_rd_work_lock);
					crc_rd_wrk->crtc = crtc;
					spin_unlock_irq(&crc_rd_wrk->crc_rd_work_lock);
					spin_unlock_irqrestore(&adev_to_drm(adev)->event_lock, flags);
				}
#endif
				if (amdgpu_dm_crtc_configure_crc_source(
					crtc, dm_new_crtc_state, cur_crc_src))
					DRM_DEBUG_DRIVER("Failed to configure crc source");
			}
		}
#endif
	}

	for_each_new_crtc_in_state(state, crtc, new_crtc_state, j)
		if (new_crtc_state->async_flip)
			wait_for_vblank = false;

	/* update planes when needed per crtc*/
	for_each_new_crtc_in_state(state, crtc, new_crtc_state, j) {
		dm_new_crtc_state = to_dm_crtc_state(new_crtc_state);

		if (dm_new_crtc_state->stream)
			amdgpu_dm_commit_planes(state, dc_state, dev,
						dm, crtc, wait_for_vblank);
	}

	/* Update audio instances for each connector. */
	amdgpu_dm_commit_audio(dev, state);

#if defined(CONFIG_BACKLIGHT_CLASS_DEVICE) ||		\
	defined(CONFIG_BACKLIGHT_CLASS_DEVICE_MODULE)
	/* restore the backlight level */
	for (i = 0; i < dm->num_of_edps; i++) {
		if (dm->backlight_dev[i] &&
		    (dm->actual_brightness[i] != dm->brightness[i]))
			amdgpu_dm_backlight_set_level(dm, i, dm->brightness[i]);
	}
#endif
	/*
	 * send vblank event on all events not handled in flip and
	 * mark consumed event for drm_atomic_helper_commit_hw_done
	 */
	spin_lock_irqsave(&adev_to_drm(adev)->event_lock, flags);
	for_each_new_crtc_in_state(state, crtc, new_crtc_state, i) {

		if (new_crtc_state->event)
			drm_send_event_locked(dev, &new_crtc_state->event->base);

		new_crtc_state->event = NULL;
	}
	spin_unlock_irqrestore(&adev_to_drm(adev)->event_lock, flags);

	/* Signal HW programming completion */
	drm_atomic_helper_commit_hw_done(state);

	if (wait_for_vblank)
		drm_atomic_helper_wait_for_flip_done(dev, state);

	drm_atomic_helper_cleanup_planes(dev, state);

	/* return the stolen vga memory back to VRAM */
	if (!adev->mman.keep_stolen_vga_memory)
		amdgpu_bo_free_kernel(&adev->mman.stolen_vga_memory, NULL, NULL);
	amdgpu_bo_free_kernel(&adev->mman.stolen_extended_memory, NULL, NULL);

	/*
	 * Finally, drop a runtime PM reference for each newly disabled CRTC,
	 * so we can put the GPU into runtime suspend if we're not driving any
	 * displays anymore
	 */
	for (i = 0; i < crtc_disable_count; i++)
		pm_runtime_put_autosuspend(dev->dev);
	pm_runtime_mark_last_busy(dev->dev);

	if (dc_state_temp)
		dc_release_state(dc_state_temp);
}


static int dm_force_atomic_commit(struct drm_connector *connector)
{
	int ret = 0;
	struct drm_device *ddev = connector->dev;
	struct drm_atomic_state *state = drm_atomic_state_alloc(ddev);
	struct amdgpu_crtc *disconnected_acrtc = to_amdgpu_crtc(connector->encoder->crtc);
	struct drm_plane *plane = disconnected_acrtc->base.primary;
	struct drm_connector_state *conn_state;
	struct drm_crtc_state *crtc_state;
	struct drm_plane_state *plane_state;

	if (!state)
		return -ENOMEM;

	state->acquire_ctx = ddev->mode_config.acquire_ctx;

	/* Construct an atomic state to restore previous display setting */

	/*
	 * Attach connectors to drm_atomic_state
	 */
	conn_state = drm_atomic_get_connector_state(state, connector);

	ret = PTR_ERR_OR_ZERO(conn_state);
	if (ret)
		goto out;

	/* Attach crtc to drm_atomic_state*/
	crtc_state = drm_atomic_get_crtc_state(state, &disconnected_acrtc->base);

	ret = PTR_ERR_OR_ZERO(crtc_state);
	if (ret)
		goto out;

	/* force a restore */
	crtc_state->mode_changed = true;

	/* Attach plane to drm_atomic_state */
	plane_state = drm_atomic_get_plane_state(state, plane);

	ret = PTR_ERR_OR_ZERO(plane_state);
	if (ret)
		goto out;

	/* Call commit internally with the state we just constructed */
	ret = drm_atomic_commit(state);

out:
	drm_atomic_state_put(state);
	if (ret)
		DRM_ERROR("Restoring old state failed with %i\n", ret);

	return ret;
}

/*
 * This function handles all cases when set mode does not come upon hotplug.
 * This includes when a display is unplugged then plugged back into the
 * same port and when running without usermode desktop manager supprot
 */
void dm_restore_drm_connector_state(struct drm_device *dev,
				    struct drm_connector *connector)
{
	struct amdgpu_dm_connector *aconnector = to_amdgpu_dm_connector(connector);
	struct amdgpu_crtc *disconnected_acrtc;
	struct dm_crtc_state *acrtc_state;

	if (!aconnector->dc_sink || !connector->state || !connector->encoder)
		return;

	disconnected_acrtc = to_amdgpu_crtc(connector->encoder->crtc);
	if (!disconnected_acrtc)
		return;

	acrtc_state = to_dm_crtc_state(disconnected_acrtc->base.state);
	if (!acrtc_state->stream)
		return;

	/*
	 * If the previous sink is not released and different from the current,
	 * we deduce we are in a state where we can not rely on usermode call
	 * to turn on the display, so we do it here
	 */
	if (acrtc_state->stream->sink != aconnector->dc_sink)
		dm_force_atomic_commit(&aconnector->base);
}

/*
 * Grabs all modesetting locks to serialize against any blocking commits,
 * Waits for completion of all non blocking commits.
 */
static int do_aquire_global_lock(struct drm_device *dev,
				 struct drm_atomic_state *state)
{
	struct drm_crtc *crtc;
	struct drm_crtc_commit *commit;
	long ret;

	/*
	 * Adding all modeset locks to aquire_ctx will
	 * ensure that when the framework release it the
	 * extra locks we are locking here will get released to
	 */
	ret = drm_modeset_lock_all_ctx(dev, state->acquire_ctx);
	if (ret)
		return ret;

	list_for_each_entry(crtc, &dev->mode_config.crtc_list, head) {
		spin_lock(&crtc->commit_lock);
		commit = list_first_entry_or_null(&crtc->commit_list,
				struct drm_crtc_commit, commit_entry);
		if (commit)
			drm_crtc_commit_get(commit);
		spin_unlock(&crtc->commit_lock);

		if (!commit)
			continue;

		/*
		 * Make sure all pending HW programming completed and
		 * page flips done
		 */
		ret = wait_for_completion_interruptible_timeout(&commit->hw_done, 10*HZ);

		if (ret > 0)
			ret = wait_for_completion_interruptible_timeout(
					&commit->flip_done, 10*HZ);

		if (ret == 0)
			DRM_ERROR("[CRTC:%d:%s] hw_done or flip_done "
				  "timed out\n", crtc->base.id, crtc->name);

		drm_crtc_commit_put(commit);
	}

	return ret < 0 ? ret : 0;
}

static void get_freesync_config_for_crtc(
	struct dm_crtc_state *new_crtc_state,
	struct dm_connector_state *new_con_state)
{
	struct mod_freesync_config config = {0};
	struct amdgpu_dm_connector *aconnector =
			to_amdgpu_dm_connector(new_con_state->base.connector);
	struct drm_display_mode *mode = &new_crtc_state->base.mode;
	int vrefresh = drm_mode_vrefresh(mode);
	bool fs_vid_mode = false;

	new_crtc_state->vrr_supported = new_con_state->freesync_capable &&
					vrefresh >= aconnector->min_vfreq &&
					vrefresh <= aconnector->max_vfreq;

	if (new_crtc_state->vrr_supported) {
		new_crtc_state->stream->ignore_msa_timing_param = true;
		fs_vid_mode = new_crtc_state->freesync_config.state == VRR_STATE_ACTIVE_FIXED;

		config.min_refresh_in_uhz = aconnector->min_vfreq * 1000000;
		config.max_refresh_in_uhz = aconnector->max_vfreq * 1000000;
		config.vsif_supported = true;
		config.btr = true;

		if (fs_vid_mode) {
			config.state = VRR_STATE_ACTIVE_FIXED;
			config.fixed_refresh_in_uhz = new_crtc_state->freesync_config.fixed_refresh_in_uhz;
			goto out;
		} else if (new_crtc_state->base.vrr_enabled) {
			config.state = VRR_STATE_ACTIVE_VARIABLE;
		} else {
			config.state = VRR_STATE_INACTIVE;
		}
	}
out:
	new_crtc_state->freesync_config = config;
}

static void reset_freesync_config_for_crtc(
	struct dm_crtc_state *new_crtc_state)
{
	new_crtc_state->vrr_supported = false;

	memset(&new_crtc_state->vrr_infopacket, 0,
	       sizeof(new_crtc_state->vrr_infopacket));
}

static bool
is_timing_unchanged_for_freesync(struct drm_crtc_state *old_crtc_state,
				 struct drm_crtc_state *new_crtc_state)
{
	struct drm_display_mode old_mode, new_mode;

	if (!old_crtc_state || !new_crtc_state)
		return false;

	old_mode = old_crtc_state->mode;
	new_mode = new_crtc_state->mode;

	if (old_mode.clock       == new_mode.clock &&
	    old_mode.hdisplay    == new_mode.hdisplay &&
	    old_mode.vdisplay    == new_mode.vdisplay &&
	    old_mode.htotal      == new_mode.htotal &&
	    old_mode.vtotal      != new_mode.vtotal &&
	    old_mode.hsync_start == new_mode.hsync_start &&
	    old_mode.vsync_start != new_mode.vsync_start &&
	    old_mode.hsync_end   == new_mode.hsync_end &&
	    old_mode.vsync_end   != new_mode.vsync_end &&
	    old_mode.hskew       == new_mode.hskew &&
	    old_mode.vscan       == new_mode.vscan &&
	    (old_mode.vsync_end - old_mode.vsync_start) ==
	    (new_mode.vsync_end - new_mode.vsync_start))
		return true;

	return false;
}

static void set_freesync_fixed_config(struct dm_crtc_state *dm_new_crtc_state) {
	uint64_t num, den, res;
	struct drm_crtc_state *new_crtc_state = &dm_new_crtc_state->base;

	dm_new_crtc_state->freesync_config.state = VRR_STATE_ACTIVE_FIXED;

	num = (unsigned long long)new_crtc_state->mode.clock * 1000 * 1000000;
	den = (unsigned long long)new_crtc_state->mode.htotal *
	      (unsigned long long)new_crtc_state->mode.vtotal;

	res = div_u64(num, den);
	dm_new_crtc_state->freesync_config.fixed_refresh_in_uhz = res;
}

static int dm_update_crtc_state(struct amdgpu_display_manager *dm,
				struct drm_atomic_state *state,
				struct drm_crtc *crtc,
				struct drm_crtc_state *old_crtc_state,
				struct drm_crtc_state *new_crtc_state,
				bool enable,
				bool *lock_and_validation_needed)
{
	struct dm_atomic_state *dm_state = NULL;
	struct dm_crtc_state *dm_old_crtc_state, *dm_new_crtc_state;
	struct dc_stream_state *new_stream;
	int ret = 0;

	/*
	 * TODO Move this code into dm_crtc_atomic_check once we get rid of dc_validation_set
	 * update changed items
	 */
	struct amdgpu_crtc *acrtc = NULL;
	struct amdgpu_dm_connector *aconnector = NULL;
	struct drm_connector_state *drm_new_conn_state = NULL, *drm_old_conn_state = NULL;
	struct dm_connector_state *dm_new_conn_state = NULL, *dm_old_conn_state = NULL;

	new_stream = NULL;

	dm_old_crtc_state = to_dm_crtc_state(old_crtc_state);
	dm_new_crtc_state = to_dm_crtc_state(new_crtc_state);
	acrtc = to_amdgpu_crtc(crtc);
	aconnector = amdgpu_dm_find_first_crtc_matching_connector(state, crtc);

	/* TODO This hack should go away */
	if (aconnector && enable) {
		/* Make sure fake sink is created in plug-in scenario */
		drm_new_conn_state = drm_atomic_get_new_connector_state(state,
							    &aconnector->base);
		drm_old_conn_state = drm_atomic_get_old_connector_state(state,
							    &aconnector->base);

		if (IS_ERR(drm_new_conn_state)) {
			ret = PTR_ERR_OR_ZERO(drm_new_conn_state);
			goto fail;
		}

		dm_new_conn_state = to_dm_connector_state(drm_new_conn_state);
		dm_old_conn_state = to_dm_connector_state(drm_old_conn_state);

		if (!drm_atomic_crtc_needs_modeset(new_crtc_state))
			goto skip_modeset;

		new_stream = create_validate_stream_for_sink(aconnector,
							     &new_crtc_state->mode,
							     dm_new_conn_state,
							     dm_old_crtc_state->stream);

		/*
		 * we can have no stream on ACTION_SET if a display
		 * was disconnected during S3, in this case it is not an
		 * error, the OS will be updated after detection, and
		 * will do the right thing on next atomic commit
		 */

		if (!new_stream) {
			DRM_DEBUG_DRIVER("%s: Failed to create new stream for crtc %d\n",
					__func__, acrtc->base.base.id);
			ret = -ENOMEM;
			goto fail;
		}

		/*
		 * TODO: Check VSDB bits to decide whether this should
		 * be enabled or not.
		 */
		new_stream->triggered_crtc_reset.enabled =
			dm->force_timing_sync;

		dm_new_crtc_state->abm_level = dm_new_conn_state->abm_level;

		ret = fill_hdr_info_packet(drm_new_conn_state,
					   &new_stream->hdr_static_metadata);
		if (ret)
			goto fail;

		/*
		 * If we already removed the old stream from the context
		 * (and set the new stream to NULL) then we can't reuse
		 * the old stream even if the stream and scaling are unchanged.
		 * We'll hit the BUG_ON and black screen.
		 *
		 * TODO: Refactor this function to allow this check to work
		 * in all conditions.
		 */
		if (amdgpu_freesync_vid_mode &&
		    dm_new_crtc_state->stream &&
		    is_timing_unchanged_for_freesync(new_crtc_state, old_crtc_state))
			goto skip_modeset;

		if (dm_new_crtc_state->stream &&
		    dc_is_stream_unchanged(new_stream, dm_old_crtc_state->stream) &&
		    dc_is_stream_scaling_unchanged(new_stream, dm_old_crtc_state->stream)) {
			new_crtc_state->mode_changed = false;
			DRM_DEBUG_DRIVER("Mode change not required, setting mode_changed to %d",
					 new_crtc_state->mode_changed);
		}
	}

	/* mode_changed flag may get updated above, need to check again */
	if (!drm_atomic_crtc_needs_modeset(new_crtc_state))
		goto skip_modeset;

	DRM_DEBUG_ATOMIC(
		"amdgpu_crtc id:%d crtc_state_flags: enable:%d, active:%d, "
		"planes_changed:%d, mode_changed:%d,active_changed:%d,"
		"connectors_changed:%d\n",
		acrtc->crtc_id,
		new_crtc_state->enable,
		new_crtc_state->active,
		new_crtc_state->planes_changed,
		new_crtc_state->mode_changed,
		new_crtc_state->active_changed,
		new_crtc_state->connectors_changed);

	/* Remove stream for any changed/disabled CRTC */
	if (!enable) {

		if (!dm_old_crtc_state->stream)
			goto skip_modeset;

		/* Unset freesync video if it was active before */
		if (dm_old_crtc_state->freesync_config.state == VRR_STATE_ACTIVE_FIXED) {
			dm_new_crtc_state->freesync_config.state = VRR_STATE_INACTIVE;
			dm_new_crtc_state->freesync_config.fixed_refresh_in_uhz = 0;
		}

		/* Now check if we should set freesync video mode */
		if (amdgpu_freesync_vid_mode && dm_new_crtc_state->stream &&
		    dc_is_stream_unchanged(new_stream, dm_old_crtc_state->stream) &&
		    dc_is_stream_scaling_unchanged(new_stream, dm_old_crtc_state->stream) &&
		    is_timing_unchanged_for_freesync(new_crtc_state,
						     old_crtc_state)) {
			new_crtc_state->mode_changed = false;
			DRM_DEBUG_DRIVER(
				"Mode change not required for front porch change, "
				"setting mode_changed to %d",
				new_crtc_state->mode_changed);

			set_freesync_fixed_config(dm_new_crtc_state);

			goto skip_modeset;
		} else if (amdgpu_freesync_vid_mode && aconnector &&
			   is_freesync_video_mode(&new_crtc_state->mode,
						  aconnector)) {
			struct drm_display_mode *high_mode;

			high_mode = get_highest_refresh_rate_mode(aconnector, false);
			if (!drm_mode_equal(&new_crtc_state->mode, high_mode)) {
				set_freesync_fixed_config(dm_new_crtc_state);
			}
		}

		ret = dm_atomic_get_state(state, &dm_state);
		if (ret)
			goto fail;

		DRM_DEBUG_DRIVER("Disabling DRM crtc: %d\n",
				crtc->base.id);

		/* i.e. reset mode */
		if (dc_remove_stream_from_ctx(
				dm->dc,
				dm_state->context,
				dm_old_crtc_state->stream) != DC_OK) {
			ret = -EINVAL;
			goto fail;
		}

		dc_stream_release(dm_old_crtc_state->stream);
		dm_new_crtc_state->stream = NULL;

		reset_freesync_config_for_crtc(dm_new_crtc_state);

		*lock_and_validation_needed = true;

	} else {/* Add stream for any updated/enabled CRTC */
		/*
		 * Quick fix to prevent NULL pointer on new_stream when
		 * added MST connectors not found in existing crtc_state in the chained mode
		 * TODO: need to dig out the root cause of that
		 */
		if (!aconnector || (!aconnector->dc_sink && aconnector->mst_port))
			goto skip_modeset;

		if (modereset_required(new_crtc_state))
			goto skip_modeset;

		if (modeset_required(new_crtc_state, new_stream,
				     dm_old_crtc_state->stream)) {

			WARN_ON(dm_new_crtc_state->stream);

			ret = dm_atomic_get_state(state, &dm_state);
			if (ret)
				goto fail;

			dm_new_crtc_state->stream = new_stream;

			dc_stream_retain(new_stream);

			DRM_DEBUG_ATOMIC("Enabling DRM crtc: %d\n",
					 crtc->base.id);

			if (dc_add_stream_to_ctx(
					dm->dc,
					dm_state->context,
					dm_new_crtc_state->stream) != DC_OK) {
				ret = -EINVAL;
				goto fail;
			}

			*lock_and_validation_needed = true;
		}
	}

skip_modeset:
	/* Release extra reference */
	if (new_stream)
		 dc_stream_release(new_stream);

	/*
	 * We want to do dc stream updates that do not require a
	 * full modeset below.
	 */
	if (!(enable && aconnector && new_crtc_state->active))
		return 0;
	/*
	 * Given above conditions, the dc state cannot be NULL because:
	 * 1. We're in the process of enabling CRTCs (just been added
	 *    to the dc context, or already is on the context)
	 * 2. Has a valid connector attached, and
	 * 3. Is currently active and enabled.
	 * => The dc stream state currently exists.
	 */
	BUG_ON(dm_new_crtc_state->stream == NULL);

	/* Scaling or underscan settings */
	if (is_scaling_state_different(dm_old_conn_state, dm_new_conn_state) ||
				drm_atomic_crtc_needs_modeset(new_crtc_state))
		update_stream_scaling_settings(
			&new_crtc_state->mode, dm_new_conn_state, dm_new_crtc_state->stream);

	/* ABM settings */
	dm_new_crtc_state->abm_level = dm_new_conn_state->abm_level;

	/*
	 * Color management settings. We also update color properties
	 * when a modeset is needed, to ensure it gets reprogrammed.
	 */
	if (dm_new_crtc_state->base.color_mgmt_changed ||
	    drm_atomic_crtc_needs_modeset(new_crtc_state)) {
		ret = amdgpu_dm_update_crtc_color_mgmt(dm_new_crtc_state);
		if (ret)
			goto fail;
	}

	/* Update Freesync settings. */
	get_freesync_config_for_crtc(dm_new_crtc_state,
				     dm_new_conn_state);

	return ret;

fail:
	if (new_stream)
		dc_stream_release(new_stream);
	return ret;
}

static bool should_reset_plane(struct drm_atomic_state *state,
			       struct drm_plane *plane,
			       struct drm_plane_state *old_plane_state,
			       struct drm_plane_state *new_plane_state)
{
	struct drm_plane *other;
	struct drm_plane_state *old_other_state, *new_other_state;
	struct drm_crtc_state *new_crtc_state;
	int i;

	/*
	 * TODO: Remove this hack once the checks below are sufficient
	 * enough to determine when we need to reset all the planes on
	 * the stream.
	 */
	if (state->allow_modeset)
		return true;

	/* Exit early if we know that we're adding or removing the plane. */
	if (old_plane_state->crtc != new_plane_state->crtc)
		return true;

	/* old crtc == new_crtc == NULL, plane not in context. */
	if (!new_plane_state->crtc)
		return false;

	new_crtc_state =
		drm_atomic_get_new_crtc_state(state, new_plane_state->crtc);

	if (!new_crtc_state)
		return true;

	/* CRTC Degamma changes currently require us to recreate planes. */
	if (new_crtc_state->color_mgmt_changed)
		return true;

	if (drm_atomic_crtc_needs_modeset(new_crtc_state))
		return true;

	/*
	 * If there are any new primary or overlay planes being added or
	 * removed then the z-order can potentially change. To ensure
	 * correct z-order and pipe acquisition the current DC architecture
	 * requires us to remove and recreate all existing planes.
	 *
	 * TODO: Come up with a more elegant solution for this.
	 */
	for_each_oldnew_plane_in_state(state, other, old_other_state, new_other_state, i) {
		struct amdgpu_framebuffer *old_afb, *new_afb;
		if (other->type == DRM_PLANE_TYPE_CURSOR)
			continue;

		if (old_other_state->crtc != new_plane_state->crtc &&
		    new_other_state->crtc != new_plane_state->crtc)
			continue;

		if (old_other_state->crtc != new_other_state->crtc)
			return true;

		/* Src/dst size and scaling updates. */
		if (old_other_state->src_w != new_other_state->src_w ||
		    old_other_state->src_h != new_other_state->src_h ||
		    old_other_state->crtc_w != new_other_state->crtc_w ||
		    old_other_state->crtc_h != new_other_state->crtc_h)
			return true;

		/* Rotation / mirroring updates. */
		if (old_other_state->rotation != new_other_state->rotation)
			return true;

		/* Blending updates. */
		if (old_other_state->pixel_blend_mode !=
		    new_other_state->pixel_blend_mode)
			return true;

		/* Alpha updates. */
		if (old_other_state->alpha != new_other_state->alpha)
			return true;

		/* Colorspace changes. */
		if (old_other_state->color_range != new_other_state->color_range ||
		    old_other_state->color_encoding != new_other_state->color_encoding)
			return true;

		/* Framebuffer checks fall at the end. */
		if (!old_other_state->fb || !new_other_state->fb)
			continue;

		/* Pixel format changes can require bandwidth updates. */
		if (old_other_state->fb->format != new_other_state->fb->format)
			return true;

		old_afb = (struct amdgpu_framebuffer *)old_other_state->fb;
		new_afb = (struct amdgpu_framebuffer *)new_other_state->fb;

		/* Tiling and DCC changes also require bandwidth updates. */
		if (old_afb->tiling_flags != new_afb->tiling_flags ||
		    old_afb->base.modifier != new_afb->base.modifier)
			return true;
	}

	return false;
}

static int dm_check_cursor_fb(struct amdgpu_crtc *new_acrtc,
			      struct drm_plane_state *new_plane_state,
			      struct drm_framebuffer *fb)
{
	struct amdgpu_device *adev = drm_to_adev(new_acrtc->base.dev);
	struct amdgpu_framebuffer *afb = to_amdgpu_framebuffer(fb);
	unsigned int pitch;
	bool linear;

	if (fb->width > new_acrtc->max_cursor_width ||
	    fb->height > new_acrtc->max_cursor_height) {
		DRM_DEBUG_ATOMIC("Bad cursor FB size %dx%d\n",
				 new_plane_state->fb->width,
				 new_plane_state->fb->height);
		return -EINVAL;
	}
	if (new_plane_state->src_w != fb->width << 16 ||
	    new_plane_state->src_h != fb->height << 16) {
		DRM_DEBUG_ATOMIC("Cropping not supported for cursor plane\n");
		return -EINVAL;
	}

	/* Pitch in pixels */
	pitch = fb->pitches[0] / fb->format->cpp[0];

	if (fb->width != pitch) {
		DRM_DEBUG_ATOMIC("Cursor FB width %d doesn't match pitch %d",
				 fb->width, pitch);
		return -EINVAL;
	}

	switch (pitch) {
	case 64:
	case 128:
	case 256:
		/* FB pitch is supported by cursor plane */
		break;
	default:
		DRM_DEBUG_ATOMIC("Bad cursor FB pitch %d px\n", pitch);
		return -EINVAL;
	}

	/* Core DRM takes care of checking FB modifiers, so we only need to
	 * check tiling flags when the FB doesn't have a modifier. */
	if (!(fb->flags & DRM_MODE_FB_MODIFIERS)) {
		if (adev->family < AMDGPU_FAMILY_AI) {
			linear = AMDGPU_TILING_GET(afb->tiling_flags, ARRAY_MODE) != DC_ARRAY_2D_TILED_THIN1 &&
			         AMDGPU_TILING_GET(afb->tiling_flags, ARRAY_MODE) != DC_ARRAY_1D_TILED_THIN1 &&
				 AMDGPU_TILING_GET(afb->tiling_flags, MICRO_TILE_MODE) == 0;
		} else {
			linear = AMDGPU_TILING_GET(afb->tiling_flags, SWIZZLE_MODE) == 0;
		}
		if (!linear) {
			DRM_DEBUG_ATOMIC("Cursor FB not linear");
			return -EINVAL;
		}
	}

	return 0;
}

static int dm_update_plane_state(struct dc *dc,
				 struct drm_atomic_state *state,
				 struct drm_plane *plane,
				 struct drm_plane_state *old_plane_state,
				 struct drm_plane_state *new_plane_state,
				 bool enable,
				 bool *lock_and_validation_needed)
{

	struct dm_atomic_state *dm_state = NULL;
	struct drm_crtc *new_plane_crtc, *old_plane_crtc;
	struct drm_crtc_state *old_crtc_state, *new_crtc_state;
	struct dm_crtc_state *dm_new_crtc_state, *dm_old_crtc_state;
	struct dm_plane_state *dm_new_plane_state, *dm_old_plane_state;
	struct amdgpu_crtc *new_acrtc;
	bool needs_reset;
	int ret = 0;


	new_plane_crtc = new_plane_state->crtc;
	old_plane_crtc = old_plane_state->crtc;
	dm_new_plane_state = to_dm_plane_state(new_plane_state);
	dm_old_plane_state = to_dm_plane_state(old_plane_state);

	if (plane->type == DRM_PLANE_TYPE_CURSOR) {
		if (!enable || !new_plane_crtc ||
			drm_atomic_plane_disabling(plane->state, new_plane_state))
			return 0;

		new_acrtc = to_amdgpu_crtc(new_plane_crtc);

		if (new_plane_state->src_x != 0 || new_plane_state->src_y != 0) {
			DRM_DEBUG_ATOMIC("Cropping not supported for cursor plane\n");
			return -EINVAL;
		}

		if (new_plane_state->fb) {
			ret = dm_check_cursor_fb(new_acrtc, new_plane_state,
						 new_plane_state->fb);
			if (ret)
				return ret;
		}

		return 0;
	}

	needs_reset = should_reset_plane(state, plane, old_plane_state,
					 new_plane_state);

	/* Remove any changed/removed planes */
	if (!enable) {
		if (!needs_reset)
			return 0;

		if (!old_plane_crtc)
			return 0;

		old_crtc_state = drm_atomic_get_old_crtc_state(
				state, old_plane_crtc);
		dm_old_crtc_state = to_dm_crtc_state(old_crtc_state);

		if (!dm_old_crtc_state->stream)
			return 0;

		DRM_DEBUG_ATOMIC("Disabling DRM plane: %d on DRM crtc %d\n",
				plane->base.id, old_plane_crtc->base.id);

		ret = dm_atomic_get_state(state, &dm_state);
		if (ret)
			return ret;

		if (!dc_remove_plane_from_context(
				dc,
				dm_old_crtc_state->stream,
				dm_old_plane_state->dc_state,
				dm_state->context)) {

			return -EINVAL;
		}

		if (dm_old_plane_state->dc_state)
			dc_plane_state_release(dm_old_plane_state->dc_state);

		dm_new_plane_state->dc_state = NULL;

		*lock_and_validation_needed = true;

	} else { /* Add new planes */
		struct dc_plane_state *dc_new_plane_state;

		if (drm_atomic_plane_disabling(plane->state, new_plane_state))
			return 0;

		if (!new_plane_crtc)
			return 0;

		new_crtc_state = drm_atomic_get_new_crtc_state(state, new_plane_crtc);
		dm_new_crtc_state = to_dm_crtc_state(new_crtc_state);

		if (!dm_new_crtc_state->stream)
			return 0;

		if (!needs_reset)
			return 0;

		ret = dm_plane_helper_check_state(new_plane_state, new_crtc_state);
		if (ret)
			return ret;

		WARN_ON(dm_new_plane_state->dc_state);

		dc_new_plane_state = dc_create_plane_state(dc);
		if (!dc_new_plane_state)
			return -ENOMEM;

		DRM_DEBUG_ATOMIC("Enabling DRM plane: %d on DRM crtc %d\n",
				 plane->base.id, new_plane_crtc->base.id);

		ret = fill_dc_plane_attributes(
			drm_to_adev(new_plane_crtc->dev),
			dc_new_plane_state,
			new_plane_state,
			new_crtc_state);
		if (ret) {
			dc_plane_state_release(dc_new_plane_state);
			return ret;
		}

		ret = dm_atomic_get_state(state, &dm_state);
		if (ret) {
			dc_plane_state_release(dc_new_plane_state);
			return ret;
		}

		/*
		 * Any atomic check errors that occur after this will
		 * not need a release. The plane state will be attached
		 * to the stream, and therefore part of the atomic
		 * state. It'll be released when the atomic state is
		 * cleaned.
		 */
		if (!dc_add_plane_to_context(
				dc,
				dm_new_crtc_state->stream,
				dc_new_plane_state,
				dm_state->context)) {

			dc_plane_state_release(dc_new_plane_state);
			return -EINVAL;
		}

		dm_new_plane_state->dc_state = dc_new_plane_state;

		/* Tell DC to do a full surface update every time there
		 * is a plane change. Inefficient, but works for now.
		 */
		dm_new_plane_state->dc_state->update_flags.bits.full_update = 1;

		*lock_and_validation_needed = true;
	}


	return ret;
}

static int dm_check_crtc_cursor(struct drm_atomic_state *state,
				struct drm_crtc *crtc,
				struct drm_crtc_state *new_crtc_state)
{
	struct drm_plane_state *new_cursor_state, *new_primary_state;
	int cursor_scale_w, cursor_scale_h, primary_scale_w, primary_scale_h;

	/* On DCE and DCN there is no dedicated hardware cursor plane. We get a
	 * cursor per pipe but it's going to inherit the scaling and
	 * positioning from the underlying pipe. Check the cursor plane's
	 * blending properties match the primary plane's. */

	new_cursor_state = drm_atomic_get_new_plane_state(state, crtc->cursor);
	new_primary_state = drm_atomic_get_new_plane_state(state, crtc->primary);
	if (!new_cursor_state || !new_primary_state ||
	    !new_cursor_state->fb || !new_primary_state->fb) {
		return 0;
	}

	cursor_scale_w = new_cursor_state->crtc_w * 1000 /
			 (new_cursor_state->src_w >> 16);
	cursor_scale_h = new_cursor_state->crtc_h * 1000 /
			 (new_cursor_state->src_h >> 16);

	primary_scale_w = new_primary_state->crtc_w * 1000 /
			 (new_primary_state->src_w >> 16);
	primary_scale_h = new_primary_state->crtc_h * 1000 /
			 (new_primary_state->src_h >> 16);

	if (cursor_scale_w != primary_scale_w ||
	    cursor_scale_h != primary_scale_h) {
		drm_dbg_atomic(crtc->dev, "Cursor plane scaling doesn't match primary plane\n");
		return -EINVAL;
	}

	return 0;
}

#if defined(CONFIG_DRM_AMD_DC_DCN)
static int add_affected_mst_dsc_crtcs(struct drm_atomic_state *state, struct drm_crtc *crtc)
{
	struct drm_connector *connector;
	struct drm_connector_state *conn_state, *old_conn_state;
	struct amdgpu_dm_connector *aconnector = NULL;
	int i;
	for_each_oldnew_connector_in_state(state, connector, old_conn_state, conn_state, i) {
		if (!conn_state->crtc)
			conn_state = old_conn_state;

		if (conn_state->crtc != crtc)
			continue;

		aconnector = to_amdgpu_dm_connector(connector);
		if (!aconnector->port || !aconnector->mst_port)
			aconnector = NULL;
		else
			break;
	}

	if (!aconnector)
		return 0;

	return drm_dp_mst_add_affected_dsc_crtcs(state, &aconnector->mst_port->mst_mgr);
}
#endif

static int validate_overlay(struct drm_atomic_state *state)
{
	int i;
	struct drm_plane *plane;
	struct drm_plane_state *new_plane_state;
	struct drm_plane_state *primary_state, *overlay_state = NULL;

	/* Check if primary plane is contained inside overlay */
	for_each_new_plane_in_state_reverse(state, plane, new_plane_state, i) {
		if (plane->type == DRM_PLANE_TYPE_OVERLAY) {
			if (drm_atomic_plane_disabling(plane->state, new_plane_state))
				return 0;

			overlay_state = new_plane_state;
			continue;
		}
	}

	/* check if we're making changes to the overlay plane */
	if (!overlay_state)
		return 0;

	/* check if overlay plane is enabled */
	if (!overlay_state->crtc)
		return 0;

	/* find the primary plane for the CRTC that the overlay is enabled on */
	primary_state = drm_atomic_get_plane_state(state, overlay_state->crtc->primary);
	if (IS_ERR(primary_state))
		return PTR_ERR(primary_state);

	/* check if primary plane is enabled */
	if (!primary_state->crtc)
		return 0;

	/* Perform the bounds check to ensure the overlay plane covers the primary */
	if (primary_state->crtc_x < overlay_state->crtc_x ||
	    primary_state->crtc_y < overlay_state->crtc_y ||
	    primary_state->crtc_x + primary_state->crtc_w > overlay_state->crtc_x + overlay_state->crtc_w ||
	    primary_state->crtc_y + primary_state->crtc_h > overlay_state->crtc_y + overlay_state->crtc_h) {
		DRM_DEBUG_ATOMIC("Overlay plane is enabled with hardware cursor but does not fully cover primary plane\n");
		return -EINVAL;
	}

	return 0;
}

/**
 * amdgpu_dm_atomic_check() - Atomic check implementation for AMDgpu DM.
 * @dev: The DRM device
 * @state: The atomic state to commit
 *
 * Validate that the given atomic state is programmable by DC into hardware.
 * This involves constructing a &struct dc_state reflecting the new hardware
 * state we wish to commit, then querying DC to see if it is programmable. It's
 * important not to modify the existing DC state. Otherwise, atomic_check
 * may unexpectedly commit hardware changes.
 *
 * When validating the DC state, it's important that the right locks are
 * acquired. For full updates case which removes/adds/updates streams on one
 * CRTC while flipping on another CRTC, acquiring global lock will guarantee
 * that any such full update commit will wait for completion of any outstanding
 * flip using DRMs synchronization events.
 *
 * Note that DM adds the affected connectors for all CRTCs in state, when that
 * might not seem necessary. This is because DC stream creation requires the
 * DC sink, which is tied to the DRM connector state. Cleaning this up should
 * be possible but non-trivial - a possible TODO item.
 *
 * Return: -Error code if validation failed.
 */
static int amdgpu_dm_atomic_check(struct drm_device *dev,
				  struct drm_atomic_state *state)
{
	struct amdgpu_device *adev = drm_to_adev(dev);
	struct dm_atomic_state *dm_state = NULL;
	struct dc *dc = adev->dm.dc;
	struct drm_connector *connector;
	struct drm_connector_state *old_con_state, *new_con_state;
	struct drm_crtc *crtc;
	struct drm_crtc_state *old_crtc_state, *new_crtc_state;
	struct drm_plane *plane;
	struct drm_plane_state *old_plane_state, *new_plane_state;
	enum dc_status status;
	int ret, i;
	bool lock_and_validation_needed = false;
	struct dm_crtc_state *dm_old_crtc_state;
#if defined(CONFIG_DRM_AMD_DC_DCN)
	struct dsc_mst_fairness_vars vars[MAX_PIPES];
#endif

	trace_amdgpu_dm_atomic_check_begin(state);

	ret = drm_atomic_helper_check_modeset(dev, state);
	if (ret)
		goto fail;

	/* Check connector changes */
	for_each_oldnew_connector_in_state(state, connector, old_con_state, new_con_state, i) {
		struct dm_connector_state *dm_old_con_state = to_dm_connector_state(old_con_state);
		struct dm_connector_state *dm_new_con_state = to_dm_connector_state(new_con_state);

		/* Skip connectors that are disabled or part of modeset already. */
		if (!old_con_state->crtc && !new_con_state->crtc)
			continue;

		if (!new_con_state->crtc)
			continue;

		new_crtc_state = drm_atomic_get_crtc_state(state, new_con_state->crtc);
		if (IS_ERR(new_crtc_state)) {
			ret = PTR_ERR(new_crtc_state);
			goto fail;
		}

		if (dm_old_con_state->abm_level != dm_new_con_state->abm_level ||
		    dm_old_con_state->scaling != dm_new_con_state->scaling)
			new_crtc_state->connectors_changed = true;
	}

#if defined(CONFIG_DRM_AMD_DC_DCN)
	if (dc_resource_is_dsc_encoding_supported(dc)) {
		for_each_oldnew_crtc_in_state(state, crtc, old_crtc_state, new_crtc_state, i) {
			if (drm_atomic_crtc_needs_modeset(new_crtc_state)) {
				ret = add_affected_mst_dsc_crtcs(state, crtc);
				if (ret)
					goto fail;
			}
		}
	}
#endif
	for_each_oldnew_crtc_in_state(state, crtc, old_crtc_state, new_crtc_state, i) {
		dm_old_crtc_state = to_dm_crtc_state(old_crtc_state);

		if (!drm_atomic_crtc_needs_modeset(new_crtc_state) &&
		    !new_crtc_state->color_mgmt_changed &&
		    old_crtc_state->vrr_enabled == new_crtc_state->vrr_enabled &&
			dm_old_crtc_state->dsc_force_changed == false)
			continue;

		ret = amdgpu_dm_verify_lut_sizes(new_crtc_state);
		if (ret)
			goto fail;

		if (!new_crtc_state->enable)
			continue;

		ret = drm_atomic_add_affected_connectors(state, crtc);
		if (ret)
			return ret;

		ret = drm_atomic_add_affected_planes(state, crtc);
		if (ret)
			goto fail;

		if (dm_old_crtc_state->dsc_force_changed)
			new_crtc_state->mode_changed = true;
	}

	/*
	 * Add all primary and overlay planes on the CRTC to the state
	 * whenever a plane is enabled to maintain correct z-ordering
	 * and to enable fast surface updates.
	 */
	drm_for_each_crtc(crtc, dev) {
		bool modified = false;

		for_each_oldnew_plane_in_state(state, plane, old_plane_state, new_plane_state, i) {
			if (plane->type == DRM_PLANE_TYPE_CURSOR)
				continue;

			if (new_plane_state->crtc == crtc ||
			    old_plane_state->crtc == crtc) {
				modified = true;
				break;
			}
		}

		if (!modified)
			continue;

		drm_for_each_plane_mask(plane, state->dev, crtc->state->plane_mask) {
			if (plane->type == DRM_PLANE_TYPE_CURSOR)
				continue;

			new_plane_state =
				drm_atomic_get_plane_state(state, plane);

			if (IS_ERR(new_plane_state)) {
				ret = PTR_ERR(new_plane_state);
				goto fail;
			}
		}
	}

	/*
	 * DC consults the zpos (layer_index in DC terminology) to determine the
	 * hw plane on which to enable the hw cursor (see
	 * `dcn10_can_pipe_disable_cursor`). By now, all modified planes are in
	 * atomic state, so call drm helper to normalize zpos.
	 */
<<<<<<< HEAD
	drm_atomic_normalize_zpos(dev, state);
=======
	ret = drm_atomic_normalize_zpos(dev, state);
	if (ret) {
		drm_dbg(dev, "drm_atomic_normalize_zpos() failed\n");
		goto fail;
	}
>>>>>>> 9b37665a

	/* Remove exiting planes if they are modified */
	for_each_oldnew_plane_in_state_reverse(state, plane, old_plane_state, new_plane_state, i) {
		ret = dm_update_plane_state(dc, state, plane,
					    old_plane_state,
					    new_plane_state,
					    false,
					    &lock_and_validation_needed);
		if (ret)
			goto fail;
	}

	/* Disable all crtcs which require disable */
	for_each_oldnew_crtc_in_state(state, crtc, old_crtc_state, new_crtc_state, i) {
		ret = dm_update_crtc_state(&adev->dm, state, crtc,
					   old_crtc_state,
					   new_crtc_state,
					   false,
					   &lock_and_validation_needed);
		if (ret)
			goto fail;
	}

	/* Enable all crtcs which require enable */
	for_each_oldnew_crtc_in_state(state, crtc, old_crtc_state, new_crtc_state, i) {
		ret = dm_update_crtc_state(&adev->dm, state, crtc,
					   old_crtc_state,
					   new_crtc_state,
					   true,
					   &lock_and_validation_needed);
		if (ret)
			goto fail;
	}

	ret = validate_overlay(state);
	if (ret)
		goto fail;

	/* Add new/modified planes */
	for_each_oldnew_plane_in_state_reverse(state, plane, old_plane_state, new_plane_state, i) {
		ret = dm_update_plane_state(dc, state, plane,
					    old_plane_state,
					    new_plane_state,
					    true,
					    &lock_and_validation_needed);
		if (ret)
			goto fail;
	}

	/* Run this here since we want to validate the streams we created */
	ret = drm_atomic_helper_check_planes(dev, state);
	if (ret)
		goto fail;

	/* Check cursor planes scaling */
	for_each_new_crtc_in_state(state, crtc, new_crtc_state, i) {
		ret = dm_check_crtc_cursor(state, crtc, new_crtc_state);
		if (ret)
			goto fail;
	}

	if (state->legacy_cursor_update) {
		/*
		 * This is a fast cursor update coming from the plane update
		 * helper, check if it can be done asynchronously for better
		 * performance.
		 */
		state->async_update =
			!drm_atomic_helper_async_check(dev, state);

		/*
		 * Skip the remaining global validation if this is an async
		 * update. Cursor updates can be done without affecting
		 * state or bandwidth calcs and this avoids the performance
		 * penalty of locking the private state object and
		 * allocating a new dc_state.
		 */
		if (state->async_update)
			return 0;
	}

	/* Check scaling and underscan changes*/
	/* TODO Removed scaling changes validation due to inability to commit
	 * new stream into context w\o causing full reset. Need to
	 * decide how to handle.
	 */
	for_each_oldnew_connector_in_state(state, connector, old_con_state, new_con_state, i) {
		struct dm_connector_state *dm_old_con_state = to_dm_connector_state(old_con_state);
		struct dm_connector_state *dm_new_con_state = to_dm_connector_state(new_con_state);
		struct amdgpu_crtc *acrtc = to_amdgpu_crtc(dm_new_con_state->base.crtc);

		/* Skip any modesets/resets */
		if (!acrtc || drm_atomic_crtc_needs_modeset(
				drm_atomic_get_new_crtc_state(state, &acrtc->base)))
			continue;

		/* Skip any thing not scale or underscan changes */
		if (!is_scaling_state_different(dm_new_con_state, dm_old_con_state))
			continue;

		lock_and_validation_needed = true;
	}

	/**
	 * Streams and planes are reset when there are changes that affect
	 * bandwidth. Anything that affects bandwidth needs to go through
	 * DC global validation to ensure that the configuration can be applied
	 * to hardware.
	 *
	 * We have to currently stall out here in atomic_check for outstanding
	 * commits to finish in this case because our IRQ handlers reference
	 * DRM state directly - we can end up disabling interrupts too early
	 * if we don't.
	 *
	 * TODO: Remove this stall and drop DM state private objects.
	 */
	if (lock_and_validation_needed) {
		ret = dm_atomic_get_state(state, &dm_state);
		if (ret)
			goto fail;

		ret = do_aquire_global_lock(dev, state);
		if (ret)
			goto fail;

#if defined(CONFIG_DRM_AMD_DC_DCN)
		if (!compute_mst_dsc_configs_for_state(state, dm_state->context, vars))
			goto fail;

		ret = dm_update_mst_vcpi_slots_for_dsc(state, dm_state->context, vars);
		if (ret)
			goto fail;
#endif

		/*
		 * Perform validation of MST topology in the state:
		 * We need to perform MST atomic check before calling
		 * dc_validate_global_state(), or there is a chance
		 * to get stuck in an infinite loop and hang eventually.
		 */
		ret = drm_dp_mst_atomic_check(state);
		if (ret)
			goto fail;
		status = dc_validate_global_state(dc, dm_state->context, false);
		if (status != DC_OK) {
			drm_dbg_atomic(dev,
				       "DC global validation failure: %s (%d)",
				       dc_status_to_str(status), status);
			ret = -EINVAL;
			goto fail;
		}
	} else {
		/*
		 * The commit is a fast update. Fast updates shouldn't change
		 * the DC context, affect global validation, and can have their
		 * commit work done in parallel with other commits not touching
		 * the same resource. If we have a new DC context as part of
		 * the DM atomic state from validation we need to free it and
		 * retain the existing one instead.
		 *
		 * Furthermore, since the DM atomic state only contains the DC
		 * context and can safely be annulled, we can free the state
		 * and clear the associated private object now to free
		 * some memory and avoid a possible use-after-free later.
		 */

		for (i = 0; i < state->num_private_objs; i++) {
			struct drm_private_obj *obj = state->private_objs[i].ptr;

			if (obj->funcs == adev->dm.atomic_obj.funcs) {
				int j = state->num_private_objs-1;

				dm_atomic_destroy_state(obj,
						state->private_objs[i].state);

				/* If i is not at the end of the array then the
				 * last element needs to be moved to where i was
				 * before the array can safely be truncated.
				 */
				if (i != j)
					state->private_objs[i] =
						state->private_objs[j];

				state->private_objs[j].ptr = NULL;
				state->private_objs[j].state = NULL;
				state->private_objs[j].old_state = NULL;
				state->private_objs[j].new_state = NULL;

				state->num_private_objs = j;
				break;
			}
		}
	}

	/* Store the overall update type for use later in atomic check. */
	for_each_new_crtc_in_state (state, crtc, new_crtc_state, i) {
		struct dm_crtc_state *dm_new_crtc_state =
			to_dm_crtc_state(new_crtc_state);

		dm_new_crtc_state->update_type = lock_and_validation_needed ?
							 UPDATE_TYPE_FULL :
							 UPDATE_TYPE_FAST;
	}

	/* Must be success */
	WARN_ON(ret);

	trace_amdgpu_dm_atomic_check_finish(state, ret);

	return ret;

fail:
	if (ret == -EDEADLK)
		DRM_DEBUG_DRIVER("Atomic check stopped to avoid deadlock.\n");
	else if (ret == -EINTR || ret == -EAGAIN || ret == -ERESTARTSYS)
		DRM_DEBUG_DRIVER("Atomic check stopped due to signal.\n");
	else
		DRM_DEBUG_DRIVER("Atomic check failed with err: %d \n", ret);

	trace_amdgpu_dm_atomic_check_finish(state, ret);

	return ret;
}

static bool is_dp_capable_without_timing_msa(struct dc *dc,
					     struct amdgpu_dm_connector *amdgpu_dm_connector)
{
	uint8_t dpcd_data;
	bool capable = false;

	if (amdgpu_dm_connector->dc_link &&
		dm_helpers_dp_read_dpcd(
				NULL,
				amdgpu_dm_connector->dc_link,
				DP_DOWN_STREAM_PORT_COUNT,
				&dpcd_data,
				sizeof(dpcd_data))) {
		capable = (dpcd_data & DP_MSA_TIMING_PAR_IGNORED) ? true:false;
	}

	return capable;
}

static bool dm_edid_parser_send_cea(struct amdgpu_display_manager *dm,
		unsigned int offset,
		unsigned int total_length,
		uint8_t *data,
		unsigned int length,
		struct amdgpu_hdmi_vsdb_info *vsdb)
{
	bool res;
	union dmub_rb_cmd cmd;
	struct dmub_cmd_send_edid_cea *input;
	struct dmub_cmd_edid_cea_output *output;

	if (length > DMUB_EDID_CEA_DATA_CHUNK_BYTES)
		return false;

	memset(&cmd, 0, sizeof(cmd));

	input = &cmd.edid_cea.data.input;

	cmd.edid_cea.header.type = DMUB_CMD__EDID_CEA;
	cmd.edid_cea.header.sub_type = 0;
	cmd.edid_cea.header.payload_bytes =
		sizeof(cmd.edid_cea) - sizeof(cmd.edid_cea.header);
	input->offset = offset;
	input->length = length;
	input->total_length = total_length;
	memcpy(input->payload, data, length);

	res = dc_dmub_srv_cmd_with_reply_data(dm->dc->ctx->dmub_srv, &cmd);
	if (!res) {
		DRM_ERROR("EDID CEA parser failed\n");
		return false;
	}

	output = &cmd.edid_cea.data.output;

	if (output->type == DMUB_CMD__EDID_CEA_ACK) {
		if (!output->ack.success) {
			DRM_ERROR("EDID CEA ack failed at offset %d\n",
					output->ack.offset);
		}
	} else if (output->type == DMUB_CMD__EDID_CEA_AMD_VSDB) {
		if (!output->amd_vsdb.vsdb_found)
			return false;

		vsdb->freesync_supported = output->amd_vsdb.freesync_supported;
		vsdb->amd_vsdb_version = output->amd_vsdb.amd_vsdb_version;
		vsdb->min_refresh_rate_hz = output->amd_vsdb.min_frame_rate;
		vsdb->max_refresh_rate_hz = output->amd_vsdb.max_frame_rate;
	} else {
		DRM_WARN("Unknown EDID CEA parser results\n");
		return false;
	}

	return true;
}

static bool parse_edid_cea_dmcu(struct amdgpu_display_manager *dm,
		uint8_t *edid_ext, int len,
		struct amdgpu_hdmi_vsdb_info *vsdb_info)
{
	int i;

	/* send extension block to DMCU for parsing */
	for (i = 0; i < len; i += 8) {
		bool res;
		int offset;

		/* send 8 bytes a time */
		if (!dc_edid_parser_send_cea(dm->dc, i, len, &edid_ext[i], 8))
			return false;

		if (i+8 == len) {
			/* EDID block sent completed, expect result */
			int version, min_rate, max_rate;

			res = dc_edid_parser_recv_amd_vsdb(dm->dc, &version, &min_rate, &max_rate);
			if (res) {
				/* amd vsdb found */
				vsdb_info->freesync_supported = 1;
				vsdb_info->amd_vsdb_version = version;
				vsdb_info->min_refresh_rate_hz = min_rate;
				vsdb_info->max_refresh_rate_hz = max_rate;
				return true;
			}
			/* not amd vsdb */
			return false;
		}

		/* check for ack*/
		res = dc_edid_parser_recv_cea_ack(dm->dc, &offset);
		if (!res)
			return false;
	}

	return false;
}

static bool parse_edid_cea_dmub(struct amdgpu_display_manager *dm,
		uint8_t *edid_ext, int len,
		struct amdgpu_hdmi_vsdb_info *vsdb_info)
{
	int i;

	/* send extension block to DMCU for parsing */
	for (i = 0; i < len; i += 8) {
		/* send 8 bytes a time */
		if (!dm_edid_parser_send_cea(dm, i, len, &edid_ext[i], 8, vsdb_info))
			return false;
	}

	return vsdb_info->freesync_supported;
}

static bool parse_edid_cea(struct amdgpu_dm_connector *aconnector,
		uint8_t *edid_ext, int len,
		struct amdgpu_hdmi_vsdb_info *vsdb_info)
{
	struct amdgpu_device *adev = drm_to_adev(aconnector->base.dev);

	if (adev->dm.dmub_srv)
		return parse_edid_cea_dmub(&adev->dm, edid_ext, len, vsdb_info);
	else
		return parse_edid_cea_dmcu(&adev->dm, edid_ext, len, vsdb_info);
}

static int parse_hdmi_amd_vsdb(struct amdgpu_dm_connector *aconnector,
		struct edid *edid, struct amdgpu_hdmi_vsdb_info *vsdb_info)
{
	uint8_t *edid_ext = NULL;
	int i;
	bool valid_vsdb_found = false;

	/*----- drm_find_cea_extension() -----*/
	/* No EDID or EDID extensions */
	if (edid == NULL || edid->extensions == 0)
		return -ENODEV;

	/* Find CEA extension */
	for (i = 0; i < edid->extensions; i++) {
		edid_ext = (uint8_t *)edid + EDID_LENGTH * (i + 1);
		if (edid_ext[0] == CEA_EXT)
			break;
	}

	if (i == edid->extensions)
		return -ENODEV;

	/*----- cea_db_offsets() -----*/
	if (edid_ext[0] != CEA_EXT)
		return -ENODEV;

	valid_vsdb_found = parse_edid_cea(aconnector, edid_ext, EDID_LENGTH, vsdb_info);

	return valid_vsdb_found ? i : -ENODEV;
}

void amdgpu_dm_update_freesync_caps(struct drm_connector *connector,
					struct edid *edid)
{
	int i = 0;
	struct detailed_timing *timing;
	struct detailed_non_pixel *data;
	struct detailed_data_monitor_range *range;
	struct amdgpu_dm_connector *amdgpu_dm_connector =
			to_amdgpu_dm_connector(connector);
	struct dm_connector_state *dm_con_state = NULL;

	struct drm_device *dev = connector->dev;
	struct amdgpu_device *adev = drm_to_adev(dev);
	bool freesync_capable = false;
	struct amdgpu_hdmi_vsdb_info vsdb_info = {0};

	if (!connector->state) {
		DRM_ERROR("%s - Connector has no state", __func__);
		goto update;
	}

	if (!edid) {
		dm_con_state = to_dm_connector_state(connector->state);

		amdgpu_dm_connector->min_vfreq = 0;
		amdgpu_dm_connector->max_vfreq = 0;
		amdgpu_dm_connector->pixel_clock_mhz = 0;

		goto update;
	}

	dm_con_state = to_dm_connector_state(connector->state);

	if (!amdgpu_dm_connector->dc_sink) {
		DRM_ERROR("dc_sink NULL, could not add free_sync module.\n");
		goto update;
	}
	if (!adev->dm.freesync_module)
		goto update;


	if (amdgpu_dm_connector->dc_sink->sink_signal == SIGNAL_TYPE_DISPLAY_PORT
		|| amdgpu_dm_connector->dc_sink->sink_signal == SIGNAL_TYPE_EDP) {
		bool edid_check_required = false;

		if (edid) {
			edid_check_required = is_dp_capable_without_timing_msa(
						adev->dm.dc,
						amdgpu_dm_connector);
		}

		if (edid_check_required == true && (edid->version > 1 ||
		   (edid->version == 1 && edid->revision > 1))) {
			for (i = 0; i < 4; i++) {

				timing	= &edid->detailed_timings[i];
				data	= &timing->data.other_data;
				range	= &data->data.range;
				/*
				 * Check if monitor has continuous frequency mode
				 */
				if (data->type != EDID_DETAIL_MONITOR_RANGE)
					continue;
				/*
				 * Check for flag range limits only. If flag == 1 then
				 * no additional timing information provided.
				 * Default GTF, GTF Secondary curve and CVT are not
				 * supported
				 */
				if (range->flags != 1)
					continue;

				amdgpu_dm_connector->min_vfreq = range->min_vfreq;
				amdgpu_dm_connector->max_vfreq = range->max_vfreq;
				amdgpu_dm_connector->pixel_clock_mhz =
					range->pixel_clock_mhz * 10;

				connector->display_info.monitor_range.min_vfreq = range->min_vfreq;
				connector->display_info.monitor_range.max_vfreq = range->max_vfreq;

				break;
			}

			if (amdgpu_dm_connector->max_vfreq -
			    amdgpu_dm_connector->min_vfreq > 10) {

				freesync_capable = true;
			}
		}
	} else if (edid && amdgpu_dm_connector->dc_sink->sink_signal == SIGNAL_TYPE_HDMI_TYPE_A) {
		i = parse_hdmi_amd_vsdb(amdgpu_dm_connector, edid, &vsdb_info);
		if (i >= 0 && vsdb_info.freesync_supported) {
			timing  = &edid->detailed_timings[i];
			data    = &timing->data.other_data;

			amdgpu_dm_connector->min_vfreq = vsdb_info.min_refresh_rate_hz;
			amdgpu_dm_connector->max_vfreq = vsdb_info.max_refresh_rate_hz;
			if (amdgpu_dm_connector->max_vfreq - amdgpu_dm_connector->min_vfreq > 10)
				freesync_capable = true;

			connector->display_info.monitor_range.min_vfreq = vsdb_info.min_refresh_rate_hz;
			connector->display_info.monitor_range.max_vfreq = vsdb_info.max_refresh_rate_hz;
		}
	}

update:
	if (dm_con_state)
		dm_con_state->freesync_capable = freesync_capable;

	if (connector->vrr_capable_property)
		drm_connector_set_vrr_capable_property(connector,
						       freesync_capable);
}

void amdgpu_dm_trigger_timing_sync(struct drm_device *dev)
{
	struct amdgpu_device *adev = drm_to_adev(dev);
	struct dc *dc = adev->dm.dc;
	int i;

	mutex_lock(&adev->dm.dc_lock);
	if (dc->current_state) {
		for (i = 0; i < dc->current_state->stream_count; ++i)
			dc->current_state->streams[i]
				->triggered_crtc_reset.enabled =
				adev->dm.force_timing_sync;

		dm_enable_per_frame_crtc_master_sync(dc->current_state);
		dc_trigger_sync(dc, dc->current_state);
	}
	mutex_unlock(&adev->dm.dc_lock);
}

void dm_write_reg_func(const struct dc_context *ctx, uint32_t address,
		       uint32_t value, const char *func_name)
{
#ifdef DM_CHECK_ADDR_0
	if (address == 0) {
		DC_ERR("invalid register write. address = 0");
		return;
	}
#endif
	cgs_write_register(ctx->cgs_device, address, value);
	trace_amdgpu_dc_wreg(&ctx->perf_trace->write_count, address, value);
}

uint32_t dm_read_reg_func(const struct dc_context *ctx, uint32_t address,
			  const char *func_name)
{
	uint32_t value;
#ifdef DM_CHECK_ADDR_0
	if (address == 0) {
		DC_ERR("invalid register read; address = 0\n");
		return 0;
	}
#endif

	if (ctx->dmub_srv &&
	    ctx->dmub_srv->reg_helper_offload.gather_in_progress &&
	    !ctx->dmub_srv->reg_helper_offload.should_burst_write) {
		ASSERT(false);
		return 0;
	}

	value = cgs_read_register(ctx->cgs_device, address);

	trace_amdgpu_dc_rreg(&ctx->perf_trace->read_count, address, value);

	return value;
}

int amdgpu_dm_process_dmub_aux_transfer_sync(struct dc_context *ctx, unsigned int linkIndex,
				struct aux_payload *payload, enum aux_return_code_type *operation_result)
{
	struct amdgpu_device *adev = ctx->driver_context;
	int ret = 0;

	dc_process_dmub_aux_transfer_async(ctx->dc, linkIndex, payload);
	ret = wait_for_completion_interruptible_timeout(&adev->dm.dmub_aux_transfer_done, 10*HZ);
	if (ret == 0) {
		*operation_result = AUX_RET_ERROR_TIMEOUT;
		return -1;
	}
	*operation_result = (enum aux_return_code_type)adev->dm.dmub_notify->result;

	if (adev->dm.dmub_notify->result == AUX_RET_SUCCESS) {
		(*payload->reply) = adev->dm.dmub_notify->aux_reply.command;

		// For read case, Copy data to payload
		if (!payload->write && adev->dm.dmub_notify->aux_reply.length &&
		(*payload->reply == AUX_TRANSACTION_REPLY_AUX_ACK))
			memcpy(payload->data, adev->dm.dmub_notify->aux_reply.data,
			adev->dm.dmub_notify->aux_reply.length);
	}

	return adev->dm.dmub_notify->aux_reply.length;
}<|MERGE_RESOLUTION|>--- conflicted
+++ resolved
@@ -2727,12 +2727,7 @@
 		 * this is the case when traversing through already created
 		 * MST connectors, should be skipped
 		 */
-<<<<<<< HEAD
-		if (aconnector->dc_link &&
-		    aconnector->dc_link->type == dc_connection_mst_branch)
-=======
 		if (aconnector->dc_link->type == dc_connection_mst_branch)
->>>>>>> 9b37665a
 			continue;
 
 		mutex_lock(&aconnector->hpd_lock);
@@ -10945,15 +10940,11 @@
 	 * `dcn10_can_pipe_disable_cursor`). By now, all modified planes are in
 	 * atomic state, so call drm helper to normalize zpos.
 	 */
-<<<<<<< HEAD
-	drm_atomic_normalize_zpos(dev, state);
-=======
 	ret = drm_atomic_normalize_zpos(dev, state);
 	if (ret) {
 		drm_dbg(dev, "drm_atomic_normalize_zpos() failed\n");
 		goto fail;
 	}
->>>>>>> 9b37665a
 
 	/* Remove exiting planes if they are modified */
 	for_each_oldnew_plane_in_state_reverse(state, plane, old_plane_state, new_plane_state, i) {
