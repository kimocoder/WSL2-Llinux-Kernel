--- conflicted
+++ resolved
@@ -1341,8 +1341,6 @@
 	return pcie_aspm_enabled(adev->pdev);
 }
 
-<<<<<<< HEAD
-=======
 bool amdgpu_device_aspm_support_quirk(void)
 {
 #if IS_ENABLED(CONFIG_X86)
@@ -1354,7 +1352,6 @@
 #endif
 }
 
->>>>>>> 9b37665a
 /* if we get transitioned to only one device, take VGA back */
 /**
  * amdgpu_device_vga_set_decode - enable/disable vga decode
