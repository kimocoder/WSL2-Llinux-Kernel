// SPDX-License-Identifier: GPL-2.0-only
/*
 * Copyright (C) 2015 Broadcom
 */

/**
 * DOC: VC4 HVS module.
 *
 * The Hardware Video Scaler (HVS) is the piece of hardware that does
 * translation, scaling, colorspace conversion, and compositing of
 * pixels stored in framebuffers into a FIFO of pixels going out to
 * the Pixel Valve (CRTC).  It operates at the system clock rate (the
 * system audio clock gate, specifically), which is much higher than
 * the pixel clock rate.
 *
 * There is a single global HVS, with multiple output FIFOs that can
 * be consumed by the PVs.  This file just manages the resources for
 * the HVS, while the vc4_crtc.c code actually drives HVS setup for
 * each CRTC.
 */

#include <linux/bitfield.h>
#include <linux/clk.h>
#include <linux/component.h>
#include <linux/platform_device.h>

#include <drm/drm_atomic_helper.h>
#include <drm/drm_vblank.h>

#include "vc4_drv.h"
#include "vc4_regs.h"

static const struct debugfs_reg32 hvs_regs[] = {
	VC4_REG32(SCALER_DISPCTRL),
	VC4_REG32(SCALER_DISPSTAT),
	VC4_REG32(SCALER_DISPID),
	VC4_REG32(SCALER_DISPECTRL),
	VC4_REG32(SCALER_DISPPROF),
	VC4_REG32(SCALER_DISPDITHER),
	VC4_REG32(SCALER_DISPEOLN),
	VC4_REG32(SCALER_DISPLIST0),
	VC4_REG32(SCALER_DISPLIST1),
	VC4_REG32(SCALER_DISPLIST2),
	VC4_REG32(SCALER_DISPLSTAT),
	VC4_REG32(SCALER_DISPLACT0),
	VC4_REG32(SCALER_DISPLACT1),
	VC4_REG32(SCALER_DISPLACT2),
	VC4_REG32(SCALER_DISPCTRL0),
	VC4_REG32(SCALER_DISPBKGND0),
	VC4_REG32(SCALER_DISPSTAT0),
	VC4_REG32(SCALER_DISPBASE0),
	VC4_REG32(SCALER_DISPCTRL1),
	VC4_REG32(SCALER_DISPBKGND1),
	VC4_REG32(SCALER_DISPSTAT1),
	VC4_REG32(SCALER_DISPBASE1),
	VC4_REG32(SCALER_DISPCTRL2),
	VC4_REG32(SCALER_DISPBKGND2),
	VC4_REG32(SCALER_DISPSTAT2),
	VC4_REG32(SCALER_DISPBASE2),
	VC4_REG32(SCALER_DISPALPHA2),
	VC4_REG32(SCALER_OLEDOFFS),
	VC4_REG32(SCALER_OLEDCOEF0),
	VC4_REG32(SCALER_OLEDCOEF1),
	VC4_REG32(SCALER_OLEDCOEF2),
};

void vc4_hvs_dump_state(struct drm_device *dev)
{
	struct vc4_dev *vc4 = to_vc4_dev(dev);
	struct drm_printer p = drm_info_printer(&vc4->hvs->pdev->dev);
	int i;

	drm_print_regset32(&p, &vc4->hvs->regset);

	DRM_INFO("HVS ctx:\n");
	for (i = 0; i < 64; i += 4) {
		DRM_INFO("0x%08x (%s): 0x%08x 0x%08x 0x%08x 0x%08x\n",
			 i * 4, i < HVS_BOOTLOADER_DLIST_END ? "B" : "D",
			 readl((u32 __iomem *)vc4->hvs->dlist + i + 0),
			 readl((u32 __iomem *)vc4->hvs->dlist + i + 1),
			 readl((u32 __iomem *)vc4->hvs->dlist + i + 2),
			 readl((u32 __iomem *)vc4->hvs->dlist + i + 3));
	}
}

static int vc4_hvs_debugfs_underrun(struct seq_file *m, void *data)
{
	struct drm_info_node *node = m->private;
	struct drm_device *dev = node->minor->dev;
	struct vc4_dev *vc4 = to_vc4_dev(dev);
	struct drm_printer p = drm_seq_file_printer(m);

	drm_printf(&p, "%d\n", atomic_read(&vc4->underrun));

	return 0;
}

/* The filter kernel is composed of dwords each containing 3 9-bit
 * signed integers packed next to each other.
 */
#define VC4_INT_TO_COEFF(coeff) (coeff & 0x1ff)
#define VC4_PPF_FILTER_WORD(c0, c1, c2)				\
	((((c0) & 0x1ff) << 0) |				\
	 (((c1) & 0x1ff) << 9) |				\
	 (((c2) & 0x1ff) << 18))

/* The whole filter kernel is arranged as the coefficients 0-16 going
 * up, then a pad, then 17-31 going down and reversed within the
 * dwords.  This means that a linear phase kernel (where it's
 * symmetrical at the boundary between 15 and 16) has the last 5
 * dwords matching the first 5, but reversed.
 */
#define VC4_LINEAR_PHASE_KERNEL(c0, c1, c2, c3, c4, c5, c6, c7, c8,	\
				c9, c10, c11, c12, c13, c14, c15)	\
	{VC4_PPF_FILTER_WORD(c0, c1, c2),				\
	 VC4_PPF_FILTER_WORD(c3, c4, c5),				\
	 VC4_PPF_FILTER_WORD(c6, c7, c8),				\
	 VC4_PPF_FILTER_WORD(c9, c10, c11),				\
	 VC4_PPF_FILTER_WORD(c12, c13, c14),				\
	 VC4_PPF_FILTER_WORD(c15, c15, 0)}

#define VC4_LINEAR_PHASE_KERNEL_DWORDS 6
#define VC4_KERNEL_DWORDS (VC4_LINEAR_PHASE_KERNEL_DWORDS * 2 - 1)

/* Recommended B=1/3, C=1/3 filter choice from Mitchell/Netravali.
 * http://www.cs.utexas.edu/~fussell/courses/cs384g/lectures/mitchell/Mitchell.pdf
 */
static const u32 mitchell_netravali_1_3_1_3_kernel[] =
	VC4_LINEAR_PHASE_KERNEL(0, -2, -6, -8, -10, -8, -3, 2, 18,
				50, 82, 119, 155, 187, 213, 227);

static int vc4_hvs_upload_linear_kernel(struct vc4_hvs *hvs,
					struct drm_mm_node *space,
					const u32 *kernel)
{
	int ret, i;
	u32 __iomem *dst_kernel;

	ret = drm_mm_insert_node(&hvs->dlist_mm, space, VC4_KERNEL_DWORDS);
	if (ret) {
		DRM_ERROR("Failed to allocate space for filter kernel: %d\n",
			  ret);
		return ret;
	}

	dst_kernel = hvs->dlist + space->start;

	for (i = 0; i < VC4_KERNEL_DWORDS; i++) {
		if (i < VC4_LINEAR_PHASE_KERNEL_DWORDS)
			writel(kernel[i], &dst_kernel[i]);
		else {
			writel(kernel[VC4_KERNEL_DWORDS - i - 1],
			       &dst_kernel[i]);
		}
	}

	return 0;
}

static void vc4_hvs_lut_load(struct drm_crtc *crtc)
{
	struct drm_device *dev = crtc->dev;
	struct vc4_dev *vc4 = to_vc4_dev(dev);
	struct vc4_crtc *vc4_crtc = to_vc4_crtc(crtc);
	struct vc4_crtc_state *vc4_state = to_vc4_crtc_state(crtc->state);
	u32 i;

	/* The LUT memory is laid out with each HVS channel in order,
	 * each of which takes 256 writes for R, 256 for G, then 256
	 * for B.
	 */
	HVS_WRITE(SCALER_GAMADDR,
		  SCALER_GAMADDR_AUTOINC |
		  (vc4_state->assigned_channel * 3 * crtc->gamma_size));

	for (i = 0; i < crtc->gamma_size; i++)
		HVS_WRITE(SCALER_GAMDATA, vc4_crtc->lut_r[i]);
	for (i = 0; i < crtc->gamma_size; i++)
		HVS_WRITE(SCALER_GAMDATA, vc4_crtc->lut_g[i]);
	for (i = 0; i < crtc->gamma_size; i++)
		HVS_WRITE(SCALER_GAMDATA, vc4_crtc->lut_b[i]);
}

static void vc4_hvs_update_gamma_lut(struct drm_crtc *crtc)
{
	struct vc4_crtc *vc4_crtc = to_vc4_crtc(crtc);
	struct drm_color_lut *lut = crtc->state->gamma_lut->data;
	u32 length = drm_color_lut_size(crtc->state->gamma_lut);
	u32 i;

	for (i = 0; i < length; i++) {
		vc4_crtc->lut_r[i] = drm_color_lut_extract(lut[i].red, 8);
		vc4_crtc->lut_g[i] = drm_color_lut_extract(lut[i].green, 8);
		vc4_crtc->lut_b[i] = drm_color_lut_extract(lut[i].blue, 8);
	}

	vc4_hvs_lut_load(crtc);
}

u8 vc4_hvs_get_fifo_frame_count(struct drm_device *dev, unsigned int fifo)
{
	struct vc4_dev *vc4 = to_vc4_dev(dev);
	u8 field = 0;

	switch (fifo) {
	case 0:
		field = VC4_GET_FIELD(HVS_READ(SCALER_DISPSTAT1),
				      SCALER_DISPSTAT1_FRCNT0);
		break;
	case 1:
		field = VC4_GET_FIELD(HVS_READ(SCALER_DISPSTAT1),
				      SCALER_DISPSTAT1_FRCNT1);
		break;
	case 2:
		field = VC4_GET_FIELD(HVS_READ(SCALER_DISPSTAT2),
				      SCALER_DISPSTAT2_FRCNT2);
		break;
	}

	return field;
}

int vc4_hvs_get_fifo_from_output(struct drm_device *dev, unsigned int output)
{
	struct vc4_dev *vc4 = to_vc4_dev(dev);
	u32 reg;
	int ret;

	if (!vc4->hvs->hvs5)
		return output;

	switch (output) {
	case 0:
		return 0;

	case 1:
		return 1;

	case 2:
		reg = HVS_READ(SCALER_DISPECTRL);
		ret = FIELD_GET(SCALER_DISPECTRL_DSP2_MUX_MASK, reg);
		if (ret == 0)
			return 2;

		return 0;

	case 3:
		reg = HVS_READ(SCALER_DISPCTRL);
		ret = FIELD_GET(SCALER_DISPCTRL_DSP3_MUX_MASK, reg);
		if (ret == 3)
			return -EPIPE;

		return ret;

	case 4:
		reg = HVS_READ(SCALER_DISPEOLN);
		ret = FIELD_GET(SCALER_DISPEOLN_DSP4_MUX_MASK, reg);
		if (ret == 3)
			return -EPIPE;

		return ret;

	case 5:
		reg = HVS_READ(SCALER_DISPDITHER);
		ret = FIELD_GET(SCALER_DISPDITHER_DSP5_MUX_MASK, reg);
		if (ret == 3)
			return -EPIPE;

		return ret;

	default:
		return -EPIPE;
	}
}

static int vc4_hvs_init_channel(struct vc4_dev *vc4, struct drm_crtc *crtc,
				struct drm_display_mode *mode, bool oneshot)
{
	struct vc4_crtc_state *vc4_crtc_state = to_vc4_crtc_state(crtc->state);
	unsigned int chan = vc4_crtc_state->assigned_channel;
	bool interlace = mode->flags & DRM_MODE_FLAG_INTERLACE;
	u32 dispbkgndx;
	u32 dispctrl;

	HVS_WRITE(SCALER_DISPCTRLX(chan), 0);
	HVS_WRITE(SCALER_DISPCTRLX(chan), SCALER_DISPCTRLX_RESET);
	HVS_WRITE(SCALER_DISPCTRLX(chan), 0);

	/* Turn on the scaler, which will wait for vstart to start
	 * compositing.
	 * When feeding the transposer, we should operate in oneshot
	 * mode.
	 */
	dispctrl = SCALER_DISPCTRLX_ENABLE;

	if (!vc4->hvs->hvs5)
		dispctrl |= VC4_SET_FIELD(mode->hdisplay,
					  SCALER_DISPCTRLX_WIDTH) |
			    VC4_SET_FIELD(mode->vdisplay,
					  SCALER_DISPCTRLX_HEIGHT) |
			    (oneshot ? SCALER_DISPCTRLX_ONESHOT : 0);
	else
		dispctrl |= VC4_SET_FIELD(mode->hdisplay,
					  SCALER5_DISPCTRLX_WIDTH) |
			    VC4_SET_FIELD(mode->vdisplay,
					  SCALER5_DISPCTRLX_HEIGHT) |
			    (oneshot ? SCALER5_DISPCTRLX_ONESHOT : 0);

	HVS_WRITE(SCALER_DISPCTRLX(chan), dispctrl);

	dispbkgndx = HVS_READ(SCALER_DISPBKGNDX(chan));
	dispbkgndx &= ~SCALER_DISPBKGND_GAMMA;
	dispbkgndx &= ~SCALER_DISPBKGND_INTERLACE;

	HVS_WRITE(SCALER_DISPBKGNDX(chan), dispbkgndx |
		  SCALER_DISPBKGND_AUTOHS |
		  ((!vc4->hvs->hvs5) ? SCALER_DISPBKGND_GAMMA : 0) |
		  (interlace ? SCALER_DISPBKGND_INTERLACE : 0));

	/* Reload the LUT, since the SRAMs would have been disabled if
	 * all CRTCs had SCALER_DISPBKGND_GAMMA unset at once.
	 */
	vc4_hvs_lut_load(crtc);

	return 0;
}

void vc4_hvs_stop_channel(struct drm_device *dev, unsigned int chan)
{
	struct vc4_dev *vc4 = to_vc4_dev(dev);

	if (HVS_READ(SCALER_DISPCTRLX(chan)) & SCALER_DISPCTRLX_ENABLE)
		return;

	HVS_WRITE(SCALER_DISPCTRLX(chan),
		  HVS_READ(SCALER_DISPCTRLX(chan)) | SCALER_DISPCTRLX_RESET);
	HVS_WRITE(SCALER_DISPCTRLX(chan),
		  HVS_READ(SCALER_DISPCTRLX(chan)) & ~SCALER_DISPCTRLX_ENABLE);

	/* Once we leave, the scaler should be disabled and its fifo empty. */
	WARN_ON_ONCE(HVS_READ(SCALER_DISPCTRLX(chan)) & SCALER_DISPCTRLX_RESET);

	WARN_ON_ONCE(VC4_GET_FIELD(HVS_READ(SCALER_DISPSTATX(chan)),
				   SCALER_DISPSTATX_MODE) !=
		     SCALER_DISPSTATX_MODE_DISABLED);

	WARN_ON_ONCE((HVS_READ(SCALER_DISPSTATX(chan)) &
		      (SCALER_DISPSTATX_FULL | SCALER_DISPSTATX_EMPTY)) !=
		     SCALER_DISPSTATX_EMPTY);
}

int vc4_hvs_atomic_check(struct drm_crtc *crtc, struct drm_atomic_state *state)
{
	struct drm_crtc_state *crtc_state = drm_atomic_get_new_crtc_state(state, crtc);
	struct vc4_crtc_state *vc4_state = to_vc4_crtc_state(crtc_state);
	struct drm_device *dev = crtc->dev;
	struct vc4_dev *vc4 = to_vc4_dev(dev);
	struct drm_plane *plane;
	unsigned long flags;
	const struct drm_plane_state *plane_state;
	u32 dlist_count = 0;
	int ret;

	/* The pixelvalve can only feed one encoder (and encoders are
	 * 1:1 with connectors.)
	 */
	if (hweight32(crtc_state->connector_mask) > 1)
		return -EINVAL;

	drm_atomic_crtc_state_for_each_plane_state(plane, plane_state, crtc_state)
		dlist_count += vc4_plane_dlist_size(plane_state);

	dlist_count++; /* Account for SCALER_CTL0_END. */

	spin_lock_irqsave(&vc4->hvs->mm_lock, flags);
	ret = drm_mm_insert_node(&vc4->hvs->dlist_mm, &vc4_state->mm,
				 dlist_count);
	spin_unlock_irqrestore(&vc4->hvs->mm_lock, flags);
	if (ret)
		return ret;

	return 0;
}

static void vc4_hvs_update_dlist(struct drm_crtc *crtc)
{
	struct drm_device *dev = crtc->dev;
	struct vc4_dev *vc4 = to_vc4_dev(dev);
	struct vc4_crtc *vc4_crtc = to_vc4_crtc(crtc);
	struct vc4_crtc_state *vc4_state = to_vc4_crtc_state(crtc->state);
	unsigned long flags;

	if (crtc->state->event) {
		crtc->state->event->pipe = drm_crtc_index(crtc);

		WARN_ON(drm_crtc_vblank_get(crtc) != 0);

		spin_lock_irqsave(&dev->event_lock, flags);

		if (!vc4_crtc->feeds_txp || vc4_state->txp_armed) {
			vc4_crtc->event = crtc->state->event;
			crtc->state->event = NULL;
		}

		HVS_WRITE(SCALER_DISPLISTX(vc4_state->assigned_channel),
			  vc4_state->mm.start);

		spin_unlock_irqrestore(&dev->event_lock, flags);
	} else {
		HVS_WRITE(SCALER_DISPLISTX(vc4_state->assigned_channel),
			  vc4_state->mm.start);
	}

	spin_lock_irqsave(&vc4_crtc->irq_lock, flags);
	vc4_crtc->current_dlist = vc4_state->mm.start;
	spin_unlock_irqrestore(&vc4_crtc->irq_lock, flags);
}

void vc4_hvs_atomic_begin(struct drm_crtc *crtc,
			  struct drm_atomic_state *state)
{
	struct vc4_crtc *vc4_crtc = to_vc4_crtc(crtc);
	struct vc4_crtc_state *vc4_state = to_vc4_crtc_state(crtc->state);
	unsigned long flags;

	spin_lock_irqsave(&vc4_crtc->irq_lock, flags);
	vc4_crtc->current_hvs_channel = vc4_state->assigned_channel;
	spin_unlock_irqrestore(&vc4_crtc->irq_lock, flags);
}

void vc4_hvs_atomic_enable(struct drm_crtc *crtc,
			   struct drm_atomic_state *state)
{
	struct drm_device *dev = crtc->dev;
	struct vc4_dev *vc4 = to_vc4_dev(dev);
	struct drm_display_mode *mode = &crtc->state->adjusted_mode;
	struct vc4_crtc *vc4_crtc = to_vc4_crtc(crtc);
	bool oneshot = vc4_crtc->feeds_txp;

	vc4_hvs_update_dlist(crtc);
	vc4_hvs_init_channel(vc4, crtc, mode, oneshot);
}

void vc4_hvs_atomic_disable(struct drm_crtc *crtc,
			    struct drm_atomic_state *state)
{
	struct drm_device *dev = crtc->dev;
	struct drm_crtc_state *old_state = drm_atomic_get_old_crtc_state(state, crtc);
	struct vc4_crtc_state *vc4_state = to_vc4_crtc_state(old_state);
	unsigned int chan = vc4_state->assigned_channel;

	vc4_hvs_stop_channel(dev, chan);
}

void vc4_hvs_atomic_flush(struct drm_crtc *crtc,
			  struct drm_atomic_state *state)
{
	struct drm_crtc_state *old_state = drm_atomic_get_old_crtc_state(state,
									 crtc);
	struct drm_device *dev = crtc->dev;
	struct vc4_dev *vc4 = to_vc4_dev(dev);
	struct vc4_crtc_state *vc4_state = to_vc4_crtc_state(crtc->state);
	struct drm_plane *plane;
	struct vc4_plane_state *vc4_plane_state;
	bool debug_dump_regs = false;
	bool enable_bg_fill = false;
	u32 __iomem *dlist_start = vc4->hvs->dlist + vc4_state->mm.start;
	u32 __iomem *dlist_next = dlist_start;

	if (debug_dump_regs) {
		DRM_INFO("CRTC %d HVS before:\n", drm_crtc_index(crtc));
		vc4_hvs_dump_state(dev);
	}

	/* Copy all the active planes' dlist contents to the hardware dlist. */
	drm_atomic_crtc_for_each_plane(plane, crtc) {
		/* Is this the first active plane? */
		if (dlist_next == dlist_start) {
			/* We need to enable background fill when a plane
			 * could be alpha blending from the background, i.e.
			 * where no other plane is underneath. It suffices to
			 * consider the first active plane here since we set
			 * needs_bg_fill such that either the first plane
			 * already needs it or all planes on top blend from
			 * the first or a lower plane.
			 */
			vc4_plane_state = to_vc4_plane_state(plane->state);
			enable_bg_fill = vc4_plane_state->needs_bg_fill;
		}

		dlist_next += vc4_plane_write_dlist(plane, dlist_next);
	}

	writel(SCALER_CTL0_END, dlist_next);
	dlist_next++;

	WARN_ON_ONCE(dlist_next - dlist_start != vc4_state->mm.size);

	if (enable_bg_fill)
		/* This sets a black background color fill, as is the case
		 * with other DRM drivers.
		 */
		HVS_WRITE(SCALER_DISPBKGNDX(vc4_state->assigned_channel),
			  HVS_READ(SCALER_DISPBKGNDX(vc4_state->assigned_channel)) |
			  SCALER_DISPBKGND_FILL);

	/* Only update DISPLIST if the CRTC was already running and is not
	 * being disabled.
	 * vc4_crtc_enable() takes care of updating the dlist just after
	 * re-enabling VBLANK interrupts and before enabling the engine.
	 * If the CRTC is being disabled, there's no point in updating this
	 * information.
	 */
	if (crtc->state->active && old_state->active)
		vc4_hvs_update_dlist(crtc);

	if (crtc->state->color_mgmt_changed) {
		u32 dispbkgndx = HVS_READ(SCALER_DISPBKGNDX(vc4_state->assigned_channel));

		if (crtc->state->gamma_lut) {
			vc4_hvs_update_gamma_lut(crtc);
			dispbkgndx |= SCALER_DISPBKGND_GAMMA;
		} else {
			/* Unsetting DISPBKGND_GAMMA skips the gamma lut step
			 * in hardware, which is the same as a linear lut that
			 * DRM expects us to use in absence of a user lut.
			 */
			dispbkgndx &= ~SCALER_DISPBKGND_GAMMA;
		}
		HVS_WRITE(SCALER_DISPBKGNDX(vc4_state->assigned_channel), dispbkgndx);
	}

	if (debug_dump_regs) {
		DRM_INFO("CRTC %d HVS after:\n", drm_crtc_index(crtc));
		vc4_hvs_dump_state(dev);
	}
}

void vc4_hvs_mask_underrun(struct drm_device *dev, int channel)
{
	struct vc4_dev *vc4 = to_vc4_dev(dev);
	u32 dispctrl = HVS_READ(SCALER_DISPCTRL);

	dispctrl &= ~SCALER_DISPCTRL_DSPEISLUR(channel);

	HVS_WRITE(SCALER_DISPCTRL, dispctrl);
}

void vc4_hvs_unmask_underrun(struct drm_device *dev, int channel)
{
	struct vc4_dev *vc4 = to_vc4_dev(dev);
	u32 dispctrl = HVS_READ(SCALER_DISPCTRL);

	dispctrl |= SCALER_DISPCTRL_DSPEISLUR(channel);

	HVS_WRITE(SCALER_DISPSTAT,
		  SCALER_DISPSTAT_EUFLOW(channel));
	HVS_WRITE(SCALER_DISPCTRL, dispctrl);
}

static void vc4_hvs_report_underrun(struct drm_device *dev)
{
	struct vc4_dev *vc4 = to_vc4_dev(dev);

	atomic_inc(&vc4->underrun);
	DRM_DEV_ERROR(dev->dev, "HVS underrun\n");
}

static irqreturn_t vc4_hvs_irq_handler(int irq, void *data)
{
	struct drm_device *dev = data;
	struct vc4_dev *vc4 = to_vc4_dev(dev);
	irqreturn_t irqret = IRQ_NONE;
	int channel;
	u32 control;
	u32 status;

	status = HVS_READ(SCALER_DISPSTAT);
	control = HVS_READ(SCALER_DISPCTRL);

	for (channel = 0; channel < SCALER_CHANNELS_COUNT; channel++) {
		/* Interrupt masking is not always honored, so check it here. */
		if (status & SCALER_DISPSTAT_EUFLOW(channel) &&
		    control & SCALER_DISPCTRL_DSPEISLUR(channel)) {
			vc4_hvs_mask_underrun(dev, channel);
			vc4_hvs_report_underrun(dev);

			irqret = IRQ_HANDLED;
		}
	}

	/* Clear every per-channel interrupt flag. */
	HVS_WRITE(SCALER_DISPSTAT, SCALER_DISPSTAT_IRQMASK(0) |
				   SCALER_DISPSTAT_IRQMASK(1) |
				   SCALER_DISPSTAT_IRQMASK(2));

	return irqret;
}

static int vc4_hvs_bind(struct device *dev, struct device *master, void *data)
{
	struct platform_device *pdev = to_platform_device(dev);
	struct drm_device *drm = dev_get_drvdata(master);
	struct vc4_dev *vc4 = to_vc4_dev(drm);
	struct vc4_hvs *hvs = NULL;
	int ret;
	u32 dispctrl;
	u32 reg;

	hvs = devm_kzalloc(&pdev->dev, sizeof(*hvs), GFP_KERNEL);
	if (!hvs)
		return -ENOMEM;

	hvs->pdev = pdev;

	if (of_device_is_compatible(pdev->dev.of_node, "brcm,bcm2711-hvs"))
		hvs->hvs5 = true;

	hvs->regs = vc4_ioremap_regs(pdev, 0);
	if (IS_ERR(hvs->regs))
		return PTR_ERR(hvs->regs);

	hvs->regset.base = hvs->regs;
	hvs->regset.regs = hvs_regs;
	hvs->regset.nregs = ARRAY_SIZE(hvs_regs);

	if (hvs->hvs5) {
		hvs->core_clk = devm_clk_get(&pdev->dev, NULL);
		if (IS_ERR(hvs->core_clk)) {
			dev_err(&pdev->dev, "Couldn't get core clock\n");
			return PTR_ERR(hvs->core_clk);
		}

		ret = clk_prepare_enable(hvs->core_clk);
		if (ret) {
			dev_err(&pdev->dev, "Couldn't enable the core clock\n");
			return ret;
		}
	}

	if (!hvs->hvs5)
		hvs->dlist = hvs->regs + SCALER_DLIST_START;
	else
		hvs->dlist = hvs->regs + SCALER5_DLIST_START;

	spin_lock_init(&hvs->mm_lock);

	/* Set up the HVS display list memory manager.  We never
	 * overwrite the setup from the bootloader (just 128b out of
	 * our 16K), since we don't want to scramble the screen when
	 * transitioning from the firmware's boot setup to runtime.
	 */
	drm_mm_init(&hvs->dlist_mm,
		    HVS_BOOTLOADER_DLIST_END,
		    (SCALER_DLIST_SIZE >> 2) - HVS_BOOTLOADER_DLIST_END);

	/* Set up the HVS LBM memory manager.  We could have some more
	 * complicated data structure that allowed reuse of LBM areas
	 * between planes when they don't overlap on the screen, but
	 * for now we just allocate globally.
	 */
	if (!hvs->hvs5)
		/* 48k words of 2x12-bit pixels */
		drm_mm_init(&hvs->lbm_mm, 0, 48 * 1024);
	else
		/* 60k words of 4x12-bit pixels */
		drm_mm_init(&hvs->lbm_mm, 0, 60 * 1024);

	/* Upload filter kernels.  We only have the one for now, so we
	 * keep it around for the lifetime of the driver.
	 */
	ret = vc4_hvs_upload_linear_kernel(hvs,
					   &hvs->mitchell_netravali_filter,
					   mitchell_netravali_1_3_1_3_kernel);
	if (ret)
		return ret;

	vc4->hvs = hvs;

	reg = HVS_READ(SCALER_DISPECTRL);
	reg &= ~SCALER_DISPECTRL_DSP2_MUX_MASK;
	HVS_WRITE(SCALER_DISPECTRL,
		  reg | VC4_SET_FIELD(0, SCALER_DISPECTRL_DSP2_MUX));

	reg = HVS_READ(SCALER_DISPCTRL);
	reg &= ~SCALER_DISPCTRL_DSP3_MUX_MASK;
	HVS_WRITE(SCALER_DISPCTRL,
		  reg | VC4_SET_FIELD(3, SCALER_DISPCTRL_DSP3_MUX));

	reg = HVS_READ(SCALER_DISPEOLN);
	reg &= ~SCALER_DISPEOLN_DSP4_MUX_MASK;
	HVS_WRITE(SCALER_DISPEOLN,
		  reg | VC4_SET_FIELD(3, SCALER_DISPEOLN_DSP4_MUX));

	reg = HVS_READ(SCALER_DISPDITHER);
	reg &= ~SCALER_DISPDITHER_DSP5_MUX_MASK;
	HVS_WRITE(SCALER_DISPDITHER,
		  reg | VC4_SET_FIELD(3, SCALER_DISPDITHER_DSP5_MUX));

	dispctrl = HVS_READ(SCALER_DISPCTRL);

	dispctrl |= SCALER_DISPCTRL_ENABLE;
	dispctrl |= SCALER_DISPCTRL_DISPEIRQ(0) |
		    SCALER_DISPCTRL_DISPEIRQ(1) |
		    SCALER_DISPCTRL_DISPEIRQ(2);

	dispctrl &= ~(SCALER_DISPCTRL_DMAEIRQ |
		      SCALER_DISPCTRL_SLVWREIRQ |
		      SCALER_DISPCTRL_SLVRDEIRQ |
		      SCALER_DISPCTRL_DSPEIEOF(0) |
		      SCALER_DISPCTRL_DSPEIEOF(1) |
		      SCALER_DISPCTRL_DSPEIEOF(2) |
		      SCALER_DISPCTRL_DSPEIEOLN(0) |
		      SCALER_DISPCTRL_DSPEIEOLN(1) |
		      SCALER_DISPCTRL_DSPEIEOLN(2) |
		      SCALER_DISPCTRL_DSPEISLUR(0) |
		      SCALER_DISPCTRL_DSPEISLUR(1) |
		      SCALER_DISPCTRL_DSPEISLUR(2) |
		      SCALER_DISPCTRL_SCLEIRQ);
<<<<<<< HEAD
=======

	/* Set AXI panic mode.
	 * VC4 panics when < 2 lines in FIFO.
	 * VC5 panics when less than 1 line in the FIFO.
	 */
	dispctrl &= ~(SCALER_DISPCTRL_PANIC0_MASK |
		      SCALER_DISPCTRL_PANIC1_MASK |
		      SCALER_DISPCTRL_PANIC2_MASK);
	dispctrl |= VC4_SET_FIELD(2, SCALER_DISPCTRL_PANIC0);
	dispctrl |= VC4_SET_FIELD(2, SCALER_DISPCTRL_PANIC1);
	dispctrl |= VC4_SET_FIELD(2, SCALER_DISPCTRL_PANIC2);
>>>>>>> 9b37665a

	HVS_WRITE(SCALER_DISPCTRL, dispctrl);

	ret = devm_request_irq(dev, platform_get_irq(pdev, 0),
			       vc4_hvs_irq_handler, 0, "vc4 hvs", drm);
	if (ret)
		return ret;

	vc4_debugfs_add_regset32(drm, "hvs_regs", &hvs->regset);
	vc4_debugfs_add_file(drm, "hvs_underrun", vc4_hvs_debugfs_underrun,
			     NULL);

	return 0;
}

static void vc4_hvs_unbind(struct device *dev, struct device *master,
			   void *data)
{
	struct drm_device *drm = dev_get_drvdata(master);
	struct vc4_dev *vc4 = to_vc4_dev(drm);
	struct vc4_hvs *hvs = vc4->hvs;

	if (drm_mm_node_allocated(&vc4->hvs->mitchell_netravali_filter))
		drm_mm_remove_node(&vc4->hvs->mitchell_netravali_filter);

	drm_mm_takedown(&vc4->hvs->dlist_mm);
	drm_mm_takedown(&vc4->hvs->lbm_mm);

	clk_disable_unprepare(hvs->core_clk);

	vc4->hvs = NULL;
}

static const struct component_ops vc4_hvs_ops = {
	.bind   = vc4_hvs_bind,
	.unbind = vc4_hvs_unbind,
};

static int vc4_hvs_dev_probe(struct platform_device *pdev)
{
	return component_add(&pdev->dev, &vc4_hvs_ops);
}

static int vc4_hvs_dev_remove(struct platform_device *pdev)
{
	component_del(&pdev->dev, &vc4_hvs_ops);
	return 0;
}

static const struct of_device_id vc4_hvs_dt_match[] = {
	{ .compatible = "brcm,bcm2711-hvs" },
	{ .compatible = "brcm,bcm2835-hvs" },
	{}
};

struct platform_driver vc4_hvs_driver = {
	.probe = vc4_hvs_dev_probe,
	.remove = vc4_hvs_dev_remove,
	.driver = {
		.name = "vc4_hvs",
		.of_match_table = vc4_hvs_dt_match,
	},
};<|MERGE_RESOLUTION|>--- conflicted
+++ resolved
@@ -717,8 +717,6 @@
 		      SCALER_DISPCTRL_DSPEISLUR(1) |
 		      SCALER_DISPCTRL_DSPEISLUR(2) |
 		      SCALER_DISPCTRL_SCLEIRQ);
-<<<<<<< HEAD
-=======
 
 	/* Set AXI panic mode.
 	 * VC4 panics when < 2 lines in FIFO.
@@ -730,7 +728,6 @@
 	dispctrl |= VC4_SET_FIELD(2, SCALER_DISPCTRL_PANIC0);
 	dispctrl |= VC4_SET_FIELD(2, SCALER_DISPCTRL_PANIC1);
 	dispctrl |= VC4_SET_FIELD(2, SCALER_DISPCTRL_PANIC2);
->>>>>>> 9b37665a
 
 	HVS_WRITE(SCALER_DISPCTRL, dispctrl);
 
