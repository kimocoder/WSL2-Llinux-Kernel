--- conflicted
+++ resolved
@@ -1562,12 +1562,8 @@
 	if (WARN_ON(!crtc->state))
 		return NULL;
 
-<<<<<<< HEAD
-	rockchip_state = kzalloc(sizeof(*rockchip_state), GFP_KERNEL);
-=======
 	rockchip_state = kmemdup(to_rockchip_crtc_state(crtc->state),
 				 sizeof(*rockchip_state), GFP_KERNEL);
->>>>>>> c33f17e6
 	if (!rockchip_state)
 		return NULL;
 
