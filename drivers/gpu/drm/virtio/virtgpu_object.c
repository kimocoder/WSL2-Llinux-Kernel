/*
 * Copyright (C) 2015 Red Hat, Inc.
 * All Rights Reserved.
 *
 * Permission is hereby granted, free of charge, to any person obtaining
 * a copy of this software and associated documentation files (the
 * "Software"), to deal in the Software without restriction, including
 * without limitation the rights to use, copy, modify, merge, publish,
 * distribute, sublicense, and/or sell copies of the Software, and to
 * permit persons to whom the Software is furnished to do so, subject to
 * the following conditions:
 *
 * The above copyright notice and this permission notice (including the
 * next paragraph) shall be included in all copies or substantial
 * portions of the Software.
 *
 * THE SOFTWARE IS PROVIDED "AS IS", WITHOUT WARRANTY OF ANY KIND,
 * EXPRESS OR IMPLIED, INCLUDING BUT NOT LIMITED TO THE WARRANTIES OF
 * MERCHANTABILITY, FITNESS FOR A PARTICULAR PURPOSE AND NONINFRINGEMENT.
 * IN NO EVENT SHALL THE COPYRIGHT OWNER(S) AND/OR ITS SUPPLIERS BE
 * LIABLE FOR ANY CLAIM, DAMAGES OR OTHER LIABILITY, WHETHER IN AN ACTION
 * OF CONTRACT, TORT OR OTHERWISE, ARISING FROM, OUT OF OR IN CONNECTION
 * WITH THE SOFTWARE OR THE USE OR OTHER DEALINGS IN THE SOFTWARE.
 */

#include <linux/dma-mapping.h>
#include <linux/moduleparam.h>

#include "virtgpu_drv.h"

static int virtio_gpu_virglrenderer_workaround = 1;
module_param_named(virglhack, virtio_gpu_virglrenderer_workaround, int, 0400);

int virtio_gpu_resource_id_get(struct virtio_gpu_device *vgdev, uint32_t *resid)
{
	if (virtio_gpu_virglrenderer_workaround) {
		/*
		 * Hack to avoid re-using resource IDs.
		 *
		 * virglrenderer versions up to (and including) 0.7.0
		 * can't deal with that.  virglrenderer commit
		 * "f91a9dd35715 Fix unlinking resources from hash
		 * table." (Feb 2019) fixes the bug.
		 */
		static atomic_t seqno = ATOMIC_INIT(0);
		int handle = atomic_inc_return(&seqno);
		*resid = handle + 1;
	} else {
		int handle = ida_alloc(&vgdev->resource_ida, GFP_KERNEL);
		if (handle < 0)
			return handle;
		*resid = handle + 1;
	}
	return 0;
}

static void virtio_gpu_resource_id_put(struct virtio_gpu_device *vgdev, uint32_t id)
{
	if (!virtio_gpu_virglrenderer_workaround) {
		ida_free(&vgdev->resource_ida, id - 1);
	}
}

void virtio_gpu_cleanup_object(struct virtio_gpu_object *bo)
{
	struct virtio_gpu_device *vgdev = bo->base.base.dev->dev_private;

	virtio_gpu_resource_id_put(vgdev, bo->hw_res_handle);
	if (virtio_gpu_is_shmem(bo)) {
		struct virtio_gpu_object_shmem *shmem = to_virtio_gpu_shmem(bo);

		if (shmem->pages) {
			if (shmem->mapped) {
				dma_unmap_sgtable(vgdev->vdev->dev.parent,
					     shmem->pages, DMA_TO_DEVICE, 0);
				shmem->mapped = 0;
			}

			sg_free_table(shmem->pages);
			kfree(shmem->pages);
			shmem->pages = NULL;
			drm_gem_shmem_unpin(&bo->base);
		}

		drm_gem_shmem_free(&bo->base);
	} else if (virtio_gpu_is_vram(bo)) {
		struct virtio_gpu_object_vram *vram = to_virtio_gpu_vram(bo);

		spin_lock(&vgdev->host_visible_lock);
		if (drm_mm_node_allocated(&vram->vram_node))
			drm_mm_remove_node(&vram->vram_node);

		spin_unlock(&vgdev->host_visible_lock);

		drm_gem_free_mmap_offset(&vram->base.base.base);
		drm_gem_object_release(&vram->base.base.base);
		kfree(vram);
	}
}

static void virtio_gpu_free_object(struct drm_gem_object *obj)
{
	struct virtio_gpu_object *bo = gem_to_virtio_gpu_obj(obj);
	struct virtio_gpu_device *vgdev = bo->base.base.dev->dev_private;

	if (bo->created) {
		virtio_gpu_cmd_unref_resource(vgdev, bo);
		virtio_gpu_notify(vgdev);
		/* completion handler calls virtio_gpu_cleanup_object() */
		return;
	}
	virtio_gpu_cleanup_object(bo);
}

static const struct drm_gem_object_funcs virtio_gpu_shmem_funcs = {
	.free = virtio_gpu_free_object,
	.open = virtio_gpu_gem_object_open,
	.close = virtio_gpu_gem_object_close,
	.print_info = drm_gem_shmem_object_print_info,
	.export = virtgpu_gem_prime_export,
	.pin = drm_gem_shmem_object_pin,
	.unpin = drm_gem_shmem_object_unpin,
	.get_sg_table = drm_gem_shmem_object_get_sg_table,
	.vmap = drm_gem_shmem_object_vmap,
	.vunmap = drm_gem_shmem_object_vunmap,
	.mmap = drm_gem_shmem_object_mmap,
};

bool virtio_gpu_is_shmem(struct virtio_gpu_object *bo)
{
	return bo->base.base.funcs == &virtio_gpu_shmem_funcs;
}

struct drm_gem_object *virtio_gpu_create_object(struct drm_device *dev,
						size_t size)
{
	struct virtio_gpu_object_shmem *shmem;
	struct drm_gem_shmem_object *dshmem;

	shmem = kzalloc(sizeof(*shmem), GFP_KERNEL);
	if (!shmem)
		return NULL;

	dshmem = &shmem->base.base;
	dshmem->base.funcs = &virtio_gpu_shmem_funcs;
	return &dshmem->base;
}

static int virtio_gpu_object_shmem_init(struct virtio_gpu_device *vgdev,
					struct virtio_gpu_object *bo,
					struct virtio_gpu_mem_entry **ents,
					unsigned int *nents)
{
	bool use_dma_api = !virtio_has_dma_quirk(vgdev->vdev);
	struct virtio_gpu_object_shmem *shmem = to_virtio_gpu_shmem(bo);
	struct scatterlist *sg;
	int si, ret;

	ret = drm_gem_shmem_pin(&bo->base);
	if (ret < 0)
		return -EINVAL;

	/*
	 * virtio_gpu uses drm_gem_shmem_get_sg_table instead of
	 * drm_gem_shmem_get_pages_sgt because virtio has it's own set of
	 * dma-ops. This is discouraged for other drivers, but should be fine
	 * since virtio_gpu doesn't support dma-buf import from other devices.
	 */
	shmem->pages = drm_gem_shmem_get_sg_table(&bo->base);
	if (IS_ERR(shmem->pages)) {
		drm_gem_shmem_unpin(&bo->base);
<<<<<<< HEAD
		shmem->pages = NULL;
		return PTR_ERR(shmem->pages);
=======
		ret = PTR_ERR(shmem->pages);
		shmem->pages = NULL;
		return ret;
>>>>>>> 9b37665a
	}

	if (use_dma_api) {
		ret = dma_map_sgtable(vgdev->vdev->dev.parent,
				      shmem->pages, DMA_TO_DEVICE, 0);
		if (ret)
			return ret;
		*nents = shmem->mapped = shmem->pages->nents;
	} else {
		*nents = shmem->pages->orig_nents;
	}

	*ents = kvmalloc_array(*nents,
			       sizeof(struct virtio_gpu_mem_entry),
			       GFP_KERNEL);
	if (!(*ents)) {
		DRM_ERROR("failed to allocate ent list\n");
		return -ENOMEM;
	}

	if (use_dma_api) {
		for_each_sgtable_dma_sg(shmem->pages, sg, si) {
			(*ents)[si].addr = cpu_to_le64(sg_dma_address(sg));
			(*ents)[si].length = cpu_to_le32(sg_dma_len(sg));
			(*ents)[si].padding = 0;
		}
	} else {
		for_each_sgtable_sg(shmem->pages, sg, si) {
			(*ents)[si].addr = cpu_to_le64(sg_phys(sg));
			(*ents)[si].length = cpu_to_le32(sg->length);
			(*ents)[si].padding = 0;
		}
	}

	return 0;
}

int virtio_gpu_object_create(struct virtio_gpu_device *vgdev,
			     struct virtio_gpu_object_params *params,
			     struct virtio_gpu_object **bo_ptr,
			     struct virtio_gpu_fence *fence)
{
	struct virtio_gpu_object_array *objs = NULL;
	struct drm_gem_shmem_object *shmem_obj;
	struct virtio_gpu_object *bo;
	struct virtio_gpu_mem_entry *ents;
	unsigned int nents;
	int ret;

	*bo_ptr = NULL;

	params->size = roundup(params->size, PAGE_SIZE);
	shmem_obj = drm_gem_shmem_create(vgdev->ddev, params->size);
	if (IS_ERR(shmem_obj))
		return PTR_ERR(shmem_obj);
	bo = gem_to_virtio_gpu_obj(&shmem_obj->base);

	ret = virtio_gpu_resource_id_get(vgdev, &bo->hw_res_handle);
	if (ret < 0)
		goto err_free_gem;

	bo->dumb = params->dumb;

	if (fence) {
		ret = -ENOMEM;
		objs = virtio_gpu_array_alloc(1);
		if (!objs)
			goto err_put_id;
		virtio_gpu_array_add_obj(objs, &bo->base.base);

		ret = virtio_gpu_array_lock_resv(objs);
		if (ret != 0)
			goto err_put_objs;
	}

	ret = virtio_gpu_object_shmem_init(vgdev, bo, &ents, &nents);
	if (ret != 0) {
		if (fence)
			virtio_gpu_array_unlock_resv(objs);
		virtio_gpu_array_put_free(objs);
		virtio_gpu_free_object(&shmem_obj->base);
		return ret;
	}

	if (params->blob) {
		if (params->blob_mem == VIRTGPU_BLOB_MEM_GUEST)
			bo->guest_blob = true;

		virtio_gpu_cmd_resource_create_blob(vgdev, bo, params,
						    ents, nents);
	} else if (params->virgl) {
		virtio_gpu_cmd_resource_create_3d(vgdev, bo, params,
						  objs, fence);
		virtio_gpu_object_attach(vgdev, bo, ents, nents);
	} else {
		virtio_gpu_cmd_create_resource(vgdev, bo, params,
					       objs, fence);
		virtio_gpu_object_attach(vgdev, bo, ents, nents);
	}

	*bo_ptr = bo;
	return 0;

err_put_objs:
	virtio_gpu_array_put_free(objs);
err_put_id:
	virtio_gpu_resource_id_put(vgdev, bo->hw_res_handle);
err_free_gem:
	drm_gem_shmem_free(shmem_obj);
	return ret;
}<|MERGE_RESOLUTION|>--- conflicted
+++ resolved
@@ -169,14 +169,9 @@
 	shmem->pages = drm_gem_shmem_get_sg_table(&bo->base);
 	if (IS_ERR(shmem->pages)) {
 		drm_gem_shmem_unpin(&bo->base);
-<<<<<<< HEAD
-		shmem->pages = NULL;
-		return PTR_ERR(shmem->pages);
-=======
 		ret = PTR_ERR(shmem->pages);
 		shmem->pages = NULL;
 		return ret;
->>>>>>> 9b37665a
 	}
 
 	if (use_dma_api) {
