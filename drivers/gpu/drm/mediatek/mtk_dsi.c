// SPDX-License-Identifier: GPL-2.0-only
/*
 * Copyright (c) 2015 MediaTek Inc.
 */

#include <linux/clk.h>
#include <linux/component.h>
#include <linux/iopoll.h>
#include <linux/irq.h>
#include <linux/of.h>
#include <linux/of_platform.h>
#include <linux/phy/phy.h>
#include <linux/platform_device.h>
#include <linux/reset.h>

#include <video/mipi_display.h>
#include <video/videomode.h>

#include <drm/drm_atomic_helper.h>
#include <drm/drm_bridge.h>
#include <drm/drm_bridge_connector.h>
#include <drm/drm_mipi_dsi.h>
#include <drm/drm_of.h>
#include <drm/drm_panel.h>
#include <drm/drm_print.h>
#include <drm/drm_probe_helper.h>
#include <drm/drm_simple_kms_helper.h>

#include "mtk_disp_drv.h"
#include "mtk_drm_ddp_comp.h"

#define DSI_START		0x00

#define DSI_INTEN		0x08

#define DSI_INTSTA		0x0c
#define LPRX_RD_RDY_INT_FLAG		BIT(0)
#define CMD_DONE_INT_FLAG		BIT(1)
#define TE_RDY_INT_FLAG			BIT(2)
#define VM_DONE_INT_FLAG		BIT(3)
#define EXT_TE_RDY_INT_FLAG		BIT(4)
#define DSI_BUSY			BIT(31)

#define DSI_CON_CTRL		0x10
#define DSI_RESET			BIT(0)
#define DSI_EN				BIT(1)
#define DPHY_RESET			BIT(2)

#define DSI_MODE_CTRL		0x14
#define MODE				(3)
#define CMD_MODE			0
#define SYNC_PULSE_MODE			1
#define SYNC_EVENT_MODE			2
#define BURST_MODE			3
#define FRM_MODE			BIT(16)
#define MIX_MODE			BIT(17)

#define DSI_TXRX_CTRL		0x18
#define VC_NUM				BIT(1)
#define LANE_NUM			(0xf << 2)
#define DIS_EOT				BIT(6)
#define NULL_EN				BIT(7)
#define TE_FREERUN			BIT(8)
#define EXT_TE_EN			BIT(9)
#define EXT_TE_EDGE			BIT(10)
#define MAX_RTN_SIZE			(0xf << 12)
#define HSTX_CKLP_EN			BIT(16)

#define DSI_PSCTRL		0x1c
#define DSI_PS_WC			0x3fff
#define DSI_PS_SEL			(3 << 16)
#define PACKED_PS_16BIT_RGB565		(0 << 16)
#define LOOSELY_PS_18BIT_RGB666		(1 << 16)
#define PACKED_PS_18BIT_RGB666		(2 << 16)
#define PACKED_PS_24BIT_RGB888		(3 << 16)

#define DSI_VSA_NL		0x20
#define DSI_VBP_NL		0x24
#define DSI_VFP_NL		0x28
#define DSI_VACT_NL		0x2C
#define DSI_SIZE_CON		0x38
#define DSI_HSA_WC		0x50
#define DSI_HBP_WC		0x54
#define DSI_HFP_WC		0x58

#define DSI_CMDQ_SIZE		0x60
#define CMDQ_SIZE			0x3f

#define DSI_HSTX_CKL_WC		0x64

#define DSI_RX_DATA0		0x74
#define DSI_RX_DATA1		0x78
#define DSI_RX_DATA2		0x7c
#define DSI_RX_DATA3		0x80

#define DSI_RACK		0x84
#define RACK				BIT(0)

#define DSI_PHY_LCCON		0x104
#define LC_HS_TX_EN			BIT(0)
#define LC_ULPM_EN			BIT(1)
#define LC_WAKEUP_EN			BIT(2)

#define DSI_PHY_LD0CON		0x108
#define LD0_HS_TX_EN			BIT(0)
#define LD0_ULPM_EN			BIT(1)
#define LD0_WAKEUP_EN			BIT(2)

#define DSI_PHY_TIMECON0	0x110
#define LPX				(0xff << 0)
#define HS_PREP				(0xff << 8)
#define HS_ZERO				(0xff << 16)
#define HS_TRAIL			(0xff << 24)

#define DSI_PHY_TIMECON1	0x114
#define TA_GO				(0xff << 0)
#define TA_SURE				(0xff << 8)
#define TA_GET				(0xff << 16)
#define DA_HS_EXIT			(0xff << 24)

#define DSI_PHY_TIMECON2	0x118
#define CONT_DET			(0xff << 0)
#define CLK_ZERO			(0xff << 16)
#define CLK_TRAIL			(0xff << 24)

#define DSI_PHY_TIMECON3	0x11c
#define CLK_HS_PREP			(0xff << 0)
#define CLK_HS_POST			(0xff << 8)
#define CLK_HS_EXIT			(0xff << 16)

#define DSI_VM_CMD_CON		0x130
#define VM_CMD_EN			BIT(0)
#define TS_VFP_EN			BIT(5)

#define DSI_SHADOW_DEBUG	0x190U
#define FORCE_COMMIT			BIT(0)
#define BYPASS_SHADOW			BIT(1)

#define CONFIG				(0xff << 0)
#define SHORT_PACKET			0
#define LONG_PACKET			2
#define BTA				BIT(2)
#define DATA_ID				(0xff << 8)
#define DATA_0				(0xff << 16)
#define DATA_1				(0xff << 24)

#define NS_TO_CYCLE(n, c)    ((n) / (c) + (((n) % (c)) ? 1 : 0))

#define MTK_DSI_HOST_IS_READ(type) \
	((type == MIPI_DSI_GENERIC_READ_REQUEST_0_PARAM) || \
	(type == MIPI_DSI_GENERIC_READ_REQUEST_1_PARAM) || \
	(type == MIPI_DSI_GENERIC_READ_REQUEST_2_PARAM) || \
	(type == MIPI_DSI_DCS_READ))

struct mtk_phy_timing {
	u32 lpx;
	u32 da_hs_prepare;
	u32 da_hs_zero;
	u32 da_hs_trail;

	u32 ta_go;
	u32 ta_sure;
	u32 ta_get;
	u32 da_hs_exit;

	u32 clk_hs_zero;
	u32 clk_hs_trail;

	u32 clk_hs_prepare;
	u32 clk_hs_post;
	u32 clk_hs_exit;
};

struct phy;

struct mtk_dsi_driver_data {
	const u32 reg_cmdq_off;
	bool has_shadow_ctl;
	bool has_size_ctl;
};

struct mtk_dsi {
	struct device *dev;
	struct mipi_dsi_host host;
	struct drm_encoder encoder;
	struct drm_bridge bridge;
	struct drm_bridge *next_bridge;
	struct drm_connector *connector;
	struct phy *phy;

	void __iomem *regs;

	struct clk *engine_clk;
	struct clk *digital_clk;
	struct clk *hs_clk;

	u32 data_rate;

	unsigned long mode_flags;
	enum mipi_dsi_pixel_format format;
	unsigned int lanes;
	struct videomode vm;
	struct mtk_phy_timing phy_timing;
	int refcount;
	bool enabled;
	bool lanes_ready;
	u32 irq_data;
	wait_queue_head_t irq_wait_queue;
	const struct mtk_dsi_driver_data *driver_data;
};

static inline struct mtk_dsi *bridge_to_dsi(struct drm_bridge *b)
{
	return container_of(b, struct mtk_dsi, bridge);
}

static inline struct mtk_dsi *host_to_dsi(struct mipi_dsi_host *h)
{
	return container_of(h, struct mtk_dsi, host);
}

static void mtk_dsi_mask(struct mtk_dsi *dsi, u32 offset, u32 mask, u32 data)
{
	u32 temp = readl(dsi->regs + offset);

	writel((temp & ~mask) | (data & mask), dsi->regs + offset);
}

static void mtk_dsi_phy_timconfig(struct mtk_dsi *dsi)
{
	u32 timcon0, timcon1, timcon2, timcon3;
	u32 data_rate_mhz = DIV_ROUND_UP(dsi->data_rate, 1000000);
	struct mtk_phy_timing *timing = &dsi->phy_timing;

	timing->lpx = (60 * data_rate_mhz / (8 * 1000)) + 1;
	timing->da_hs_prepare = (80 * data_rate_mhz + 4 * 1000) / 8000;
	timing->da_hs_zero = (170 * data_rate_mhz + 10 * 1000) / 8000 + 1 -
			     timing->da_hs_prepare;
	timing->da_hs_trail = timing->da_hs_prepare + 1;

	timing->ta_go = 4 * timing->lpx - 2;
	timing->ta_sure = timing->lpx + 2;
	timing->ta_get = 4 * timing->lpx;
	timing->da_hs_exit = 2 * timing->lpx + 1;

	timing->clk_hs_prepare = 70 * data_rate_mhz / (8 * 1000);
	timing->clk_hs_post = timing->clk_hs_prepare + 8;
	timing->clk_hs_trail = timing->clk_hs_prepare;
	timing->clk_hs_zero = timing->clk_hs_trail * 4;
	timing->clk_hs_exit = 2 * timing->clk_hs_trail;

	timcon0 = timing->lpx | timing->da_hs_prepare << 8 |
		  timing->da_hs_zero << 16 | timing->da_hs_trail << 24;
	timcon1 = timing->ta_go | timing->ta_sure << 8 |
		  timing->ta_get << 16 | timing->da_hs_exit << 24;
	timcon2 = 1 << 8 | timing->clk_hs_zero << 16 |
		  timing->clk_hs_trail << 24;
	timcon3 = timing->clk_hs_prepare | timing->clk_hs_post << 8 |
		  timing->clk_hs_exit << 16;

	writel(timcon0, dsi->regs + DSI_PHY_TIMECON0);
	writel(timcon1, dsi->regs + DSI_PHY_TIMECON1);
	writel(timcon2, dsi->regs + DSI_PHY_TIMECON2);
	writel(timcon3, dsi->regs + DSI_PHY_TIMECON3);
}

static void mtk_dsi_enable(struct mtk_dsi *dsi)
{
	mtk_dsi_mask(dsi, DSI_CON_CTRL, DSI_EN, DSI_EN);
}

static void mtk_dsi_disable(struct mtk_dsi *dsi)
{
	mtk_dsi_mask(dsi, DSI_CON_CTRL, DSI_EN, 0);
}

static void mtk_dsi_reset_engine(struct mtk_dsi *dsi)
{
	mtk_dsi_mask(dsi, DSI_CON_CTRL, DSI_RESET, DSI_RESET);
	mtk_dsi_mask(dsi, DSI_CON_CTRL, DSI_RESET, 0);
}

static void mtk_dsi_reset_dphy(struct mtk_dsi *dsi)
{
	mtk_dsi_mask(dsi, DSI_CON_CTRL, DPHY_RESET, DPHY_RESET);
	mtk_dsi_mask(dsi, DSI_CON_CTRL, DPHY_RESET, 0);
}

static void mtk_dsi_clk_ulp_mode_enter(struct mtk_dsi *dsi)
{
	mtk_dsi_mask(dsi, DSI_PHY_LCCON, LC_HS_TX_EN, 0);
	mtk_dsi_mask(dsi, DSI_PHY_LCCON, LC_ULPM_EN, 0);
}

static void mtk_dsi_clk_ulp_mode_leave(struct mtk_dsi *dsi)
{
	mtk_dsi_mask(dsi, DSI_PHY_LCCON, LC_ULPM_EN, 0);
	mtk_dsi_mask(dsi, DSI_PHY_LCCON, LC_WAKEUP_EN, LC_WAKEUP_EN);
	mtk_dsi_mask(dsi, DSI_PHY_LCCON, LC_WAKEUP_EN, 0);
}

static void mtk_dsi_lane0_ulp_mode_enter(struct mtk_dsi *dsi)
{
	mtk_dsi_mask(dsi, DSI_PHY_LD0CON, LD0_HS_TX_EN, 0);
	mtk_dsi_mask(dsi, DSI_PHY_LD0CON, LD0_ULPM_EN, 0);
}

static void mtk_dsi_lane0_ulp_mode_leave(struct mtk_dsi *dsi)
{
	mtk_dsi_mask(dsi, DSI_PHY_LD0CON, LD0_ULPM_EN, 0);
	mtk_dsi_mask(dsi, DSI_PHY_LD0CON, LD0_WAKEUP_EN, LD0_WAKEUP_EN);
	mtk_dsi_mask(dsi, DSI_PHY_LD0CON, LD0_WAKEUP_EN, 0);
}

static bool mtk_dsi_clk_hs_state(struct mtk_dsi *dsi)
{
	return readl(dsi->regs + DSI_PHY_LCCON) & LC_HS_TX_EN;
}

static void mtk_dsi_clk_hs_mode(struct mtk_dsi *dsi, bool enter)
{
	if (enter && !mtk_dsi_clk_hs_state(dsi))
		mtk_dsi_mask(dsi, DSI_PHY_LCCON, LC_HS_TX_EN, LC_HS_TX_EN);
	else if (!enter && mtk_dsi_clk_hs_state(dsi))
		mtk_dsi_mask(dsi, DSI_PHY_LCCON, LC_HS_TX_EN, 0);
}

static void mtk_dsi_set_mode(struct mtk_dsi *dsi)
{
	u32 vid_mode = CMD_MODE;

	if (dsi->mode_flags & MIPI_DSI_MODE_VIDEO) {
		if (dsi->mode_flags & MIPI_DSI_MODE_VIDEO_BURST)
			vid_mode = BURST_MODE;
		else if (dsi->mode_flags & MIPI_DSI_MODE_VIDEO_SYNC_PULSE)
			vid_mode = SYNC_PULSE_MODE;
		else
			vid_mode = SYNC_EVENT_MODE;
	}

	writel(vid_mode, dsi->regs + DSI_MODE_CTRL);
}

static void mtk_dsi_set_vm_cmd(struct mtk_dsi *dsi)
{
	mtk_dsi_mask(dsi, DSI_VM_CMD_CON, VM_CMD_EN, VM_CMD_EN);
	mtk_dsi_mask(dsi, DSI_VM_CMD_CON, TS_VFP_EN, TS_VFP_EN);
}

static void mtk_dsi_ps_control_vact(struct mtk_dsi *dsi)
{
	struct videomode *vm = &dsi->vm;
	u32 dsi_buf_bpp, ps_wc;
	u32 ps_bpp_mode;

	if (dsi->format == MIPI_DSI_FMT_RGB565)
		dsi_buf_bpp = 2;
	else
		dsi_buf_bpp = 3;

	ps_wc = vm->hactive * dsi_buf_bpp;
	ps_bpp_mode = ps_wc;

	switch (dsi->format) {
	case MIPI_DSI_FMT_RGB888:
		ps_bpp_mode |= PACKED_PS_24BIT_RGB888;
		break;
	case MIPI_DSI_FMT_RGB666:
		ps_bpp_mode |= PACKED_PS_18BIT_RGB666;
		break;
	case MIPI_DSI_FMT_RGB666_PACKED:
		ps_bpp_mode |= LOOSELY_PS_18BIT_RGB666;
		break;
	case MIPI_DSI_FMT_RGB565:
		ps_bpp_mode |= PACKED_PS_16BIT_RGB565;
		break;
	}

	writel(vm->vactive, dsi->regs + DSI_VACT_NL);
	writel(ps_bpp_mode, dsi->regs + DSI_PSCTRL);
	writel(ps_wc, dsi->regs + DSI_HSTX_CKL_WC);
}

static void mtk_dsi_rxtx_control(struct mtk_dsi *dsi)
{
	u32 tmp_reg;

	switch (dsi->lanes) {
	case 1:
		tmp_reg = 1 << 2;
		break;
	case 2:
		tmp_reg = 3 << 2;
		break;
	case 3:
		tmp_reg = 7 << 2;
		break;
	case 4:
		tmp_reg = 0xf << 2;
		break;
	default:
		tmp_reg = 0xf << 2;
		break;
	}

	if (dsi->mode_flags & MIPI_DSI_CLOCK_NON_CONTINUOUS)
		tmp_reg |= HSTX_CKLP_EN;

	if (!(dsi->mode_flags & MIPI_DSI_MODE_NO_EOT_PACKET))
		tmp_reg |= DIS_EOT;

	writel(tmp_reg, dsi->regs + DSI_TXRX_CTRL);
}

static void mtk_dsi_ps_control(struct mtk_dsi *dsi)
{
	u32 dsi_tmp_buf_bpp;
	u32 tmp_reg;

	switch (dsi->format) {
	case MIPI_DSI_FMT_RGB888:
		tmp_reg = PACKED_PS_24BIT_RGB888;
		dsi_tmp_buf_bpp = 3;
		break;
	case MIPI_DSI_FMT_RGB666:
		tmp_reg = LOOSELY_PS_18BIT_RGB666;
		dsi_tmp_buf_bpp = 3;
		break;
	case MIPI_DSI_FMT_RGB666_PACKED:
		tmp_reg = PACKED_PS_18BIT_RGB666;
		dsi_tmp_buf_bpp = 3;
		break;
	case MIPI_DSI_FMT_RGB565:
		tmp_reg = PACKED_PS_16BIT_RGB565;
		dsi_tmp_buf_bpp = 2;
		break;
	default:
		tmp_reg = PACKED_PS_24BIT_RGB888;
		dsi_tmp_buf_bpp = 3;
		break;
	}

	tmp_reg += dsi->vm.hactive * dsi_tmp_buf_bpp & DSI_PS_WC;
	writel(tmp_reg, dsi->regs + DSI_PSCTRL);
}

static void mtk_dsi_config_vdo_timing(struct mtk_dsi *dsi)
{
	u32 horizontal_sync_active_byte;
	u32 horizontal_backporch_byte;
	u32 horizontal_frontporch_byte;
	u32 horizontal_front_back_byte;
	u32 data_phy_cycles_byte;
	u32 dsi_tmp_buf_bpp, data_phy_cycles;
	u32 delta;
	struct mtk_phy_timing *timing = &dsi->phy_timing;

	struct videomode *vm = &dsi->vm;

	if (dsi->format == MIPI_DSI_FMT_RGB565)
		dsi_tmp_buf_bpp = 2;
	else
		dsi_tmp_buf_bpp = 3;

	writel(vm->vsync_len, dsi->regs + DSI_VSA_NL);
	writel(vm->vback_porch, dsi->regs + DSI_VBP_NL);
	writel(vm->vfront_porch, dsi->regs + DSI_VFP_NL);
	writel(vm->vactive, dsi->regs + DSI_VACT_NL);

	if (dsi->driver_data->has_size_ctl)
		writel(vm->vactive << 16 | vm->hactive,
		       dsi->regs + DSI_SIZE_CON);

	horizontal_sync_active_byte = (vm->hsync_len * dsi_tmp_buf_bpp - 10);

	if (dsi->mode_flags & MIPI_DSI_MODE_VIDEO_SYNC_PULSE)
		horizontal_backporch_byte = vm->hback_porch * dsi_tmp_buf_bpp - 10;
	else
		horizontal_backporch_byte = (vm->hback_porch + vm->hsync_len) *
					    dsi_tmp_buf_bpp - 10;

	data_phy_cycles = timing->lpx + timing->da_hs_prepare +
			  timing->da_hs_zero + timing->da_hs_exit + 3;

	delta = dsi->mode_flags & MIPI_DSI_MODE_VIDEO_BURST ? 18 : 12;
	delta += dsi->mode_flags & MIPI_DSI_MODE_NO_EOT_PACKET ? 2 : 0;

	horizontal_frontporch_byte = vm->hfront_porch * dsi_tmp_buf_bpp;
	horizontal_front_back_byte = horizontal_frontporch_byte + horizontal_backporch_byte;
	data_phy_cycles_byte = data_phy_cycles * dsi->lanes + delta;

	if (horizontal_front_back_byte > data_phy_cycles_byte) {
		horizontal_frontporch_byte -= data_phy_cycles_byte *
					      horizontal_frontporch_byte /
					      horizontal_front_back_byte;

		horizontal_backporch_byte -= data_phy_cycles_byte *
					     horizontal_backporch_byte /
					     horizontal_front_back_byte;
	} else {
		DRM_WARN("HFP + HBP less than d-phy, FPS will under 60Hz\n");
	}

	writel(horizontal_sync_active_byte, dsi->regs + DSI_HSA_WC);
	writel(horizontal_backporch_byte, dsi->regs + DSI_HBP_WC);
	writel(horizontal_frontporch_byte, dsi->regs + DSI_HFP_WC);

	mtk_dsi_ps_control(dsi);
}

static void mtk_dsi_start(struct mtk_dsi *dsi)
{
	writel(0, dsi->regs + DSI_START);
	writel(1, dsi->regs + DSI_START);
}

static void mtk_dsi_stop(struct mtk_dsi *dsi)
{
	writel(0, dsi->regs + DSI_START);
}

static void mtk_dsi_set_cmd_mode(struct mtk_dsi *dsi)
{
	writel(CMD_MODE, dsi->regs + DSI_MODE_CTRL);
}

static void mtk_dsi_set_interrupt_enable(struct mtk_dsi *dsi)
{
	u32 inten = LPRX_RD_RDY_INT_FLAG | CMD_DONE_INT_FLAG | VM_DONE_INT_FLAG;

	writel(inten, dsi->regs + DSI_INTEN);
}

static void mtk_dsi_irq_data_set(struct mtk_dsi *dsi, u32 irq_bit)
{
	dsi->irq_data |= irq_bit;
}

static void mtk_dsi_irq_data_clear(struct mtk_dsi *dsi, u32 irq_bit)
{
	dsi->irq_data &= ~irq_bit;
}

static s32 mtk_dsi_wait_for_irq_done(struct mtk_dsi *dsi, u32 irq_flag,
				     unsigned int timeout)
{
	s32 ret = 0;
	unsigned long jiffies = msecs_to_jiffies(timeout);

	ret = wait_event_interruptible_timeout(dsi->irq_wait_queue,
					       dsi->irq_data & irq_flag,
					       jiffies);
	if (ret == 0) {
		DRM_WARN("Wait DSI IRQ(0x%08x) Timeout\n", irq_flag);

		mtk_dsi_enable(dsi);
		mtk_dsi_reset_engine(dsi);
	}

	return ret;
}

static irqreturn_t mtk_dsi_irq(int irq, void *dev_id)
{
	struct mtk_dsi *dsi = dev_id;
	u32 status, tmp;
	u32 flag = LPRX_RD_RDY_INT_FLAG | CMD_DONE_INT_FLAG | VM_DONE_INT_FLAG;

	status = readl(dsi->regs + DSI_INTSTA) & flag;

	if (status) {
		do {
			mtk_dsi_mask(dsi, DSI_RACK, RACK, RACK);
			tmp = readl(dsi->regs + DSI_INTSTA);
		} while (tmp & DSI_BUSY);

		mtk_dsi_mask(dsi, DSI_INTSTA, status, 0);
		mtk_dsi_irq_data_set(dsi, status);
		wake_up_interruptible(&dsi->irq_wait_queue);
	}

	return IRQ_HANDLED;
}

static s32 mtk_dsi_switch_to_cmd_mode(struct mtk_dsi *dsi, u8 irq_flag, u32 t)
{
	mtk_dsi_irq_data_clear(dsi, irq_flag);
	mtk_dsi_set_cmd_mode(dsi);

	if (!mtk_dsi_wait_for_irq_done(dsi, irq_flag, t)) {
		DRM_ERROR("failed to switch cmd mode\n");
		return -ETIME;
	} else {
		return 0;
	}
}

static int mtk_dsi_poweron(struct mtk_dsi *dsi)
{
	struct device *dev = dsi->host.dev;
	int ret;
	u32 bit_per_pixel;

	if (++dsi->refcount != 1)
		return 0;

	switch (dsi->format) {
	case MIPI_DSI_FMT_RGB565:
		bit_per_pixel = 16;
		break;
	case MIPI_DSI_FMT_RGB666_PACKED:
		bit_per_pixel = 18;
		break;
	case MIPI_DSI_FMT_RGB666:
	case MIPI_DSI_FMT_RGB888:
	default:
		bit_per_pixel = 24;
		break;
	}

	dsi->data_rate = DIV_ROUND_UP_ULL(dsi->vm.pixelclock * bit_per_pixel,
					  dsi->lanes);

	ret = clk_set_rate(dsi->hs_clk, dsi->data_rate);
	if (ret < 0) {
		dev_err(dev, "Failed to set data rate: %d\n", ret);
		goto err_refcount;
	}

	phy_power_on(dsi->phy);

	ret = clk_prepare_enable(dsi->engine_clk);
	if (ret < 0) {
		dev_err(dev, "Failed to enable engine clock: %d\n", ret);
		goto err_phy_power_off;
	}

	ret = clk_prepare_enable(dsi->digital_clk);
	if (ret < 0) {
		dev_err(dev, "Failed to enable digital clock: %d\n", ret);
		goto err_disable_engine_clk;
	}

	mtk_dsi_enable(dsi);

	if (dsi->driver_data->has_shadow_ctl)
		writel(FORCE_COMMIT | BYPASS_SHADOW,
		       dsi->regs + DSI_SHADOW_DEBUG);

	mtk_dsi_reset_engine(dsi);
	mtk_dsi_phy_timconfig(dsi);

	mtk_dsi_ps_control_vact(dsi);
	mtk_dsi_set_vm_cmd(dsi);
	mtk_dsi_config_vdo_timing(dsi);
	mtk_dsi_set_interrupt_enable(dsi);

	return 0;
err_disable_engine_clk:
	clk_disable_unprepare(dsi->engine_clk);
err_phy_power_off:
	phy_power_off(dsi->phy);
err_refcount:
	dsi->refcount--;
	return ret;
}

static void mtk_dsi_poweroff(struct mtk_dsi *dsi)
{
	if (WARN_ON(dsi->refcount == 0))
		return;

	if (--dsi->refcount != 0)
		return;

	/*
	 * mtk_dsi_stop() and mtk_dsi_start() is asymmetric, since
	 * mtk_dsi_stop() should be called after mtk_drm_crtc_atomic_disable(),
	 * which needs irq for vblank, and mtk_dsi_stop() will disable irq.
	 * mtk_dsi_start() needs to be called in mtk_output_dsi_enable(),
	 * after dsi is fully set.
	 */
	mtk_dsi_stop(dsi);

	mtk_dsi_switch_to_cmd_mode(dsi, VM_DONE_INT_FLAG, 500);
	mtk_dsi_reset_engine(dsi);
	mtk_dsi_lane0_ulp_mode_enter(dsi);
	mtk_dsi_clk_ulp_mode_enter(dsi);
	/* set the lane number as 0 to pull down mipi */
	writel(0, dsi->regs + DSI_TXRX_CTRL);

	mtk_dsi_disable(dsi);

	clk_disable_unprepare(dsi->engine_clk);
	clk_disable_unprepare(dsi->digital_clk);

	phy_power_off(dsi->phy);

	dsi->lanes_ready = false;
}

static void mtk_dsi_lane_ready(struct mtk_dsi *dsi)
{
	if (!dsi->lanes_ready) {
		dsi->lanes_ready = true;
		mtk_dsi_rxtx_control(dsi);
		usleep_range(30, 100);
		mtk_dsi_reset_dphy(dsi);
		mtk_dsi_clk_ulp_mode_leave(dsi);
		mtk_dsi_lane0_ulp_mode_leave(dsi);
		mtk_dsi_clk_hs_mode(dsi, 0);
<<<<<<< HEAD
		msleep(20);
=======
		usleep_range(1000, 3000);
>>>>>>> 9b37665a
		/* The reaction time after pulling up the mipi signal for dsi_rx */
	}
}

static void mtk_output_dsi_enable(struct mtk_dsi *dsi)
{
	if (dsi->enabled)
		return;

	mtk_dsi_lane_ready(dsi);
	mtk_dsi_set_mode(dsi);
	mtk_dsi_clk_hs_mode(dsi, 1);

	mtk_dsi_start(dsi);

	dsi->enabled = true;
}

static void mtk_output_dsi_disable(struct mtk_dsi *dsi)
{
	if (!dsi->enabled)
		return;

	dsi->enabled = false;
}

static int mtk_dsi_bridge_attach(struct drm_bridge *bridge,
				 enum drm_bridge_attach_flags flags)
{
	struct mtk_dsi *dsi = bridge_to_dsi(bridge);

	/* Attach the panel or bridge to the dsi bridge */
	return drm_bridge_attach(bridge->encoder, dsi->next_bridge,
				 &dsi->bridge, flags);
}

static void mtk_dsi_bridge_mode_set(struct drm_bridge *bridge,
				    const struct drm_display_mode *mode,
				    const struct drm_display_mode *adjusted)
{
	struct mtk_dsi *dsi = bridge_to_dsi(bridge);

	drm_display_mode_to_videomode(adjusted, &dsi->vm);
}

static void mtk_dsi_bridge_atomic_disable(struct drm_bridge *bridge,
					  struct drm_bridge_state *old_bridge_state)
{
	struct mtk_dsi *dsi = bridge_to_dsi(bridge);

	mtk_output_dsi_disable(dsi);
}

static void mtk_dsi_bridge_atomic_enable(struct drm_bridge *bridge,
					 struct drm_bridge_state *old_bridge_state)
{
	struct mtk_dsi *dsi = bridge_to_dsi(bridge);

	if (dsi->refcount == 0)
		return;

	mtk_output_dsi_enable(dsi);
}

static void mtk_dsi_bridge_atomic_pre_enable(struct drm_bridge *bridge,
					     struct drm_bridge_state *old_bridge_state)
{
	struct mtk_dsi *dsi = bridge_to_dsi(bridge);
	int ret;

	ret = mtk_dsi_poweron(dsi);
	if (ret < 0)
		DRM_ERROR("failed to power on dsi\n");
}

static void mtk_dsi_bridge_atomic_post_disable(struct drm_bridge *bridge,
					       struct drm_bridge_state *old_bridge_state)
{
	struct mtk_dsi *dsi = bridge_to_dsi(bridge);

	mtk_dsi_poweroff(dsi);
}

static const struct drm_bridge_funcs mtk_dsi_bridge_funcs = {
	.attach = mtk_dsi_bridge_attach,
	.atomic_destroy_state = drm_atomic_helper_bridge_destroy_state,
	.atomic_disable = mtk_dsi_bridge_atomic_disable,
	.atomic_duplicate_state = drm_atomic_helper_bridge_duplicate_state,
	.atomic_enable = mtk_dsi_bridge_atomic_enable,
	.atomic_pre_enable = mtk_dsi_bridge_atomic_pre_enable,
	.atomic_post_disable = mtk_dsi_bridge_atomic_post_disable,
	.atomic_reset = drm_atomic_helper_bridge_reset,
	.mode_set = mtk_dsi_bridge_mode_set,
};

void mtk_dsi_ddp_start(struct device *dev)
{
	struct mtk_dsi *dsi = dev_get_drvdata(dev);

	mtk_dsi_poweron(dsi);
}

void mtk_dsi_ddp_stop(struct device *dev)
{
	struct mtk_dsi *dsi = dev_get_drvdata(dev);

	mtk_dsi_poweroff(dsi);
}

static int mtk_dsi_host_attach(struct mipi_dsi_host *host,
			       struct mipi_dsi_device *device)
{
	struct mtk_dsi *dsi = host_to_dsi(host);

	dsi->lanes = device->lanes;
	dsi->format = device->format;
	dsi->mode_flags = device->mode_flags;

	return 0;
}

static void mtk_dsi_wait_for_idle(struct mtk_dsi *dsi)
{
	int ret;
	u32 val;

	ret = readl_poll_timeout(dsi->regs + DSI_INTSTA, val, !(val & DSI_BUSY),
				 4, 2000000);
	if (ret) {
		DRM_WARN("polling dsi wait not busy timeout!\n");

		mtk_dsi_enable(dsi);
		mtk_dsi_reset_engine(dsi);
	}
}

static u32 mtk_dsi_recv_cnt(u8 type, u8 *read_data)
{
	switch (type) {
	case MIPI_DSI_RX_GENERIC_SHORT_READ_RESPONSE_1BYTE:
	case MIPI_DSI_RX_DCS_SHORT_READ_RESPONSE_1BYTE:
		return 1;
	case MIPI_DSI_RX_GENERIC_SHORT_READ_RESPONSE_2BYTE:
	case MIPI_DSI_RX_DCS_SHORT_READ_RESPONSE_2BYTE:
		return 2;
	case MIPI_DSI_RX_GENERIC_LONG_READ_RESPONSE:
	case MIPI_DSI_RX_DCS_LONG_READ_RESPONSE:
		return read_data[1] + read_data[2] * 16;
	case MIPI_DSI_RX_ACKNOWLEDGE_AND_ERROR_REPORT:
		DRM_INFO("type is 0x02, try again\n");
		break;
	default:
		DRM_INFO("type(0x%x) not recognized\n", type);
		break;
	}

	return 0;
}

static void mtk_dsi_cmdq(struct mtk_dsi *dsi, const struct mipi_dsi_msg *msg)
{
	const char *tx_buf = msg->tx_buf;
	u8 config, cmdq_size, cmdq_off, type = msg->type;
	u32 reg_val, cmdq_mask, i;
	u32 reg_cmdq_off = dsi->driver_data->reg_cmdq_off;

	if (MTK_DSI_HOST_IS_READ(type))
		config = BTA;
	else
		config = (msg->tx_len > 2) ? LONG_PACKET : SHORT_PACKET;

	if (msg->tx_len > 2) {
		cmdq_size = 1 + (msg->tx_len + 3) / 4;
		cmdq_off = 4;
		cmdq_mask = CONFIG | DATA_ID | DATA_0 | DATA_1;
		reg_val = (msg->tx_len << 16) | (type << 8) | config;
	} else {
		cmdq_size = 1;
		cmdq_off = 2;
		cmdq_mask = CONFIG | DATA_ID;
		reg_val = (type << 8) | config;
	}

	for (i = 0; i < msg->tx_len; i++)
		mtk_dsi_mask(dsi, (reg_cmdq_off + cmdq_off + i) & (~0x3U),
			     (0xffUL << (((i + cmdq_off) & 3U) * 8U)),
			     tx_buf[i] << (((i + cmdq_off) & 3U) * 8U));

	mtk_dsi_mask(dsi, reg_cmdq_off, cmdq_mask, reg_val);
	mtk_dsi_mask(dsi, DSI_CMDQ_SIZE, CMDQ_SIZE, cmdq_size);
}

static ssize_t mtk_dsi_host_send_cmd(struct mtk_dsi *dsi,
				     const struct mipi_dsi_msg *msg, u8 flag)
{
	mtk_dsi_wait_for_idle(dsi);
	mtk_dsi_irq_data_clear(dsi, flag);
	mtk_dsi_cmdq(dsi, msg);
	mtk_dsi_start(dsi);

	if (!mtk_dsi_wait_for_irq_done(dsi, flag, 2000))
		return -ETIME;
	else
		return 0;
}

static ssize_t mtk_dsi_host_transfer(struct mipi_dsi_host *host,
				     const struct mipi_dsi_msg *msg)
{
	struct mtk_dsi *dsi = host_to_dsi(host);
	u32 recv_cnt, i;
	u8 read_data[16];
	void *src_addr;
	u8 irq_flag = CMD_DONE_INT_FLAG;
	u32 dsi_mode;
	int ret;

	dsi_mode = readl(dsi->regs + DSI_MODE_CTRL);
	if (dsi_mode & MODE) {
		mtk_dsi_stop(dsi);
		ret = mtk_dsi_switch_to_cmd_mode(dsi, VM_DONE_INT_FLAG, 500);
		if (ret)
			goto restore_dsi_mode;
	}

	if (MTK_DSI_HOST_IS_READ(msg->type))
		irq_flag |= LPRX_RD_RDY_INT_FLAG;

	mtk_dsi_lane_ready(dsi);

	ret = mtk_dsi_host_send_cmd(dsi, msg, irq_flag);
	if (ret)
		goto restore_dsi_mode;

	if (!MTK_DSI_HOST_IS_READ(msg->type)) {
		recv_cnt = 0;
		goto restore_dsi_mode;
	}

	if (!msg->rx_buf) {
		DRM_ERROR("dsi receive buffer size may be NULL\n");
		ret = -EINVAL;
		goto restore_dsi_mode;
	}

	for (i = 0; i < 16; i++)
		*(read_data + i) = readb(dsi->regs + DSI_RX_DATA0 + i);

	recv_cnt = mtk_dsi_recv_cnt(read_data[0], read_data);

	if (recv_cnt > 2)
		src_addr = &read_data[4];
	else
		src_addr = &read_data[1];

	if (recv_cnt > 10)
		recv_cnt = 10;

	if (recv_cnt > msg->rx_len)
		recv_cnt = msg->rx_len;

	if (recv_cnt)
		memcpy(msg->rx_buf, src_addr, recv_cnt);

	DRM_INFO("dsi get %d byte data from the panel address(0x%x)\n",
		 recv_cnt, *((u8 *)(msg->tx_buf)));

restore_dsi_mode:
	if (dsi_mode & MODE) {
		mtk_dsi_set_mode(dsi);
		mtk_dsi_start(dsi);
	}

	return ret < 0 ? ret : recv_cnt;
}

static const struct mipi_dsi_host_ops mtk_dsi_ops = {
	.attach = mtk_dsi_host_attach,
	.transfer = mtk_dsi_host_transfer,
};

static int mtk_dsi_encoder_init(struct drm_device *drm, struct mtk_dsi *dsi)
{
	int ret;

	ret = drm_simple_encoder_init(drm, &dsi->encoder,
				      DRM_MODE_ENCODER_DSI);
	if (ret) {
		DRM_ERROR("Failed to encoder init to drm\n");
		return ret;
	}

	dsi->encoder.possible_crtcs = mtk_drm_find_possible_crtc_by_comp(drm, dsi->host.dev);

	ret = drm_bridge_attach(&dsi->encoder, &dsi->bridge, NULL,
				DRM_BRIDGE_ATTACH_NO_CONNECTOR);
	if (ret)
		goto err_cleanup_encoder;

	dsi->connector = drm_bridge_connector_init(drm, &dsi->encoder);
	if (IS_ERR(dsi->connector)) {
		DRM_ERROR("Unable to create bridge connector\n");
		ret = PTR_ERR(dsi->connector);
		goto err_cleanup_encoder;
	}
	drm_connector_attach_encoder(dsi->connector, &dsi->encoder);

	return 0;

err_cleanup_encoder:
	drm_encoder_cleanup(&dsi->encoder);
	return ret;
}

static int mtk_dsi_bind(struct device *dev, struct device *master, void *data)
{
	int ret;
	struct drm_device *drm = data;
	struct mtk_dsi *dsi = dev_get_drvdata(dev);

	ret = mtk_dsi_encoder_init(drm, dsi);
	if (ret)
		return ret;

	return device_reset_optional(dev);
}

static void mtk_dsi_unbind(struct device *dev, struct device *master,
			   void *data)
{
	struct mtk_dsi *dsi = dev_get_drvdata(dev);

	drm_encoder_cleanup(&dsi->encoder);
}

static const struct component_ops mtk_dsi_component_ops = {
	.bind = mtk_dsi_bind,
	.unbind = mtk_dsi_unbind,
};

static int mtk_dsi_probe(struct platform_device *pdev)
{
	struct mtk_dsi *dsi;
	struct device *dev = &pdev->dev;
	struct drm_panel *panel;
	struct resource *regs;
	int irq_num;
	int ret;

	dsi = devm_kzalloc(dev, sizeof(*dsi), GFP_KERNEL);
	if (!dsi)
		return -ENOMEM;

	dsi->host.ops = &mtk_dsi_ops;
	dsi->host.dev = dev;
	ret = mipi_dsi_host_register(&dsi->host);
	if (ret < 0) {
		dev_err(dev, "failed to register DSI host: %d\n", ret);
		return ret;
	}

	ret = drm_of_find_panel_or_bridge(dev->of_node, 0, 0,
					  &panel, &dsi->next_bridge);
	if (ret)
		goto err_unregister_host;

	if (panel) {
		dsi->next_bridge = devm_drm_panel_bridge_add(dev, panel);
		if (IS_ERR(dsi->next_bridge)) {
			ret = PTR_ERR(dsi->next_bridge);
			goto err_unregister_host;
		}
	}

	dsi->driver_data = of_device_get_match_data(dev);

	dsi->engine_clk = devm_clk_get(dev, "engine");
	if (IS_ERR(dsi->engine_clk)) {
		ret = PTR_ERR(dsi->engine_clk);

		if (ret != -EPROBE_DEFER)
			dev_err(dev, "Failed to get engine clock: %d\n", ret);
		goto err_unregister_host;
	}

	dsi->digital_clk = devm_clk_get(dev, "digital");
	if (IS_ERR(dsi->digital_clk)) {
		ret = PTR_ERR(dsi->digital_clk);

		if (ret != -EPROBE_DEFER)
			dev_err(dev, "Failed to get digital clock: %d\n", ret);
		goto err_unregister_host;
	}

	dsi->hs_clk = devm_clk_get(dev, "hs");
	if (IS_ERR(dsi->hs_clk)) {
		ret = PTR_ERR(dsi->hs_clk);
		dev_err(dev, "Failed to get hs clock: %d\n", ret);
		goto err_unregister_host;
	}

	regs = platform_get_resource(pdev, IORESOURCE_MEM, 0);
	dsi->regs = devm_ioremap_resource(dev, regs);
	if (IS_ERR(dsi->regs)) {
		ret = PTR_ERR(dsi->regs);
		dev_err(dev, "Failed to ioremap memory: %d\n", ret);
		goto err_unregister_host;
	}

	dsi->phy = devm_phy_get(dev, "dphy");
	if (IS_ERR(dsi->phy)) {
		ret = PTR_ERR(dsi->phy);
		dev_err(dev, "Failed to get MIPI-DPHY: %d\n", ret);
		goto err_unregister_host;
	}

	irq_num = platform_get_irq(pdev, 0);
	if (irq_num < 0) {
		dev_err(&pdev->dev, "failed to get dsi irq_num: %d\n", irq_num);
		ret = irq_num;
		goto err_unregister_host;
	}

	ret = devm_request_irq(&pdev->dev, irq_num, mtk_dsi_irq,
			       IRQF_TRIGGER_NONE, dev_name(&pdev->dev), dsi);
	if (ret) {
		dev_err(&pdev->dev, "failed to request mediatek dsi irq\n");
		goto err_unregister_host;
	}

	init_waitqueue_head(&dsi->irq_wait_queue);

	platform_set_drvdata(pdev, dsi);

	dsi->bridge.funcs = &mtk_dsi_bridge_funcs;
	dsi->bridge.of_node = dev->of_node;
	dsi->bridge.type = DRM_MODE_CONNECTOR_DSI;

	drm_bridge_add(&dsi->bridge);

	ret = component_add(&pdev->dev, &mtk_dsi_component_ops);
	if (ret) {
		dev_err(&pdev->dev, "failed to add component: %d\n", ret);
		goto err_unregister_host;
	}

	return 0;

err_unregister_host:
	mipi_dsi_host_unregister(&dsi->host);
	return ret;
}

static int mtk_dsi_remove(struct platform_device *pdev)
{
	struct mtk_dsi *dsi = platform_get_drvdata(pdev);

	mtk_output_dsi_disable(dsi);
	drm_bridge_remove(&dsi->bridge);
	component_del(&pdev->dev, &mtk_dsi_component_ops);
	mipi_dsi_host_unregister(&dsi->host);

	return 0;
}

static const struct mtk_dsi_driver_data mt8173_dsi_driver_data = {
	.reg_cmdq_off = 0x200,
};

static const struct mtk_dsi_driver_data mt2701_dsi_driver_data = {
	.reg_cmdq_off = 0x180,
};

static const struct mtk_dsi_driver_data mt8183_dsi_driver_data = {
	.reg_cmdq_off = 0x200,
	.has_shadow_ctl = true,
	.has_size_ctl = true,
};

static const struct of_device_id mtk_dsi_of_match[] = {
	{ .compatible = "mediatek,mt2701-dsi",
	  .data = &mt2701_dsi_driver_data },
	{ .compatible = "mediatek,mt8173-dsi",
	  .data = &mt8173_dsi_driver_data },
	{ .compatible = "mediatek,mt8183-dsi",
	  .data = &mt8183_dsi_driver_data },
	{ },
};
MODULE_DEVICE_TABLE(of, mtk_dsi_of_match);

struct platform_driver mtk_dsi_driver = {
	.probe = mtk_dsi_probe,
	.remove = mtk_dsi_remove,
	.driver = {
		.name = "mtk-dsi",
		.of_match_table = mtk_dsi_of_match,
	},
};<|MERGE_RESOLUTION|>--- conflicted
+++ resolved
@@ -709,11 +709,7 @@
 		mtk_dsi_clk_ulp_mode_leave(dsi);
 		mtk_dsi_lane0_ulp_mode_leave(dsi);
 		mtk_dsi_clk_hs_mode(dsi, 0);
-<<<<<<< HEAD
-		msleep(20);
-=======
 		usleep_range(1000, 3000);
->>>>>>> 9b37665a
 		/* The reaction time after pulling up the mipi signal for dsi_rx */
 	}
 }
