--- conflicted
+++ resolved
@@ -324,43 +324,23 @@
 
 	ret = meson_encoder_hdmi_init(priv);
 	if (ret)
-<<<<<<< HEAD
-		goto exit_afbcd;
+		goto unbind_all;
 
 	ret = meson_plane_create(priv);
 	if (ret)
-		goto exit_afbcd;
+		goto unbind_all;
 
 	ret = meson_overlay_create(priv);
 	if (ret)
-		goto exit_afbcd;
+		goto unbind_all;
 
 	ret = meson_crtc_create(priv);
 	if (ret)
-		goto exit_afbcd;
+		goto unbind_all;
 
 	ret = request_irq(priv->vsync_irq, meson_irq, 0, drm->driver->name, drm);
 	if (ret)
-		goto exit_afbcd;
-=======
 		goto unbind_all;
-
-	ret = meson_plane_create(priv);
-	if (ret)
-		goto unbind_all;
-
-	ret = meson_overlay_create(priv);
-	if (ret)
-		goto unbind_all;
-
-	ret = meson_crtc_create(priv);
-	if (ret)
-		goto unbind_all;
-
-	ret = request_irq(priv->vsync_irq, meson_irq, 0, drm->driver->name, drm);
-	if (ret)
-		goto unbind_all;
->>>>>>> 9b37665a
 
 	drm_mode_config_reset(drm);
 
@@ -378,12 +358,9 @@
 
 uninstall_irq:
 	free_irq(priv->vsync_irq, drm);
-<<<<<<< HEAD
-=======
 unbind_all:
 	if (has_components)
 		component_unbind_all(drm->dev, drm);
->>>>>>> 9b37665a
 exit_afbcd:
 	if (priv->afbcd.ops)
 		priv->afbcd.ops->exit(priv);
