// SPDX-License-Identifier: GPL-2.0
/*
 * Copyright IBM Corp. 2016
 * Author(s): Martin Schwidefsky <schwidefsky@de.ibm.com>
 *
 * Adjunct processor bus, queue related code.
 */

#define KMSG_COMPONENT "ap"
#define pr_fmt(fmt) KMSG_COMPONENT ": " fmt

#include <linux/init.h>
#include <linux/slab.h>
#include <asm/facility.h>

#include "ap_bus.h"
#include "ap_debug.h"

static void __ap_flush_queue(struct ap_queue *aq);

/**
 * ap_queue_enable_irq(): Enable interrupt support on this AP queue.
 * @qid: The AP queue number
 * @ind: the notification indicator byte
 *
 * Enables interruption on AP queue via ap_aqic(). Based on the return
 * value it waits a while and tests the AP queue if interrupts
 * have been switched on using ap_test_queue().
 */
static int ap_queue_enable_irq(struct ap_queue *aq, void *ind)
{
	struct ap_queue_status status;
	struct ap_qirq_ctrl qirqctrl = { 0 };

	qirqctrl.ir = 1;
	qirqctrl.isc = AP_ISC;
	status = ap_aqic(aq->qid, qirqctrl, ind);
	switch (status.response_code) {
	case AP_RESPONSE_NORMAL:
	case AP_RESPONSE_OTHERWISE_CHANGED:
		return 0;
	case AP_RESPONSE_Q_NOT_AVAIL:
	case AP_RESPONSE_DECONFIGURED:
	case AP_RESPONSE_CHECKSTOPPED:
	case AP_RESPONSE_INVALID_ADDRESS:
		pr_err("Registering adapter interrupts for AP device %02x.%04x failed\n",
		       AP_QID_CARD(aq->qid),
		       AP_QID_QUEUE(aq->qid));
		return -EOPNOTSUPP;
	case AP_RESPONSE_RESET_IN_PROGRESS:
	case AP_RESPONSE_BUSY:
	default:
		return -EBUSY;
	}
}

/**
 * __ap_send(): Send message to adjunct processor queue.
 * @qid: The AP queue number
 * @psmid: The program supplied message identifier
 * @msg: The message text
 * @length: The message length
 * @special: Special Bit
 *
 * Returns AP queue status structure.
 * Condition code 1 on NQAP can't happen because the L bit is 1.
 * Condition code 2 on NQAP also means the send is incomplete,
 * because a segment boundary was reached. The NQAP is repeated.
 */
static inline struct ap_queue_status
__ap_send(ap_qid_t qid, unsigned long long psmid, void *msg, size_t length,
	  int special)
{
	if (special)
		qid |= 0x400000UL;
	return ap_nqap(qid, psmid, msg, length);
}

int ap_send(ap_qid_t qid, unsigned long long psmid, void *msg, size_t length)
{
	struct ap_queue_status status;

	status = __ap_send(qid, psmid, msg, length, 0);
	switch (status.response_code) {
	case AP_RESPONSE_NORMAL:
		return 0;
	case AP_RESPONSE_Q_FULL:
	case AP_RESPONSE_RESET_IN_PROGRESS:
		return -EBUSY;
	case AP_RESPONSE_REQ_FAC_NOT_INST:
		return -EINVAL;
	default:	/* Device is gone. */
		return -ENODEV;
	}
}
EXPORT_SYMBOL(ap_send);

int ap_recv(ap_qid_t qid, unsigned long long *psmid, void *msg, size_t length)
{
	struct ap_queue_status status;

	if (msg == NULL)
		return -EINVAL;
	status = ap_dqap(qid, psmid, msg, length);
	switch (status.response_code) {
	case AP_RESPONSE_NORMAL:
		return 0;
	case AP_RESPONSE_NO_PENDING_REPLY:
		if (status.queue_empty)
			return -ENOENT;
		return -EBUSY;
	case AP_RESPONSE_RESET_IN_PROGRESS:
		return -EBUSY;
	default:
		return -ENODEV;
	}
}
EXPORT_SYMBOL(ap_recv);

/* State machine definitions and helpers */

static enum ap_sm_wait ap_sm_nop(struct ap_queue *aq)
{
	return AP_SM_WAIT_NONE;
}

/**
 * ap_sm_recv(): Receive pending reply messages from an AP queue but do
 *	not change the state of the device.
 * @aq: pointer to the AP queue
 *
 * Returns AP_SM_WAIT_NONE, AP_SM_WAIT_AGAIN, or AP_SM_WAIT_INTERRUPT
 */
static struct ap_queue_status ap_sm_recv(struct ap_queue *aq)
{
	struct ap_queue_status status;
	struct ap_message *ap_msg;
	bool found = false;

	status = ap_dqap(aq->qid, &aq->reply->psmid,
			 aq->reply->msg, aq->reply->len);
	switch (status.response_code) {
	case AP_RESPONSE_NORMAL:
		aq->queue_count = max_t(int, 0, aq->queue_count - 1);
<<<<<<< HEAD
=======
		if (!status.queue_empty && !aq->queue_count)
			aq->queue_count++;
>>>>>>> b80e8389
		if (aq->queue_count > 0)
			mod_timer(&aq->timeout,
				  jiffies + aq->request_timeout);
		list_for_each_entry(ap_msg, &aq->pendingq, list) {
			if (ap_msg->psmid != aq->reply->psmid)
				continue;
			list_del_init(&ap_msg->list);
			aq->pendingq_count--;
			ap_msg->receive(aq, ap_msg, aq->reply);
			found = true;
			break;
		}
		if (!found) {
			AP_DBF_WARN("%s unassociated reply psmid=0x%016llx on 0x%02x.%04x\n",
				    __func__, aq->reply->psmid,
				    AP_QID_CARD(aq->qid), AP_QID_QUEUE(aq->qid));
		}
		fallthrough;
	case AP_RESPONSE_NO_PENDING_REPLY:
		if (!status.queue_empty || aq->queue_count <= 0)
			break;
		/* The card shouldn't forget requests but who knows. */
		aq->queue_count = 0;
		list_splice_init(&aq->pendingq, &aq->requestq);
		aq->requestq_count += aq->pendingq_count;
		aq->pendingq_count = 0;
		break;
	default:
		break;
	}
	return status;
}

/**
 * ap_sm_read(): Receive pending reply messages from an AP queue.
 * @aq: pointer to the AP queue
 *
 * Returns AP_SM_WAIT_NONE, AP_SM_WAIT_AGAIN, or AP_SM_WAIT_INTERRUPT
 */
static enum ap_sm_wait ap_sm_read(struct ap_queue *aq)
{
	struct ap_queue_status status;

	if (!aq->reply)
		return AP_SM_WAIT_NONE;
	status = ap_sm_recv(aq);
	switch (status.response_code) {
	case AP_RESPONSE_NORMAL:
		if (aq->queue_count > 0) {
			aq->sm_state = AP_SM_STATE_WORKING;
			return AP_SM_WAIT_AGAIN;
		}
		aq->sm_state = AP_SM_STATE_IDLE;
		return AP_SM_WAIT_NONE;
	case AP_RESPONSE_NO_PENDING_REPLY:
		if (aq->queue_count > 0)
			return aq->interrupt ?
				AP_SM_WAIT_INTERRUPT : AP_SM_WAIT_TIMEOUT;
		aq->sm_state = AP_SM_STATE_IDLE;
		return AP_SM_WAIT_NONE;
	default:
		aq->dev_state = AP_DEV_STATE_ERROR;
		aq->last_err_rc = status.response_code;
		AP_DBF_WARN("%s RC 0x%02x on 0x%02x.%04x -> AP_DEV_STATE_ERROR\n",
			    __func__, status.response_code,
			    AP_QID_CARD(aq->qid), AP_QID_QUEUE(aq->qid));
		return AP_SM_WAIT_NONE;
	}
}

/**
 * ap_sm_write(): Send messages from the request queue to an AP queue.
 * @aq: pointer to the AP queue
 *
 * Returns AP_SM_WAIT_NONE, AP_SM_WAIT_AGAIN, or AP_SM_WAIT_INTERRUPT
 */
static enum ap_sm_wait ap_sm_write(struct ap_queue *aq)
{
	struct ap_queue_status status;
	struct ap_message *ap_msg;
	ap_qid_t qid = aq->qid;

	if (aq->requestq_count <= 0)
		return AP_SM_WAIT_NONE;
	/* Start the next request on the queue. */
	ap_msg = list_entry(aq->requestq.next, struct ap_message, list);
#ifdef CONFIG_ZCRYPT_DEBUG
	if (ap_msg->fi.action == AP_FI_ACTION_NQAP_QID_INVAL) {
		AP_DBF_WARN("%s fi cmd 0x%04x: forcing invalid qid 0xFF00\n",
			    __func__, ap_msg->fi.cmd);
		qid = 0xFF00;
	}
#endif
	status = __ap_send(qid, ap_msg->psmid,
			   ap_msg->msg, ap_msg->len,
			   ap_msg->flags & AP_MSG_FLAG_SPECIAL);
	switch (status.response_code) {
	case AP_RESPONSE_NORMAL:
		aq->queue_count = max_t(int, 1, aq->queue_count + 1);
		if (aq->queue_count == 1)
			mod_timer(&aq->timeout, jiffies + aq->request_timeout);
		list_move_tail(&ap_msg->list, &aq->pendingq);
		aq->requestq_count--;
		aq->pendingq_count++;
		if (aq->queue_count < aq->card->queue_depth) {
			aq->sm_state = AP_SM_STATE_WORKING;
			return AP_SM_WAIT_AGAIN;
		}
		fallthrough;
	case AP_RESPONSE_Q_FULL:
		aq->sm_state = AP_SM_STATE_QUEUE_FULL;
		return aq->interrupt ?
			AP_SM_WAIT_INTERRUPT : AP_SM_WAIT_TIMEOUT;
	case AP_RESPONSE_RESET_IN_PROGRESS:
		aq->sm_state = AP_SM_STATE_RESET_WAIT;
		return AP_SM_WAIT_TIMEOUT;
	case AP_RESPONSE_INVALID_DOMAIN:
		AP_DBF(DBF_WARN, "AP_RESPONSE_INVALID_DOMAIN on NQAP\n");
		fallthrough;
	case AP_RESPONSE_MESSAGE_TOO_BIG:
	case AP_RESPONSE_REQ_FAC_NOT_INST:
		list_del_init(&ap_msg->list);
		aq->requestq_count--;
		ap_msg->rc = -EINVAL;
		ap_msg->receive(aq, ap_msg, NULL);
		return AP_SM_WAIT_AGAIN;
	default:
		aq->dev_state = AP_DEV_STATE_ERROR;
		aq->last_err_rc = status.response_code;
		AP_DBF_WARN("%s RC 0x%02x on 0x%02x.%04x -> AP_DEV_STATE_ERROR\n",
			    __func__, status.response_code,
			    AP_QID_CARD(aq->qid), AP_QID_QUEUE(aq->qid));
		return AP_SM_WAIT_NONE;
	}
}

/**
 * ap_sm_read_write(): Send and receive messages to/from an AP queue.
 * @aq: pointer to the AP queue
 *
 * Returns AP_SM_WAIT_NONE, AP_SM_WAIT_AGAIN, or AP_SM_WAIT_INTERRUPT
 */
static enum ap_sm_wait ap_sm_read_write(struct ap_queue *aq)
{
	return min(ap_sm_read(aq), ap_sm_write(aq));
}

/**
 * ap_sm_reset(): Reset an AP queue.
 * @qid: The AP queue number
 *
 * Submit the Reset command to an AP queue.
 */
static enum ap_sm_wait ap_sm_reset(struct ap_queue *aq)
{
	struct ap_queue_status status;

	status = ap_rapq(aq->qid);
	switch (status.response_code) {
	case AP_RESPONSE_NORMAL:
	case AP_RESPONSE_RESET_IN_PROGRESS:
		aq->sm_state = AP_SM_STATE_RESET_WAIT;
		aq->interrupt = false;
		return AP_SM_WAIT_TIMEOUT;
	default:
		aq->dev_state = AP_DEV_STATE_ERROR;
		aq->last_err_rc = status.response_code;
		AP_DBF_WARN("%s RC 0x%02x on 0x%02x.%04x -> AP_DEV_STATE_ERROR\n",
			    __func__, status.response_code,
			    AP_QID_CARD(aq->qid), AP_QID_QUEUE(aq->qid));
		return AP_SM_WAIT_NONE;
	}
}

/**
 * ap_sm_reset_wait(): Test queue for completion of the reset operation
 * @aq: pointer to the AP queue
 *
 * Returns AP_POLL_IMMEDIATELY, AP_POLL_AFTER_TIMEROUT or 0.
 */
static enum ap_sm_wait ap_sm_reset_wait(struct ap_queue *aq)
{
	struct ap_queue_status status;
	void *lsi_ptr;

	if (aq->queue_count > 0 && aq->reply)
		/* Try to read a completed message and get the status */
		status = ap_sm_recv(aq);
	else
		/* Get the status with TAPQ */
		status = ap_tapq(aq->qid, NULL);

	switch (status.response_code) {
	case AP_RESPONSE_NORMAL:
		lsi_ptr = ap_airq_ptr();
		if (lsi_ptr && ap_queue_enable_irq(aq, lsi_ptr) == 0)
			aq->sm_state = AP_SM_STATE_SETIRQ_WAIT;
		else
			aq->sm_state = (aq->queue_count > 0) ?
				AP_SM_STATE_WORKING : AP_SM_STATE_IDLE;
		return AP_SM_WAIT_AGAIN;
	case AP_RESPONSE_BUSY:
	case AP_RESPONSE_RESET_IN_PROGRESS:
		return AP_SM_WAIT_TIMEOUT;
	case AP_RESPONSE_Q_NOT_AVAIL:
	case AP_RESPONSE_DECONFIGURED:
	case AP_RESPONSE_CHECKSTOPPED:
	default:
		aq->dev_state = AP_DEV_STATE_ERROR;
		aq->last_err_rc = status.response_code;
		AP_DBF_WARN("%s RC 0x%02x on 0x%02x.%04x -> AP_DEV_STATE_ERROR\n",
			    __func__, status.response_code,
			    AP_QID_CARD(aq->qid), AP_QID_QUEUE(aq->qid));
		return AP_SM_WAIT_NONE;
	}
}

/**
 * ap_sm_setirq_wait(): Test queue for completion of the irq enablement
 * @aq: pointer to the AP queue
 *
 * Returns AP_POLL_IMMEDIATELY, AP_POLL_AFTER_TIMEROUT or 0.
 */
static enum ap_sm_wait ap_sm_setirq_wait(struct ap_queue *aq)
{
	struct ap_queue_status status;

	if (aq->queue_count > 0 && aq->reply)
		/* Try to read a completed message and get the status */
		status = ap_sm_recv(aq);
	else
		/* Get the status with TAPQ */
		status = ap_tapq(aq->qid, NULL);

	if (status.irq_enabled == 1) {
		/* Irqs are now enabled */
		aq->interrupt = true;
		aq->sm_state = (aq->queue_count > 0) ?
			AP_SM_STATE_WORKING : AP_SM_STATE_IDLE;
	}

	switch (status.response_code) {
	case AP_RESPONSE_NORMAL:
		if (aq->queue_count > 0)
			return AP_SM_WAIT_AGAIN;
		fallthrough;
	case AP_RESPONSE_NO_PENDING_REPLY:
		return AP_SM_WAIT_TIMEOUT;
	default:
		aq->dev_state = AP_DEV_STATE_ERROR;
		aq->last_err_rc = status.response_code;
		AP_DBF_WARN("%s RC 0x%02x on 0x%02x.%04x -> AP_DEV_STATE_ERROR\n",
			    __func__, status.response_code,
			    AP_QID_CARD(aq->qid), AP_QID_QUEUE(aq->qid));
		return AP_SM_WAIT_NONE;
	}
}

/*
 * AP state machine jump table
 */
static ap_func_t *ap_jumptable[NR_AP_SM_STATES][NR_AP_SM_EVENTS] = {
	[AP_SM_STATE_RESET_START] = {
		[AP_SM_EVENT_POLL] = ap_sm_reset,
		[AP_SM_EVENT_TIMEOUT] = ap_sm_nop,
	},
	[AP_SM_STATE_RESET_WAIT] = {
		[AP_SM_EVENT_POLL] = ap_sm_reset_wait,
		[AP_SM_EVENT_TIMEOUT] = ap_sm_nop,
	},
	[AP_SM_STATE_SETIRQ_WAIT] = {
		[AP_SM_EVENT_POLL] = ap_sm_setirq_wait,
		[AP_SM_EVENT_TIMEOUT] = ap_sm_nop,
	},
	[AP_SM_STATE_IDLE] = {
		[AP_SM_EVENT_POLL] = ap_sm_write,
		[AP_SM_EVENT_TIMEOUT] = ap_sm_nop,
	},
	[AP_SM_STATE_WORKING] = {
		[AP_SM_EVENT_POLL] = ap_sm_read_write,
		[AP_SM_EVENT_TIMEOUT] = ap_sm_reset,
	},
	[AP_SM_STATE_QUEUE_FULL] = {
		[AP_SM_EVENT_POLL] = ap_sm_read,
		[AP_SM_EVENT_TIMEOUT] = ap_sm_reset,
	},
};

enum ap_sm_wait ap_sm_event(struct ap_queue *aq, enum ap_sm_event event)
{
	if (aq->dev_state > AP_DEV_STATE_UNINITIATED)
		return ap_jumptable[aq->sm_state][event](aq);
	else
		return AP_SM_WAIT_NONE;
}

enum ap_sm_wait ap_sm_event_loop(struct ap_queue *aq, enum ap_sm_event event)
{
	enum ap_sm_wait wait;

	while ((wait = ap_sm_event(aq, event)) == AP_SM_WAIT_AGAIN)
		;
	return wait;
}

/*
 * AP queue related attributes.
 */
static ssize_t request_count_show(struct device *dev,
				  struct device_attribute *attr,
				  char *buf)
{
	struct ap_queue *aq = to_ap_queue(dev);
	bool valid = false;
	u64 req_cnt;

	spin_lock_bh(&aq->lock);
	if (aq->dev_state > AP_DEV_STATE_UNINITIATED) {
		req_cnt = aq->total_request_count;
		valid = true;
	}
	spin_unlock_bh(&aq->lock);

	if (valid)
		return scnprintf(buf, PAGE_SIZE, "%llu\n", req_cnt);
	else
		return scnprintf(buf, PAGE_SIZE, "-\n");
}

static ssize_t request_count_store(struct device *dev,
				   struct device_attribute *attr,
				   const char *buf, size_t count)
{
	struct ap_queue *aq = to_ap_queue(dev);

	spin_lock_bh(&aq->lock);
	aq->total_request_count = 0;
	spin_unlock_bh(&aq->lock);

	return count;
}

static DEVICE_ATTR_RW(request_count);

static ssize_t requestq_count_show(struct device *dev,
				   struct device_attribute *attr, char *buf)
{
	struct ap_queue *aq = to_ap_queue(dev);
	unsigned int reqq_cnt = 0;

	spin_lock_bh(&aq->lock);
	if (aq->dev_state > AP_DEV_STATE_UNINITIATED)
		reqq_cnt = aq->requestq_count;
	spin_unlock_bh(&aq->lock);
	return scnprintf(buf, PAGE_SIZE, "%d\n", reqq_cnt);
}

static DEVICE_ATTR_RO(requestq_count);

static ssize_t pendingq_count_show(struct device *dev,
				   struct device_attribute *attr, char *buf)
{
	struct ap_queue *aq = to_ap_queue(dev);
	unsigned int penq_cnt = 0;

	spin_lock_bh(&aq->lock);
	if (aq->dev_state > AP_DEV_STATE_UNINITIATED)
		penq_cnt = aq->pendingq_count;
	spin_unlock_bh(&aq->lock);
	return scnprintf(buf, PAGE_SIZE, "%d\n", penq_cnt);
}

static DEVICE_ATTR_RO(pendingq_count);

static ssize_t reset_show(struct device *dev,
			  struct device_attribute *attr, char *buf)
{
	struct ap_queue *aq = to_ap_queue(dev);
	int rc = 0;

	spin_lock_bh(&aq->lock);
	switch (aq->sm_state) {
	case AP_SM_STATE_RESET_START:
	case AP_SM_STATE_RESET_WAIT:
		rc = scnprintf(buf, PAGE_SIZE, "Reset in progress.\n");
		break;
	case AP_SM_STATE_WORKING:
	case AP_SM_STATE_QUEUE_FULL:
		rc = scnprintf(buf, PAGE_SIZE, "Reset Timer armed.\n");
		break;
	default:
		rc = scnprintf(buf, PAGE_SIZE, "No Reset Timer set.\n");
	}
	spin_unlock_bh(&aq->lock);
	return rc;
}

static ssize_t reset_store(struct device *dev,
			   struct device_attribute *attr,
			   const char *buf, size_t count)
{
	struct ap_queue *aq = to_ap_queue(dev);

	spin_lock_bh(&aq->lock);
	__ap_flush_queue(aq);
	aq->sm_state = AP_SM_STATE_RESET_START;
	ap_wait(ap_sm_event(aq, AP_SM_EVENT_POLL));
	spin_unlock_bh(&aq->lock);

	AP_DBF(DBF_INFO, "reset queue=%02x.%04x triggered by user\n",
	       AP_QID_CARD(aq->qid), AP_QID_QUEUE(aq->qid));

	return count;
}

static DEVICE_ATTR_RW(reset);

static ssize_t interrupt_show(struct device *dev,
			      struct device_attribute *attr, char *buf)
{
	struct ap_queue *aq = to_ap_queue(dev);
	int rc = 0;

	spin_lock_bh(&aq->lock);
	if (aq->sm_state == AP_SM_STATE_SETIRQ_WAIT)
		rc = scnprintf(buf, PAGE_SIZE, "Enable Interrupt pending.\n");
	else if (aq->interrupt)
		rc = scnprintf(buf, PAGE_SIZE, "Interrupts enabled.\n");
	else
		rc = scnprintf(buf, PAGE_SIZE, "Interrupts disabled.\n");
	spin_unlock_bh(&aq->lock);
	return rc;
}

static DEVICE_ATTR_RO(interrupt);

static ssize_t config_show(struct device *dev,
			     struct device_attribute *attr, char *buf)
{
	struct ap_queue *aq = to_ap_queue(dev);
	int rc;

	spin_lock_bh(&aq->lock);
	rc = scnprintf(buf, PAGE_SIZE, "%d\n", aq->config ? 1 : 0);
	spin_unlock_bh(&aq->lock);
	return rc;
}

static DEVICE_ATTR_RO(config);

#ifdef CONFIG_ZCRYPT_DEBUG
static ssize_t states_show(struct device *dev,
			   struct device_attribute *attr, char *buf)
{
	struct ap_queue *aq = to_ap_queue(dev);
	int rc = 0;

	spin_lock_bh(&aq->lock);
	/* queue device state */
	switch (aq->dev_state) {
	case AP_DEV_STATE_UNINITIATED:
		rc = scnprintf(buf, PAGE_SIZE, "UNINITIATED\n");
		break;
	case AP_DEV_STATE_OPERATING:
		rc = scnprintf(buf, PAGE_SIZE, "OPERATING");
		break;
	case AP_DEV_STATE_SHUTDOWN:
		rc = scnprintf(buf, PAGE_SIZE, "SHUTDOWN");
		break;
	case AP_DEV_STATE_ERROR:
		rc = scnprintf(buf, PAGE_SIZE, "ERROR");
		break;
	default:
		rc = scnprintf(buf, PAGE_SIZE, "UNKNOWN");
	}
	/* state machine state */
	if (aq->dev_state) {
		switch (aq->sm_state) {
		case AP_SM_STATE_RESET_START:
			rc += scnprintf(buf + rc, PAGE_SIZE - rc,
					" [RESET_START]\n");
			break;
		case AP_SM_STATE_RESET_WAIT:
			rc += scnprintf(buf + rc, PAGE_SIZE - rc,
					" [RESET_WAIT]\n");
			break;
		case AP_SM_STATE_SETIRQ_WAIT:
			rc += scnprintf(buf + rc, PAGE_SIZE - rc,
					" [SETIRQ_WAIT]\n");
			break;
		case AP_SM_STATE_IDLE:
			rc += scnprintf(buf + rc, PAGE_SIZE - rc,
					" [IDLE]\n");
			break;
		case AP_SM_STATE_WORKING:
			rc += scnprintf(buf + rc, PAGE_SIZE - rc,
					" [WORKING]\n");
			break;
		case AP_SM_STATE_QUEUE_FULL:
			rc += scnprintf(buf + rc, PAGE_SIZE - rc,
					" [FULL]\n");
			break;
		default:
			rc += scnprintf(buf + rc, PAGE_SIZE - rc,
					" [UNKNOWN]\n");
		}
	}
	spin_unlock_bh(&aq->lock);

	return rc;
}
static DEVICE_ATTR_RO(states);

static ssize_t last_err_rc_show(struct device *dev,
				struct device_attribute *attr, char *buf)
{
	struct ap_queue *aq = to_ap_queue(dev);
	int rc;

	spin_lock_bh(&aq->lock);
	rc = aq->last_err_rc;
	spin_unlock_bh(&aq->lock);

	switch (rc) {
	case AP_RESPONSE_NORMAL:
		return scnprintf(buf, PAGE_SIZE, "NORMAL\n");
	case AP_RESPONSE_Q_NOT_AVAIL:
		return scnprintf(buf, PAGE_SIZE, "Q_NOT_AVAIL\n");
	case AP_RESPONSE_RESET_IN_PROGRESS:
		return scnprintf(buf, PAGE_SIZE, "RESET_IN_PROGRESS\n");
	case AP_RESPONSE_DECONFIGURED:
		return scnprintf(buf, PAGE_SIZE, "DECONFIGURED\n");
	case AP_RESPONSE_CHECKSTOPPED:
		return scnprintf(buf, PAGE_SIZE, "CHECKSTOPPED\n");
	case AP_RESPONSE_BUSY:
		return scnprintf(buf, PAGE_SIZE, "BUSY\n");
	case AP_RESPONSE_INVALID_ADDRESS:
		return scnprintf(buf, PAGE_SIZE, "INVALID_ADDRESS\n");
	case AP_RESPONSE_OTHERWISE_CHANGED:
		return scnprintf(buf, PAGE_SIZE, "OTHERWISE_CHANGED\n");
	case AP_RESPONSE_Q_FULL:
		return scnprintf(buf, PAGE_SIZE, "Q_FULL/NO_PENDING_REPLY\n");
	case AP_RESPONSE_INDEX_TOO_BIG:
		return scnprintf(buf, PAGE_SIZE, "INDEX_TOO_BIG\n");
	case AP_RESPONSE_NO_FIRST_PART:
		return scnprintf(buf, PAGE_SIZE, "NO_FIRST_PART\n");
	case AP_RESPONSE_MESSAGE_TOO_BIG:
		return scnprintf(buf, PAGE_SIZE, "MESSAGE_TOO_BIG\n");
	case AP_RESPONSE_REQ_FAC_NOT_INST:
		return scnprintf(buf, PAGE_SIZE, "REQ_FAC_NOT_INST\n");
	default:
		return scnprintf(buf, PAGE_SIZE, "response code %d\n", rc);
	}
}
static DEVICE_ATTR_RO(last_err_rc);
#endif

static struct attribute *ap_queue_dev_attrs[] = {
	&dev_attr_request_count.attr,
	&dev_attr_requestq_count.attr,
	&dev_attr_pendingq_count.attr,
	&dev_attr_reset.attr,
	&dev_attr_interrupt.attr,
	&dev_attr_config.attr,
#ifdef CONFIG_ZCRYPT_DEBUG
	&dev_attr_states.attr,
	&dev_attr_last_err_rc.attr,
#endif
	NULL
};

static struct attribute_group ap_queue_dev_attr_group = {
	.attrs = ap_queue_dev_attrs
};

static const struct attribute_group *ap_queue_dev_attr_groups[] = {
	&ap_queue_dev_attr_group,
	NULL
};

static struct device_type ap_queue_type = {
	.name = "ap_queue",
	.groups = ap_queue_dev_attr_groups,
};

static void ap_queue_device_release(struct device *dev)
{
	struct ap_queue *aq = to_ap_queue(dev);

	spin_lock_bh(&ap_queues_lock);
	hash_del(&aq->hnode);
	spin_unlock_bh(&ap_queues_lock);

	kfree(aq);
}

struct ap_queue *ap_queue_create(ap_qid_t qid, int device_type)
{
	struct ap_queue *aq;

	aq = kzalloc(sizeof(*aq), GFP_KERNEL);
	if (!aq)
		return NULL;
	aq->ap_dev.device.release = ap_queue_device_release;
	aq->ap_dev.device.type = &ap_queue_type;
	aq->ap_dev.device_type = device_type;
	aq->qid = qid;
	aq->interrupt = false;
	spin_lock_init(&aq->lock);
	INIT_LIST_HEAD(&aq->pendingq);
	INIT_LIST_HEAD(&aq->requestq);
	timer_setup(&aq->timeout, ap_request_timeout, 0);

	return aq;
}

void ap_queue_init_reply(struct ap_queue *aq, struct ap_message *reply)
{
	aq->reply = reply;

	spin_lock_bh(&aq->lock);
	ap_wait(ap_sm_event(aq, AP_SM_EVENT_POLL));
	spin_unlock_bh(&aq->lock);
}
EXPORT_SYMBOL(ap_queue_init_reply);

/**
 * ap_queue_message(): Queue a request to an AP device.
 * @aq: The AP device to queue the message to
 * @ap_msg: The message that is to be added
 */
int ap_queue_message(struct ap_queue *aq, struct ap_message *ap_msg)
{
	int rc = 0;

	/* msg needs to have a valid receive-callback */
	BUG_ON(!ap_msg->receive);

	spin_lock_bh(&aq->lock);

	/* only allow to queue new messages if device state is ok */
	if (aq->dev_state == AP_DEV_STATE_OPERATING) {
		list_add_tail(&ap_msg->list, &aq->requestq);
		aq->requestq_count++;
		aq->total_request_count++;
		atomic64_inc(&aq->card->total_request_count);
	} else
		rc = -ENODEV;

	/* Send/receive as many request from the queue as possible. */
	ap_wait(ap_sm_event_loop(aq, AP_SM_EVENT_POLL));

	spin_unlock_bh(&aq->lock);

	return rc;
}
EXPORT_SYMBOL(ap_queue_message);

/**
 * ap_cancel_message(): Cancel a crypto request.
 * @aq: The AP device that has the message queued
 * @ap_msg: The message that is to be removed
 *
 * Cancel a crypto request. This is done by removing the request
 * from the device pending or request queue. Note that the
 * request stays on the AP queue. When it finishes the message
 * reply will be discarded because the psmid can't be found.
 */
void ap_cancel_message(struct ap_queue *aq, struct ap_message *ap_msg)
{
	struct ap_message *tmp;

	spin_lock_bh(&aq->lock);
	if (!list_empty(&ap_msg->list)) {
		list_for_each_entry(tmp, &aq->pendingq, list)
			if (tmp->psmid == ap_msg->psmid) {
				aq->pendingq_count--;
				goto found;
			}
		aq->requestq_count--;
found:
		list_del_init(&ap_msg->list);
	}
	spin_unlock_bh(&aq->lock);
}
EXPORT_SYMBOL(ap_cancel_message);

/**
 * __ap_flush_queue(): Flush requests.
 * @aq: Pointer to the AP queue
 *
 * Flush all requests from the request/pending queue of an AP device.
 */
static void __ap_flush_queue(struct ap_queue *aq)
{
	struct ap_message *ap_msg, *next;

	list_for_each_entry_safe(ap_msg, next, &aq->pendingq, list) {
		list_del_init(&ap_msg->list);
		aq->pendingq_count--;
		ap_msg->rc = -EAGAIN;
		ap_msg->receive(aq, ap_msg, NULL);
	}
	list_for_each_entry_safe(ap_msg, next, &aq->requestq, list) {
		list_del_init(&ap_msg->list);
		aq->requestq_count--;
		ap_msg->rc = -EAGAIN;
		ap_msg->receive(aq, ap_msg, NULL);
	}
	aq->queue_count = 0;
}

void ap_flush_queue(struct ap_queue *aq)
{
	spin_lock_bh(&aq->lock);
	__ap_flush_queue(aq);
	spin_unlock_bh(&aq->lock);
}
EXPORT_SYMBOL(ap_flush_queue);

void ap_queue_prepare_remove(struct ap_queue *aq)
{
	spin_lock_bh(&aq->lock);
	/* flush queue */
	__ap_flush_queue(aq);
	/* move queue device state to SHUTDOWN in progress */
	aq->dev_state = AP_DEV_STATE_SHUTDOWN;
	spin_unlock_bh(&aq->lock);
	del_timer_sync(&aq->timeout);
}

void ap_queue_remove(struct ap_queue *aq)
{
	/*
	 * all messages have been flushed and the device state
	 * is SHUTDOWN. Now reset with zero which also clears
	 * the irq registration and move the device state
	 * to the initial value AP_DEV_STATE_UNINITIATED.
	 */
	spin_lock_bh(&aq->lock);
	ap_zapq(aq->qid);
	aq->dev_state = AP_DEV_STATE_UNINITIATED;
	spin_unlock_bh(&aq->lock);
}

void ap_queue_init_state(struct ap_queue *aq)
{
	spin_lock_bh(&aq->lock);
	aq->dev_state = AP_DEV_STATE_OPERATING;
	aq->sm_state = AP_SM_STATE_RESET_START;
	ap_wait(ap_sm_event(aq, AP_SM_EVENT_POLL));
	spin_unlock_bh(&aq->lock);
}
EXPORT_SYMBOL(ap_queue_init_state);<|MERGE_RESOLUTION|>--- conflicted
+++ resolved
@@ -142,11 +142,8 @@
 	switch (status.response_code) {
 	case AP_RESPONSE_NORMAL:
 		aq->queue_count = max_t(int, 0, aq->queue_count - 1);
-<<<<<<< HEAD
-=======
 		if (!status.queue_empty && !aq->queue_count)
 			aq->queue_count++;
->>>>>>> b80e8389
 		if (aq->queue_count > 0)
 			mod_timer(&aq->timeout,
 				  jiffies + aq->request_timeout);
