--- conflicted
+++ resolved
@@ -427,11 +427,7 @@
 		if (retval < 0)
 			return retval;
 
-<<<<<<< HEAD
-		if (tty_write_lock(tty, 0) < 0)
-=======
 		if (tty_write_lock(tty, false) < 0)
->>>>>>> 5eb2b831
 			goto retry_write_wait;
 
 		/* Racing writer? */
