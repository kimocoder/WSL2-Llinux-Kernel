// SPDX-License-Identifier: GPL-2.0
/*
 * Copyright (C) Maxime Coquelin 2015
 * Copyright (C) STMicroelectronics SA 2017
 * Authors:  Maxime Coquelin <mcoquelin.stm32@gmail.com>
 *	     Gerald Baeza <gerald.baeza@foss.st.com>
 *	     Erwan Le Ray <erwan.leray@foss.st.com>
 *
 * Inspired by st-asc.c from STMicroelectronics (c)
 */

#include <linux/clk.h>
#include <linux/console.h>
#include <linux/delay.h>
#include <linux/dma-direction.h>
#include <linux/dmaengine.h>
#include <linux/dma-mapping.h>
#include <linux/io.h>
#include <linux/iopoll.h>
#include <linux/irq.h>
#include <linux/module.h>
#include <linux/of.h>
#include <linux/of_platform.h>
#include <linux/pinctrl/consumer.h>
#include <linux/platform_device.h>
#include <linux/pm_runtime.h>
#include <linux/pm_wakeirq.h>
#include <linux/serial_core.h>
#include <linux/serial.h>
#include <linux/spinlock.h>
#include <linux/sysrq.h>
#include <linux/tty_flip.h>
#include <linux/tty.h>

#include "serial_mctrl_gpio.h"
#include "stm32-usart.h"

static void stm32_usart_stop_tx(struct uart_port *port);
static void stm32_usart_transmit_chars(struct uart_port *port);

static inline struct stm32_port *to_stm32_port(struct uart_port *port)
{
	return container_of(port, struct stm32_port, port);
}

static void stm32_usart_set_bits(struct uart_port *port, u32 reg, u32 bits)
{
	u32 val;

	val = readl_relaxed(port->membase + reg);
	val |= bits;
	writel_relaxed(val, port->membase + reg);
}

static void stm32_usart_clr_bits(struct uart_port *port, u32 reg, u32 bits)
{
	u32 val;

	val = readl_relaxed(port->membase + reg);
	val &= ~bits;
	writel_relaxed(val, port->membase + reg);
}

static unsigned int stm32_usart_tx_empty(struct uart_port *port)
{
	struct stm32_port *stm32_port = to_stm32_port(port);
	const struct stm32_usart_offsets *ofs = &stm32_port->info->ofs;

	if (readl_relaxed(port->membase + ofs->isr) & USART_SR_TC)
		return TIOCSER_TEMT;

	return 0;
}

static void stm32_usart_rs485_rts_enable(struct uart_port *port)
{
	struct stm32_port *stm32_port = to_stm32_port(port);
	struct serial_rs485 *rs485conf = &port->rs485;

	if (stm32_port->hw_flow_control ||
	    !(rs485conf->flags & SER_RS485_ENABLED))
		return;

	if (rs485conf->flags & SER_RS485_RTS_ON_SEND) {
		mctrl_gpio_set(stm32_port->gpios,
			       stm32_port->port.mctrl | TIOCM_RTS);
	} else {
		mctrl_gpio_set(stm32_port->gpios,
			       stm32_port->port.mctrl & ~TIOCM_RTS);
	}
}

static void stm32_usart_rs485_rts_disable(struct uart_port *port)
{
	struct stm32_port *stm32_port = to_stm32_port(port);
	struct serial_rs485 *rs485conf = &port->rs485;

	if (stm32_port->hw_flow_control ||
	    !(rs485conf->flags & SER_RS485_ENABLED))
		return;

	if (rs485conf->flags & SER_RS485_RTS_ON_SEND) {
		mctrl_gpio_set(stm32_port->gpios,
			       stm32_port->port.mctrl & ~TIOCM_RTS);
	} else {
		mctrl_gpio_set(stm32_port->gpios,
			       stm32_port->port.mctrl | TIOCM_RTS);
	}
}

static void stm32_usart_config_reg_rs485(u32 *cr1, u32 *cr3, u32 delay_ADE,
					 u32 delay_DDE, u32 baud)
{
	u32 rs485_deat_dedt;
	u32 rs485_deat_dedt_max = (USART_CR1_DEAT_MASK >> USART_CR1_DEAT_SHIFT);
	bool over8;

	*cr3 |= USART_CR3_DEM;
	over8 = *cr1 & USART_CR1_OVER8;

	*cr1 &= ~(USART_CR1_DEDT_MASK | USART_CR1_DEAT_MASK);

	if (over8)
		rs485_deat_dedt = delay_ADE * baud * 8;
	else
		rs485_deat_dedt = delay_ADE * baud * 16;

	rs485_deat_dedt = DIV_ROUND_CLOSEST(rs485_deat_dedt, 1000);
	rs485_deat_dedt = rs485_deat_dedt > rs485_deat_dedt_max ?
			  rs485_deat_dedt_max : rs485_deat_dedt;
	rs485_deat_dedt = (rs485_deat_dedt << USART_CR1_DEAT_SHIFT) &
			   USART_CR1_DEAT_MASK;
	*cr1 |= rs485_deat_dedt;

	if (over8)
		rs485_deat_dedt = delay_DDE * baud * 8;
	else
		rs485_deat_dedt = delay_DDE * baud * 16;

	rs485_deat_dedt = DIV_ROUND_CLOSEST(rs485_deat_dedt, 1000);
	rs485_deat_dedt = rs485_deat_dedt > rs485_deat_dedt_max ?
			  rs485_deat_dedt_max : rs485_deat_dedt;
	rs485_deat_dedt = (rs485_deat_dedt << USART_CR1_DEDT_SHIFT) &
			   USART_CR1_DEDT_MASK;
	*cr1 |= rs485_deat_dedt;
}

static int stm32_usart_config_rs485(struct uart_port *port,
				    struct serial_rs485 *rs485conf)
{
	struct stm32_port *stm32_port = to_stm32_port(port);
	const struct stm32_usart_offsets *ofs = &stm32_port->info->ofs;
	const struct stm32_usart_config *cfg = &stm32_port->info->cfg;
	u32 usartdiv, baud, cr1, cr3;
	bool over8;

	stm32_usart_clr_bits(port, ofs->cr1, BIT(cfg->uart_enable_bit));

	port->rs485 = *rs485conf;

	rs485conf->flags |= SER_RS485_RX_DURING_TX;

	if (rs485conf->flags & SER_RS485_ENABLED) {
		cr1 = readl_relaxed(port->membase + ofs->cr1);
		cr3 = readl_relaxed(port->membase + ofs->cr3);
		usartdiv = readl_relaxed(port->membase + ofs->brr);
		usartdiv = usartdiv & GENMASK(15, 0);
		over8 = cr1 & USART_CR1_OVER8;

		if (over8)
			usartdiv = usartdiv | (usartdiv & GENMASK(4, 0))
				   << USART_BRR_04_R_SHIFT;

		baud = DIV_ROUND_CLOSEST(port->uartclk, usartdiv);
		stm32_usart_config_reg_rs485(&cr1, &cr3,
					     rs485conf->delay_rts_before_send,
					     rs485conf->delay_rts_after_send,
					     baud);

		if (rs485conf->flags & SER_RS485_RTS_ON_SEND) {
			cr3 &= ~USART_CR3_DEP;
			rs485conf->flags &= ~SER_RS485_RTS_AFTER_SEND;
		} else {
			cr3 |= USART_CR3_DEP;
			rs485conf->flags |= SER_RS485_RTS_AFTER_SEND;
		}

		writel_relaxed(cr3, port->membase + ofs->cr3);
		writel_relaxed(cr1, port->membase + ofs->cr1);
	} else {
		stm32_usart_clr_bits(port, ofs->cr3,
				     USART_CR3_DEM | USART_CR3_DEP);
		stm32_usart_clr_bits(port, ofs->cr1,
				     USART_CR1_DEDT_MASK | USART_CR1_DEAT_MASK);
	}

	stm32_usart_set_bits(port, ofs->cr1, BIT(cfg->uart_enable_bit));

	/* Adjust RTS polarity in case it's driven in software */
	if (stm32_usart_tx_empty(port))
		stm32_usart_rs485_rts_disable(port);
	else
		stm32_usart_rs485_rts_enable(port);

	return 0;
}

static int stm32_usart_init_rs485(struct uart_port *port,
				  struct platform_device *pdev)
{
	struct serial_rs485 *rs485conf = &port->rs485;

	rs485conf->flags = 0;
	rs485conf->delay_rts_before_send = 0;
	rs485conf->delay_rts_after_send = 0;

	if (!pdev->dev.of_node)
		return -ENODEV;

	return uart_get_rs485_mode(port);
}

static int stm32_usart_pending_rx(struct uart_port *port, u32 *sr,
				  int *last_res, bool threaded)
{
	struct stm32_port *stm32_port = to_stm32_port(port);
	const struct stm32_usart_offsets *ofs = &stm32_port->info->ofs;
	enum dma_status status;
	struct dma_tx_state state;

	*sr = readl_relaxed(port->membase + ofs->isr);

	if (threaded && stm32_port->rx_ch) {
		status = dmaengine_tx_status(stm32_port->rx_ch,
					     stm32_port->rx_ch->cookie,
					     &state);
		if (status == DMA_IN_PROGRESS && (*last_res != state.residue))
			return 1;
		else
			return 0;
	} else if (*sr & USART_SR_RXNE) {
		return 1;
	}
	return 0;
}

static unsigned long stm32_usart_get_char(struct uart_port *port, u32 *sr,
					  int *last_res)
{
	struct stm32_port *stm32_port = to_stm32_port(port);
	const struct stm32_usart_offsets *ofs = &stm32_port->info->ofs;
	unsigned long c;

	if (stm32_port->rx_ch) {
		c = stm32_port->rx_buf[RX_BUF_L - (*last_res)--];
		if ((*last_res) == 0)
			*last_res = RX_BUF_L;
	} else {
		c = readl_relaxed(port->membase + ofs->rdr);
		/* apply RDR data mask */
		c &= stm32_port->rdr_mask;
	}

	return c;
}

static void stm32_usart_receive_chars(struct uart_port *port, bool threaded)
{
	struct tty_port *tport = &port->state->port;
	struct stm32_port *stm32_port = to_stm32_port(port);
	const struct stm32_usart_offsets *ofs = &stm32_port->info->ofs;
	unsigned long c;
	u32 sr;
	char flag;

	spin_lock(&port->lock);

	while (stm32_usart_pending_rx(port, &sr, &stm32_port->last_res,
				      threaded)) {
		sr |= USART_SR_DUMMY_RX;
		flag = TTY_NORMAL;

		/*
		 * Status bits has to be cleared before reading the RDR:
		 * In FIFO mode, reading the RDR will pop the next data
		 * (if any) along with its status bits into the SR.
		 * Not doing so leads to misalignement between RDR and SR,
		 * and clear status bits of the next rx data.
		 *
		 * Clear errors flags for stm32f7 and stm32h7 compatible
		 * devices. On stm32f4 compatible devices, the error bit is
		 * cleared by the sequence [read SR - read DR].
		 */
		if ((sr & USART_SR_ERR_MASK) && ofs->icr != UNDEF_REG)
			writel_relaxed(sr & USART_SR_ERR_MASK,
				       port->membase + ofs->icr);

		c = stm32_usart_get_char(port, &sr, &stm32_port->last_res);
		port->icount.rx++;
		if (sr & USART_SR_ERR_MASK) {
			if (sr & USART_SR_ORE) {
				port->icount.overrun++;
			} else if (sr & USART_SR_PE) {
				port->icount.parity++;
			} else if (sr & USART_SR_FE) {
				/* Break detection if character is null */
				if (!c) {
					port->icount.brk++;
					if (uart_handle_break(port))
						continue;
				} else {
					port->icount.frame++;
				}
			}

			sr &= port->read_status_mask;

			if (sr & USART_SR_PE) {
				flag = TTY_PARITY;
			} else if (sr & USART_SR_FE) {
				if (!c)
					flag = TTY_BREAK;
				else
					flag = TTY_FRAME;
			}
		}

		if (uart_prepare_sysrq_char(port, c))
			continue;
		uart_insert_char(port, sr, USART_SR_ORE, c, flag);
	}

	uart_unlock_and_check_sysrq(port);

	tty_flip_buffer_push(tport);
}

static void stm32_usart_tx_dma_complete(void *arg)
{
	struct uart_port *port = arg;
	struct stm32_port *stm32port = to_stm32_port(port);
	const struct stm32_usart_offsets *ofs = &stm32port->info->ofs;
	unsigned long flags;

	dmaengine_terminate_async(stm32port->tx_ch);
	stm32_usart_clr_bits(port, ofs->cr3, USART_CR3_DMAT);
	stm32port->tx_dma_busy = false;

	/* Let's see if we have pending data to send */
	spin_lock_irqsave(&port->lock, flags);
	stm32_usart_transmit_chars(port);
	spin_unlock_irqrestore(&port->lock, flags);
}

static void stm32_usart_tx_interrupt_enable(struct uart_port *port)
{
	struct stm32_port *stm32_port = to_stm32_port(port);
	const struct stm32_usart_offsets *ofs = &stm32_port->info->ofs;

	/*
	 * Enables TX FIFO threashold irq when FIFO is enabled,
	 * or TX empty irq when FIFO is disabled
	 */
	if (stm32_port->fifoen && stm32_port->txftcfg >= 0)
		stm32_usart_set_bits(port, ofs->cr3, USART_CR3_TXFTIE);
	else
		stm32_usart_set_bits(port, ofs->cr1, USART_CR1_TXEIE);
}

static void stm32_usart_tc_interrupt_enable(struct uart_port *port)
{
	struct stm32_port *stm32_port = to_stm32_port(port);
	const struct stm32_usart_offsets *ofs = &stm32_port->info->ofs;

	stm32_usart_set_bits(port, ofs->cr1, USART_CR1_TCIE);
}

static void stm32_usart_tx_interrupt_disable(struct uart_port *port)
{
	struct stm32_port *stm32_port = to_stm32_port(port);
	const struct stm32_usart_offsets *ofs = &stm32_port->info->ofs;

	if (stm32_port->fifoen && stm32_port->txftcfg >= 0)
		stm32_usart_clr_bits(port, ofs->cr3, USART_CR3_TXFTIE);
	else
		stm32_usart_clr_bits(port, ofs->cr1, USART_CR1_TXEIE);
}

static void stm32_usart_tc_interrupt_disable(struct uart_port *port)
{
	struct stm32_port *stm32_port = to_stm32_port(port);
	const struct stm32_usart_offsets *ofs = &stm32_port->info->ofs;

	stm32_usart_clr_bits(port, ofs->cr1, USART_CR1_TCIE);
}

static void stm32_usart_transmit_chars_pio(struct uart_port *port)
{
	struct stm32_port *stm32_port = to_stm32_port(port);
	const struct stm32_usart_offsets *ofs = &stm32_port->info->ofs;
	struct circ_buf *xmit = &port->state->xmit;

	if (stm32_port->tx_dma_busy) {
		stm32_usart_clr_bits(port, ofs->cr3, USART_CR3_DMAT);
		stm32_port->tx_dma_busy = false;
	}

	while (!uart_circ_empty(xmit)) {
		/* Check that TDR is empty before filling FIFO */
		if (!(readl_relaxed(port->membase + ofs->isr) & USART_SR_TXE))
			break;
		writel_relaxed(xmit->buf[xmit->tail], port->membase + ofs->tdr);
		xmit->tail = (xmit->tail + 1) & (UART_XMIT_SIZE - 1);
		port->icount.tx++;
	}

	/* rely on TXE irq (mask or unmask) for sending remaining data */
	if (uart_circ_empty(xmit))
		stm32_usart_tx_interrupt_disable(port);
	else
		stm32_usart_tx_interrupt_enable(port);
}

static void stm32_usart_transmit_chars_dma(struct uart_port *port)
{
	struct stm32_port *stm32port = to_stm32_port(port);
	const struct stm32_usart_offsets *ofs = &stm32port->info->ofs;
	struct circ_buf *xmit = &port->state->xmit;
	struct dma_async_tx_descriptor *desc = NULL;
	unsigned int count, i;

	if (stm32port->tx_dma_busy)
		return;

	stm32port->tx_dma_busy = true;

	count = uart_circ_chars_pending(xmit);

	if (count > TX_BUF_L)
		count = TX_BUF_L;

	if (xmit->tail < xmit->head) {
		memcpy(&stm32port->tx_buf[0], &xmit->buf[xmit->tail], count);
	} else {
		size_t one = UART_XMIT_SIZE - xmit->tail;
		size_t two;

		if (one > count)
			one = count;
		two = count - one;

		memcpy(&stm32port->tx_buf[0], &xmit->buf[xmit->tail], one);
		if (two)
			memcpy(&stm32port->tx_buf[one], &xmit->buf[0], two);
	}

	desc = dmaengine_prep_slave_single(stm32port->tx_ch,
					   stm32port->tx_dma_buf,
					   count,
					   DMA_MEM_TO_DEV,
					   DMA_PREP_INTERRUPT);

	if (!desc)
		goto fallback_err;

	desc->callback = stm32_usart_tx_dma_complete;
	desc->callback_param = port;

	/* Push current DMA TX transaction in the pending queue */
	if (dma_submit_error(dmaengine_submit(desc))) {
		/* dma no yet started, safe to free resources */
		dmaengine_terminate_async(stm32port->tx_ch);
		goto fallback_err;
	}

	/* Issue pending DMA TX requests */
	dma_async_issue_pending(stm32port->tx_ch);

	stm32_usart_set_bits(port, ofs->cr3, USART_CR3_DMAT);

	xmit->tail = (xmit->tail + count) & (UART_XMIT_SIZE - 1);
	port->icount.tx += count;
	return;

fallback_err:
	for (i = count; i > 0; i--)
		stm32_usart_transmit_chars_pio(port);
}

static void stm32_usart_transmit_chars(struct uart_port *port)
{
	struct stm32_port *stm32_port = to_stm32_port(port);
	const struct stm32_usart_offsets *ofs = &stm32_port->info->ofs;
	struct circ_buf *xmit = &port->state->xmit;
	u32 isr;
	int ret;
<<<<<<< HEAD
=======

	if (!stm32_port->hw_flow_control &&
	    port->rs485.flags & SER_RS485_ENABLED) {
		stm32_port->txdone = false;
		stm32_usart_tc_interrupt_disable(port);
		stm32_usart_rs485_rts_enable(port);
	}
>>>>>>> a33738a2

	if (port->x_char) {
		if (stm32_port->tx_dma_busy)
			stm32_usart_clr_bits(port, ofs->cr3, USART_CR3_DMAT);

		/* Check that TDR is empty before filling FIFO */
		ret =
		readl_relaxed_poll_timeout_atomic(port->membase + ofs->isr,
						  isr,
						  (isr & USART_SR_TXE),
						  10, 1000);
		if (ret)
			dev_warn(port->dev, "1 character may be erased\n");

		writel_relaxed(port->x_char, port->membase + ofs->tdr);
		port->x_char = 0;
		port->icount.tx++;
		if (stm32_port->tx_dma_busy)
			stm32_usart_set_bits(port, ofs->cr3, USART_CR3_DMAT);
		return;
	}

	if (uart_circ_empty(xmit) || uart_tx_stopped(port)) {
		stm32_usart_tx_interrupt_disable(port);
		return;
	}

	if (ofs->icr == UNDEF_REG)
		stm32_usart_clr_bits(port, ofs->isr, USART_SR_TC);
	else
		writel_relaxed(USART_ICR_TCCF, port->membase + ofs->icr);

	if (stm32_port->tx_ch)
		stm32_usart_transmit_chars_dma(port);
	else
		stm32_usart_transmit_chars_pio(port);

	if (uart_circ_chars_pending(xmit) < WAKEUP_CHARS)
		uart_write_wakeup(port);

	if (uart_circ_empty(xmit)) {
		stm32_usart_tx_interrupt_disable(port);
		if (!stm32_port->hw_flow_control &&
		    port->rs485.flags & SER_RS485_ENABLED) {
			stm32_port->txdone = true;
			stm32_usart_tc_interrupt_enable(port);
		}
	}
}

static irqreturn_t stm32_usart_interrupt(int irq, void *ptr)
{
	struct uart_port *port = ptr;
	struct tty_port *tport = &port->state->port;
	struct stm32_port *stm32_port = to_stm32_port(port);
	const struct stm32_usart_offsets *ofs = &stm32_port->info->ofs;
	u32 sr;

	sr = readl_relaxed(port->membase + ofs->isr);

	if (!stm32_port->hw_flow_control &&
	    port->rs485.flags & SER_RS485_ENABLED &&
	    (sr & USART_SR_TC)) {
		stm32_usart_tc_interrupt_disable(port);
		stm32_usart_rs485_rts_disable(port);
	}

	if ((sr & USART_SR_RTOF) && ofs->icr != UNDEF_REG)
		writel_relaxed(USART_ICR_RTOCF,
			       port->membase + ofs->icr);

	if ((sr & USART_SR_WUF) && ofs->icr != UNDEF_REG) {
		/* Clear wake up flag and disable wake up interrupt */
		writel_relaxed(USART_ICR_WUCF,
			       port->membase + ofs->icr);
		stm32_usart_clr_bits(port, ofs->cr3, USART_CR3_WUFIE);
		if (irqd_is_wakeup_set(irq_get_irq_data(port->irq)))
			pm_wakeup_event(tport->tty->dev, 0);
	}

	if ((sr & USART_SR_RXNE) && !(stm32_port->rx_ch))
		stm32_usart_receive_chars(port, false);

	if ((sr & USART_SR_TXE) && !(stm32_port->tx_ch)) {
		spin_lock(&port->lock);
		stm32_usart_transmit_chars(port);
		spin_unlock(&port->lock);
	}

	if (stm32_port->rx_ch)
		return IRQ_WAKE_THREAD;
	else
		return IRQ_HANDLED;
}

static irqreturn_t stm32_usart_threaded_interrupt(int irq, void *ptr)
{
	struct uart_port *port = ptr;
	struct stm32_port *stm32_port = to_stm32_port(port);

	if (stm32_port->rx_ch)
		stm32_usart_receive_chars(port, true);

	return IRQ_HANDLED;
}

static void stm32_usart_set_mctrl(struct uart_port *port, unsigned int mctrl)
{
	struct stm32_port *stm32_port = to_stm32_port(port);
	const struct stm32_usart_offsets *ofs = &stm32_port->info->ofs;

	if ((mctrl & TIOCM_RTS) && (port->status & UPSTAT_AUTORTS))
		stm32_usart_set_bits(port, ofs->cr3, USART_CR3_RTSE);
	else
		stm32_usart_clr_bits(port, ofs->cr3, USART_CR3_RTSE);

	mctrl_gpio_set(stm32_port->gpios, mctrl);
}

static unsigned int stm32_usart_get_mctrl(struct uart_port *port)
{
	struct stm32_port *stm32_port = to_stm32_port(port);
	unsigned int ret;

	/* This routine is used to get signals of: DCD, DSR, RI, and CTS */
	ret = TIOCM_CAR | TIOCM_DSR | TIOCM_CTS;

	return mctrl_gpio_get(stm32_port->gpios, &ret);
}

static void stm32_usart_enable_ms(struct uart_port *port)
{
	mctrl_gpio_enable_ms(to_stm32_port(port)->gpios);
}

static void stm32_usart_disable_ms(struct uart_port *port)
{
	mctrl_gpio_disable_ms(to_stm32_port(port)->gpios);
}

/* Transmit stop */
static void stm32_usart_stop_tx(struct uart_port *port)
{
	stm32_usart_tx_interrupt_disable(port);

	stm32_usart_rs485_rts_disable(port);
}

/* There are probably characters waiting to be transmitted. */
static void stm32_usart_start_tx(struct uart_port *port)
{
	struct circ_buf *xmit = &port->state->xmit;

<<<<<<< HEAD
	if (uart_circ_empty(xmit) && !port->x_char)
=======
	if (uart_circ_empty(xmit) && !port->x_char) {
		stm32_usart_rs485_rts_disable(port);
>>>>>>> a33738a2
		return;
	}

	stm32_usart_rs485_rts_enable(port);

	stm32_usart_transmit_chars(port);
}

/* Flush the transmit buffer. */
static void stm32_usart_flush_buffer(struct uart_port *port)
{
	struct stm32_port *stm32_port = to_stm32_port(port);
	const struct stm32_usart_offsets *ofs = &stm32_port->info->ofs;

	if (stm32_port->tx_ch) {
		dmaengine_terminate_async(stm32_port->tx_ch);
		stm32_usart_clr_bits(port, ofs->cr3, USART_CR3_DMAT);
		stm32_port->tx_dma_busy = false;
	}
}

/* Throttle the remote when input buffer is about to overflow. */
static void stm32_usart_throttle(struct uart_port *port)
{
	struct stm32_port *stm32_port = to_stm32_port(port);
	const struct stm32_usart_offsets *ofs = &stm32_port->info->ofs;
	unsigned long flags;

	spin_lock_irqsave(&port->lock, flags);
	stm32_usart_clr_bits(port, ofs->cr1, stm32_port->cr1_irq);
	if (stm32_port->cr3_irq)
		stm32_usart_clr_bits(port, ofs->cr3, stm32_port->cr3_irq);

	spin_unlock_irqrestore(&port->lock, flags);
}

/* Unthrottle the remote, the input buffer can now accept data. */
static void stm32_usart_unthrottle(struct uart_port *port)
{
	struct stm32_port *stm32_port = to_stm32_port(port);
	const struct stm32_usart_offsets *ofs = &stm32_port->info->ofs;
	unsigned long flags;

	spin_lock_irqsave(&port->lock, flags);
	stm32_usart_set_bits(port, ofs->cr1, stm32_port->cr1_irq);
	if (stm32_port->cr3_irq)
		stm32_usart_set_bits(port, ofs->cr3, stm32_port->cr3_irq);

	spin_unlock_irqrestore(&port->lock, flags);
}

/* Receive stop */
static void stm32_usart_stop_rx(struct uart_port *port)
{
	struct stm32_port *stm32_port = to_stm32_port(port);
	const struct stm32_usart_offsets *ofs = &stm32_port->info->ofs;

	stm32_usart_clr_bits(port, ofs->cr1, stm32_port->cr1_irq);
	if (stm32_port->cr3_irq)
		stm32_usart_clr_bits(port, ofs->cr3, stm32_port->cr3_irq);
}

/* Handle breaks - ignored by us */
static void stm32_usart_break_ctl(struct uart_port *port, int break_state)
{
}

static int stm32_usart_startup(struct uart_port *port)
{
	struct stm32_port *stm32_port = to_stm32_port(port);
	const struct stm32_usart_offsets *ofs = &stm32_port->info->ofs;
	const struct stm32_usart_config *cfg = &stm32_port->info->cfg;
	const char *name = to_platform_device(port->dev)->name;
	u32 val;
	int ret;

	ret = request_threaded_irq(port->irq, stm32_usart_interrupt,
				   stm32_usart_threaded_interrupt,
				   IRQF_ONESHOT | IRQF_NO_SUSPEND,
				   name, port);
	if (ret)
		return ret;

	if (stm32_port->swap) {
		val = readl_relaxed(port->membase + ofs->cr2);
		val |= USART_CR2_SWAP;
		writel_relaxed(val, port->membase + ofs->cr2);
	}

	/* RX FIFO Flush */
	if (ofs->rqr != UNDEF_REG)
		writel_relaxed(USART_RQR_RXFRQ, port->membase + ofs->rqr);

	/* RX enabling */
	val = stm32_port->cr1_irq | USART_CR1_RE | BIT(cfg->uart_enable_bit);
	stm32_usart_set_bits(port, ofs->cr1, val);

	return 0;
}

static void stm32_usart_shutdown(struct uart_port *port)
{
	struct stm32_port *stm32_port = to_stm32_port(port);
	const struct stm32_usart_offsets *ofs = &stm32_port->info->ofs;
	const struct stm32_usart_config *cfg = &stm32_port->info->cfg;
	u32 val, isr;
	int ret;

	if (stm32_port->tx_dma_busy) {
		dmaengine_terminate_async(stm32_port->tx_ch);
		stm32_usart_clr_bits(port, ofs->cr3, USART_CR3_DMAT);
	}

	/* Disable modem control interrupts */
	stm32_usart_disable_ms(port);

	val = USART_CR1_TXEIE | USART_CR1_TE;
	val |= stm32_port->cr1_irq | USART_CR1_RE;
	val |= BIT(cfg->uart_enable_bit);
	if (stm32_port->fifoen)
		val |= USART_CR1_FIFOEN;

	ret = readl_relaxed_poll_timeout(port->membase + ofs->isr,
					 isr, (isr & USART_SR_TC),
					 10, 100000);

	/* Send the TC error message only when ISR_TC is not set */
	if (ret)
		dev_err(port->dev, "Transmission is not complete\n");

	/* flush RX & TX FIFO */
	if (ofs->rqr != UNDEF_REG)
		writel_relaxed(USART_RQR_TXFRQ | USART_RQR_RXFRQ,
			       port->membase + ofs->rqr);

	stm32_usart_clr_bits(port, ofs->cr1, val);

	free_irq(port->irq, port);
}

static void stm32_usart_set_termios(struct uart_port *port,
				    struct ktermios *termios,
				    struct ktermios *old)
{
	struct stm32_port *stm32_port = to_stm32_port(port);
	const struct stm32_usart_offsets *ofs = &stm32_port->info->ofs;
	const struct stm32_usart_config *cfg = &stm32_port->info->cfg;
	struct serial_rs485 *rs485conf = &port->rs485;
	unsigned int baud, bits;
	u32 usartdiv, mantissa, fraction, oversampling;
	tcflag_t cflag = termios->c_cflag;
	u32 cr1, cr2, cr3, isr;
	unsigned long flags;
	int ret;

	if (!stm32_port->hw_flow_control)
		cflag &= ~CRTSCTS;

	baud = uart_get_baud_rate(port, termios, old, 0, port->uartclk / 8);

	spin_lock_irqsave(&port->lock, flags);

	ret = readl_relaxed_poll_timeout_atomic(port->membase + ofs->isr,
						isr,
						(isr & USART_SR_TC),
						10, 100000);

	/* Send the TC error message only when ISR_TC is not set. */
	if (ret)
		dev_err(port->dev, "Transmission is not complete\n");

	/* Stop serial port and reset value */
	writel_relaxed(0, port->membase + ofs->cr1);

	/* flush RX & TX FIFO */
	if (ofs->rqr != UNDEF_REG)
		writel_relaxed(USART_RQR_TXFRQ | USART_RQR_RXFRQ,
			       port->membase + ofs->rqr);

	cr1 = USART_CR1_TE | USART_CR1_RE;
	if (stm32_port->fifoen)
		cr1 |= USART_CR1_FIFOEN;
	cr2 = stm32_port->swap ? USART_CR2_SWAP : 0;

	/* Tx and RX FIFO configuration */
	cr3 = readl_relaxed(port->membase + ofs->cr3);
	cr3 &= USART_CR3_TXFTIE | USART_CR3_RXFTIE;
	if (stm32_port->fifoen) {
		if (stm32_port->txftcfg >= 0)
			cr3 |= stm32_port->txftcfg << USART_CR3_TXFTCFG_SHIFT;
		if (stm32_port->rxftcfg >= 0)
			cr3 |= stm32_port->rxftcfg << USART_CR3_RXFTCFG_SHIFT;
	}

	if (cflag & CSTOPB)
		cr2 |= USART_CR2_STOP_2B;

	bits = tty_get_char_size(cflag);
	stm32_port->rdr_mask = (BIT(bits) - 1);

	if (cflag & PARENB) {
		bits++;
		cr1 |= USART_CR1_PCE;
	}

	/*
	 * Word length configuration:
	 * CS8 + parity, 9 bits word aka [M1:M0] = 0b01
	 * CS7 or (CS6 + parity), 7 bits word aka [M1:M0] = 0b10
	 * CS8 or (CS7 + parity), 8 bits word aka [M1:M0] = 0b00
	 * M0 and M1 already cleared by cr1 initialization.
	 */
	if (bits == 9) {
		cr1 |= USART_CR1_M0;
	} else if ((bits == 7) && cfg->has_7bits_data) {
		cr1 |= USART_CR1_M1;
	} else if (bits != 8) {
		dev_dbg(port->dev, "Unsupported data bits config: %u bits\n"
			, bits);
		cflag &= ~CSIZE;
		cflag |= CS8;
		termios->c_cflag = cflag;
		bits = 8;
		if (cflag & PARENB) {
			bits++;
			cr1 |= USART_CR1_M0;
		}
	}

	if (ofs->rtor != UNDEF_REG && (stm32_port->rx_ch ||
				       (stm32_port->fifoen &&
					stm32_port->rxftcfg >= 0))) {
		if (cflag & CSTOPB)
			bits = bits + 3; /* 1 start bit + 2 stop bits */
		else
			bits = bits + 2; /* 1 start bit + 1 stop bit */

		/* RX timeout irq to occur after last stop bit + bits */
		stm32_port->cr1_irq = USART_CR1_RTOIE;
		writel_relaxed(bits, port->membase + ofs->rtor);
		cr2 |= USART_CR2_RTOEN;
		/* Not using dma, enable fifo threshold irq */
		if (!stm32_port->rx_ch)
			stm32_port->cr3_irq =  USART_CR3_RXFTIE;
	}

	cr1 |= stm32_port->cr1_irq;
	cr3 |= stm32_port->cr3_irq;

	if (cflag & PARODD)
		cr1 |= USART_CR1_PS;

	port->status &= ~(UPSTAT_AUTOCTS | UPSTAT_AUTORTS);
	if (cflag & CRTSCTS) {
		port->status |= UPSTAT_AUTOCTS | UPSTAT_AUTORTS;
		cr3 |= USART_CR3_CTSE | USART_CR3_RTSE;
	}

	usartdiv = DIV_ROUND_CLOSEST(port->uartclk, baud);

	/*
	 * The USART supports 16 or 8 times oversampling.
	 * By default we prefer 16 times oversampling, so that the receiver
	 * has a better tolerance to clock deviations.
	 * 8 times oversampling is only used to achieve higher speeds.
	 */
	if (usartdiv < 16) {
		oversampling = 8;
		cr1 |= USART_CR1_OVER8;
		stm32_usart_set_bits(port, ofs->cr1, USART_CR1_OVER8);
	} else {
		oversampling = 16;
		cr1 &= ~USART_CR1_OVER8;
		stm32_usart_clr_bits(port, ofs->cr1, USART_CR1_OVER8);
	}

	mantissa = (usartdiv / oversampling) << USART_BRR_DIV_M_SHIFT;
	fraction = usartdiv % oversampling;
	writel_relaxed(mantissa | fraction, port->membase + ofs->brr);

	uart_update_timeout(port, cflag, baud);

	port->read_status_mask = USART_SR_ORE;
	if (termios->c_iflag & INPCK)
		port->read_status_mask |= USART_SR_PE | USART_SR_FE;
	if (termios->c_iflag & (IGNBRK | BRKINT | PARMRK))
		port->read_status_mask |= USART_SR_FE;

	/* Characters to ignore */
	port->ignore_status_mask = 0;
	if (termios->c_iflag & IGNPAR)
		port->ignore_status_mask = USART_SR_PE | USART_SR_FE;
	if (termios->c_iflag & IGNBRK) {
		port->ignore_status_mask |= USART_SR_FE;
		/*
		 * If we're ignoring parity and break indicators,
		 * ignore overruns too (for real raw support).
		 */
		if (termios->c_iflag & IGNPAR)
			port->ignore_status_mask |= USART_SR_ORE;
	}

	/* Ignore all characters if CREAD is not set */
	if ((termios->c_cflag & CREAD) == 0)
		port->ignore_status_mask |= USART_SR_DUMMY_RX;

	if (stm32_port->rx_ch)
		cr3 |= USART_CR3_DMAR;

	if (rs485conf->flags & SER_RS485_ENABLED) {
		stm32_usart_config_reg_rs485(&cr1, &cr3,
					     rs485conf->delay_rts_before_send,
					     rs485conf->delay_rts_after_send,
					     baud);
		if (rs485conf->flags & SER_RS485_RTS_ON_SEND) {
			cr3 &= ~USART_CR3_DEP;
			rs485conf->flags &= ~SER_RS485_RTS_AFTER_SEND;
		} else {
			cr3 |= USART_CR3_DEP;
			rs485conf->flags |= SER_RS485_RTS_AFTER_SEND;
		}

	} else {
		cr3 &= ~(USART_CR3_DEM | USART_CR3_DEP);
		cr1 &= ~(USART_CR1_DEDT_MASK | USART_CR1_DEAT_MASK);
	}

	/* Configure wake up from low power on start bit detection */
	if (stm32_port->wakeup_src) {
		cr3 &= ~USART_CR3_WUS_MASK;
		cr3 |= USART_CR3_WUS_START_BIT;
	}

	writel_relaxed(cr3, port->membase + ofs->cr3);
	writel_relaxed(cr2, port->membase + ofs->cr2);
	writel_relaxed(cr1, port->membase + ofs->cr1);

	stm32_usart_set_bits(port, ofs->cr1, BIT(cfg->uart_enable_bit));
	spin_unlock_irqrestore(&port->lock, flags);

	/* Handle modem control interrupts */
	if (UART_ENABLE_MS(port, termios->c_cflag))
		stm32_usart_enable_ms(port);
	else
		stm32_usart_disable_ms(port);
}

static const char *stm32_usart_type(struct uart_port *port)
{
	return (port->type == PORT_STM32) ? DRIVER_NAME : NULL;
}

static void stm32_usart_release_port(struct uart_port *port)
{
}

static int stm32_usart_request_port(struct uart_port *port)
{
	return 0;
}

static void stm32_usart_config_port(struct uart_port *port, int flags)
{
	if (flags & UART_CONFIG_TYPE)
		port->type = PORT_STM32;
}

static int
stm32_usart_verify_port(struct uart_port *port, struct serial_struct *ser)
{
	/* No user changeable parameters */
	return -EINVAL;
}

static void stm32_usart_pm(struct uart_port *port, unsigned int state,
			   unsigned int oldstate)
{
	struct stm32_port *stm32port = container_of(port,
			struct stm32_port, port);
	const struct stm32_usart_offsets *ofs = &stm32port->info->ofs;
	const struct stm32_usart_config *cfg = &stm32port->info->cfg;
	unsigned long flags;

	switch (state) {
	case UART_PM_STATE_ON:
		pm_runtime_get_sync(port->dev);
		break;
	case UART_PM_STATE_OFF:
		spin_lock_irqsave(&port->lock, flags);
		stm32_usart_clr_bits(port, ofs->cr1, BIT(cfg->uart_enable_bit));
		spin_unlock_irqrestore(&port->lock, flags);
		pm_runtime_put_sync(port->dev);
		break;
	}
}

static const struct uart_ops stm32_uart_ops = {
	.tx_empty	= stm32_usart_tx_empty,
	.set_mctrl	= stm32_usart_set_mctrl,
	.get_mctrl	= stm32_usart_get_mctrl,
	.stop_tx	= stm32_usart_stop_tx,
	.start_tx	= stm32_usart_start_tx,
	.throttle	= stm32_usart_throttle,
	.unthrottle	= stm32_usart_unthrottle,
	.stop_rx	= stm32_usart_stop_rx,
	.enable_ms	= stm32_usart_enable_ms,
	.break_ctl	= stm32_usart_break_ctl,
	.startup	= stm32_usart_startup,
	.shutdown	= stm32_usart_shutdown,
	.flush_buffer	= stm32_usart_flush_buffer,
	.set_termios	= stm32_usart_set_termios,
	.pm		= stm32_usart_pm,
	.type		= stm32_usart_type,
	.release_port	= stm32_usart_release_port,
	.request_port	= stm32_usart_request_port,
	.config_port	= stm32_usart_config_port,
	.verify_port	= stm32_usart_verify_port,
};

/*
 * STM32H7 RX & TX FIFO threshold configuration (CR3 RXFTCFG / TXFTCFG)
 * Note: 1 isn't a valid value in RXFTCFG / TXFTCFG. In this case,
 * RXNEIE / TXEIE can be used instead of threshold irqs: RXFTIE / TXFTIE.
 * So, RXFTCFG / TXFTCFG bitfields values are encoded as array index + 1.
 */
static const u32 stm32h7_usart_fifo_thresh_cfg[] = { 1, 2, 4, 8, 12, 14, 16 };

static void stm32_usart_get_ftcfg(struct platform_device *pdev, const char *p,
				  int *ftcfg)
{
	u32 bytes, i;

	/* DT option to get RX & TX FIFO threshold (default to 8 bytes) */
	if (of_property_read_u32(pdev->dev.of_node, p, &bytes))
		bytes = 8;

	for (i = 0; i < ARRAY_SIZE(stm32h7_usart_fifo_thresh_cfg); i++)
		if (stm32h7_usart_fifo_thresh_cfg[i] >= bytes)
			break;
	if (i >= ARRAY_SIZE(stm32h7_usart_fifo_thresh_cfg))
		i = ARRAY_SIZE(stm32h7_usart_fifo_thresh_cfg) - 1;

	dev_dbg(&pdev->dev, "%s set to %d bytes\n", p,
		stm32h7_usart_fifo_thresh_cfg[i]);

	/* Provide FIFO threshold ftcfg (1 is invalid: threshold irq unused) */
	if (i)
		*ftcfg = i - 1;
	else
		*ftcfg = -EINVAL;
}

static void stm32_usart_deinit_port(struct stm32_port *stm32port)
{
	clk_disable_unprepare(stm32port->clk);
}

static int stm32_usart_init_port(struct stm32_port *stm32port,
				 struct platform_device *pdev)
{
	struct uart_port *port = &stm32port->port;
	struct resource *res;
	int ret, irq;

	irq = platform_get_irq(pdev, 0);
	if (irq < 0)
		return irq;

	port->iotype	= UPIO_MEM;
	port->flags	= UPF_BOOT_AUTOCONF;
	port->ops	= &stm32_uart_ops;
	port->dev	= &pdev->dev;
	port->fifosize	= stm32port->info->cfg.fifosize;
	port->has_sysrq = IS_ENABLED(CONFIG_SERIAL_STM32_CONSOLE);
	port->irq = irq;
	port->rs485_config = stm32_usart_config_rs485;

	ret = stm32_usart_init_rs485(port, pdev);
	if (ret)
		return ret;

	stm32port->wakeup_src = stm32port->info->cfg.has_wakeup &&
		of_property_read_bool(pdev->dev.of_node, "wakeup-source");

	stm32port->swap = stm32port->info->cfg.has_swap &&
		of_property_read_bool(pdev->dev.of_node, "rx-tx-swap");

	stm32port->fifoen = stm32port->info->cfg.has_fifo;
	if (stm32port->fifoen) {
		stm32_usart_get_ftcfg(pdev, "rx-threshold",
				      &stm32port->rxftcfg);
		stm32_usart_get_ftcfg(pdev, "tx-threshold",
				      &stm32port->txftcfg);
	}

	port->membase = devm_platform_get_and_ioremap_resource(pdev, 0, &res);
	if (IS_ERR(port->membase))
		return PTR_ERR(port->membase);
	port->mapbase = res->start;

	spin_lock_init(&port->lock);

	stm32port->clk = devm_clk_get(&pdev->dev, NULL);
	if (IS_ERR(stm32port->clk))
		return PTR_ERR(stm32port->clk);

	/* Ensure that clk rate is correct by enabling the clk */
	ret = clk_prepare_enable(stm32port->clk);
	if (ret)
		return ret;

	stm32port->port.uartclk = clk_get_rate(stm32port->clk);
	if (!stm32port->port.uartclk) {
		ret = -EINVAL;
		goto err_clk;
	}

	stm32port->gpios = mctrl_gpio_init(&stm32port->port, 0);
	if (IS_ERR(stm32port->gpios)) {
		ret = PTR_ERR(stm32port->gpios);
		goto err_clk;
	}

	/*
	 * Both CTS/RTS gpios and "st,hw-flow-ctrl" (deprecated) or "uart-has-rtscts"
	 * properties should not be specified.
	 */
	if (stm32port->hw_flow_control) {
		if (mctrl_gpio_to_gpiod(stm32port->gpios, UART_GPIO_CTS) ||
		    mctrl_gpio_to_gpiod(stm32port->gpios, UART_GPIO_RTS)) {
			dev_err(&pdev->dev, "Conflicting RTS/CTS config\n");
			ret = -EINVAL;
			goto err_clk;
		}
	}

	return ret;

err_clk:
	clk_disable_unprepare(stm32port->clk);

	return ret;
}

static struct stm32_port *stm32_usart_of_get_port(struct platform_device *pdev)
{
	struct device_node *np = pdev->dev.of_node;
	int id;

	if (!np)
		return NULL;

	id = of_alias_get_id(np, "serial");
	if (id < 0) {
		dev_err(&pdev->dev, "failed to get alias id, errno %d\n", id);
		return NULL;
	}

	if (WARN_ON(id >= STM32_MAX_PORTS))
		return NULL;

	stm32_ports[id].hw_flow_control =
		of_property_read_bool (np, "st,hw-flow-ctrl") /*deprecated*/ ||
		of_property_read_bool (np, "uart-has-rtscts");
	stm32_ports[id].port.line = id;
	stm32_ports[id].cr1_irq = USART_CR1_RXNEIE;
	stm32_ports[id].cr3_irq = 0;
	stm32_ports[id].last_res = RX_BUF_L;
	return &stm32_ports[id];
}

#ifdef CONFIG_OF
static const struct of_device_id stm32_match[] = {
	{ .compatible = "st,stm32-uart", .data = &stm32f4_info},
	{ .compatible = "st,stm32f7-uart", .data = &stm32f7_info},
	{ .compatible = "st,stm32h7-uart", .data = &stm32h7_info},
	{},
};

MODULE_DEVICE_TABLE(of, stm32_match);
#endif

static void stm32_usart_of_dma_rx_remove(struct stm32_port *stm32port,
					 struct platform_device *pdev)
{
	if (stm32port->rx_buf)
		dma_free_coherent(&pdev->dev, RX_BUF_L, stm32port->rx_buf,
				  stm32port->rx_dma_buf);
}

static int stm32_usart_of_dma_rx_probe(struct stm32_port *stm32port,
				       struct platform_device *pdev)
{
	const struct stm32_usart_offsets *ofs = &stm32port->info->ofs;
	struct uart_port *port = &stm32port->port;
	struct device *dev = &pdev->dev;
	struct dma_slave_config config;
	struct dma_async_tx_descriptor *desc = NULL;
	int ret;

	/*
	 * Using DMA and threaded handler for the console could lead to
	 * deadlocks.
	 */
	if (uart_console(port))
		return -ENODEV;

	stm32port->rx_buf = dma_alloc_coherent(dev, RX_BUF_L,
					       &stm32port->rx_dma_buf,
					       GFP_KERNEL);
	if (!stm32port->rx_buf)
		return -ENOMEM;

	/* Configure DMA channel */
	memset(&config, 0, sizeof(config));
	config.src_addr = port->mapbase + ofs->rdr;
	config.src_addr_width = DMA_SLAVE_BUSWIDTH_1_BYTE;

	ret = dmaengine_slave_config(stm32port->rx_ch, &config);
	if (ret < 0) {
		dev_err(dev, "rx dma channel config failed\n");
		stm32_usart_of_dma_rx_remove(stm32port, pdev);
		return ret;
	}

	/* Prepare a DMA cyclic transaction */
	desc = dmaengine_prep_dma_cyclic(stm32port->rx_ch,
					 stm32port->rx_dma_buf,
					 RX_BUF_L, RX_BUF_P, DMA_DEV_TO_MEM,
					 DMA_PREP_INTERRUPT);
	if (!desc) {
		dev_err(dev, "rx dma prep cyclic failed\n");
		stm32_usart_of_dma_rx_remove(stm32port, pdev);
		return -ENODEV;
	}

	/* No callback as dma buffer is drained on usart interrupt */
	desc->callback = NULL;
	desc->callback_param = NULL;

	/* Push current DMA transaction in the pending queue */
	ret = dma_submit_error(dmaengine_submit(desc));
	if (ret) {
		dmaengine_terminate_sync(stm32port->rx_ch);
		stm32_usart_of_dma_rx_remove(stm32port, pdev);
		return ret;
	}

	/* Issue pending DMA requests */
	dma_async_issue_pending(stm32port->rx_ch);

	return 0;
}

static void stm32_usart_of_dma_tx_remove(struct stm32_port *stm32port,
					 struct platform_device *pdev)
{
	if (stm32port->tx_buf)
		dma_free_coherent(&pdev->dev, TX_BUF_L, stm32port->tx_buf,
				  stm32port->tx_dma_buf);
}

static int stm32_usart_of_dma_tx_probe(struct stm32_port *stm32port,
				       struct platform_device *pdev)
{
	const struct stm32_usart_offsets *ofs = &stm32port->info->ofs;
	struct uart_port *port = &stm32port->port;
	struct device *dev = &pdev->dev;
	struct dma_slave_config config;
	int ret;

	stm32port->tx_dma_busy = false;

	stm32port->tx_buf = dma_alloc_coherent(dev, TX_BUF_L,
					       &stm32port->tx_dma_buf,
					       GFP_KERNEL);
	if (!stm32port->tx_buf)
		return -ENOMEM;

	/* Configure DMA channel */
	memset(&config, 0, sizeof(config));
	config.dst_addr = port->mapbase + ofs->tdr;
	config.dst_addr_width = DMA_SLAVE_BUSWIDTH_1_BYTE;

	ret = dmaengine_slave_config(stm32port->tx_ch, &config);
	if (ret < 0) {
		dev_err(dev, "tx dma channel config failed\n");
		stm32_usart_of_dma_tx_remove(stm32port, pdev);
		return ret;
	}

	return 0;
}

static int stm32_usart_serial_probe(struct platform_device *pdev)
{
	struct stm32_port *stm32port;
	int ret;

	stm32port = stm32_usart_of_get_port(pdev);
	if (!stm32port)
		return -ENODEV;

	stm32port->info = of_device_get_match_data(&pdev->dev);
	if (!stm32port->info)
		return -EINVAL;

	ret = stm32_usart_init_port(stm32port, pdev);
	if (ret)
		return ret;

	if (stm32port->wakeup_src) {
		device_set_wakeup_capable(&pdev->dev, true);
		ret = dev_pm_set_wake_irq(&pdev->dev, stm32port->port.irq);
		if (ret)
			goto err_deinit_port;
	}

	stm32port->rx_ch = dma_request_chan(&pdev->dev, "rx");
	if (PTR_ERR(stm32port->rx_ch) == -EPROBE_DEFER) {
		ret = -EPROBE_DEFER;
		goto err_wakeirq;
	}
	/* Fall back in interrupt mode for any non-deferral error */
	if (IS_ERR(stm32port->rx_ch))
		stm32port->rx_ch = NULL;

	stm32port->tx_ch = dma_request_chan(&pdev->dev, "tx");
	if (PTR_ERR(stm32port->tx_ch) == -EPROBE_DEFER) {
		ret = -EPROBE_DEFER;
		goto err_dma_rx;
	}
	/* Fall back in interrupt mode for any non-deferral error */
	if (IS_ERR(stm32port->tx_ch))
		stm32port->tx_ch = NULL;

	if (stm32port->rx_ch && stm32_usart_of_dma_rx_probe(stm32port, pdev)) {
		/* Fall back in interrupt mode */
		dma_release_channel(stm32port->rx_ch);
		stm32port->rx_ch = NULL;
	}

	if (stm32port->tx_ch && stm32_usart_of_dma_tx_probe(stm32port, pdev)) {
		/* Fall back in interrupt mode */
		dma_release_channel(stm32port->tx_ch);
		stm32port->tx_ch = NULL;
	}

	if (!stm32port->rx_ch)
		dev_info(&pdev->dev, "interrupt mode for rx (no dma)\n");
	if (!stm32port->tx_ch)
		dev_info(&pdev->dev, "interrupt mode for tx (no dma)\n");

	platform_set_drvdata(pdev, &stm32port->port);

	pm_runtime_get_noresume(&pdev->dev);
	pm_runtime_set_active(&pdev->dev);
	pm_runtime_enable(&pdev->dev);

	ret = uart_add_one_port(&stm32_usart_driver, &stm32port->port);
	if (ret)
		goto err_port;

	pm_runtime_put_sync(&pdev->dev);

	return 0;

err_port:
	pm_runtime_disable(&pdev->dev);
	pm_runtime_set_suspended(&pdev->dev);
	pm_runtime_put_noidle(&pdev->dev);

	if (stm32port->tx_ch) {
		stm32_usart_of_dma_tx_remove(stm32port, pdev);
		dma_release_channel(stm32port->tx_ch);
	}

	if (stm32port->rx_ch)
		stm32_usart_of_dma_rx_remove(stm32port, pdev);

err_dma_rx:
	if (stm32port->rx_ch)
		dma_release_channel(stm32port->rx_ch);

err_wakeirq:
	if (stm32port->wakeup_src)
		dev_pm_clear_wake_irq(&pdev->dev);

err_deinit_port:
	if (stm32port->wakeup_src)
		device_set_wakeup_capable(&pdev->dev, false);

	stm32_usart_deinit_port(stm32port);

	return ret;
}

static int stm32_usart_serial_remove(struct platform_device *pdev)
{
	struct uart_port *port = platform_get_drvdata(pdev);
	struct stm32_port *stm32_port = to_stm32_port(port);
	const struct stm32_usart_offsets *ofs = &stm32_port->info->ofs;
	int err;

	pm_runtime_get_sync(&pdev->dev);
	err = uart_remove_one_port(&stm32_usart_driver, port);
	if (err)
		return(err);

	pm_runtime_disable(&pdev->dev);
	pm_runtime_set_suspended(&pdev->dev);
	pm_runtime_put_noidle(&pdev->dev);

	stm32_usart_clr_bits(port, ofs->cr3, USART_CR3_DMAR);

	if (stm32_port->tx_ch) {
		stm32_usart_of_dma_tx_remove(stm32_port, pdev);
		dma_release_channel(stm32_port->tx_ch);
	}

	if (stm32_port->rx_ch) {
		dmaengine_terminate_async(stm32_port->rx_ch);
		stm32_usart_of_dma_rx_remove(stm32_port, pdev);
		dma_release_channel(stm32_port->rx_ch);
	}

	stm32_usart_clr_bits(port, ofs->cr3, USART_CR3_DMAT);

	if (stm32_port->wakeup_src) {
		dev_pm_clear_wake_irq(&pdev->dev);
		device_init_wakeup(&pdev->dev, false);
	}

	stm32_usart_deinit_port(stm32_port);

	return 0;
}

#ifdef CONFIG_SERIAL_STM32_CONSOLE
static void stm32_usart_console_putchar(struct uart_port *port, int ch)
{
	struct stm32_port *stm32_port = to_stm32_port(port);
	const struct stm32_usart_offsets *ofs = &stm32_port->info->ofs;

	while (!(readl_relaxed(port->membase + ofs->isr) & USART_SR_TXE))
		cpu_relax();

	writel_relaxed(ch, port->membase + ofs->tdr);
}

static void stm32_usart_console_write(struct console *co, const char *s,
				      unsigned int cnt)
{
	struct uart_port *port = &stm32_ports[co->index].port;
	struct stm32_port *stm32_port = to_stm32_port(port);
	const struct stm32_usart_offsets *ofs = &stm32_port->info->ofs;
	const struct stm32_usart_config *cfg = &stm32_port->info->cfg;
	unsigned long flags;
	u32 old_cr1, new_cr1;
	int locked = 1;

	if (oops_in_progress)
		locked = spin_trylock_irqsave(&port->lock, flags);
	else
		spin_lock_irqsave(&port->lock, flags);

	/* Save and disable interrupts, enable the transmitter */
	old_cr1 = readl_relaxed(port->membase + ofs->cr1);
	new_cr1 = old_cr1 & ~USART_CR1_IE_MASK;
	new_cr1 |=  USART_CR1_TE | BIT(cfg->uart_enable_bit);
	writel_relaxed(new_cr1, port->membase + ofs->cr1);

	uart_console_write(port, s, cnt, stm32_usart_console_putchar);

	/* Restore interrupt state */
	writel_relaxed(old_cr1, port->membase + ofs->cr1);

	if (locked)
		spin_unlock_irqrestore(&port->lock, flags);
}

static int stm32_usart_console_setup(struct console *co, char *options)
{
	struct stm32_port *stm32port;
	int baud = 9600;
	int bits = 8;
	int parity = 'n';
	int flow = 'n';

	if (co->index >= STM32_MAX_PORTS)
		return -ENODEV;

	stm32port = &stm32_ports[co->index];

	/*
	 * This driver does not support early console initialization
	 * (use ARM early printk support instead), so we only expect
	 * this to be called during the uart port registration when the
	 * driver gets probed and the port should be mapped at that point.
	 */
	if (stm32port->port.mapbase == 0 || !stm32port->port.membase)
		return -ENXIO;

	if (options)
		uart_parse_options(options, &baud, &parity, &bits, &flow);

	return uart_set_options(&stm32port->port, co, baud, parity, bits, flow);
}

static struct console stm32_console = {
	.name		= STM32_SERIAL_NAME,
	.device		= uart_console_device,
	.write		= stm32_usart_console_write,
	.setup		= stm32_usart_console_setup,
	.flags		= CON_PRINTBUFFER,
	.index		= -1,
	.data		= &stm32_usart_driver,
};

#define STM32_SERIAL_CONSOLE (&stm32_console)

#else
#define STM32_SERIAL_CONSOLE NULL
#endif /* CONFIG_SERIAL_STM32_CONSOLE */

static struct uart_driver stm32_usart_driver = {
	.driver_name	= DRIVER_NAME,
	.dev_name	= STM32_SERIAL_NAME,
	.major		= 0,
	.minor		= 0,
	.nr		= STM32_MAX_PORTS,
	.cons		= STM32_SERIAL_CONSOLE,
};

static void __maybe_unused stm32_usart_serial_en_wakeup(struct uart_port *port,
							bool enable)
{
	struct stm32_port *stm32_port = to_stm32_port(port);
	const struct stm32_usart_offsets *ofs = &stm32_port->info->ofs;

	if (!stm32_port->wakeup_src)
		return;

	/*
	 * Enable low-power wake-up and wake-up irq if argument is set to
	 * "enable", disable low-power wake-up and wake-up irq otherwise
	 */
	if (enable) {
		stm32_usart_set_bits(port, ofs->cr1, USART_CR1_UESM);
		stm32_usart_set_bits(port, ofs->cr3, USART_CR3_WUFIE);
	} else {
		stm32_usart_clr_bits(port, ofs->cr1, USART_CR1_UESM);
		stm32_usart_clr_bits(port, ofs->cr3, USART_CR3_WUFIE);
	}
}

static int __maybe_unused stm32_usart_serial_suspend(struct device *dev)
{
	struct uart_port *port = dev_get_drvdata(dev);

	uart_suspend_port(&stm32_usart_driver, port);

	if (device_may_wakeup(dev) || device_wakeup_path(dev))
		stm32_usart_serial_en_wakeup(port, true);

	/*
	 * When "no_console_suspend" is enabled, keep the pinctrl default state
	 * and rely on bootloader stage to restore this state upon resume.
	 * Otherwise, apply the idle or sleep states depending on wakeup
	 * capabilities.
	 */
	if (console_suspend_enabled || !uart_console(port)) {
		if (device_may_wakeup(dev) || device_wakeup_path(dev))
			pinctrl_pm_select_idle_state(dev);
		else
			pinctrl_pm_select_sleep_state(dev);
	}

	return 0;
}

static int __maybe_unused stm32_usart_serial_resume(struct device *dev)
{
	struct uart_port *port = dev_get_drvdata(dev);

	pinctrl_pm_select_default_state(dev);

	if (device_may_wakeup(dev) || device_wakeup_path(dev))
		stm32_usart_serial_en_wakeup(port, false);

	return uart_resume_port(&stm32_usart_driver, port);
}

static int __maybe_unused stm32_usart_runtime_suspend(struct device *dev)
{
	struct uart_port *port = dev_get_drvdata(dev);
	struct stm32_port *stm32port = container_of(port,
			struct stm32_port, port);

	clk_disable_unprepare(stm32port->clk);

	return 0;
}

static int __maybe_unused stm32_usart_runtime_resume(struct device *dev)
{
	struct uart_port *port = dev_get_drvdata(dev);
	struct stm32_port *stm32port = container_of(port,
			struct stm32_port, port);

	return clk_prepare_enable(stm32port->clk);
}

static const struct dev_pm_ops stm32_serial_pm_ops = {
	SET_RUNTIME_PM_OPS(stm32_usart_runtime_suspend,
			   stm32_usart_runtime_resume, NULL)
	SET_SYSTEM_SLEEP_PM_OPS(stm32_usart_serial_suspend,
				stm32_usart_serial_resume)
};

static struct platform_driver stm32_serial_driver = {
	.probe		= stm32_usart_serial_probe,
	.remove		= stm32_usart_serial_remove,
	.driver	= {
		.name	= DRIVER_NAME,
		.pm	= &stm32_serial_pm_ops,
		.of_match_table = of_match_ptr(stm32_match),
	},
};

static int __init stm32_usart_init(void)
{
	static char banner[] __initdata = "STM32 USART driver initialized";
	int ret;

	pr_info("%s\n", banner);

	ret = uart_register_driver(&stm32_usart_driver);
	if (ret)
		return ret;

	ret = platform_driver_register(&stm32_serial_driver);
	if (ret)
		uart_unregister_driver(&stm32_usart_driver);

	return ret;
}

static void __exit stm32_usart_exit(void)
{
	platform_driver_unregister(&stm32_serial_driver);
	uart_unregister_driver(&stm32_usart_driver);
}

module_init(stm32_usart_init);
module_exit(stm32_usart_exit);

MODULE_ALIAS("platform:" DRIVER_NAME);
MODULE_DESCRIPTION("STMicroelectronics STM32 serial port driver");
MODULE_LICENSE("GPL v2");<|MERGE_RESOLUTION|>--- conflicted
+++ resolved
@@ -494,8 +494,6 @@
 	struct circ_buf *xmit = &port->state->xmit;
 	u32 isr;
 	int ret;
-<<<<<<< HEAD
-=======
 
 	if (!stm32_port->hw_flow_control &&
 	    port->rs485.flags & SER_RS485_ENABLED) {
@@ -503,7 +501,6 @@
 		stm32_usart_tc_interrupt_disable(port);
 		stm32_usart_rs485_rts_enable(port);
 	}
->>>>>>> a33738a2
 
 	if (port->x_char) {
 		if (stm32_port->tx_dma_busy)
@@ -657,12 +654,8 @@
 {
 	struct circ_buf *xmit = &port->state->xmit;
 
-<<<<<<< HEAD
-	if (uart_circ_empty(xmit) && !port->x_char)
-=======
 	if (uart_circ_empty(xmit) && !port->x_char) {
 		stm32_usart_rs485_rts_disable(port);
->>>>>>> a33738a2
 		return;
 	}
 
