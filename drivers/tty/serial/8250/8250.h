/* SPDX-License-Identifier: GPL-2.0+ */
/*
 *  Driver for 8250/16550-type serial ports
 *
 *  Based on drivers/char/serial.c, by Linus Torvalds, Theodore Ts'o.
 *
 *  Copyright (C) 2001 Russell King.
 */

#include <linux/bits.h>
#include <linux/serial_8250.h>
#include <linux/serial_reg.h>
#include <linux/dmaengine.h>

#include "../serial_mctrl_gpio.h"

struct uart_8250_dma {
	int (*tx_dma)(struct uart_8250_port *p);
	int (*rx_dma)(struct uart_8250_port *p);
	void (*prepare_tx_dma)(struct uart_8250_port *p);
	void (*prepare_rx_dma)(struct uart_8250_port *p);

	/* Filter function */
	dma_filter_fn		fn;
	/* Parameter to the filter function */
	void			*rx_param;
	void			*tx_param;

	struct dma_slave_config	rxconf;
	struct dma_slave_config	txconf;

	struct dma_chan		*rxchan;
	struct dma_chan		*txchan;

	/* Device address base for DMA operations */
	phys_addr_t		rx_dma_addr;
	phys_addr_t		tx_dma_addr;

	/* DMA address of the buffer in memory */
	dma_addr_t		rx_addr;
	dma_addr_t		tx_addr;

	dma_cookie_t		rx_cookie;
	dma_cookie_t		tx_cookie;

	void			*rx_buf;

	size_t			rx_size;
	size_t			tx_size;

	unsigned char		tx_running;
	unsigned char		tx_err;
	unsigned char		rx_running;
};

struct old_serial_port {
	unsigned int uart;
	unsigned int baud_base;
	unsigned int port;
	unsigned int irq;
	upf_t        flags;
	unsigned char io_type;
	unsigned char __iomem *iomem_base;
	unsigned short iomem_reg_shift;
};

struct serial8250_config {
	const char	*name;
	unsigned short	fifo_size;
	unsigned short	tx_loadsz;
	unsigned char	fcr;
	unsigned char	rxtrig_bytes[UART_FCR_R_TRIG_MAX_STATE];
	unsigned int	flags;
};

#define UART_CAP_FIFO	BIT(8)	/* UART has FIFO */
#define UART_CAP_EFR	BIT(9)	/* UART has EFR */
#define UART_CAP_SLEEP	BIT(10)	/* UART has IER sleep */
#define UART_CAP_AFE	BIT(11)	/* MCR-based hw flow control */
#define UART_CAP_UUE	BIT(12)	/* UART needs IER bit 6 set (Xscale) */
#define UART_CAP_RTOIE	BIT(13)	/* UART needs IER bit 4 set (Xscale, Tegra) */
#define UART_CAP_HFIFO	BIT(14)	/* UART has a "hidden" FIFO */
#define UART_CAP_RPM	BIT(15)	/* Runtime PM is active while idle */
#define UART_CAP_IRDA	BIT(16)	/* UART supports IrDA line discipline */
#define UART_CAP_MINI	BIT(17)	/* Mini UART on BCM283X family lacks:
					 * STOP PARITY EPAR SPAR WLEN5 WLEN6
					 */

#define UART_BUG_QUOT	BIT(0)	/* UART has buggy quot LSB */
#define UART_BUG_TXEN	BIT(1)	/* UART has buggy TX IIR status */
#define UART_BUG_NOMSR	BIT(2)	/* UART has buggy MSR status bits (Au1x00) */
#define UART_BUG_THRE	BIT(3)	/* UART has buggy THRE reassertion */
#define UART_BUG_TXRACE	BIT(5)	/* UART Tx fails to set remote DR */


#ifdef CONFIG_SERIAL_8250_SHARE_IRQ
#define SERIAL8250_SHARE_IRQS 1
#else
#define SERIAL8250_SHARE_IRQS 0
#endif

#define SERIAL8250_PORT_FLAGS(_base, _irq, _flags)		\
	{							\
		.iobase		= _base,			\
		.irq		= _irq,				\
		.uartclk	= 1843200,			\
		.iotype		= UPIO_PORT,			\
		.flags		= UPF_BOOT_AUTOCONF | (_flags),	\
	}

#define SERIAL8250_PORT(_base, _irq) SERIAL8250_PORT_FLAGS(_base, _irq, 0)


static inline int serial_in(struct uart_8250_port *up, int offset)
{
	return up->port.serial_in(&up->port, offset);
}

static inline void serial_out(struct uart_8250_port *up, int offset, int value)
{
	up->port.serial_out(&up->port, offset, value);
}

/*
 * For the 16C950
 */
static void serial_icr_write(struct uart_8250_port *up, int offset, int value)
{
	serial_out(up, UART_SCR, offset);
	serial_out(up, UART_ICR, value);
}

static unsigned int __maybe_unused serial_icr_read(struct uart_8250_port *up,
						   int offset)
{
	unsigned int value;

	serial_icr_write(up, UART_ACR, up->acr | UART_ACR_ICRRD);
	serial_out(up, UART_SCR, offset);
	value = serial_in(up, UART_ICR);
	serial_icr_write(up, UART_ACR, up->acr);

	return value;
}

void serial8250_clear_and_reinit_fifos(struct uart_8250_port *p);

static inline int serial_dl_read(struct uart_8250_port *up)
{
	return up->dl_read(up);
}

static inline void serial_dl_write(struct uart_8250_port *up, int value)
{
	up->dl_write(up, value);
}

static inline bool serial8250_set_THRI(struct uart_8250_port *up)
{
	if (up->ier & UART_IER_THRI)
		return false;
	up->ier |= UART_IER_THRI;
	serial_out(up, UART_IER, up->ier);
	return true;
}

static inline bool serial8250_clear_THRI(struct uart_8250_port *up)
{
	if (!(up->ier & UART_IER_THRI))
		return false;
	up->ier &= ~UART_IER_THRI;
	serial_out(up, UART_IER, up->ier);
	return true;
}

struct uart_8250_port *serial8250_get_port(int line);

void serial8250_rpm_get(struct uart_8250_port *p);
void serial8250_rpm_put(struct uart_8250_port *p);

void serial8250_rpm_get_tx(struct uart_8250_port *p);
void serial8250_rpm_put_tx(struct uart_8250_port *p);

int serial8250_em485_config(struct uart_port *port, struct serial_rs485 *rs485);
void serial8250_em485_start_tx(struct uart_8250_port *p);
void serial8250_em485_stop_tx(struct uart_8250_port *p);
void serial8250_em485_destroy(struct uart_8250_port *p);

/* MCR <-> TIOCM conversion */
static inline int serial8250_TIOCM_to_MCR(int tiocm)
{
	int mcr = 0;

	if (tiocm & TIOCM_RTS)
		mcr |= UART_MCR_RTS;
	if (tiocm & TIOCM_DTR)
		mcr |= UART_MCR_DTR;
	if (tiocm & TIOCM_OUT1)
		mcr |= UART_MCR_OUT1;
	if (tiocm & TIOCM_OUT2)
		mcr |= UART_MCR_OUT2;
	if (tiocm & TIOCM_LOOP)
		mcr |= UART_MCR_LOOP;

	return mcr;
}

static inline int serial8250_MCR_to_TIOCM(int mcr)
{
	int tiocm = 0;

	if (mcr & UART_MCR_RTS)
		tiocm |= TIOCM_RTS;
	if (mcr & UART_MCR_DTR)
		tiocm |= TIOCM_DTR;
	if (mcr & UART_MCR_OUT1)
		tiocm |= TIOCM_OUT1;
	if (mcr & UART_MCR_OUT2)
		tiocm |= TIOCM_OUT2;
	if (mcr & UART_MCR_LOOP)
		tiocm |= TIOCM_LOOP;

	return tiocm;
}

/* MSR <-> TIOCM conversion */
static inline int serial8250_MSR_to_TIOCM(int msr)
{
	int tiocm = 0;

	if (msr & UART_MSR_DCD)
		tiocm |= TIOCM_CAR;
	if (msr & UART_MSR_RI)
		tiocm |= TIOCM_RNG;
	if (msr & UART_MSR_DSR)
		tiocm |= TIOCM_DSR;
	if (msr & UART_MSR_CTS)
		tiocm |= TIOCM_CTS;

	return tiocm;
}

static inline void serial8250_out_MCR(struct uart_8250_port *up, int value)
{
	serial_out(up, UART_MCR, value);

	if (up->gpios)
		mctrl_gpio_set(up->gpios, serial8250_MCR_to_TIOCM(value));
}

static inline int serial8250_in_MCR(struct uart_8250_port *up)
{
	int mctrl;

	mctrl = serial_in(up, UART_MCR);

	if (up->gpios) {
		unsigned int mctrl_gpio = 0;

		mctrl_gpio = mctrl_gpio_get_outputs(up->gpios, &mctrl_gpio);
		mctrl |= serial8250_TIOCM_to_MCR(mctrl_gpio);
	}

	return mctrl;
}

#if defined(__alpha__) && !defined(CONFIG_PCI)
/*
 * Digital did something really horribly wrong with the OUT1 and OUT2
 * lines on at least some ALPHA's.  The failure mode is that if either
 * is cleared, the machine locks up with endless interrupts.
 */
#define ALPHA_KLUDGE_MCR  (UART_MCR_OUT2 | UART_MCR_OUT1)
#else
#define ALPHA_KLUDGE_MCR 0
#endif

#ifdef CONFIG_SERIAL_8250_PNP
int serial8250_pnp_init(void);
void serial8250_pnp_exit(void);
#else
static inline int serial8250_pnp_init(void) { return 0; }
static inline void serial8250_pnp_exit(void) { }
#endif

#ifdef CONFIG_SERIAL_8250_FINTEK
int fintek_8250_probe(struct uart_8250_port *uart);
#else
static inline int fintek_8250_probe(struct uart_8250_port *uart) { return 0; }
#endif

#ifdef CONFIG_ARCH_OMAP1
static inline int is_omap1_8250(struct uart_8250_port *pt)
{
	int res;

	switch (pt->port.mapbase) {
	case OMAP1_UART1_BASE:
	case OMAP1_UART2_BASE:
	case OMAP1_UART3_BASE:
		res = 1;
		break;
	default:
		res = 0;
		break;
	}

	return res;
}

static inline int is_omap1510_8250(struct uart_8250_port *pt)
{
	if (!cpu_is_omap1510())
		return 0;

	return is_omap1_8250(pt);
}
#else
static inline int is_omap1_8250(struct uart_8250_port *pt)
{
	return 0;
}
static inline int is_omap1510_8250(struct uart_8250_port *pt)
{
	return 0;
}
#endif

#ifdef CONFIG_SERIAL_8250_DMA
extern int serial8250_tx_dma(struct uart_8250_port *);
extern int serial8250_rx_dma(struct uart_8250_port *);
extern void serial8250_rx_dma_flush(struct uart_8250_port *);
extern int serial8250_request_dma(struct uart_8250_port *);
extern void serial8250_release_dma(struct uart_8250_port *);

static inline void serial8250_do_prepare_tx_dma(struct uart_8250_port *p)
{
	struct uart_8250_dma *dma = p->dma;

	if (dma->prepare_tx_dma)
		dma->prepare_tx_dma(p);
}

static inline void serial8250_do_prepare_rx_dma(struct uart_8250_port *p)
{
	struct uart_8250_dma *dma = p->dma;

	if (dma->prepare_rx_dma)
		dma->prepare_rx_dma(p);
}
<<<<<<< HEAD
=======

static inline bool serial8250_tx_dma_running(struct uart_8250_port *p)
{
	struct uart_8250_dma *dma = p->dma;

	return dma && dma->tx_running;
}
>>>>>>> 9b37665a
#else
static inline int serial8250_tx_dma(struct uart_8250_port *p)
{
	return -1;
}
static inline int serial8250_rx_dma(struct uart_8250_port *p)
{
	return -1;
}
static inline void serial8250_rx_dma_flush(struct uart_8250_port *p) { }
static inline int serial8250_request_dma(struct uart_8250_port *p)
{
	return -1;
}
static inline void serial8250_release_dma(struct uart_8250_port *p) { }

static inline bool serial8250_tx_dma_running(struct uart_8250_port *p)
{
	return false;
}
#endif

static inline int ns16550a_goto_highspeed(struct uart_8250_port *up)
{
	unsigned char status;

	status = serial_in(up, 0x04); /* EXCR2 */
#define PRESL(x) ((x) & 0x30)
	if (PRESL(status) == 0x10) {
		/* already in high speed mode */
		return 0;
	} else {
		status &= ~0xB0; /* Disable LOCK, mask out PRESL[01] */
		status |= 0x10;  /* 1.625 divisor for baud_base --> 921600 */
		serial_out(up, 0x04, status);
	}
	return 1;
}

static inline int serial_index(struct uart_port *port)
{
	return port->minor - 64;
}<|MERGE_RESOLUTION|>--- conflicted
+++ resolved
@@ -348,8 +348,6 @@
 	if (dma->prepare_rx_dma)
 		dma->prepare_rx_dma(p);
 }
-<<<<<<< HEAD
-=======
 
 static inline bool serial8250_tx_dma_running(struct uart_8250_port *p)
 {
@@ -357,7 +355,6 @@
 
 	return dma && dma->tx_running;
 }
->>>>>>> 9b37665a
 #else
 static inline int serial8250_tx_dma(struct uart_8250_port *p)
 {
