--- conflicted
+++ resolved
@@ -1489,19 +1489,11 @@
 {
 	struct omap8250_priv *priv = platform_get_drvdata(pdev);
 	int err;
-<<<<<<< HEAD
 
 	err = pm_runtime_resume_and_get(&pdev->dev);
 	if (err)
 		return err;
 
-=======
-
-	err = pm_runtime_resume_and_get(&pdev->dev);
-	if (err)
-		return err;
-
->>>>>>> c33f17e6
 	serial8250_unregister_port(priv->line);
 	priv->line = -ENODEV;
 	pm_runtime_dont_use_autosuspend(&pdev->dev);
