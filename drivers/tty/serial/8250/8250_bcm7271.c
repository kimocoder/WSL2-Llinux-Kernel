--- conflicted
+++ resolved
@@ -1123,15 +1123,11 @@
 	serial8250_unregister_port(priv->line);
 err:
 	brcmuart_free_bufs(dev, priv);
-<<<<<<< HEAD
-	brcmuart_arbitration(priv, 0);
-=======
 err_clk_disable:
 	clk_disable_unprepare(baud_mux_clk);
 release_dma:
 	if (priv->dma_enabled)
 		brcmuart_arbitration(priv, 0);
->>>>>>> 9b37665a
 	return ret;
 }
 
