// SPDX-License-Identifier: GPL-2.0+
/*
 *  Freescale lpuart serial port driver
 *
 *  Copyright 2012-2014 Freescale Semiconductor, Inc.
 */

#include <linux/clk.h>
#include <linux/console.h>
#include <linux/delay.h>
#include <linux/dma-mapping.h>
#include <linux/dmaengine.h>
#include <linux/dmapool.h>
#include <linux/io.h>
#include <linux/irq.h>
#include <linux/module.h>
#include <linux/of.h>
#include <linux/of_device.h>
#include <linux/of_dma.h>
#include <linux/serial_core.h>
#include <linux/slab.h>
#include <linux/tty_flip.h>

/* All registers are 8-bit width */
#define UARTBDH			0x00
#define UARTBDL			0x01
#define UARTCR1			0x02
#define UARTCR2			0x03
#define UARTSR1			0x04
#define UARTCR3			0x06
#define UARTDR			0x07
#define UARTCR4			0x0a
#define UARTCR5			0x0b
#define UARTMODEM		0x0d
#define UARTPFIFO		0x10
#define UARTCFIFO		0x11
#define UARTSFIFO		0x12
#define UARTTWFIFO		0x13
#define UARTTCFIFO		0x14
#define UARTRWFIFO		0x15

#define UARTBDH_LBKDIE		0x80
#define UARTBDH_RXEDGIE		0x40
#define UARTBDH_SBR_MASK	0x1f

#define UARTCR1_LOOPS		0x80
#define UARTCR1_RSRC		0x20
#define UARTCR1_M		0x10
#define UARTCR1_WAKE		0x08
#define UARTCR1_ILT		0x04
#define UARTCR1_PE		0x02
#define UARTCR1_PT		0x01

#define UARTCR2_TIE		0x80
#define UARTCR2_TCIE		0x40
#define UARTCR2_RIE		0x20
#define UARTCR2_ILIE		0x10
#define UARTCR2_TE		0x08
#define UARTCR2_RE		0x04
#define UARTCR2_RWU		0x02
#define UARTCR2_SBK		0x01

#define UARTSR1_TDRE		0x80
#define UARTSR1_TC		0x40
#define UARTSR1_RDRF		0x20
#define UARTSR1_IDLE		0x10
#define UARTSR1_OR		0x08
#define UARTSR1_NF		0x04
#define UARTSR1_FE		0x02
#define UARTSR1_PE		0x01

#define UARTCR3_R8		0x80
#define UARTCR3_T8		0x40
#define UARTCR3_TXDIR		0x20
#define UARTCR3_TXINV		0x10
#define UARTCR3_ORIE		0x08
#define UARTCR3_NEIE		0x04
#define UARTCR3_FEIE		0x02
#define UARTCR3_PEIE		0x01

#define UARTCR4_MAEN1		0x80
#define UARTCR4_MAEN2		0x40
#define UARTCR4_M10		0x20
#define UARTCR4_BRFA_MASK	0x1f
#define UARTCR4_BRFA_OFF	0

#define UARTCR5_TDMAS		0x80
#define UARTCR5_RDMAS		0x20

#define UARTMODEM_RXRTSE	0x08
#define UARTMODEM_TXRTSPOL	0x04
#define UARTMODEM_TXRTSE	0x02
#define UARTMODEM_TXCTSE	0x01

#define UARTPFIFO_TXFE		0x80
#define UARTPFIFO_FIFOSIZE_MASK	0x7
#define UARTPFIFO_TXSIZE_OFF	4
#define UARTPFIFO_RXFE		0x08
#define UARTPFIFO_RXSIZE_OFF	0

#define UARTCFIFO_TXFLUSH	0x80
#define UARTCFIFO_RXFLUSH	0x40
#define UARTCFIFO_RXOFE		0x04
#define UARTCFIFO_TXOFE		0x02
#define UARTCFIFO_RXUFE		0x01

#define UARTSFIFO_TXEMPT	0x80
#define UARTSFIFO_RXEMPT	0x40
#define UARTSFIFO_RXOF		0x04
#define UARTSFIFO_TXOF		0x02
#define UARTSFIFO_RXUF		0x01

/* 32-bit global registers only for i.MX7ULP/i.MX8x
 * Used to reset all internal logic and registers, except the Global Register.
 */
#define UART_GLOBAL		0x8

/* 32-bit register definition */
#define UARTBAUD		0x00
#define UARTSTAT		0x04
#define UARTCTRL		0x08
#define UARTDATA		0x0C
#define UARTMATCH		0x10
#define UARTMODIR		0x14
#define UARTFIFO		0x18
#define UARTWATER		0x1c

#define UARTBAUD_MAEN1		0x80000000
#define UARTBAUD_MAEN2		0x40000000
#define UARTBAUD_M10		0x20000000
#define UARTBAUD_TDMAE		0x00800000
#define UARTBAUD_RDMAE		0x00200000
#define UARTBAUD_MATCFG		0x00400000
#define UARTBAUD_BOTHEDGE	0x00020000
#define UARTBAUD_RESYNCDIS	0x00010000
#define UARTBAUD_LBKDIE		0x00008000
#define UARTBAUD_RXEDGIE	0x00004000
#define UARTBAUD_SBNS		0x00002000
#define UARTBAUD_SBR		0x00000000
#define UARTBAUD_SBR_MASK	0x1fff
#define UARTBAUD_OSR_MASK       0x1f
#define UARTBAUD_OSR_SHIFT      24

#define UARTSTAT_LBKDIF		0x80000000
#define UARTSTAT_RXEDGIF	0x40000000
#define UARTSTAT_MSBF		0x20000000
#define UARTSTAT_RXINV		0x10000000
#define UARTSTAT_RWUID		0x08000000
#define UARTSTAT_BRK13		0x04000000
#define UARTSTAT_LBKDE		0x02000000
#define UARTSTAT_RAF		0x01000000
#define UARTSTAT_TDRE		0x00800000
#define UARTSTAT_TC		0x00400000
#define UARTSTAT_RDRF		0x00200000
#define UARTSTAT_IDLE		0x00100000
#define UARTSTAT_OR		0x00080000
#define UARTSTAT_NF		0x00040000
#define UARTSTAT_FE		0x00020000
#define UARTSTAT_PE		0x00010000
#define UARTSTAT_MA1F		0x00008000
#define UARTSTAT_M21F		0x00004000

#define UARTCTRL_R8T9		0x80000000
#define UARTCTRL_R9T8		0x40000000
#define UARTCTRL_TXDIR		0x20000000
#define UARTCTRL_TXINV		0x10000000
#define UARTCTRL_ORIE		0x08000000
#define UARTCTRL_NEIE		0x04000000
#define UARTCTRL_FEIE		0x02000000
#define UARTCTRL_PEIE		0x01000000
#define UARTCTRL_TIE		0x00800000
#define UARTCTRL_TCIE		0x00400000
#define UARTCTRL_RIE		0x00200000
#define UARTCTRL_ILIE		0x00100000
#define UARTCTRL_TE		0x00080000
#define UARTCTRL_RE		0x00040000
#define UARTCTRL_RWU		0x00020000
#define UARTCTRL_SBK		0x00010000
#define UARTCTRL_MA1IE		0x00008000
#define UARTCTRL_MA2IE		0x00004000
#define UARTCTRL_IDLECFG	0x00000100
#define UARTCTRL_LOOPS		0x00000080
#define UARTCTRL_DOZEEN		0x00000040
#define UARTCTRL_RSRC		0x00000020
#define UARTCTRL_M		0x00000010
#define UARTCTRL_WAKE		0x00000008
#define UARTCTRL_ILT		0x00000004
#define UARTCTRL_PE		0x00000002
#define UARTCTRL_PT		0x00000001

#define UARTDATA_NOISY		0x00008000
#define UARTDATA_PARITYE	0x00004000
#define UARTDATA_FRETSC		0x00002000
#define UARTDATA_RXEMPT		0x00001000
#define UARTDATA_IDLINE		0x00000800
#define UARTDATA_MASK		0x3ff

#define UARTMODIR_IREN		0x00020000
#define UARTMODIR_TXCTSSRC	0x00000020
#define UARTMODIR_TXCTSC	0x00000010
#define UARTMODIR_RXRTSE	0x00000008
#define UARTMODIR_TXRTSPOL	0x00000004
#define UARTMODIR_TXRTSE	0x00000002
#define UARTMODIR_TXCTSE	0x00000001

#define UARTFIFO_TXEMPT		0x00800000
#define UARTFIFO_RXEMPT		0x00400000
#define UARTFIFO_TXOF		0x00020000
#define UARTFIFO_RXUF		0x00010000
#define UARTFIFO_TXFLUSH	0x00008000
#define UARTFIFO_RXFLUSH	0x00004000
#define UARTFIFO_TXOFE		0x00000200
#define UARTFIFO_RXUFE		0x00000100
#define UARTFIFO_TXFE		0x00000080
#define UARTFIFO_FIFOSIZE_MASK	0x7
#define UARTFIFO_TXSIZE_OFF	4
#define UARTFIFO_RXFE		0x00000008
#define UARTFIFO_RXSIZE_OFF	0
#define UARTFIFO_DEPTH(x)	(0x1 << ((x) ? ((x) + 1) : 0))

#define UARTWATER_COUNT_MASK	0xff
#define UARTWATER_TXCNT_OFF	8
#define UARTWATER_RXCNT_OFF	24
#define UARTWATER_WATER_MASK	0xff
#define UARTWATER_TXWATER_OFF	0
#define UARTWATER_RXWATER_OFF	16

#define UART_GLOBAL_RST	0x2
#define GLOBAL_RST_MIN_US	20
#define GLOBAL_RST_MAX_US	40

/* Rx DMA timeout in ms, which is used to calculate Rx ring buffer size */
#define DMA_RX_TIMEOUT		(10)

#define DRIVER_NAME	"fsl-lpuart"
#define DEV_NAME	"ttyLP"
#define UART_NR		6

/* IMX lpuart has four extra unused regs located at the beginning */
#define IMX_REG_OFF	0x10

enum lpuart_type {
	VF610_LPUART,
	LS1021A_LPUART,
	LS1028A_LPUART,
	IMX7ULP_LPUART,
	IMX8QXP_LPUART,
};

struct lpuart_port {
	struct uart_port	port;
	enum lpuart_type	devtype;
	struct clk		*ipg_clk;
	struct clk		*baud_clk;
	unsigned int		txfifo_size;
	unsigned int		rxfifo_size;

	bool			lpuart_dma_tx_use;
	bool			lpuart_dma_rx_use;
	struct dma_chan		*dma_tx_chan;
	struct dma_chan		*dma_rx_chan;
	struct dma_async_tx_descriptor  *dma_tx_desc;
	struct dma_async_tx_descriptor  *dma_rx_desc;
	dma_cookie_t		dma_tx_cookie;
	dma_cookie_t		dma_rx_cookie;
	unsigned int		dma_tx_bytes;
	unsigned int		dma_rx_bytes;
	bool			dma_tx_in_progress;
	unsigned int		dma_rx_timeout;
	struct timer_list	lpuart_timer;
	struct scatterlist	rx_sgl, tx_sgl[2];
	struct circ_buf		rx_ring;
	int			rx_dma_rng_buf_len;
	unsigned int		dma_tx_nents;
	wait_queue_head_t	dma_wait;
};

struct lpuart_soc_data {
	enum lpuart_type devtype;
	char iotype;
	u8 reg_off;
};

static const struct lpuart_soc_data vf_data = {
	.devtype = VF610_LPUART,
	.iotype = UPIO_MEM,
};

static const struct lpuart_soc_data ls1021a_data = {
	.devtype = LS1021A_LPUART,
	.iotype = UPIO_MEM32BE,
};

static const struct lpuart_soc_data ls1028a_data = {
	.devtype = LS1028A_LPUART,
	.iotype = UPIO_MEM32,
};

static struct lpuart_soc_data imx7ulp_data = {
	.devtype = IMX7ULP_LPUART,
	.iotype = UPIO_MEM32,
	.reg_off = IMX_REG_OFF,
};

static struct lpuart_soc_data imx8qxp_data = {
	.devtype = IMX8QXP_LPUART,
	.iotype = UPIO_MEM32,
	.reg_off = IMX_REG_OFF,
};

static const struct of_device_id lpuart_dt_ids[] = {
	{ .compatible = "fsl,vf610-lpuart",	.data = &vf_data, },
	{ .compatible = "fsl,ls1021a-lpuart",	.data = &ls1021a_data, },
	{ .compatible = "fsl,ls1028a-lpuart",	.data = &ls1028a_data, },
	{ .compatible = "fsl,imx7ulp-lpuart",	.data = &imx7ulp_data, },
	{ .compatible = "fsl,imx8qxp-lpuart",	.data = &imx8qxp_data, },
	{ /* sentinel */ }
};
MODULE_DEVICE_TABLE(of, lpuart_dt_ids);

/* Forward declare this for the dma callbacks*/
static void lpuart_dma_tx_complete(void *arg);

static inline bool is_layerscape_lpuart(struct lpuart_port *sport)
{
	return (sport->devtype == LS1021A_LPUART ||
		sport->devtype == LS1028A_LPUART);
}

static inline bool is_imx7ulp_lpuart(struct lpuart_port *sport)
{
	return sport->devtype == IMX7ULP_LPUART;
}

static inline bool is_imx8qxp_lpuart(struct lpuart_port *sport)
{
	return sport->devtype == IMX8QXP_LPUART;
}

static inline u32 lpuart32_read(struct uart_port *port, u32 off)
{
	switch (port->iotype) {
	case UPIO_MEM32:
		return readl(port->membase + off);
	case UPIO_MEM32BE:
		return ioread32be(port->membase + off);
	default:
		return 0;
	}
}

static inline void lpuart32_write(struct uart_port *port, u32 val,
				  u32 off)
{
	switch (port->iotype) {
	case UPIO_MEM32:
		writel(val, port->membase + off);
		break;
	case UPIO_MEM32BE:
		iowrite32be(val, port->membase + off);
		break;
	}
}

static int __lpuart_enable_clks(struct lpuart_port *sport, bool is_en)
{
	int ret = 0;

	if (is_en) {
		ret = clk_prepare_enable(sport->ipg_clk);
		if (ret)
			return ret;

		ret = clk_prepare_enable(sport->baud_clk);
		if (ret) {
			clk_disable_unprepare(sport->ipg_clk);
			return ret;
		}
	} else {
		clk_disable_unprepare(sport->baud_clk);
		clk_disable_unprepare(sport->ipg_clk);
	}

	return 0;
}

static unsigned int lpuart_get_baud_clk_rate(struct lpuart_port *sport)
{
	if (is_imx8qxp_lpuart(sport))
		return clk_get_rate(sport->baud_clk);

	return clk_get_rate(sport->ipg_clk);
}

#define lpuart_enable_clks(x)	__lpuart_enable_clks(x, true)
#define lpuart_disable_clks(x)	__lpuart_enable_clks(x, false)

static int lpuart_global_reset(struct lpuart_port *sport)
{
	struct uart_port *port = &sport->port;
	void __iomem *global_addr;
	int ret;

	if (uart_console(port))
		return 0;

	ret = clk_prepare_enable(sport->ipg_clk);
	if (ret) {
		dev_err(sport->port.dev, "failed to enable uart ipg clk: %d\n", ret);
		return ret;
	}

	if (is_imx7ulp_lpuart(sport) || is_imx8qxp_lpuart(sport)) {
		global_addr = port->membase + UART_GLOBAL - IMX_REG_OFF;
		writel(UART_GLOBAL_RST, global_addr);
		usleep_range(GLOBAL_RST_MIN_US, GLOBAL_RST_MAX_US);
		writel(0, global_addr);
		usleep_range(GLOBAL_RST_MIN_US, GLOBAL_RST_MAX_US);
	}

	clk_disable_unprepare(sport->ipg_clk);
	return 0;
}

static void lpuart_stop_tx(struct uart_port *port)
{
	unsigned char temp;

	temp = readb(port->membase + UARTCR2);
	temp &= ~(UARTCR2_TIE | UARTCR2_TCIE);
	writeb(temp, port->membase + UARTCR2);
}

static void lpuart32_stop_tx(struct uart_port *port)
{
	unsigned long temp;

	temp = lpuart32_read(port, UARTCTRL);
	temp &= ~(UARTCTRL_TIE | UARTCTRL_TCIE);
	lpuart32_write(port, temp, UARTCTRL);
}

static void lpuart_stop_rx(struct uart_port *port)
{
	unsigned char temp;

	temp = readb(port->membase + UARTCR2);
	writeb(temp & ~UARTCR2_RE, port->membase + UARTCR2);
}

static void lpuart32_stop_rx(struct uart_port *port)
{
	unsigned long temp;

	temp = lpuart32_read(port, UARTCTRL);
	lpuart32_write(port, temp & ~UARTCTRL_RE, UARTCTRL);
}

static void lpuart_dma_tx(struct lpuart_port *sport)
{
	struct circ_buf *xmit = &sport->port.state->xmit;
	struct scatterlist *sgl = sport->tx_sgl;
	struct device *dev = sport->port.dev;
	struct dma_chan *chan = sport->dma_tx_chan;
	int ret;

	if (sport->dma_tx_in_progress)
		return;

	sport->dma_tx_bytes = uart_circ_chars_pending(xmit);

	if (xmit->tail < xmit->head || xmit->head == 0) {
		sport->dma_tx_nents = 1;
		sg_init_one(sgl, xmit->buf + xmit->tail, sport->dma_tx_bytes);
	} else {
		sport->dma_tx_nents = 2;
		sg_init_table(sgl, 2);
		sg_set_buf(sgl, xmit->buf + xmit->tail,
				UART_XMIT_SIZE - xmit->tail);
		sg_set_buf(sgl + 1, xmit->buf, xmit->head);
	}

	ret = dma_map_sg(chan->device->dev, sgl, sport->dma_tx_nents,
			 DMA_TO_DEVICE);
	if (!ret) {
		dev_err(dev, "DMA mapping error for TX.\n");
		return;
	}

	sport->dma_tx_desc = dmaengine_prep_slave_sg(chan, sgl,
					ret, DMA_MEM_TO_DEV,
					DMA_PREP_INTERRUPT);
	if (!sport->dma_tx_desc) {
		dma_unmap_sg(chan->device->dev, sgl, sport->dma_tx_nents,
			      DMA_TO_DEVICE);
		dev_err(dev, "Cannot prepare TX slave DMA!\n");
		return;
	}

	sport->dma_tx_desc->callback = lpuart_dma_tx_complete;
	sport->dma_tx_desc->callback_param = sport;
	sport->dma_tx_in_progress = true;
	sport->dma_tx_cookie = dmaengine_submit(sport->dma_tx_desc);
	dma_async_issue_pending(chan);
}

static bool lpuart_stopped_or_empty(struct uart_port *port)
{
	return uart_circ_empty(&port->state->xmit) || uart_tx_stopped(port);
}

static void lpuart_dma_tx_complete(void *arg)
{
	struct lpuart_port *sport = arg;
	struct scatterlist *sgl = &sport->tx_sgl[0];
	struct circ_buf *xmit = &sport->port.state->xmit;
	struct dma_chan *chan = sport->dma_tx_chan;
	unsigned long flags;

	spin_lock_irqsave(&sport->port.lock, flags);
	if (!sport->dma_tx_in_progress) {
		spin_unlock_irqrestore(&sport->port.lock, flags);
		return;
	}

	dma_unmap_sg(chan->device->dev, sgl, sport->dma_tx_nents,
		     DMA_TO_DEVICE);

	xmit->tail = (xmit->tail + sport->dma_tx_bytes) & (UART_XMIT_SIZE - 1);

	sport->port.icount.tx += sport->dma_tx_bytes;
	sport->dma_tx_in_progress = false;
	spin_unlock_irqrestore(&sport->port.lock, flags);

	if (uart_circ_chars_pending(xmit) < WAKEUP_CHARS)
		uart_write_wakeup(&sport->port);

	if (waitqueue_active(&sport->dma_wait)) {
		wake_up(&sport->dma_wait);
		return;
	}

	spin_lock_irqsave(&sport->port.lock, flags);

	if (!lpuart_stopped_or_empty(&sport->port))
		lpuart_dma_tx(sport);

	spin_unlock_irqrestore(&sport->port.lock, flags);
}

static dma_addr_t lpuart_dma_datareg_addr(struct lpuart_port *sport)
{
	switch (sport->port.iotype) {
	case UPIO_MEM32:
		return sport->port.mapbase + UARTDATA;
	case UPIO_MEM32BE:
		return sport->port.mapbase + UARTDATA + sizeof(u32) - 1;
	}
	return sport->port.mapbase + UARTDR;
}

static int lpuart_dma_tx_request(struct uart_port *port)
{
	struct lpuart_port *sport = container_of(port,
					struct lpuart_port, port);
	struct dma_slave_config dma_tx_sconfig = {};
	int ret;

	dma_tx_sconfig.dst_addr = lpuart_dma_datareg_addr(sport);
	dma_tx_sconfig.dst_addr_width = DMA_SLAVE_BUSWIDTH_1_BYTE;
	dma_tx_sconfig.dst_maxburst = 1;
	dma_tx_sconfig.direction = DMA_MEM_TO_DEV;
	ret = dmaengine_slave_config(sport->dma_tx_chan, &dma_tx_sconfig);

	if (ret) {
		dev_err(sport->port.dev,
				"DMA slave config failed, err = %d\n", ret);
		return ret;
	}

	return 0;
}

static bool lpuart_is_32(struct lpuart_port *sport)
{
	return sport->port.iotype == UPIO_MEM32 ||
	       sport->port.iotype ==  UPIO_MEM32BE;
}

static void lpuart_flush_buffer(struct uart_port *port)
{
	struct lpuart_port *sport = container_of(port, struct lpuart_port, port);
	struct dma_chan *chan = sport->dma_tx_chan;
	u32 val;

	if (sport->lpuart_dma_tx_use) {
		if (sport->dma_tx_in_progress) {
			dma_unmap_sg(chan->device->dev, &sport->tx_sgl[0],
				sport->dma_tx_nents, DMA_TO_DEVICE);
			sport->dma_tx_in_progress = false;
		}
		dmaengine_terminate_all(chan);
	}

	if (lpuart_is_32(sport)) {
		val = lpuart32_read(&sport->port, UARTFIFO);
		val |= UARTFIFO_TXFLUSH | UARTFIFO_RXFLUSH;
		lpuart32_write(&sport->port, val, UARTFIFO);
	} else {
		val = readb(sport->port.membase + UARTCFIFO);
		val |= UARTCFIFO_TXFLUSH | UARTCFIFO_RXFLUSH;
		writeb(val, sport->port.membase + UARTCFIFO);
	}
}

static void lpuart_wait_bit_set(struct uart_port *port, unsigned int offset,
				u8 bit)
{
	while (!(readb(port->membase + offset) & bit))
		cpu_relax();
}

static void lpuart32_wait_bit_set(struct uart_port *port, unsigned int offset,
				  u32 bit)
{
	while (!(lpuart32_read(port, offset) & bit))
		cpu_relax();
}

#if defined(CONFIG_CONSOLE_POLL)

static int lpuart_poll_init(struct uart_port *port)
{
	struct lpuart_port *sport = container_of(port,
					struct lpuart_port, port);
	unsigned long flags;
	unsigned char temp;

	sport->port.fifosize = 0;

	spin_lock_irqsave(&sport->port.lock, flags);
	/* Disable Rx & Tx */
	writeb(0, sport->port.membase + UARTCR2);

	temp = readb(sport->port.membase + UARTPFIFO);
	/* Enable Rx and Tx FIFO */
	writeb(temp | UARTPFIFO_RXFE | UARTPFIFO_TXFE,
			sport->port.membase + UARTPFIFO);

	/* flush Tx and Rx FIFO */
	writeb(UARTCFIFO_TXFLUSH | UARTCFIFO_RXFLUSH,
			sport->port.membase + UARTCFIFO);

	/* explicitly clear RDRF */
	if (readb(sport->port.membase + UARTSR1) & UARTSR1_RDRF) {
		readb(sport->port.membase + UARTDR);
		writeb(UARTSFIFO_RXUF, sport->port.membase + UARTSFIFO);
	}

	writeb(0, sport->port.membase + UARTTWFIFO);
	writeb(1, sport->port.membase + UARTRWFIFO);

	/* Enable Rx and Tx */
	writeb(UARTCR2_RE | UARTCR2_TE, sport->port.membase + UARTCR2);
	spin_unlock_irqrestore(&sport->port.lock, flags);

	return 0;
}

static void lpuart_poll_put_char(struct uart_port *port, unsigned char c)
{
	/* drain */
	lpuart_wait_bit_set(port, UARTSR1, UARTSR1_TDRE);
	writeb(c, port->membase + UARTDR);
}

static int lpuart_poll_get_char(struct uart_port *port)
{
	if (!(readb(port->membase + UARTSR1) & UARTSR1_RDRF))
		return NO_POLL_CHAR;

	return readb(port->membase + UARTDR);
}

static int lpuart32_poll_init(struct uart_port *port)
{
	unsigned long flags;
	struct lpuart_port *sport = container_of(port, struct lpuart_port, port);
	u32 temp;

	sport->port.fifosize = 0;

	spin_lock_irqsave(&sport->port.lock, flags);

	/* Disable Rx & Tx */
	lpuart32_write(&sport->port, 0, UARTCTRL);

	temp = lpuart32_read(&sport->port, UARTFIFO);

	/* Enable Rx and Tx FIFO */
	lpuart32_write(&sport->port, temp | UARTFIFO_RXFE | UARTFIFO_TXFE, UARTFIFO);

	/* flush Tx and Rx FIFO */
	lpuart32_write(&sport->port, UARTFIFO_TXFLUSH | UARTFIFO_RXFLUSH, UARTFIFO);

	/* explicitly clear RDRF */
	if (lpuart32_read(&sport->port, UARTSTAT) & UARTSTAT_RDRF) {
		lpuart32_read(&sport->port, UARTDATA);
		lpuart32_write(&sport->port, UARTFIFO_RXUF, UARTFIFO);
	}

	/* Enable Rx and Tx */
	lpuart32_write(&sport->port, UARTCTRL_RE | UARTCTRL_TE, UARTCTRL);
	spin_unlock_irqrestore(&sport->port.lock, flags);

	return 0;
}

static void lpuart32_poll_put_char(struct uart_port *port, unsigned char c)
{
	lpuart32_wait_bit_set(port, UARTSTAT, UARTSTAT_TDRE);
	lpuart32_write(port, c, UARTDATA);
}

static int lpuart32_poll_get_char(struct uart_port *port)
{
	if (!(lpuart32_read(port, UARTWATER) >> UARTWATER_RXCNT_OFF))
		return NO_POLL_CHAR;

	return lpuart32_read(port, UARTDATA);
}
#endif

static inline void lpuart_transmit_buffer(struct lpuart_port *sport)
{
	struct circ_buf *xmit = &sport->port.state->xmit;

	if (sport->port.x_char) {
		writeb(sport->port.x_char, sport->port.membase + UARTDR);
		sport->port.icount.tx++;
		sport->port.x_char = 0;
		return;
	}

	if (lpuart_stopped_or_empty(&sport->port)) {
		lpuart_stop_tx(&sport->port);
		return;
	}

	while (!uart_circ_empty(xmit) &&
		(readb(sport->port.membase + UARTTCFIFO) < sport->txfifo_size)) {
		writeb(xmit->buf[xmit->tail], sport->port.membase + UARTDR);
		xmit->tail = (xmit->tail + 1) & (UART_XMIT_SIZE - 1);
		sport->port.icount.tx++;
	}

	if (uart_circ_chars_pending(xmit) < WAKEUP_CHARS)
		uart_write_wakeup(&sport->port);

	if (uart_circ_empty(xmit))
		lpuart_stop_tx(&sport->port);
}

static inline void lpuart32_transmit_buffer(struct lpuart_port *sport)
{
	struct circ_buf *xmit = &sport->port.state->xmit;
	unsigned long txcnt;

	if (sport->port.x_char) {
		lpuart32_write(&sport->port, sport->port.x_char, UARTDATA);
		sport->port.icount.tx++;
		sport->port.x_char = 0;
		return;
	}

	if (lpuart_stopped_or_empty(&sport->port)) {
		lpuart32_stop_tx(&sport->port);
		return;
	}

	txcnt = lpuart32_read(&sport->port, UARTWATER);
	txcnt = txcnt >> UARTWATER_TXCNT_OFF;
	txcnt &= UARTWATER_COUNT_MASK;
	while (!uart_circ_empty(xmit) && (txcnt < sport->txfifo_size)) {
		lpuart32_write(&sport->port, xmit->buf[xmit->tail], UARTDATA);
		xmit->tail = (xmit->tail + 1) & (UART_XMIT_SIZE - 1);
		sport->port.icount.tx++;
		txcnt = lpuart32_read(&sport->port, UARTWATER);
		txcnt = txcnt >> UARTWATER_TXCNT_OFF;
		txcnt &= UARTWATER_COUNT_MASK;
	}

	if (uart_circ_chars_pending(xmit) < WAKEUP_CHARS)
		uart_write_wakeup(&sport->port);

	if (uart_circ_empty(xmit))
		lpuart32_stop_tx(&sport->port);
}

static void lpuart_start_tx(struct uart_port *port)
{
	struct lpuart_port *sport = container_of(port,
			struct lpuart_port, port);
	unsigned char temp;

	temp = readb(port->membase + UARTCR2);
	writeb(temp | UARTCR2_TIE, port->membase + UARTCR2);

	if (sport->lpuart_dma_tx_use) {
		if (!lpuart_stopped_or_empty(port))
			lpuart_dma_tx(sport);
	} else {
		if (readb(port->membase + UARTSR1) & UARTSR1_TDRE)
			lpuart_transmit_buffer(sport);
	}
}

static void lpuart32_start_tx(struct uart_port *port)
{
	struct lpuart_port *sport = container_of(port, struct lpuart_port, port);
	unsigned long temp;

	if (sport->lpuart_dma_tx_use) {
		if (!lpuart_stopped_or_empty(port))
			lpuart_dma_tx(sport);
	} else {
		temp = lpuart32_read(port, UARTCTRL);
		lpuart32_write(port, temp | UARTCTRL_TIE, UARTCTRL);

		if (lpuart32_read(port, UARTSTAT) & UARTSTAT_TDRE)
			lpuart32_transmit_buffer(sport);
	}
}

/* return TIOCSER_TEMT when transmitter is not busy */
static unsigned int lpuart_tx_empty(struct uart_port *port)
{
	struct lpuart_port *sport = container_of(port,
			struct lpuart_port, port);
	unsigned char sr1 = readb(port->membase + UARTSR1);
	unsigned char sfifo = readb(port->membase + UARTSFIFO);

	if (sport->dma_tx_in_progress)
		return 0;

	if (sr1 & UARTSR1_TC && sfifo & UARTSFIFO_TXEMPT)
		return TIOCSER_TEMT;

	return 0;
}

static unsigned int lpuart32_tx_empty(struct uart_port *port)
{
	struct lpuart_port *sport = container_of(port,
			struct lpuart_port, port);
	unsigned long stat = lpuart32_read(port, UARTSTAT);
	unsigned long sfifo = lpuart32_read(port, UARTFIFO);

	if (sport->dma_tx_in_progress)
		return 0;

	if (stat & UARTSTAT_TC && sfifo & UARTFIFO_TXEMPT)
		return TIOCSER_TEMT;

	return 0;
}

static void lpuart_txint(struct lpuart_port *sport)
{
	spin_lock(&sport->port.lock);
	lpuart_transmit_buffer(sport);
	spin_unlock(&sport->port.lock);
}

static void lpuart_rxint(struct lpuart_port *sport)
{
	unsigned int flg, ignored = 0, overrun = 0;
	struct tty_port *port = &sport->port.state->port;
	unsigned char rx, sr;

	spin_lock(&sport->port.lock);

	while (!(readb(sport->port.membase + UARTSFIFO) & UARTSFIFO_RXEMPT)) {
		flg = TTY_NORMAL;
		sport->port.icount.rx++;
		/*
		 * to clear the FE, OR, NF, FE, PE flags,
		 * read SR1 then read DR
		 */
		sr = readb(sport->port.membase + UARTSR1);
		rx = readb(sport->port.membase + UARTDR);

		if (uart_prepare_sysrq_char(&sport->port, rx))
			continue;

		if (sr & (UARTSR1_PE | UARTSR1_OR | UARTSR1_FE)) {
			if (sr & UARTSR1_PE)
				sport->port.icount.parity++;
			else if (sr & UARTSR1_FE)
				sport->port.icount.frame++;

			if (sr & UARTSR1_OR)
				overrun++;

			if (sr & sport->port.ignore_status_mask) {
				if (++ignored > 100)
					goto out;
				continue;
			}

			sr &= sport->port.read_status_mask;

			if (sr & UARTSR1_PE)
				flg = TTY_PARITY;
			else if (sr & UARTSR1_FE)
				flg = TTY_FRAME;

			if (sr & UARTSR1_OR)
				flg = TTY_OVERRUN;

			sport->port.sysrq = 0;
		}

		tty_insert_flip_char(port, rx, flg);
	}

out:
	if (overrun) {
		sport->port.icount.overrun += overrun;

		/*
		 * Overruns cause FIFO pointers to become missaligned.
		 * Flushing the receive FIFO reinitializes the pointers.
		 */
		writeb(UARTCFIFO_RXFLUSH, sport->port.membase + UARTCFIFO);
		writeb(UARTSFIFO_RXOF, sport->port.membase + UARTSFIFO);
	}

	uart_unlock_and_check_sysrq(&sport->port);

	tty_flip_buffer_push(port);
}

static void lpuart32_txint(struct lpuart_port *sport)
{
	spin_lock(&sport->port.lock);
	lpuart32_transmit_buffer(sport);
	spin_unlock(&sport->port.lock);
}

static void lpuart32_rxint(struct lpuart_port *sport)
{
	unsigned int flg, ignored = 0;
	struct tty_port *port = &sport->port.state->port;
	unsigned long rx, sr;
	bool is_break;

	spin_lock(&sport->port.lock);

	while (!(lpuart32_read(&sport->port, UARTFIFO) & UARTFIFO_RXEMPT)) {
		flg = TTY_NORMAL;
		sport->port.icount.rx++;
		/*
		 * to clear the FE, OR, NF, FE, PE flags,
		 * read STAT then read DATA reg
		 */
		sr = lpuart32_read(&sport->port, UARTSTAT);
		rx = lpuart32_read(&sport->port, UARTDATA);
		rx &= UARTDATA_MASK;

		/*
		 * The LPUART can't distinguish between a break and a framing error,
		 * thus we assume it is a break if the received data is zero.
		 */
		is_break = (sr & UARTSTAT_FE) && !rx;

		if (is_break && uart_handle_break(&sport->port))
			continue;

		if (uart_prepare_sysrq_char(&sport->port, rx))
			continue;

		if (sr & (UARTSTAT_PE | UARTSTAT_OR | UARTSTAT_FE)) {
			if (sr & UARTSTAT_PE) {
				sport->port.icount.parity++;
			} else if (sr & UARTSTAT_FE) {
				if (is_break)
					sport->port.icount.brk++;
				else
					sport->port.icount.frame++;
			}

			if (sr & UARTSTAT_OR)
				sport->port.icount.overrun++;

			if (sr & sport->port.ignore_status_mask) {
				if (++ignored > 100)
					goto out;
				continue;
			}

			sr &= sport->port.read_status_mask;

			if (sr & UARTSTAT_PE) {
				flg = TTY_PARITY;
			} else if (sr & UARTSTAT_FE) {
				if (is_break)
					flg = TTY_BREAK;
				else
					flg = TTY_FRAME;
			}

			if (sr & UARTSTAT_OR)
				flg = TTY_OVERRUN;
		}

		tty_insert_flip_char(port, rx, flg);
	}

out:
	uart_unlock_and_check_sysrq(&sport->port);

	tty_flip_buffer_push(port);
}

static irqreturn_t lpuart_int(int irq, void *dev_id)
{
	struct lpuart_port *sport = dev_id;
	unsigned char sts;

	sts = readb(sport->port.membase + UARTSR1);

	/* SysRq, using dma, check for linebreak by framing err. */
	if (sts & UARTSR1_FE && sport->lpuart_dma_rx_use) {
		readb(sport->port.membase + UARTDR);
		uart_handle_break(&sport->port);
		/* linebreak produces some garbage, removing it */
		writeb(UARTCFIFO_RXFLUSH, sport->port.membase + UARTCFIFO);
		return IRQ_HANDLED;
	}

	if (sts & UARTSR1_RDRF && !sport->lpuart_dma_rx_use)
		lpuart_rxint(sport);

	if (sts & UARTSR1_TDRE && !sport->lpuart_dma_tx_use)
		lpuart_txint(sport);

	return IRQ_HANDLED;
}

static irqreturn_t lpuart32_int(int irq, void *dev_id)
{
	struct lpuart_port *sport = dev_id;
	unsigned long sts, rxcount;

	sts = lpuart32_read(&sport->port, UARTSTAT);
	rxcount = lpuart32_read(&sport->port, UARTWATER);
	rxcount = rxcount >> UARTWATER_RXCNT_OFF;

	if ((sts & UARTSTAT_RDRF || rxcount > 0) && !sport->lpuart_dma_rx_use)
		lpuart32_rxint(sport);

	if ((sts & UARTSTAT_TDRE) && !sport->lpuart_dma_tx_use)
		lpuart32_txint(sport);

	lpuart32_write(&sport->port, sts, UARTSTAT);
	return IRQ_HANDLED;
}


static inline void lpuart_handle_sysrq_chars(struct uart_port *port,
					     unsigned char *p, int count)
{
	while (count--) {
		if (*p && uart_handle_sysrq_char(port, *p))
			return;
		p++;
	}
}

static void lpuart_handle_sysrq(struct lpuart_port *sport)
{
	struct circ_buf *ring = &sport->rx_ring;
	int count;

	if (ring->head < ring->tail) {
		count = sport->rx_sgl.length - ring->tail;
		lpuart_handle_sysrq_chars(&sport->port,
					  ring->buf + ring->tail, count);
		ring->tail = 0;
	}

	if (ring->head > ring->tail) {
		count = ring->head - ring->tail;
		lpuart_handle_sysrq_chars(&sport->port,
					  ring->buf + ring->tail, count);
		ring->tail = ring->head;
	}
}

static void lpuart_copy_rx_to_tty(struct lpuart_port *sport)
{
	struct tty_port *port = &sport->port.state->port;
	struct dma_tx_state state;
	enum dma_status dmastat;
	struct dma_chan *chan = sport->dma_rx_chan;
	struct circ_buf *ring = &sport->rx_ring;
	unsigned long flags;
	int count = 0;

	if (lpuart_is_32(sport)) {
		unsigned long sr = lpuart32_read(&sport->port, UARTSTAT);

		if (sr & (UARTSTAT_PE | UARTSTAT_FE)) {
			/* Read DR to clear the error flags */
			lpuart32_read(&sport->port, UARTDATA);

			if (sr & UARTSTAT_PE)
				sport->port.icount.parity++;
			else if (sr & UARTSTAT_FE)
				sport->port.icount.frame++;
		}
	} else {
		unsigned char sr = readb(sport->port.membase + UARTSR1);

		if (sr & (UARTSR1_PE | UARTSR1_FE)) {
			unsigned char cr2;

			/* Disable receiver during this operation... */
			cr2 = readb(sport->port.membase + UARTCR2);
			cr2 &= ~UARTCR2_RE;
			writeb(cr2, sport->port.membase + UARTCR2);

			/* Read DR to clear the error flags */
			readb(sport->port.membase + UARTDR);

			if (sr & UARTSR1_PE)
				sport->port.icount.parity++;
			else if (sr & UARTSR1_FE)
				sport->port.icount.frame++;
			/*
			 * At this point parity/framing error is
			 * cleared However, since the DMA already read
			 * the data register and we had to read it
			 * again after reading the status register to
			 * properly clear the flags, the FIFO actually
			 * underflowed... This requires a clearing of
			 * the FIFO...
			 */
			if (readb(sport->port.membase + UARTSFIFO) &
			    UARTSFIFO_RXUF) {
				writeb(UARTSFIFO_RXUF,
				       sport->port.membase + UARTSFIFO);
				writeb(UARTCFIFO_RXFLUSH,
				       sport->port.membase + UARTCFIFO);
			}

			cr2 |= UARTCR2_RE;
			writeb(cr2, sport->port.membase + UARTCR2);
		}
	}

	async_tx_ack(sport->dma_rx_desc);

	spin_lock_irqsave(&sport->port.lock, flags);

	dmastat = dmaengine_tx_status(chan, sport->dma_rx_cookie, &state);
	if (dmastat == DMA_ERROR) {
		dev_err(sport->port.dev, "Rx DMA transfer failed!\n");
		spin_unlock_irqrestore(&sport->port.lock, flags);
		return;
	}

	/* CPU claims ownership of RX DMA buffer */
	dma_sync_sg_for_cpu(chan->device->dev, &sport->rx_sgl, 1,
			    DMA_FROM_DEVICE);

	/*
	 * ring->head points to the end of data already written by the DMA.
	 * ring->tail points to the beginning of data to be read by the
	 * framework.
	 * The current transfer size should not be larger than the dma buffer
	 * length.
	 */
	ring->head = sport->rx_sgl.length - state.residue;
	BUG_ON(ring->head > sport->rx_sgl.length);

	/*
	 * Silent handling of keys pressed in the sysrq timeframe
	 */
	if (sport->port.sysrq) {
		lpuart_handle_sysrq(sport);
		goto exit;
	}

	/*
	 * At this point ring->head may point to the first byte right after the
	 * last byte of the dma buffer:
	 * 0 <= ring->head <= sport->rx_sgl.length
	 *
	 * However ring->tail must always points inside the dma buffer:
	 * 0 <= ring->tail <= sport->rx_sgl.length - 1
	 *
	 * Since we use a ring buffer, we have to handle the case
	 * where head is lower than tail. In such a case, we first read from
	 * tail to the end of the buffer then reset tail.
	 */
	if (ring->head < ring->tail) {
		count = sport->rx_sgl.length - ring->tail;

		tty_insert_flip_string(port, ring->buf + ring->tail, count);
		ring->tail = 0;
		sport->port.icount.rx += count;
	}

	/* Finally we read data from tail to head */
	if (ring->tail < ring->head) {
		count = ring->head - ring->tail;
		tty_insert_flip_string(port, ring->buf + ring->tail, count);
		/* Wrap ring->head if needed */
		if (ring->head >= sport->rx_sgl.length)
			ring->head = 0;
		ring->tail = ring->head;
		sport->port.icount.rx += count;
	}

exit:
	dma_sync_sg_for_device(chan->device->dev, &sport->rx_sgl, 1,
			       DMA_FROM_DEVICE);

	spin_unlock_irqrestore(&sport->port.lock, flags);

	tty_flip_buffer_push(port);
	mod_timer(&sport->lpuart_timer, jiffies + sport->dma_rx_timeout);
}

static void lpuart_dma_rx_complete(void *arg)
{
	struct lpuart_port *sport = arg;

	lpuart_copy_rx_to_tty(sport);
}

static void lpuart_timer_func(struct timer_list *t)
{
	struct lpuart_port *sport = from_timer(sport, t, lpuart_timer);

	lpuart_copy_rx_to_tty(sport);
}

static inline int lpuart_start_rx_dma(struct lpuart_port *sport)
{
	struct dma_slave_config dma_rx_sconfig = {};
	struct circ_buf *ring = &sport->rx_ring;
	int ret, nent;
	int bits, baud;
	struct tty_port *port = &sport->port.state->port;
	struct tty_struct *tty = port->tty;
	struct ktermios *termios = &tty->termios;
	struct dma_chan *chan = sport->dma_rx_chan;

	baud = tty_get_baud_rate(tty);

	bits = (termios->c_cflag & CSIZE) == CS7 ? 9 : 10;
	if (termios->c_cflag & PARENB)
		bits++;

	/*
	 * Calculate length of one DMA buffer size to keep latency below
	 * 10ms at any baud rate.
	 */
	sport->rx_dma_rng_buf_len = (DMA_RX_TIMEOUT * baud /  bits / 1000) * 2;
	sport->rx_dma_rng_buf_len = (1 << (fls(sport->rx_dma_rng_buf_len) - 1));
	if (sport->rx_dma_rng_buf_len < 16)
		sport->rx_dma_rng_buf_len = 16;

	ring->buf = kzalloc(sport->rx_dma_rng_buf_len, GFP_ATOMIC);
	if (!ring->buf)
		return -ENOMEM;

	sg_init_one(&sport->rx_sgl, ring->buf, sport->rx_dma_rng_buf_len);
	nent = dma_map_sg(chan->device->dev, &sport->rx_sgl, 1,
			  DMA_FROM_DEVICE);

	if (!nent) {
		dev_err(sport->port.dev, "DMA Rx mapping error\n");
		return -EINVAL;
	}

	dma_rx_sconfig.src_addr = lpuart_dma_datareg_addr(sport);
	dma_rx_sconfig.src_addr_width = DMA_SLAVE_BUSWIDTH_1_BYTE;
	dma_rx_sconfig.src_maxburst = 1;
	dma_rx_sconfig.direction = DMA_DEV_TO_MEM;
	ret = dmaengine_slave_config(chan, &dma_rx_sconfig);

	if (ret < 0) {
		dev_err(sport->port.dev,
				"DMA Rx slave config failed, err = %d\n", ret);
		return ret;
	}

	sport->dma_rx_desc = dmaengine_prep_dma_cyclic(chan,
				 sg_dma_address(&sport->rx_sgl),
				 sport->rx_sgl.length,
				 sport->rx_sgl.length / 2,
				 DMA_DEV_TO_MEM,
				 DMA_PREP_INTERRUPT);
	if (!sport->dma_rx_desc) {
		dev_err(sport->port.dev, "Cannot prepare cyclic DMA\n");
		return -EFAULT;
	}

	sport->dma_rx_desc->callback = lpuart_dma_rx_complete;
	sport->dma_rx_desc->callback_param = sport;
	sport->dma_rx_cookie = dmaengine_submit(sport->dma_rx_desc);
	dma_async_issue_pending(chan);

	if (lpuart_is_32(sport)) {
		unsigned long temp = lpuart32_read(&sport->port, UARTBAUD);

		lpuart32_write(&sport->port, temp | UARTBAUD_RDMAE, UARTBAUD);
	} else {
		writeb(readb(sport->port.membase + UARTCR5) | UARTCR5_RDMAS,
		       sport->port.membase + UARTCR5);
	}

	return 0;
}

static void lpuart_dma_rx_free(struct uart_port *port)
{
	struct lpuart_port *sport = container_of(port,
					struct lpuart_port, port);
	struct dma_chan *chan = sport->dma_rx_chan;

	dmaengine_terminate_all(chan);
	dma_unmap_sg(chan->device->dev, &sport->rx_sgl, 1, DMA_FROM_DEVICE);
	kfree(sport->rx_ring.buf);
	sport->rx_ring.tail = 0;
	sport->rx_ring.head = 0;
	sport->dma_rx_desc = NULL;
	sport->dma_rx_cookie = -EINVAL;
}

static int lpuart_config_rs485(struct uart_port *port,
			struct serial_rs485 *rs485)
{
	struct lpuart_port *sport = container_of(port,
			struct lpuart_port, port);

	u8 modem = readb(sport->port.membase + UARTMODEM) &
		~(UARTMODEM_TXRTSPOL | UARTMODEM_TXRTSE);
	writeb(modem, sport->port.membase + UARTMODEM);

	/* clear unsupported configurations */
	rs485->delay_rts_before_send = 0;
	rs485->delay_rts_after_send = 0;
	rs485->flags &= ~SER_RS485_RX_DURING_TX;

	if (rs485->flags & SER_RS485_ENABLED) {
		/* Enable auto RS-485 RTS mode */
		modem |= UARTMODEM_TXRTSE;

		/*
		 * RTS needs to be logic HIGH either during transfer _or_ after
		 * transfer, other variants are not supported by the hardware.
		 */

		if (!(rs485->flags & (SER_RS485_RTS_ON_SEND |
				SER_RS485_RTS_AFTER_SEND)))
			rs485->flags |= SER_RS485_RTS_ON_SEND;

		if (rs485->flags & SER_RS485_RTS_ON_SEND &&
				rs485->flags & SER_RS485_RTS_AFTER_SEND)
			rs485->flags &= ~SER_RS485_RTS_AFTER_SEND;

		/*
		 * The hardware defaults to RTS logic HIGH while transfer.
		 * Switch polarity in case RTS shall be logic HIGH
		 * after transfer.
		 * Note: UART is assumed to be active high.
		 */
		if (rs485->flags & SER_RS485_RTS_ON_SEND)
			modem |= UARTMODEM_TXRTSPOL;
		else if (rs485->flags & SER_RS485_RTS_AFTER_SEND)
			modem &= ~UARTMODEM_TXRTSPOL;
	}

	/* Store the new configuration */
	sport->port.rs485 = *rs485;

	writeb(modem, sport->port.membase + UARTMODEM);
	return 0;
}

static int lpuart32_config_rs485(struct uart_port *port,
			struct serial_rs485 *rs485)
{
	struct lpuart_port *sport = container_of(port,
			struct lpuart_port, port);

	unsigned long modem = lpuart32_read(&sport->port, UARTMODIR)
				& ~(UARTMODEM_TXRTSPOL | UARTMODEM_TXRTSE);
	lpuart32_write(&sport->port, modem, UARTMODIR);

	/* clear unsupported configurations */
	rs485->delay_rts_before_send = 0;
	rs485->delay_rts_after_send = 0;
	rs485->flags &= ~SER_RS485_RX_DURING_TX;

	if (rs485->flags & SER_RS485_ENABLED) {
		/* Enable auto RS-485 RTS mode */
		modem |= UARTMODEM_TXRTSE;

		/*
		 * RTS needs to be logic HIGH either during transfer _or_ after
		 * transfer, other variants are not supported by the hardware.
		 */

		if (!(rs485->flags & (SER_RS485_RTS_ON_SEND |
				SER_RS485_RTS_AFTER_SEND)))
			rs485->flags |= SER_RS485_RTS_ON_SEND;

		if (rs485->flags & SER_RS485_RTS_ON_SEND &&
				rs485->flags & SER_RS485_RTS_AFTER_SEND)
			rs485->flags &= ~SER_RS485_RTS_AFTER_SEND;

		/*
		 * The hardware defaults to RTS logic HIGH while transfer.
		 * Switch polarity in case RTS shall be logic HIGH
		 * after transfer.
		 * Note: UART is assumed to be active high.
		 */
		if (rs485->flags & SER_RS485_RTS_ON_SEND)
			modem &= ~UARTMODEM_TXRTSPOL;
		else if (rs485->flags & SER_RS485_RTS_AFTER_SEND)
			modem |= UARTMODEM_TXRTSPOL;
	}

	/* Store the new configuration */
	sport->port.rs485 = *rs485;

	lpuart32_write(&sport->port, modem, UARTMODIR);
	return 0;
}

static unsigned int lpuart_get_mctrl(struct uart_port *port)
{
	unsigned int mctrl = 0;
	u8 reg;

	reg = readb(port->membase + UARTCR1);
	if (reg & UARTCR1_LOOPS)
		mctrl |= TIOCM_LOOP;

	return mctrl;
}

static unsigned int lpuart32_get_mctrl(struct uart_port *port)
{
	unsigned int mctrl = TIOCM_CAR | TIOCM_DSR | TIOCM_CTS;
	u32 reg;

	reg = lpuart32_read(port, UARTCTRL);
	if (reg & UARTCTRL_LOOPS)
		mctrl |= TIOCM_LOOP;

	return mctrl;
}

static void lpuart_set_mctrl(struct uart_port *port, unsigned int mctrl)
{
	u8 reg;

	reg = readb(port->membase + UARTCR1);

	/* for internal loopback we need LOOPS=1 and RSRC=0 */
	reg &= ~(UARTCR1_LOOPS | UARTCR1_RSRC);
	if (mctrl & TIOCM_LOOP)
		reg |= UARTCR1_LOOPS;

	writeb(reg, port->membase + UARTCR1);
}

static void lpuart32_set_mctrl(struct uart_port *port, unsigned int mctrl)
{
	u32 reg;

	reg = lpuart32_read(port, UARTCTRL);

	/* for internal loopback we need LOOPS=1 and RSRC=0 */
	reg &= ~(UARTCTRL_LOOPS | UARTCTRL_RSRC);
	if (mctrl & TIOCM_LOOP)
		reg |= UARTCTRL_LOOPS;

	lpuart32_write(port, reg, UARTCTRL);
}

static void lpuart_break_ctl(struct uart_port *port, int break_state)
{
	unsigned char temp;

	temp = readb(port->membase + UARTCR2) & ~UARTCR2_SBK;

	if (break_state != 0)
		temp |= UARTCR2_SBK;

	writeb(temp, port->membase + UARTCR2);
}

static void lpuart32_break_ctl(struct uart_port *port, int break_state)
{
	unsigned long temp;

	temp = lpuart32_read(port, UARTCTRL) & ~UARTCTRL_SBK;

	if (break_state != 0)
		temp |= UARTCTRL_SBK;

	lpuart32_write(port, temp, UARTCTRL);
}

static void lpuart_setup_watermark(struct lpuart_port *sport)
{
	unsigned char val, cr2;
	unsigned char cr2_saved;

	cr2 = readb(sport->port.membase + UARTCR2);
	cr2_saved = cr2;
	cr2 &= ~(UARTCR2_TIE | UARTCR2_TCIE | UARTCR2_TE |
			UARTCR2_RIE | UARTCR2_RE);
	writeb(cr2, sport->port.membase + UARTCR2);

	val = readb(sport->port.membase + UARTPFIFO);
	writeb(val | UARTPFIFO_TXFE | UARTPFIFO_RXFE,
			sport->port.membase + UARTPFIFO);

	/* flush Tx and Rx FIFO */
	writeb(UARTCFIFO_TXFLUSH | UARTCFIFO_RXFLUSH,
			sport->port.membase + UARTCFIFO);

	/* explicitly clear RDRF */
	if (readb(sport->port.membase + UARTSR1) & UARTSR1_RDRF) {
		readb(sport->port.membase + UARTDR);
		writeb(UARTSFIFO_RXUF, sport->port.membase + UARTSFIFO);
	}

	writeb(0, sport->port.membase + UARTTWFIFO);
	writeb(1, sport->port.membase + UARTRWFIFO);

	/* Restore cr2 */
	writeb(cr2_saved, sport->port.membase + UARTCR2);
}

static void lpuart_setup_watermark_enable(struct lpuart_port *sport)
{
	unsigned char cr2;

	lpuart_setup_watermark(sport);

	cr2 = readb(sport->port.membase + UARTCR2);
	cr2 |= UARTCR2_RIE | UARTCR2_RE | UARTCR2_TE;
	writeb(cr2, sport->port.membase + UARTCR2);
}

static void lpuart32_setup_watermark(struct lpuart_port *sport)
{
	unsigned long val, ctrl;
	unsigned long ctrl_saved;

	ctrl = lpuart32_read(&sport->port, UARTCTRL);
	ctrl_saved = ctrl;
	ctrl &= ~(UARTCTRL_TIE | UARTCTRL_TCIE | UARTCTRL_TE |
			UARTCTRL_RIE | UARTCTRL_RE);
	lpuart32_write(&sport->port, ctrl, UARTCTRL);

	/* enable FIFO mode */
	val = lpuart32_read(&sport->port, UARTFIFO);
	val |= UARTFIFO_TXFE | UARTFIFO_RXFE;
	val |= UARTFIFO_TXFLUSH | UARTFIFO_RXFLUSH;
	lpuart32_write(&sport->port, val, UARTFIFO);

	/* set the watermark */
	val = (0x1 << UARTWATER_RXWATER_OFF) | (0x0 << UARTWATER_TXWATER_OFF);
	lpuart32_write(&sport->port, val, UARTWATER);

	/* Restore cr2 */
	lpuart32_write(&sport->port, ctrl_saved, UARTCTRL);
}

static void lpuart32_setup_watermark_enable(struct lpuart_port *sport)
{
	u32 temp;

	lpuart32_setup_watermark(sport);

	temp = lpuart32_read(&sport->port, UARTCTRL);
	temp |= UARTCTRL_RE | UARTCTRL_TE | UARTCTRL_ILIE;
	lpuart32_write(&sport->port, temp, UARTCTRL);
}

static void rx_dma_timer_init(struct lpuart_port *sport)
{
	timer_setup(&sport->lpuart_timer, lpuart_timer_func, 0);
	sport->lpuart_timer.expires = jiffies + sport->dma_rx_timeout;
	add_timer(&sport->lpuart_timer);
}

static void lpuart_request_dma(struct lpuart_port *sport)
{
	sport->dma_tx_chan = dma_request_chan(sport->port.dev, "tx");
	if (IS_ERR(sport->dma_tx_chan)) {
		dev_dbg_once(sport->port.dev,
			     "DMA tx channel request failed, operating without tx DMA (%ld)\n",
			     PTR_ERR(sport->dma_tx_chan));
		sport->dma_tx_chan = NULL;
	}

	sport->dma_rx_chan = dma_request_chan(sport->port.dev, "rx");
	if (IS_ERR(sport->dma_rx_chan)) {
		dev_dbg_once(sport->port.dev,
			     "DMA rx channel request failed, operating without rx DMA (%ld)\n",
			     PTR_ERR(sport->dma_rx_chan));
		sport->dma_rx_chan = NULL;
	}
}

static void lpuart_tx_dma_startup(struct lpuart_port *sport)
{
	u32 uartbaud;
	int ret;

	if (uart_console(&sport->port))
		goto err;

	if (!sport->dma_tx_chan)
		goto err;

	ret = lpuart_dma_tx_request(&sport->port);
	if (ret)
		goto err;

	init_waitqueue_head(&sport->dma_wait);
	sport->lpuart_dma_tx_use = true;
	if (lpuart_is_32(sport)) {
		uartbaud = lpuart32_read(&sport->port, UARTBAUD);
		lpuart32_write(&sport->port,
			       uartbaud | UARTBAUD_TDMAE, UARTBAUD);
	} else {
		writeb(readb(sport->port.membase + UARTCR5) |
		       UARTCR5_TDMAS, sport->port.membase + UARTCR5);
	}

	return;

err:
	sport->lpuart_dma_tx_use = false;
}

static void lpuart_rx_dma_startup(struct lpuart_port *sport)
{
	int ret;
	unsigned char cr3;

	if (uart_console(&sport->port))
		goto err;

	if (!sport->dma_rx_chan)
		goto err;

	ret = lpuart_start_rx_dma(sport);
	if (ret)
		goto err;

	/* set Rx DMA timeout */
	sport->dma_rx_timeout = msecs_to_jiffies(DMA_RX_TIMEOUT);
	if (!sport->dma_rx_timeout)
		sport->dma_rx_timeout = 1;

	sport->lpuart_dma_rx_use = true;
	rx_dma_timer_init(sport);

	if (sport->port.has_sysrq && !lpuart_is_32(sport)) {
		cr3 = readb(sport->port.membase + UARTCR3);
		cr3 |= UARTCR3_FEIE;
		writeb(cr3, sport->port.membase + UARTCR3);
	}

	return;

err:
	sport->lpuart_dma_rx_use = false;
}

static int lpuart_startup(struct uart_port *port)
{
	struct lpuart_port *sport = container_of(port, struct lpuart_port, port);
	unsigned long flags;
	unsigned char temp;

	/* determine FIFO size and enable FIFO mode */
	temp = readb(sport->port.membase + UARTPFIFO);

	sport->txfifo_size = UARTFIFO_DEPTH((temp >> UARTPFIFO_TXSIZE_OFF) &
					    UARTPFIFO_FIFOSIZE_MASK);
	sport->port.fifosize = sport->txfifo_size;

	sport->rxfifo_size = UARTFIFO_DEPTH((temp >> UARTPFIFO_RXSIZE_OFF) &
					    UARTPFIFO_FIFOSIZE_MASK);

	lpuart_request_dma(sport);

	spin_lock_irqsave(&sport->port.lock, flags);

	lpuart_setup_watermark_enable(sport);

	lpuart_rx_dma_startup(sport);
	lpuart_tx_dma_startup(sport);

	spin_unlock_irqrestore(&sport->port.lock, flags);

	return 0;
}

static void lpuart32_configure(struct lpuart_port *sport)
{
	unsigned long temp;

	if (sport->lpuart_dma_rx_use) {
		/* RXWATER must be 0 */
		temp = lpuart32_read(&sport->port, UARTWATER);
		temp &= ~(UARTWATER_WATER_MASK << UARTWATER_RXWATER_OFF);
		lpuart32_write(&sport->port, temp, UARTWATER);
	}
	temp = lpuart32_read(&sport->port, UARTCTRL);
	if (!sport->lpuart_dma_rx_use)
		temp |= UARTCTRL_RIE;
	if (!sport->lpuart_dma_tx_use)
		temp |= UARTCTRL_TIE;
	lpuart32_write(&sport->port, temp, UARTCTRL);
}

static int lpuart32_startup(struct uart_port *port)
{
	struct lpuart_port *sport = container_of(port, struct lpuart_port, port);
	unsigned long flags;
	unsigned long temp;

	/* determine FIFO size */
	temp = lpuart32_read(&sport->port, UARTFIFO);

	sport->txfifo_size = UARTFIFO_DEPTH((temp >> UARTFIFO_TXSIZE_OFF) &
					    UARTFIFO_FIFOSIZE_MASK);
	sport->port.fifosize = sport->txfifo_size;

	sport->rxfifo_size = UARTFIFO_DEPTH((temp >> UARTFIFO_RXSIZE_OFF) &
					    UARTFIFO_FIFOSIZE_MASK);

	/*
	 * The LS1021A and LS1028A have a fixed FIFO depth of 16 words.
	 * Although they support the RX/TXSIZE fields, their encoding is
	 * different. Eg the reference manual states 0b101 is 16 words.
	 */
	if (is_layerscape_lpuart(sport)) {
		sport->rxfifo_size = 16;
		sport->txfifo_size = 16;
		sport->port.fifosize = sport->txfifo_size;
	}

	lpuart_request_dma(sport);

	spin_lock_irqsave(&sport->port.lock, flags);

	lpuart32_setup_watermark_enable(sport);

	lpuart_rx_dma_startup(sport);
	lpuart_tx_dma_startup(sport);

	lpuart32_configure(sport);

	spin_unlock_irqrestore(&sport->port.lock, flags);
	return 0;
}

static void lpuart_dma_shutdown(struct lpuart_port *sport)
{
	if (sport->lpuart_dma_rx_use) {
		del_timer_sync(&sport->lpuart_timer);
		lpuart_dma_rx_free(&sport->port);
		sport->lpuart_dma_rx_use = false;
	}

	if (sport->lpuart_dma_tx_use) {
		if (wait_event_interruptible(sport->dma_wait,
			!sport->dma_tx_in_progress) != false) {
			sport->dma_tx_in_progress = false;
			dmaengine_terminate_all(sport->dma_tx_chan);
		}
		sport->lpuart_dma_tx_use = false;
	}

	if (sport->dma_tx_chan)
		dma_release_channel(sport->dma_tx_chan);
	if (sport->dma_rx_chan)
		dma_release_channel(sport->dma_rx_chan);
}

static void lpuart_shutdown(struct uart_port *port)
{
	struct lpuart_port *sport = container_of(port, struct lpuart_port, port);
	unsigned char temp;
	unsigned long flags;

	spin_lock_irqsave(&port->lock, flags);

	/* disable Rx/Tx and interrupts */
	temp = readb(port->membase + UARTCR2);
	temp &= ~(UARTCR2_TE | UARTCR2_RE |
			UARTCR2_TIE | UARTCR2_TCIE | UARTCR2_RIE);
	writeb(temp, port->membase + UARTCR2);

	spin_unlock_irqrestore(&port->lock, flags);

	lpuart_dma_shutdown(sport);
}

static void lpuart32_shutdown(struct uart_port *port)
{
	struct lpuart_port *sport =
		container_of(port, struct lpuart_port, port);
	unsigned long temp;
	unsigned long flags;

	spin_lock_irqsave(&port->lock, flags);

	/* disable Rx/Tx and interrupts */
	temp = lpuart32_read(port, UARTCTRL);
	temp &= ~(UARTCTRL_TE | UARTCTRL_RE |
			UARTCTRL_TIE | UARTCTRL_TCIE | UARTCTRL_RIE);
	lpuart32_write(port, temp, UARTCTRL);

	spin_unlock_irqrestore(&port->lock, flags);

	lpuart_dma_shutdown(sport);
}

static void
lpuart_set_termios(struct uart_port *port, struct ktermios *termios,
		   struct ktermios *old)
{
	struct lpuart_port *sport = container_of(port, struct lpuart_port, port);
	unsigned long flags;
	unsigned char cr1, old_cr1, old_cr2, cr3, cr4, bdh, modem;
	unsigned int  baud;
	unsigned int old_csize = old ? old->c_cflag & CSIZE : CS8;
	unsigned int sbr, brfa;

	cr1 = old_cr1 = readb(sport->port.membase + UARTCR1);
	old_cr2 = readb(sport->port.membase + UARTCR2);
	cr3 = readb(sport->port.membase + UARTCR3);
	cr4 = readb(sport->port.membase + UARTCR4);
	bdh = readb(sport->port.membase + UARTBDH);
	modem = readb(sport->port.membase + UARTMODEM);
	/*
	 * only support CS8 and CS7, and for CS7 must enable PE.
	 * supported mode:
	 *  - (7,e/o,1)
	 *  - (8,n,1)
	 *  - (8,m/s,1)
	 *  - (8,e/o,1)
	 */
	while ((termios->c_cflag & CSIZE) != CS8 &&
		(termios->c_cflag & CSIZE) != CS7) {
		termios->c_cflag &= ~CSIZE;
		termios->c_cflag |= old_csize;
		old_csize = CS8;
	}

	if ((termios->c_cflag & CSIZE) == CS8 ||
		(termios->c_cflag & CSIZE) == CS7)
		cr1 = old_cr1 & ~UARTCR1_M;

	if (termios->c_cflag & CMSPAR) {
		if ((termios->c_cflag & CSIZE) != CS8) {
			termios->c_cflag &= ~CSIZE;
			termios->c_cflag |= CS8;
		}
		cr1 |= UARTCR1_M;
	}

	/*
	 * When auto RS-485 RTS mode is enabled,
	 * hardware flow control need to be disabled.
	 */
	if (sport->port.rs485.flags & SER_RS485_ENABLED)
		termios->c_cflag &= ~CRTSCTS;

	if (termios->c_cflag & CRTSCTS)
		modem |= UARTMODEM_RXRTSE | UARTMODEM_TXCTSE;
	else
		modem &= ~(UARTMODEM_RXRTSE | UARTMODEM_TXCTSE);

	termios->c_cflag &= ~CSTOPB;

	/* parity must be enabled when CS7 to match 8-bits format */
	if ((termios->c_cflag & CSIZE) == CS7)
		termios->c_cflag |= PARENB;

	if (termios->c_cflag & PARENB) {
		if (termios->c_cflag & CMSPAR) {
			cr1 &= ~UARTCR1_PE;
			if (termios->c_cflag & PARODD)
				cr3 |= UARTCR3_T8;
			else
				cr3 &= ~UARTCR3_T8;
		} else {
			cr1 |= UARTCR1_PE;
			if ((termios->c_cflag & CSIZE) == CS8)
				cr1 |= UARTCR1_M;
			if (termios->c_cflag & PARODD)
				cr1 |= UARTCR1_PT;
			else
				cr1 &= ~UARTCR1_PT;
		}
	} else {
		cr1 &= ~UARTCR1_PE;
	}

	/* ask the core to calculate the divisor */
	baud = uart_get_baud_rate(port, termios, old, 50, port->uartclk / 16);

	/*
	 * Need to update the Ring buffer length according to the selected
	 * baud rate and restart Rx DMA path.
	 *
	 * Since timer function acqures sport->port.lock, need to stop before
	 * acquring same lock because otherwise del_timer_sync() can deadlock.
	 */
	if (old && sport->lpuart_dma_rx_use) {
		del_timer_sync(&sport->lpuart_timer);
		lpuart_dma_rx_free(&sport->port);
	}

	spin_lock_irqsave(&sport->port.lock, flags);

	sport->port.read_status_mask = 0;
	if (termios->c_iflag & INPCK)
		sport->port.read_status_mask |= UARTSR1_FE | UARTSR1_PE;
	if (termios->c_iflag & (IGNBRK | BRKINT | PARMRK))
		sport->port.read_status_mask |= UARTSR1_FE;

	/* characters to ignore */
	sport->port.ignore_status_mask = 0;
	if (termios->c_iflag & IGNPAR)
		sport->port.ignore_status_mask |= UARTSR1_PE;
	if (termios->c_iflag & IGNBRK) {
		sport->port.ignore_status_mask |= UARTSR1_FE;
		/*
		 * if we're ignoring parity and break indicators,
		 * ignore overruns too (for real raw support).
		 */
		if (termios->c_iflag & IGNPAR)
			sport->port.ignore_status_mask |= UARTSR1_OR;
	}

	/* update the per-port timeout */
	uart_update_timeout(port, termios->c_cflag, baud);

	/* wait transmit engin complete */
	lpuart_wait_bit_set(&sport->port, UARTSR1, UARTSR1_TC);

	/* disable transmit and receive */
	writeb(old_cr2 & ~(UARTCR2_TE | UARTCR2_RE),
			sport->port.membase + UARTCR2);

	sbr = sport->port.uartclk / (16 * baud);
	brfa = ((sport->port.uartclk - (16 * sbr * baud)) * 2) / baud;
	bdh &= ~UARTBDH_SBR_MASK;
	bdh |= (sbr >> 8) & 0x1F;
	cr4 &= ~UARTCR4_BRFA_MASK;
	brfa &= UARTCR4_BRFA_MASK;
	writeb(cr4 | brfa, sport->port.membase + UARTCR4);
	writeb(bdh, sport->port.membase + UARTBDH);
	writeb(sbr & 0xFF, sport->port.membase + UARTBDL);
	writeb(cr3, sport->port.membase + UARTCR3);
	writeb(cr1, sport->port.membase + UARTCR1);
	writeb(modem, sport->port.membase + UARTMODEM);

	/* restore control register */
	writeb(old_cr2, sport->port.membase + UARTCR2);

	if (old && sport->lpuart_dma_rx_use) {
		if (!lpuart_start_rx_dma(sport))
			rx_dma_timer_init(sport);
		else
			sport->lpuart_dma_rx_use = false;
	}

	spin_unlock_irqrestore(&sport->port.lock, flags);
}

static void __lpuart32_serial_setbrg(struct uart_port *port,
				     unsigned int baudrate, bool use_rx_dma,
				     bool use_tx_dma)
{
	u32 sbr, osr, baud_diff, tmp_osr, tmp_sbr, tmp_diff, tmp;
	u32 clk = port->uartclk;

	/*
	 * The idea is to use the best OSR (over-sampling rate) possible.
	 * Note, OSR is typically hard-set to 16 in other LPUART instantiations.
	 * Loop to find the best OSR value possible, one that generates minimum
	 * baud_diff iterate through the rest of the supported values of OSR.
	 *
	 * Calculation Formula:
	 *  Baud Rate = baud clock / ((OSR+1) × SBR)
	 */
	baud_diff = baudrate;
	osr = 0;
	sbr = 0;

	for (tmp_osr = 4; tmp_osr <= 32; tmp_osr++) {
		/* calculate the temporary sbr value  */
		tmp_sbr = (clk / (baudrate * tmp_osr));
		if (tmp_sbr == 0)
			tmp_sbr = 1;

		/*
		 * calculate the baud rate difference based on the temporary
		 * osr and sbr values
		 */
		tmp_diff = clk / (tmp_osr * tmp_sbr) - baudrate;

		/* select best values between sbr and sbr+1 */
		tmp = clk / (tmp_osr * (tmp_sbr + 1));
		if (tmp_diff > (baudrate - tmp)) {
			tmp_diff = baudrate - tmp;
			tmp_sbr++;
		}

		if (tmp_sbr > UARTBAUD_SBR_MASK)
			continue;

		if (tmp_diff <= baud_diff) {
			baud_diff = tmp_diff;
			osr = tmp_osr;
			sbr = tmp_sbr;

			if (!baud_diff)
				break;
		}
	}

	/* handle buadrate outside acceptable rate */
	if (baud_diff > ((baudrate / 100) * 3))
		dev_warn(port->dev,
			 "unacceptable baud rate difference of more than 3%%\n");

	tmp = lpuart32_read(port, UARTBAUD);

	if ((osr > 3) && (osr < 8))
		tmp |= UARTBAUD_BOTHEDGE;

	tmp &= ~(UARTBAUD_OSR_MASK << UARTBAUD_OSR_SHIFT);
	tmp |= ((osr-1) & UARTBAUD_OSR_MASK) << UARTBAUD_OSR_SHIFT;

	tmp &= ~UARTBAUD_SBR_MASK;
	tmp |= sbr & UARTBAUD_SBR_MASK;

	if (!use_rx_dma)
		tmp &= ~UARTBAUD_RDMAE;
	if (!use_tx_dma)
		tmp &= ~UARTBAUD_TDMAE;

	lpuart32_write(port, tmp, UARTBAUD);
}

static void lpuart32_serial_setbrg(struct lpuart_port *sport,
				   unsigned int baudrate)
{
	__lpuart32_serial_setbrg(&sport->port, baudrate,
				 sport->lpuart_dma_rx_use,
				 sport->lpuart_dma_tx_use);
}


static void
lpuart32_set_termios(struct uart_port *port, struct ktermios *termios,
		   struct ktermios *old)
{
	struct lpuart_port *sport = container_of(port, struct lpuart_port, port);
	unsigned long flags;
	unsigned long ctrl, old_ctrl, bd, modem;
	unsigned int  baud;
	unsigned int old_csize = old ? old->c_cflag & CSIZE : CS8;

	ctrl = old_ctrl = lpuart32_read(&sport->port, UARTCTRL);
	bd = lpuart32_read(&sport->port, UARTBAUD);
	modem = lpuart32_read(&sport->port, UARTMODIR);
	/*
	 * only support CS8 and CS7, and for CS7 must enable PE.
	 * supported mode:
	 *  - (7,e/o,1)
	 *  - (8,n,1)
	 *  - (8,m/s,1)
	 *  - (8,e/o,1)
	 */
	while ((termios->c_cflag & CSIZE) != CS8 &&
		(termios->c_cflag & CSIZE) != CS7) {
		termios->c_cflag &= ~CSIZE;
		termios->c_cflag |= old_csize;
		old_csize = CS8;
	}

	if ((termios->c_cflag & CSIZE) == CS8 ||
		(termios->c_cflag & CSIZE) == CS7)
		ctrl = old_ctrl & ~UARTCTRL_M;

	if (termios->c_cflag & CMSPAR) {
		if ((termios->c_cflag & CSIZE) != CS8) {
			termios->c_cflag &= ~CSIZE;
			termios->c_cflag |= CS8;
		}
		ctrl |= UARTCTRL_M;
	}

	/*
	 * When auto RS-485 RTS mode is enabled,
	 * hardware flow control need to be disabled.
	 */
	if (sport->port.rs485.flags & SER_RS485_ENABLED)
		termios->c_cflag &= ~CRTSCTS;

	if (termios->c_cflag & CRTSCTS) {
		modem |= (UARTMODIR_RXRTSE | UARTMODIR_TXCTSE);
	} else {
		termios->c_cflag &= ~CRTSCTS;
		modem &= ~(UARTMODIR_RXRTSE | UARTMODIR_TXCTSE);
	}

	if (termios->c_cflag & CSTOPB)
		bd |= UARTBAUD_SBNS;
	else
		bd &= ~UARTBAUD_SBNS;

	/* parity must be enabled when CS7 to match 8-bits format */
	if ((termios->c_cflag & CSIZE) == CS7)
		termios->c_cflag |= PARENB;

	if ((termios->c_cflag & PARENB)) {
		if (termios->c_cflag & CMSPAR) {
			ctrl &= ~UARTCTRL_PE;
			ctrl |= UARTCTRL_M;
		} else {
			ctrl |= UARTCTRL_PE;
			if ((termios->c_cflag & CSIZE) == CS8)
				ctrl |= UARTCTRL_M;
			if (termios->c_cflag & PARODD)
				ctrl |= UARTCTRL_PT;
			else
				ctrl &= ~UARTCTRL_PT;
		}
	} else {
		ctrl &= ~UARTCTRL_PE;
	}

	/* ask the core to calculate the divisor */
	baud = uart_get_baud_rate(port, termios, old, 50, port->uartclk / 4);

	/*
	 * Need to update the Ring buffer length according to the selected
	 * baud rate and restart Rx DMA path.
	 *
	 * Since timer function acqures sport->port.lock, need to stop before
	 * acquring same lock because otherwise del_timer_sync() can deadlock.
	 */
	if (old && sport->lpuart_dma_rx_use) {
		del_timer_sync(&sport->lpuart_timer);
		lpuart_dma_rx_free(&sport->port);
	}

	spin_lock_irqsave(&sport->port.lock, flags);

	sport->port.read_status_mask = 0;
	if (termios->c_iflag & INPCK)
		sport->port.read_status_mask |= UARTSTAT_FE | UARTSTAT_PE;
	if (termios->c_iflag & (IGNBRK | BRKINT | PARMRK))
		sport->port.read_status_mask |= UARTSTAT_FE;

	/* characters to ignore */
	sport->port.ignore_status_mask = 0;
	if (termios->c_iflag & IGNPAR)
		sport->port.ignore_status_mask |= UARTSTAT_PE;
	if (termios->c_iflag & IGNBRK) {
		sport->port.ignore_status_mask |= UARTSTAT_FE;
		/*
		 * if we're ignoring parity and break indicators,
		 * ignore overruns too (for real raw support).
		 */
		if (termios->c_iflag & IGNPAR)
			sport->port.ignore_status_mask |= UARTSTAT_OR;
	}

	/* update the per-port timeout */
	uart_update_timeout(port, termios->c_cflag, baud);

	/* wait transmit engin complete */
	lpuart32_write(&sport->port, 0, UARTMODIR);
	lpuart32_wait_bit_set(&sport->port, UARTSTAT, UARTSTAT_TC);

	/* disable transmit and receive */
	lpuart32_write(&sport->port, old_ctrl & ~(UARTCTRL_TE | UARTCTRL_RE),
		       UARTCTRL);

	lpuart32_write(&sport->port, bd, UARTBAUD);
	lpuart32_serial_setbrg(sport, baud);
	lpuart32_write(&sport->port, modem, UARTMODIR);
	lpuart32_write(&sport->port, ctrl, UARTCTRL);
	/* restore control register */

	if (old && sport->lpuart_dma_rx_use) {
		if (!lpuart_start_rx_dma(sport))
			rx_dma_timer_init(sport);
		else
			sport->lpuart_dma_rx_use = false;
	}

	spin_unlock_irqrestore(&sport->port.lock, flags);
}

static const char *lpuart_type(struct uart_port *port)
{
	return "FSL_LPUART";
}

static void lpuart_release_port(struct uart_port *port)
{
	/* nothing to do */
}

static int lpuart_request_port(struct uart_port *port)
{
	return  0;
}

/* configure/autoconfigure the port */
static void lpuart_config_port(struct uart_port *port, int flags)
{
	if (flags & UART_CONFIG_TYPE)
		port->type = PORT_LPUART;
}

static int lpuart_verify_port(struct uart_port *port, struct serial_struct *ser)
{
	int ret = 0;

	if (ser->type != PORT_UNKNOWN && ser->type != PORT_LPUART)
		ret = -EINVAL;
	if (port->irq != ser->irq)
		ret = -EINVAL;
	if (ser->io_type != UPIO_MEM)
		ret = -EINVAL;
	if (port->uartclk / 16 != ser->baud_base)
		ret = -EINVAL;
	if (port->iobase != ser->port)
		ret = -EINVAL;
	if (ser->hub6 != 0)
		ret = -EINVAL;
	return ret;
}

static const struct uart_ops lpuart_pops = {
	.tx_empty	= lpuart_tx_empty,
	.set_mctrl	= lpuart_set_mctrl,
	.get_mctrl	= lpuart_get_mctrl,
	.stop_tx	= lpuart_stop_tx,
	.start_tx	= lpuart_start_tx,
	.stop_rx	= lpuart_stop_rx,
	.break_ctl	= lpuart_break_ctl,
	.startup	= lpuart_startup,
	.shutdown	= lpuart_shutdown,
	.set_termios	= lpuart_set_termios,
	.type		= lpuart_type,
	.request_port	= lpuart_request_port,
	.release_port	= lpuart_release_port,
	.config_port	= lpuart_config_port,
	.verify_port	= lpuart_verify_port,
	.flush_buffer	= lpuart_flush_buffer,
#if defined(CONFIG_CONSOLE_POLL)
	.poll_init	= lpuart_poll_init,
	.poll_get_char	= lpuart_poll_get_char,
	.poll_put_char	= lpuart_poll_put_char,
#endif
};

static const struct uart_ops lpuart32_pops = {
	.tx_empty	= lpuart32_tx_empty,
	.set_mctrl	= lpuart32_set_mctrl,
	.get_mctrl	= lpuart32_get_mctrl,
	.stop_tx	= lpuart32_stop_tx,
	.start_tx	= lpuart32_start_tx,
	.stop_rx	= lpuart32_stop_rx,
	.break_ctl	= lpuart32_break_ctl,
	.startup	= lpuart32_startup,
	.shutdown	= lpuart32_shutdown,
	.set_termios	= lpuart32_set_termios,
	.type		= lpuart_type,
	.request_port	= lpuart_request_port,
	.release_port	= lpuart_release_port,
	.config_port	= lpuart_config_port,
	.verify_port	= lpuart_verify_port,
	.flush_buffer	= lpuart_flush_buffer,
#if defined(CONFIG_CONSOLE_POLL)
	.poll_init	= lpuart32_poll_init,
	.poll_get_char	= lpuart32_poll_get_char,
	.poll_put_char	= lpuart32_poll_put_char,
#endif
};

static struct lpuart_port *lpuart_ports[UART_NR];

#ifdef CONFIG_SERIAL_FSL_LPUART_CONSOLE
static void lpuart_console_putchar(struct uart_port *port, int ch)
{
	lpuart_wait_bit_set(port, UARTSR1, UARTSR1_TDRE);
	writeb(ch, port->membase + UARTDR);
}

static void lpuart32_console_putchar(struct uart_port *port, int ch)
{
	lpuart32_wait_bit_set(port, UARTSTAT, UARTSTAT_TDRE);
	lpuart32_write(port, ch, UARTDATA);
}

static void
lpuart_console_write(struct console *co, const char *s, unsigned int count)
{
	struct lpuart_port *sport = lpuart_ports[co->index];
	unsigned char  old_cr2, cr2;
	unsigned long flags;
	int locked = 1;

	if (oops_in_progress)
		locked = spin_trylock_irqsave(&sport->port.lock, flags);
	else
		spin_lock_irqsave(&sport->port.lock, flags);

	/* first save CR2 and then disable interrupts */
	cr2 = old_cr2 = readb(sport->port.membase + UARTCR2);
	cr2 |= UARTCR2_TE | UARTCR2_RE;
	cr2 &= ~(UARTCR2_TIE | UARTCR2_TCIE | UARTCR2_RIE);
	writeb(cr2, sport->port.membase + UARTCR2);

	uart_console_write(&sport->port, s, count, lpuart_console_putchar);

	/* wait for transmitter finish complete and restore CR2 */
	lpuart_wait_bit_set(&sport->port, UARTSR1, UARTSR1_TC);

	writeb(old_cr2, sport->port.membase + UARTCR2);

	if (locked)
		spin_unlock_irqrestore(&sport->port.lock, flags);
}

static void
lpuart32_console_write(struct console *co, const char *s, unsigned int count)
{
	struct lpuart_port *sport = lpuart_ports[co->index];
	unsigned long  old_cr, cr;
	unsigned long flags;
	int locked = 1;

	if (oops_in_progress)
		locked = spin_trylock_irqsave(&sport->port.lock, flags);
	else
		spin_lock_irqsave(&sport->port.lock, flags);

	/* first save CR2 and then disable interrupts */
	cr = old_cr = lpuart32_read(&sport->port, UARTCTRL);
	cr |= UARTCTRL_TE | UARTCTRL_RE;
	cr &= ~(UARTCTRL_TIE | UARTCTRL_TCIE | UARTCTRL_RIE);
	lpuart32_write(&sport->port, cr, UARTCTRL);

	uart_console_write(&sport->port, s, count, lpuart32_console_putchar);

	/* wait for transmitter finish complete and restore CR2 */
	lpuart32_wait_bit_set(&sport->port, UARTSTAT, UARTSTAT_TC);

	lpuart32_write(&sport->port, old_cr, UARTCTRL);

	if (locked)
		spin_unlock_irqrestore(&sport->port.lock, flags);
}

/*
 * if the port was already initialised (eg, by a boot loader),
 * try to determine the current setup.
 */
static void __init
lpuart_console_get_options(struct lpuart_port *sport, int *baud,
			   int *parity, int *bits)
{
	unsigned char cr, bdh, bdl, brfa;
	unsigned int sbr, uartclk, baud_raw;

	cr = readb(sport->port.membase + UARTCR2);
	cr &= UARTCR2_TE | UARTCR2_RE;
	if (!cr)
		return;

	/* ok, the port was enabled */

	cr = readb(sport->port.membase + UARTCR1);

	*parity = 'n';
	if (cr & UARTCR1_PE) {
		if (cr & UARTCR1_PT)
			*parity = 'o';
		else
			*parity = 'e';
	}

	if (cr & UARTCR1_M)
		*bits = 9;
	else
		*bits = 8;

	bdh = readb(sport->port.membase + UARTBDH);
	bdh &= UARTBDH_SBR_MASK;
	bdl = readb(sport->port.membase + UARTBDL);
	sbr = bdh;
	sbr <<= 8;
	sbr |= bdl;
	brfa = readb(sport->port.membase + UARTCR4);
	brfa &= UARTCR4_BRFA_MASK;

	uartclk = lpuart_get_baud_clk_rate(sport);
	/*
	 * baud = mod_clk/(16*(sbr[13]+(brfa)/32)
	 */
	baud_raw = uartclk / (16 * (sbr + brfa / 32));

	if (*baud != baud_raw)
		dev_info(sport->port.dev, "Serial: Console lpuart rounded baud rate"
				"from %d to %d\n", baud_raw, *baud);
}

static void __init
lpuart32_console_get_options(struct lpuart_port *sport, int *baud,
			   int *parity, int *bits)
{
	unsigned long cr, bd;
	unsigned int sbr, uartclk, baud_raw;

	cr = lpuart32_read(&sport->port, UARTCTRL);
	cr &= UARTCTRL_TE | UARTCTRL_RE;
	if (!cr)
		return;

	/* ok, the port was enabled */

	cr = lpuart32_read(&sport->port, UARTCTRL);

	*parity = 'n';
	if (cr & UARTCTRL_PE) {
		if (cr & UARTCTRL_PT)
			*parity = 'o';
		else
			*parity = 'e';
	}

	if (cr & UARTCTRL_M)
		*bits = 9;
	else
		*bits = 8;

	bd = lpuart32_read(&sport->port, UARTBAUD);
	bd &= UARTBAUD_SBR_MASK;
	if (!bd)
		return;

	sbr = bd;
	uartclk = lpuart_get_baud_clk_rate(sport);
	/*
	 * baud = mod_clk/(16*(sbr[13]+(brfa)/32)
	 */
	baud_raw = uartclk / (16 * sbr);

	if (*baud != baud_raw)
		dev_info(sport->port.dev, "Serial: Console lpuart rounded baud rate"
				"from %d to %d\n", baud_raw, *baud);
}

static int __init lpuart_console_setup(struct console *co, char *options)
{
	struct lpuart_port *sport;
	int baud = 115200;
	int bits = 8;
	int parity = 'n';
	int flow = 'n';

	/*
	 * check whether an invalid uart number has been specified, and
	 * if so, search for the first available port that does have
	 * console support.
	 */
	if (co->index == -1 || co->index >= ARRAY_SIZE(lpuart_ports))
		co->index = 0;

	sport = lpuart_ports[co->index];
	if (sport == NULL)
		return -ENODEV;

	if (options)
		uart_parse_options(options, &baud, &parity, &bits, &flow);
	else
		if (lpuart_is_32(sport))
			lpuart32_console_get_options(sport, &baud, &parity, &bits);
		else
			lpuart_console_get_options(sport, &baud, &parity, &bits);

	if (lpuart_is_32(sport))
		lpuart32_setup_watermark(sport);
	else
		lpuart_setup_watermark(sport);

	return uart_set_options(&sport->port, co, baud, parity, bits, flow);
}

static struct uart_driver lpuart_reg;
static struct console lpuart_console = {
	.name		= DEV_NAME,
	.write		= lpuart_console_write,
	.device		= uart_console_device,
	.setup		= lpuart_console_setup,
	.flags		= CON_PRINTBUFFER,
	.index		= -1,
	.data		= &lpuart_reg,
};

static struct console lpuart32_console = {
	.name		= DEV_NAME,
	.write		= lpuart32_console_write,
	.device		= uart_console_device,
	.setup		= lpuart_console_setup,
	.flags		= CON_PRINTBUFFER,
	.index		= -1,
	.data		= &lpuart_reg,
};

static void lpuart_early_write(struct console *con, const char *s, unsigned n)
{
	struct earlycon_device *dev = con->data;

	uart_console_write(&dev->port, s, n, lpuart_console_putchar);
}

static void lpuart32_early_write(struct console *con, const char *s, unsigned n)
{
	struct earlycon_device *dev = con->data;

	uart_console_write(&dev->port, s, n, lpuart32_console_putchar);
}

static int __init lpuart_early_console_setup(struct earlycon_device *device,
					  const char *opt)
{
	if (!device->port.membase)
		return -ENODEV;

	device->con->write = lpuart_early_write;
	return 0;
}

static int __init lpuart32_early_console_setup(struct earlycon_device *device,
					  const char *opt)
{
	if (!device->port.membase)
		return -ENODEV;

	if (device->port.iotype != UPIO_MEM32)
		device->port.iotype = UPIO_MEM32BE;

	device->con->write = lpuart32_early_write;
	return 0;
}

static int __init ls1028a_early_console_setup(struct earlycon_device *device,
					      const char *opt)
{
	u32 cr;

	if (!device->port.membase)
		return -ENODEV;

	device->port.iotype = UPIO_MEM32;
	device->con->write = lpuart32_early_write;

	/* set the baudrate */
	if (device->port.uartclk && device->baud)
		__lpuart32_serial_setbrg(&device->port, device->baud,
					 false, false);

	/* enable transmitter */
	cr = lpuart32_read(&device->port, UARTCTRL);
	cr |= UARTCTRL_TE;
	lpuart32_write(&device->port, cr, UARTCTRL);

	return 0;
}

static int __init lpuart32_imx_early_console_setup(struct earlycon_device *device,
						   const char *opt)
{
	if (!device->port.membase)
		return -ENODEV;

	device->port.iotype = UPIO_MEM32;
	device->port.membase += IMX_REG_OFF;
	device->con->write = lpuart32_early_write;

	return 0;
}
OF_EARLYCON_DECLARE(lpuart, "fsl,vf610-lpuart", lpuart_early_console_setup);
OF_EARLYCON_DECLARE(lpuart32, "fsl,ls1021a-lpuart", lpuart32_early_console_setup);
OF_EARLYCON_DECLARE(lpuart32, "fsl,ls1028a-lpuart", ls1028a_early_console_setup);
OF_EARLYCON_DECLARE(lpuart32, "fsl,imx7ulp-lpuart", lpuart32_imx_early_console_setup);
OF_EARLYCON_DECLARE(lpuart32, "fsl,imx8qxp-lpuart", lpuart32_imx_early_console_setup);
EARLYCON_DECLARE(lpuart, lpuart_early_console_setup);
EARLYCON_DECLARE(lpuart32, lpuart32_early_console_setup);

#define LPUART_CONSOLE	(&lpuart_console)
#define LPUART32_CONSOLE	(&lpuart32_console)
#else
#define LPUART_CONSOLE	NULL
#define LPUART32_CONSOLE	NULL
#endif

static struct uart_driver lpuart_reg = {
	.owner		= THIS_MODULE,
	.driver_name	= DRIVER_NAME,
	.dev_name	= DEV_NAME,
	.nr		= ARRAY_SIZE(lpuart_ports),
	.cons		= LPUART_CONSOLE,
};

static int lpuart_probe(struct platform_device *pdev)
{
	const struct lpuart_soc_data *sdata = of_device_get_match_data(&pdev->dev);
	struct device_node *np = pdev->dev.of_node;
	struct lpuart_port *sport;
	struct resource *res;
	irq_handler_t handler;
	int ret;

	sport = devm_kzalloc(&pdev->dev, sizeof(*sport), GFP_KERNEL);
	if (!sport)
		return -ENOMEM;

	res = platform_get_resource(pdev, IORESOURCE_MEM, 0);
	sport->port.membase = devm_ioremap_resource(&pdev->dev, res);
	if (IS_ERR(sport->port.membase))
		return PTR_ERR(sport->port.membase);

	sport->port.membase += sdata->reg_off;
	sport->port.mapbase = res->start + sdata->reg_off;
	sport->port.dev = &pdev->dev;
	sport->port.type = PORT_LPUART;
	sport->devtype = sdata->devtype;
	ret = platform_get_irq(pdev, 0);
	if (ret < 0)
		return ret;
	sport->port.irq = ret;
	sport->port.iotype = sdata->iotype;
	if (lpuart_is_32(sport))
		sport->port.ops = &lpuart32_pops;
	else
		sport->port.ops = &lpuart_pops;
	sport->port.has_sysrq = IS_ENABLED(CONFIG_SERIAL_FSL_LPUART_CONSOLE);
	sport->port.flags = UPF_BOOT_AUTOCONF;

	if (lpuart_is_32(sport))
		sport->port.rs485_config = lpuart32_config_rs485;
	else
		sport->port.rs485_config = lpuart_config_rs485;

	sport->ipg_clk = devm_clk_get(&pdev->dev, "ipg");
	if (IS_ERR(sport->ipg_clk)) {
		ret = PTR_ERR(sport->ipg_clk);
		dev_err(&pdev->dev, "failed to get uart ipg clk: %d\n", ret);
		return ret;
	}

	sport->baud_clk = NULL;
	if (is_imx8qxp_lpuart(sport)) {
		sport->baud_clk = devm_clk_get(&pdev->dev, "baud");
		if (IS_ERR(sport->baud_clk)) {
			ret = PTR_ERR(sport->baud_clk);
			dev_err(&pdev->dev, "failed to get uart baud clk: %d\n", ret);
			return ret;
		}
	}

	ret = of_alias_get_id(np, "serial");
	if (ret < 0) {
		dev_err(&pdev->dev, "failed to get alias id, errno %d\n", ret);
		return ret;
	}
	if (ret >= ARRAY_SIZE(lpuart_ports)) {
		dev_err(&pdev->dev, "serial%d out of range\n", ret);
		return -EINVAL;
	}
	sport->port.line = ret;

	ret = lpuart_enable_clks(sport);
	if (ret)
		return ret;
	sport->port.uartclk = lpuart_get_baud_clk_rate(sport);

	lpuart_ports[sport->port.line] = sport;

	platform_set_drvdata(pdev, &sport->port);

	if (lpuart_is_32(sport)) {
		lpuart_reg.cons = LPUART32_CONSOLE;
		handler = lpuart32_int;
	} else {
		lpuart_reg.cons = LPUART_CONSOLE;
		handler = lpuart_int;
	}

	ret = lpuart_global_reset(sport);
	if (ret)
		goto failed_reset;

<<<<<<< HEAD
	ret = uart_add_one_port(&lpuart_reg, &sport->port);
	if (ret)
		goto failed_attach_port;

=======
>>>>>>> ea6ea9fa
	ret = uart_get_rs485_mode(&sport->port);
	if (ret)
		goto failed_get_rs485;

	if (sport->port.rs485.flags & SER_RS485_RX_DURING_TX)
		dev_err(&pdev->dev, "driver doesn't support RX during TX\n");

	if (sport->port.rs485.delay_rts_before_send ||
	    sport->port.rs485.delay_rts_after_send)
		dev_err(&pdev->dev, "driver doesn't support RTS delays\n");

	ret = uart_add_one_port(&lpuart_reg, &sport->port);
	if (ret)
		goto failed_attach_port;

	ret = devm_request_irq(&pdev->dev, sport->port.irq, handler, 0,
				DRIVER_NAME, sport);
	if (ret)
		goto failed_irq_request;

	ret = devm_request_irq(&pdev->dev, sport->port.irq, handler, 0,
				DRIVER_NAME, sport);
	if (ret)
		goto failed_irq_request;

	return 0;

failed_irq_request:
failed_get_rs485:
	uart_remove_one_port(&lpuart_reg, &sport->port);
failed_attach_port:
failed_reset:
	lpuart_disable_clks(sport);
	return ret;
}

static int lpuart_remove(struct platform_device *pdev)
{
	struct lpuart_port *sport = platform_get_drvdata(pdev);

	uart_remove_one_port(&lpuart_reg, &sport->port);

	lpuart_disable_clks(sport);

	if (sport->dma_tx_chan)
		dma_release_channel(sport->dma_tx_chan);

	if (sport->dma_rx_chan)
		dma_release_channel(sport->dma_rx_chan);

	return 0;
}

static int __maybe_unused lpuart_suspend(struct device *dev)
{
	struct lpuart_port *sport = dev_get_drvdata(dev);
	unsigned long temp;
	bool irq_wake;

	if (lpuart_is_32(sport)) {
		/* disable Rx/Tx and interrupts */
		temp = lpuart32_read(&sport->port, UARTCTRL);
		temp &= ~(UARTCTRL_TE | UARTCTRL_TIE | UARTCTRL_TCIE);
		lpuart32_write(&sport->port, temp, UARTCTRL);
	} else {
		/* disable Rx/Tx and interrupts */
		temp = readb(sport->port.membase + UARTCR2);
		temp &= ~(UARTCR2_TE | UARTCR2_TIE | UARTCR2_TCIE);
		writeb(temp, sport->port.membase + UARTCR2);
	}

	uart_suspend_port(&lpuart_reg, &sport->port);

	/* uart_suspend_port() might set wakeup flag */
	irq_wake = irqd_is_wakeup_set(irq_get_irq_data(sport->port.irq));

	if (sport->lpuart_dma_rx_use) {
		/*
		 * EDMA driver during suspend will forcefully release any
		 * non-idle DMA channels. If port wakeup is enabled or if port
		 * is console port or 'no_console_suspend' is set the Rx DMA
		 * cannot resume as as expected, hence gracefully release the
		 * Rx DMA path before suspend and start Rx DMA path on resume.
		 */
		if (irq_wake) {
			del_timer_sync(&sport->lpuart_timer);
			lpuart_dma_rx_free(&sport->port);
		}

		/* Disable Rx DMA to use UART port as wakeup source */
		if (lpuart_is_32(sport)) {
			temp = lpuart32_read(&sport->port, UARTBAUD);
			lpuart32_write(&sport->port, temp & ~UARTBAUD_RDMAE,
				       UARTBAUD);
		} else {
			writeb(readb(sport->port.membase + UARTCR5) &
			       ~UARTCR5_RDMAS, sport->port.membase + UARTCR5);
		}
	}

	if (sport->lpuart_dma_tx_use) {
		sport->dma_tx_in_progress = false;
		dmaengine_terminate_all(sport->dma_tx_chan);
	}

	if (sport->port.suspended && !irq_wake)
		lpuart_disable_clks(sport);

	return 0;
}

static int __maybe_unused lpuart_resume(struct device *dev)
{
	struct lpuart_port *sport = dev_get_drvdata(dev);
	bool irq_wake = irqd_is_wakeup_set(irq_get_irq_data(sport->port.irq));

	if (sport->port.suspended && !irq_wake)
		lpuart_enable_clks(sport);

	if (lpuart_is_32(sport))
		lpuart32_setup_watermark_enable(sport);
	else
		lpuart_setup_watermark_enable(sport);

	if (sport->lpuart_dma_rx_use) {
		if (irq_wake) {
			if (!lpuart_start_rx_dma(sport))
				rx_dma_timer_init(sport);
			else
				sport->lpuart_dma_rx_use = false;
		}
	}

	lpuart_tx_dma_startup(sport);

	if (lpuart_is_32(sport))
		lpuart32_configure(sport);

	uart_resume_port(&lpuart_reg, &sport->port);

	return 0;
}

static SIMPLE_DEV_PM_OPS(lpuart_pm_ops, lpuart_suspend, lpuart_resume);

static struct platform_driver lpuart_driver = {
	.probe		= lpuart_probe,
	.remove		= lpuart_remove,
	.driver		= {
		.name	= "fsl-lpuart",
		.of_match_table = lpuart_dt_ids,
		.pm	= &lpuart_pm_ops,
	},
};

static int __init lpuart_serial_init(void)
{
	int ret = uart_register_driver(&lpuart_reg);

	if (ret)
		return ret;

	ret = platform_driver_register(&lpuart_driver);
	if (ret)
		uart_unregister_driver(&lpuart_reg);

	return ret;
}

static void __exit lpuart_serial_exit(void)
{
	platform_driver_unregister(&lpuart_driver);
	uart_unregister_driver(&lpuart_reg);
}

module_init(lpuart_serial_init);
module_exit(lpuart_serial_exit);

MODULE_DESCRIPTION("Freescale lpuart serial port driver");
MODULE_LICENSE("GPL v2");<|MERGE_RESOLUTION|>--- conflicted
+++ resolved
@@ -2733,32 +2733,20 @@
 	if (ret)
 		goto failed_reset;
 
-<<<<<<< HEAD
+	ret = uart_get_rs485_mode(&sport->port);
+	if (ret)
+		goto failed_get_rs485;
+
+	if (sport->port.rs485.flags & SER_RS485_RX_DURING_TX)
+		dev_err(&pdev->dev, "driver doesn't support RX during TX\n");
+
+	if (sport->port.rs485.delay_rts_before_send ||
+	    sport->port.rs485.delay_rts_after_send)
+		dev_err(&pdev->dev, "driver doesn't support RTS delays\n");
+
 	ret = uart_add_one_port(&lpuart_reg, &sport->port);
 	if (ret)
 		goto failed_attach_port;
-
-=======
->>>>>>> ea6ea9fa
-	ret = uart_get_rs485_mode(&sport->port);
-	if (ret)
-		goto failed_get_rs485;
-
-	if (sport->port.rs485.flags & SER_RS485_RX_DURING_TX)
-		dev_err(&pdev->dev, "driver doesn't support RX during TX\n");
-
-	if (sport->port.rs485.delay_rts_before_send ||
-	    sport->port.rs485.delay_rts_after_send)
-		dev_err(&pdev->dev, "driver doesn't support RTS delays\n");
-
-	ret = uart_add_one_port(&lpuart_reg, &sport->port);
-	if (ret)
-		goto failed_attach_port;
-
-	ret = devm_request_irq(&pdev->dev, sport->port.irq, handler, 0,
-				DRIVER_NAME, sport);
-	if (ret)
-		goto failed_irq_request;
 
 	ret = devm_request_irq(&pdev->dev, sport->port.irq, handler, 0,
 				DRIVER_NAME, sport);
