--- conflicted
+++ resolved
@@ -2726,14 +2726,11 @@
 		lpuart_reg.cons = LPUART_CONSOLE;
 		handler = lpuart_int;
 	}
-<<<<<<< HEAD
-=======
 
 	ret = lpuart_global_reset(sport);
 	if (ret)
 		goto failed_reset;
 
->>>>>>> 54740df6
 	ret = uart_add_one_port(&lpuart_reg, &sport->port);
 	if (ret)
 		goto failed_attach_port;
@@ -2762,10 +2759,7 @@
 failed_get_rs485:
 	uart_remove_one_port(&lpuart_reg, &sport->port);
 failed_attach_port:
-<<<<<<< HEAD
-=======
 failed_reset:
->>>>>>> 54740df6
 	lpuart_disable_clks(sport);
 	return ret;
 }
