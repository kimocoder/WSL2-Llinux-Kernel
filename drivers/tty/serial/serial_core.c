// SPDX-License-Identifier: GPL-2.0+
/*
 *  Driver core for serial ports
 *
 *  Based on drivers/char/serial.c, by Linus Torvalds, Theodore Ts'o.
 *
 *  Copyright 1999 ARM Limited
 *  Copyright (C) 2000-2001 Deep Blue Solutions Ltd.
 */
#include <linux/module.h>
#include <linux/tty.h>
#include <linux/tty_flip.h>
#include <linux/slab.h>
#include <linux/sched/signal.h>
#include <linux/init.h>
#include <linux/console.h>
#include <linux/gpio/consumer.h>
#include <linux/of.h>
#include <linux/proc_fs.h>
#include <linux/seq_file.h>
#include <linux/device.h>
#include <linux/serial.h> /* for serial_state and serial_icounter_struct */
#include <linux/serial_core.h>
#include <linux/sysrq.h>
#include <linux/delay.h>
#include <linux/mutex.h>
#include <linux/security.h>

#include <linux/irq.h>
#include <linux/uaccess.h>

/*
 * This is used to lock changes in serial line configuration.
 */
static DEFINE_MUTEX(port_mutex);

/*
 * lockdep: port->lock is initialized in two places, but we
 *          want only one lock-class:
 */
static struct lock_class_key port_lock_key;

#define HIGH_BITS_OFFSET	((sizeof(long)-sizeof(int))*8)

static void uart_change_speed(struct tty_struct *tty, struct uart_state *state,
					struct ktermios *old_termios);
static void uart_wait_until_sent(struct tty_struct *tty, int timeout);
static void uart_change_pm(struct uart_state *state,
			   enum uart_pm_state pm_state);

static void uart_port_shutdown(struct tty_port *port);

static int uart_dcd_enabled(struct uart_port *uport)
{
	return !!(uport->status & UPSTAT_DCD_ENABLE);
}

static inline struct uart_port *uart_port_ref(struct uart_state *state)
{
	if (atomic_add_unless(&state->refcount, 1, 0))
		return state->uart_port;
	return NULL;
}

static inline void uart_port_deref(struct uart_port *uport)
{
	if (atomic_dec_and_test(&uport->state->refcount))
		wake_up(&uport->state->remove_wait);
}

#define uart_port_lock(state, flags)					\
	({								\
		struct uart_port *__uport = uart_port_ref(state);	\
		if (__uport)						\
			spin_lock_irqsave(&__uport->lock, flags);	\
		__uport;						\
	})

#define uart_port_unlock(uport, flags)					\
	({								\
		struct uart_port *__uport = uport;			\
		if (__uport) {						\
			spin_unlock_irqrestore(&__uport->lock, flags);	\
			uart_port_deref(__uport);			\
		}							\
	})

static inline struct uart_port *uart_port_check(struct uart_state *state)
{
	lockdep_assert_held(&state->port.mutex);
	return state->uart_port;
}

/*
 * This routine is used by the interrupt handler to schedule processing in
 * the software interrupt portion of the driver.
 */
void uart_write_wakeup(struct uart_port *port)
{
	struct uart_state *state = port->state;
	/*
	 * This means you called this function _after_ the port was
	 * closed.  No cookie for you.
	 */
	BUG_ON(!state);
	tty_port_tty_wakeup(&state->port);
}

static void uart_stop(struct tty_struct *tty)
{
	struct uart_state *state = tty->driver_data;
	struct uart_port *port;
	unsigned long flags;

	port = uart_port_lock(state, flags);
	if (port)
		port->ops->stop_tx(port);
	uart_port_unlock(port, flags);
}

static void __uart_start(struct tty_struct *tty)
{
	struct uart_state *state = tty->driver_data;
	struct uart_port *port = state->uart_port;

	if (port && !uart_tx_stopped(port))
		port->ops->start_tx(port);
}

static void uart_start(struct tty_struct *tty)
{
	struct uart_state *state = tty->driver_data;
	struct uart_port *port;
	unsigned long flags;

	port = uart_port_lock(state, flags);
	__uart_start(tty);
	uart_port_unlock(port, flags);
}

static void
uart_update_mctrl(struct uart_port *port, unsigned int set, unsigned int clear)
{
	unsigned long flags;
	unsigned int old;

	spin_lock_irqsave(&port->lock, flags);
	old = port->mctrl;
	port->mctrl = (old & ~clear) | set;
	if (old != port->mctrl)
		port->ops->set_mctrl(port, port->mctrl);
	spin_unlock_irqrestore(&port->lock, flags);
}

#define uart_set_mctrl(port, set)	uart_update_mctrl(port, set, 0)
#define uart_clear_mctrl(port, clear)	uart_update_mctrl(port, 0, clear)

static void uart_port_dtr_rts(struct uart_port *uport, int raise)
{
	int rs485_on = uport->rs485_config &&
		(uport->rs485.flags & SER_RS485_ENABLED);
	int RTS_after_send = !!(uport->rs485.flags & SER_RS485_RTS_AFTER_SEND);

	if (raise) {
		if (rs485_on && RTS_after_send) {
			uart_set_mctrl(uport, TIOCM_DTR);
			uart_clear_mctrl(uport, TIOCM_RTS);
		} else {
			uart_set_mctrl(uport, TIOCM_DTR | TIOCM_RTS);
		}
	} else {
		unsigned int clear = TIOCM_DTR;

		clear |= (!rs485_on || RTS_after_send) ? TIOCM_RTS : 0;
		uart_clear_mctrl(uport, clear);
	}
}

/*
 * Startup the port.  This will be called once per open.  All calls
 * will be serialised by the per-port mutex.
 */
static int uart_port_startup(struct tty_struct *tty, struct uart_state *state,
		int init_hw)
{
	struct uart_port *uport = uart_port_check(state);
	unsigned long page;
	unsigned long flags = 0;
	int retval = 0;

	if (uport->type == PORT_UNKNOWN)
		return 1;

	/*
	 * Make sure the device is in D0 state.
	 */
	uart_change_pm(state, UART_PM_STATE_ON);

	/*
	 * Initialise and allocate the transmit and temporary
	 * buffer.
	 */
	page = get_zeroed_page(GFP_KERNEL);
	if (!page)
		return -ENOMEM;

	uart_port_lock(state, flags);
	if (!state->xmit.buf) {
		state->xmit.buf = (unsigned char *) page;
		uart_circ_clear(&state->xmit);
		uart_port_unlock(uport, flags);
	} else {
		uart_port_unlock(uport, flags);
		/*
		 * Do not free() the page under the port lock, see
		 * uart_shutdown().
		 */
		free_page(page);
	}

	retval = uport->ops->startup(uport);
	if (retval == 0) {
		if (uart_console(uport) && uport->cons->cflag) {
			tty->termios.c_cflag = uport->cons->cflag;
			tty->termios.c_ispeed = uport->cons->ispeed;
			tty->termios.c_ospeed = uport->cons->ospeed;
			uport->cons->cflag = 0;
			uport->cons->ispeed = 0;
			uport->cons->ospeed = 0;
		}
		/*
		 * Initialise the hardware port settings.
		 */
		uart_change_speed(tty, state, NULL);

		/*
		 * Setup the RTS and DTR signals once the
		 * port is open and ready to respond.
		 */
		if (init_hw && C_BAUD(tty))
			uart_port_dtr_rts(uport, 1);
	}

	/*
	 * This is to allow setserial on this port. People may want to set
	 * port/irq/type and then reconfigure the port properly if it failed
	 * now.
	 */
	if (retval && capable(CAP_SYS_ADMIN))
		return 1;

	return retval;
}

static int uart_startup(struct tty_struct *tty, struct uart_state *state,
		int init_hw)
{
	struct tty_port *port = &state->port;
	int retval;

	if (tty_port_initialized(port))
		return 0;

	retval = uart_port_startup(tty, state, init_hw);
	if (retval)
		set_bit(TTY_IO_ERROR, &tty->flags);

	return retval;
}

/*
 * This routine will shutdown a serial port; interrupts are disabled, and
 * DTR is dropped if the hangup on close termio flag is on.  Calls to
 * uart_shutdown are serialised by the per-port semaphore.
 *
 * uport == NULL if uart_port has already been removed
 */
static void uart_shutdown(struct tty_struct *tty, struct uart_state *state)
{
	struct uart_port *uport = uart_port_check(state);
	struct tty_port *port = &state->port;
	unsigned long flags = 0;
	char *xmit_buf = NULL;

	/*
	 * Set the TTY IO error marker
	 */
	if (tty)
		set_bit(TTY_IO_ERROR, &tty->flags);

	if (tty_port_initialized(port)) {
		tty_port_set_initialized(port, 0);

		/*
		 * Turn off DTR and RTS early.
		 */
		if (uport && uart_console(uport) && tty) {
			uport->cons->cflag = tty->termios.c_cflag;
			uport->cons->ispeed = tty->termios.c_ispeed;
			uport->cons->ospeed = tty->termios.c_ospeed;
		}

		if (!tty || C_HUPCL(tty))
			uart_port_dtr_rts(uport, 0);

		uart_port_shutdown(port);
	}

	/*
	 * It's possible for shutdown to be called after suspend if we get
	 * a DCD drop (hangup) at just the right time.  Clear suspended bit so
	 * we don't try to resume a port that has been shutdown.
	 */
	tty_port_set_suspended(port, 0);

	/*
	 * Do not free() the transmit buffer page under the port lock since
	 * this can create various circular locking scenarios. For instance,
	 * console driver may need to allocate/free a debug object, which
	 * can endup in printk() recursion.
	 */
	uart_port_lock(state, flags);
	xmit_buf = state->xmit.buf;
	state->xmit.buf = NULL;
	uart_port_unlock(uport, flags);

	if (xmit_buf)
		free_page((unsigned long)xmit_buf);
}

/**
 *	uart_update_timeout - update per-port FIFO timeout.
 *	@port:  uart_port structure describing the port
 *	@cflag: termios cflag value
 *	@baud:  speed of the port
 *
 *	Set the port FIFO timeout value.  The @cflag value should
 *	reflect the actual hardware settings.
 */
void
uart_update_timeout(struct uart_port *port, unsigned int cflag,
		    unsigned int baud)
{
	unsigned int bits;

	/* byte size and parity */
	switch (cflag & CSIZE) {
	case CS5:
		bits = 7;
		break;
	case CS6:
		bits = 8;
		break;
	case CS7:
		bits = 9;
		break;
	default:
		bits = 10;
		break; /* CS8 */
	}

	if (cflag & CSTOPB)
		bits++;
	if (cflag & PARENB)
		bits++;

	/*
	 * The total number of bits to be transmitted in the fifo.
	 */
	bits = bits * port->fifosize;

	/*
	 * Figure the timeout to send the above number of bits.
	 * Add .02 seconds of slop
	 */
	port->timeout = (HZ * bits) / baud + HZ/50;
}

EXPORT_SYMBOL(uart_update_timeout);

/**
 *	uart_get_baud_rate - return baud rate for a particular port
 *	@port: uart_port structure describing the port in question.
 *	@termios: desired termios settings.
 *	@old: old termios (or NULL)
 *	@min: minimum acceptable baud rate
 *	@max: maximum acceptable baud rate
 *
 *	Decode the termios structure into a numeric baud rate,
 *	taking account of the magic 38400 baud rate (with spd_*
 *	flags), and mapping the %B0 rate to 9600 baud.
 *
 *	If the new baud rate is invalid, try the old termios setting.
 *	If it's still invalid, we try 9600 baud.
 *
 *	Update the @termios structure to reflect the baud rate
 *	we're actually going to be using. Don't do this for the case
 *	where B0 is requested ("hang up").
 */
unsigned int
uart_get_baud_rate(struct uart_port *port, struct ktermios *termios,
		   struct ktermios *old, unsigned int min, unsigned int max)
{
	unsigned int try;
	unsigned int baud;
	unsigned int altbaud;
	int hung_up = 0;
	upf_t flags = port->flags & UPF_SPD_MASK;

	switch (flags) {
	case UPF_SPD_HI:
		altbaud = 57600;
		break;
	case UPF_SPD_VHI:
		altbaud = 115200;
		break;
	case UPF_SPD_SHI:
		altbaud = 230400;
		break;
	case UPF_SPD_WARP:
		altbaud = 460800;
		break;
	default:
		altbaud = 38400;
		break;
	}

	for (try = 0; try < 2; try++) {
		baud = tty_termios_baud_rate(termios);

		/*
		 * The spd_hi, spd_vhi, spd_shi, spd_warp kludge...
		 * Die! Die! Die!
		 */
		if (try == 0 && baud == 38400)
			baud = altbaud;

		/*
		 * Special case: B0 rate.
		 */
		if (baud == 0) {
			hung_up = 1;
			baud = 9600;
		}

		if (baud >= min && baud <= max)
			return baud;

		/*
		 * Oops, the quotient was zero.  Try again with
		 * the old baud rate if possible.
		 */
		termios->c_cflag &= ~CBAUD;
		if (old) {
			baud = tty_termios_baud_rate(old);
			if (!hung_up)
				tty_termios_encode_baud_rate(termios,
								baud, baud);
			old = NULL;
			continue;
		}

		/*
		 * As a last resort, if the range cannot be met then clip to
		 * the nearest chip supported rate.
		 */
		if (!hung_up) {
			if (baud <= min)
				tty_termios_encode_baud_rate(termios,
							min + 1, min + 1);
			else
				tty_termios_encode_baud_rate(termios,
							max - 1, max - 1);
		}
	}
	/* Should never happen */
	WARN_ON(1);
	return 0;
}

EXPORT_SYMBOL(uart_get_baud_rate);

/**
 *	uart_get_divisor - return uart clock divisor
 *	@port: uart_port structure describing the port.
 *	@baud: desired baud rate
 *
 *	Calculate the uart clock divisor for the port.
 */
unsigned int
uart_get_divisor(struct uart_port *port, unsigned int baud)
{
	unsigned int quot;

	/*
	 * Old custom speed handling.
	 */
	if (baud == 38400 && (port->flags & UPF_SPD_MASK) == UPF_SPD_CUST)
		quot = port->custom_divisor;
	else
		quot = DIV_ROUND_CLOSEST(port->uartclk, 16 * baud);

	return quot;
}

EXPORT_SYMBOL(uart_get_divisor);

/* Caller holds port mutex */
static void uart_change_speed(struct tty_struct *tty, struct uart_state *state,
					struct ktermios *old_termios)
{
	struct uart_port *uport = uart_port_check(state);
	struct ktermios *termios;
	int hw_stopped;

	/*
	 * If we have no tty, termios, or the port does not exist,
	 * then we can't set the parameters for this port.
	 */
	if (!tty || uport->type == PORT_UNKNOWN)
		return;

	termios = &tty->termios;
	uport->ops->set_termios(uport, termios, old_termios);

	/*
	 * Set modem status enables based on termios cflag
	 */
	spin_lock_irq(&uport->lock);
	if (termios->c_cflag & CRTSCTS)
		uport->status |= UPSTAT_CTS_ENABLE;
	else
		uport->status &= ~UPSTAT_CTS_ENABLE;

	if (termios->c_cflag & CLOCAL)
		uport->status &= ~UPSTAT_DCD_ENABLE;
	else
		uport->status |= UPSTAT_DCD_ENABLE;

	/* reset sw-assisted CTS flow control based on (possibly) new mode */
	hw_stopped = uport->hw_stopped;
	uport->hw_stopped = uart_softcts_mode(uport) &&
				!(uport->ops->get_mctrl(uport) & TIOCM_CTS);
	if (uport->hw_stopped) {
		if (!hw_stopped)
			uport->ops->stop_tx(uport);
	} else {
		if (hw_stopped)
			__uart_start(tty);
	}
	spin_unlock_irq(&uport->lock);
}

static int uart_put_char(struct tty_struct *tty, unsigned char c)
{
	struct uart_state *state = tty->driver_data;
	struct uart_port *port;
	struct circ_buf *circ;
	unsigned long flags;
	int ret = 0;

	circ = &state->xmit;
	port = uart_port_lock(state, flags);
	if (!circ->buf) {
		uart_port_unlock(port, flags);
		return 0;
	}

	if (port && uart_circ_chars_free(circ) != 0) {
		circ->buf[circ->head] = c;
		circ->head = (circ->head + 1) & (UART_XMIT_SIZE - 1);
		ret = 1;
	}
	uart_port_unlock(port, flags);
	return ret;
}

static void uart_flush_chars(struct tty_struct *tty)
{
	uart_start(tty);
}

static int uart_write(struct tty_struct *tty,
					const unsigned char *buf, int count)
{
	struct uart_state *state = tty->driver_data;
	struct uart_port *port;
	struct circ_buf *circ;
	unsigned long flags;
	int c, ret = 0;

	/*
	 * This means you called this function _after_ the port was
	 * closed.  No cookie for you.
	 */
	if (!state) {
		WARN_ON(1);
		return -EL3HLT;
	}

	port = uart_port_lock(state, flags);
	circ = &state->xmit;
	if (!circ->buf) {
		uart_port_unlock(port, flags);
		return 0;
	}

	while (port) {
		c = CIRC_SPACE_TO_END(circ->head, circ->tail, UART_XMIT_SIZE);
		if (count < c)
			c = count;
		if (c <= 0)
			break;
		memcpy(circ->buf + circ->head, buf, c);
		circ->head = (circ->head + c) & (UART_XMIT_SIZE - 1);
		buf += c;
		count -= c;
		ret += c;
	}

	__uart_start(tty);
	uart_port_unlock(port, flags);
	return ret;
}

static int uart_write_room(struct tty_struct *tty)
{
	struct uart_state *state = tty->driver_data;
	struct uart_port *port;
	unsigned long flags;
	int ret;

	port = uart_port_lock(state, flags);
	ret = uart_circ_chars_free(&state->xmit);
	uart_port_unlock(port, flags);
	return ret;
}

static int uart_chars_in_buffer(struct tty_struct *tty)
{
	struct uart_state *state = tty->driver_data;
	struct uart_port *port;
	unsigned long flags;
	int ret;

	port = uart_port_lock(state, flags);
	ret = uart_circ_chars_pending(&state->xmit);
	uart_port_unlock(port, flags);
	return ret;
}

static void uart_flush_buffer(struct tty_struct *tty)
{
	struct uart_state *state = tty->driver_data;
	struct uart_port *port;
	unsigned long flags;

	/*
	 * This means you called this function _after_ the port was
	 * closed.  No cookie for you.
	 */
	if (!state) {
		WARN_ON(1);
		return;
	}

	pr_debug("uart_flush_buffer(%d) called\n", tty->index);

	port = uart_port_lock(state, flags);
	if (!port)
		return;
	uart_circ_clear(&state->xmit);
	if (port->ops->flush_buffer)
		port->ops->flush_buffer(port);
	uart_port_unlock(port, flags);
	tty_port_tty_wakeup(&state->port);
}

/*
 * This function is used to send a high-priority XON/XOFF character to
 * the device
 */
static void uart_send_xchar(struct tty_struct *tty, char ch)
{
	struct uart_state *state = tty->driver_data;
	struct uart_port *port;
	unsigned long flags;

	port = uart_port_ref(state);
	if (!port)
		return;

	if (port->ops->send_xchar)
		port->ops->send_xchar(port, ch);
	else {
		spin_lock_irqsave(&port->lock, flags);
		port->x_char = ch;
		if (ch)
			port->ops->start_tx(port);
		spin_unlock_irqrestore(&port->lock, flags);
	}
	uart_port_deref(port);
}

static void uart_throttle(struct tty_struct *tty)
{
	struct uart_state *state = tty->driver_data;
	upstat_t mask = UPSTAT_SYNC_FIFO;
	struct uart_port *port;

	port = uart_port_ref(state);
	if (!port)
		return;

	if (I_IXOFF(tty))
		mask |= UPSTAT_AUTOXOFF;
	if (C_CRTSCTS(tty))
		mask |= UPSTAT_AUTORTS;

	if (port->status & mask) {
		port->ops->throttle(port);
		mask &= ~port->status;
	}

	if (mask & UPSTAT_AUTORTS)
		uart_clear_mctrl(port, TIOCM_RTS);

	if (mask & UPSTAT_AUTOXOFF)
		uart_send_xchar(tty, STOP_CHAR(tty));

	uart_port_deref(port);
}

static void uart_unthrottle(struct tty_struct *tty)
{
	struct uart_state *state = tty->driver_data;
	upstat_t mask = UPSTAT_SYNC_FIFO;
	struct uart_port *port;

	port = uart_port_ref(state);
	if (!port)
		return;

	if (I_IXOFF(tty))
		mask |= UPSTAT_AUTOXOFF;
	if (C_CRTSCTS(tty))
		mask |= UPSTAT_AUTORTS;

	if (port->status & mask) {
		port->ops->unthrottle(port);
		mask &= ~port->status;
	}

	if (mask & UPSTAT_AUTORTS)
		uart_set_mctrl(port, TIOCM_RTS);

	if (mask & UPSTAT_AUTOXOFF)
		uart_send_xchar(tty, START_CHAR(tty));

	uart_port_deref(port);
}

static int uart_get_info(struct tty_port *port, struct serial_struct *retinfo)
{
	struct uart_state *state = container_of(port, struct uart_state, port);
	struct uart_port *uport;
	int ret = -ENODEV;

	memset(retinfo, 0, sizeof(*retinfo));

	/*
	 * Ensure the state we copy is consistent and no hardware changes
	 * occur as we go
	 */
	mutex_lock(&port->mutex);
	uport = uart_port_check(state);
	if (!uport)
		goto out;

	retinfo->type	    = uport->type;
	retinfo->line	    = uport->line;
	retinfo->port	    = uport->iobase;
	if (HIGH_BITS_OFFSET)
		retinfo->port_high = (long) uport->iobase >> HIGH_BITS_OFFSET;
	retinfo->irq		    = uport->irq;
	retinfo->flags	    = (__force int)uport->flags;
	retinfo->xmit_fifo_size  = uport->fifosize;
	retinfo->baud_base	    = uport->uartclk / 16;
	retinfo->close_delay	    = jiffies_to_msecs(port->close_delay) / 10;
	retinfo->closing_wait    = port->closing_wait == ASYNC_CLOSING_WAIT_NONE ?
				ASYNC_CLOSING_WAIT_NONE :
				jiffies_to_msecs(port->closing_wait) / 10;
	retinfo->custom_divisor  = uport->custom_divisor;
	retinfo->hub6	    = uport->hub6;
	retinfo->io_type         = uport->iotype;
	retinfo->iomem_reg_shift = uport->regshift;
	retinfo->iomem_base      = (void *)(unsigned long)uport->mapbase;

	ret = 0;
out:
	mutex_unlock(&port->mutex);
	return ret;
}

static int uart_get_info_user(struct tty_struct *tty,
			 struct serial_struct *ss)
{
	struct uart_state *state = tty->driver_data;
	struct tty_port *port = &state->port;

	return uart_get_info(port, ss) < 0 ? -EIO : 0;
}

static int uart_set_info(struct tty_struct *tty, struct tty_port *port,
			 struct uart_state *state,
			 struct serial_struct *new_info)
{
	struct uart_port *uport = uart_port_check(state);
	unsigned long new_port;
	unsigned int change_irq, change_port, closing_wait;
	unsigned int old_custom_divisor, close_delay;
	upf_t old_flags, new_flags;
	int retval = 0;

	if (!uport)
		return -EIO;

	new_port = new_info->port;
	if (HIGH_BITS_OFFSET)
		new_port += (unsigned long) new_info->port_high << HIGH_BITS_OFFSET;

	new_info->irq = irq_canonicalize(new_info->irq);
	close_delay = msecs_to_jiffies(new_info->close_delay * 10);
	closing_wait = new_info->closing_wait == ASYNC_CLOSING_WAIT_NONE ?
			ASYNC_CLOSING_WAIT_NONE :
			msecs_to_jiffies(new_info->closing_wait * 10);


	change_irq  = !(uport->flags & UPF_FIXED_PORT)
		&& new_info->irq != uport->irq;

	/*
	 * Since changing the 'type' of the port changes its resource
	 * allocations, we should treat type changes the same as
	 * IO port changes.
	 */
	change_port = !(uport->flags & UPF_FIXED_PORT)
		&& (new_port != uport->iobase ||
		    (unsigned long)new_info->iomem_base != uport->mapbase ||
		    new_info->hub6 != uport->hub6 ||
		    new_info->io_type != uport->iotype ||
		    new_info->iomem_reg_shift != uport->regshift ||
		    new_info->type != uport->type);

	old_flags = uport->flags;
	new_flags = (__force upf_t)new_info->flags;
	old_custom_divisor = uport->custom_divisor;

	if (!capable(CAP_SYS_ADMIN)) {
		retval = -EPERM;
		if (change_irq || change_port ||
		    (new_info->baud_base != uport->uartclk / 16) ||
		    (close_delay != port->close_delay) ||
		    (closing_wait != port->closing_wait) ||
		    (new_info->xmit_fifo_size &&
		     new_info->xmit_fifo_size != uport->fifosize) ||
		    (((new_flags ^ old_flags) & ~UPF_USR_MASK) != 0))
			goto exit;
		uport->flags = ((uport->flags & ~UPF_USR_MASK) |
			       (new_flags & UPF_USR_MASK));
		uport->custom_divisor = new_info->custom_divisor;
		goto check_and_exit;
	}

	if (change_irq || change_port) {
		retval = security_locked_down(LOCKDOWN_TIOCSSERIAL);
		if (retval)
			goto exit;
	}

	/*
	 * Ask the low level driver to verify the settings.
	 */
	if (uport->ops->verify_port)
		retval = uport->ops->verify_port(uport, new_info);

	if ((new_info->irq >= nr_irqs) || (new_info->irq < 0) ||
	    (new_info->baud_base < 9600))
		retval = -EINVAL;

	if (retval)
		goto exit;

	if (change_port || change_irq) {
		retval = -EBUSY;

		/*
		 * Make sure that we are the sole user of this port.
		 */
		if (tty_port_users(port) > 1)
			goto exit;

		/*
		 * We need to shutdown the serial port at the old
		 * port/type/irq combination.
		 */
		uart_shutdown(tty, state);
	}

	if (change_port) {
		unsigned long old_iobase, old_mapbase;
		unsigned int old_type, old_iotype, old_hub6, old_shift;

		old_iobase = uport->iobase;
		old_mapbase = uport->mapbase;
		old_type = uport->type;
		old_hub6 = uport->hub6;
		old_iotype = uport->iotype;
		old_shift = uport->regshift;

		/*
		 * Free and release old regions
		 */
		if (old_type != PORT_UNKNOWN && uport->ops->release_port)
			uport->ops->release_port(uport);

		uport->iobase = new_port;
		uport->type = new_info->type;
		uport->hub6 = new_info->hub6;
		uport->iotype = new_info->io_type;
		uport->regshift = new_info->iomem_reg_shift;
		uport->mapbase = (unsigned long)new_info->iomem_base;

		/*
		 * Claim and map the new regions
		 */
		if (uport->type != PORT_UNKNOWN && uport->ops->request_port) {
			retval = uport->ops->request_port(uport);
		} else {
			/* Always success - Jean II */
			retval = 0;
		}

		/*
		 * If we fail to request resources for the
		 * new port, try to restore the old settings.
		 */
		if (retval) {
			uport->iobase = old_iobase;
			uport->type = old_type;
			uport->hub6 = old_hub6;
			uport->iotype = old_iotype;
			uport->regshift = old_shift;
			uport->mapbase = old_mapbase;

			if (old_type != PORT_UNKNOWN) {
				retval = uport->ops->request_port(uport);
				/*
				 * If we failed to restore the old settings,
				 * we fail like this.
				 */
				if (retval)
					uport->type = PORT_UNKNOWN;

				/*
				 * We failed anyway.
				 */
				retval = -EBUSY;
			}

			/* Added to return the correct error -Ram Gupta */
			goto exit;
		}
	}

	if (change_irq)
		uport->irq      = new_info->irq;
	if (!(uport->flags & UPF_FIXED_PORT))
		uport->uartclk  = new_info->baud_base * 16;
	uport->flags            = (uport->flags & ~UPF_CHANGE_MASK) |
				 (new_flags & UPF_CHANGE_MASK);
	uport->custom_divisor   = new_info->custom_divisor;
	port->close_delay     = close_delay;
	port->closing_wait    = closing_wait;
	if (new_info->xmit_fifo_size)
		uport->fifosize = new_info->xmit_fifo_size;
	port->low_latency = (uport->flags & UPF_LOW_LATENCY) ? 1 : 0;

 check_and_exit:
	retval = 0;
	if (uport->type == PORT_UNKNOWN)
		goto exit;
	if (tty_port_initialized(port)) {
		if (((old_flags ^ uport->flags) & UPF_SPD_MASK) ||
		    old_custom_divisor != uport->custom_divisor) {
			/*
			 * If they're setting up a custom divisor or speed,
			 * instead of clearing it, then bitch about it.
			 */
			if (uport->flags & UPF_SPD_MASK) {
				dev_notice_ratelimited(uport->dev,
				       "%s sets custom speed on %s. This is deprecated.\n",
				      current->comm,
				      tty_name(port->tty));
			}
			uart_change_speed(tty, state, NULL);
		}
	} else {
		retval = uart_startup(tty, state, 1);
		if (retval == 0)
			tty_port_set_initialized(port, true);
		if (retval > 0)
			retval = 0;
	}
 exit:
	return retval;
}

static int uart_set_info_user(struct tty_struct *tty, struct serial_struct *ss)
{
	struct uart_state *state = tty->driver_data;
	struct tty_port *port = &state->port;
	int retval;

	down_write(&tty->termios_rwsem);
	/*
	 * This semaphore protects port->count.  It is also
	 * very useful to prevent opens.  Also, take the
	 * port configuration semaphore to make sure that a
	 * module insertion/removal doesn't change anything
	 * under us.
	 */
	mutex_lock(&port->mutex);
	retval = uart_set_info(tty, port, state, ss);
	mutex_unlock(&port->mutex);
	up_write(&tty->termios_rwsem);
	return retval;
}

/**
 *	uart_get_lsr_info	-	get line status register info
 *	@tty: tty associated with the UART
 *	@state: UART being queried
 *	@value: returned modem value
 */
static int uart_get_lsr_info(struct tty_struct *tty,
			struct uart_state *state, unsigned int __user *value)
{
	struct uart_port *uport = uart_port_check(state);
	unsigned int result;

	result = uport->ops->tx_empty(uport);

	/*
	 * If we're about to load something into the transmit
	 * register, we'll pretend the transmitter isn't empty to
	 * avoid a race condition (depending on when the transmit
	 * interrupt happens).
	 */
	if (uport->x_char ||
	    ((uart_circ_chars_pending(&state->xmit) > 0) &&
	     !uart_tx_stopped(uport)))
		result &= ~TIOCSER_TEMT;

	return put_user(result, value);
}

static int uart_tiocmget(struct tty_struct *tty)
{
	struct uart_state *state = tty->driver_data;
	struct tty_port *port = &state->port;
	struct uart_port *uport;
	int result = -EIO;

	mutex_lock(&port->mutex);
	uport = uart_port_check(state);
	if (!uport)
		goto out;

	if (!tty_io_error(tty)) {
		result = uport->mctrl;
		spin_lock_irq(&uport->lock);
		result |= uport->ops->get_mctrl(uport);
		spin_unlock_irq(&uport->lock);
	}
out:
	mutex_unlock(&port->mutex);
	return result;
}

static int
uart_tiocmset(struct tty_struct *tty, unsigned int set, unsigned int clear)
{
	struct uart_state *state = tty->driver_data;
	struct tty_port *port = &state->port;
	struct uart_port *uport;
	int ret = -EIO;

	mutex_lock(&port->mutex);
	uport = uart_port_check(state);
	if (!uport)
		goto out;

	if (!tty_io_error(tty)) {
		if (uport->rs485.flags & SER_RS485_ENABLED) {
			set &= ~TIOCM_RTS;
			clear &= ~TIOCM_RTS;
		}

		uart_update_mctrl(uport, set, clear);
		ret = 0;
	}
out:
	mutex_unlock(&port->mutex);
	return ret;
}

static int uart_break_ctl(struct tty_struct *tty, int break_state)
{
	struct uart_state *state = tty->driver_data;
	struct tty_port *port = &state->port;
	struct uart_port *uport;
	int ret = -EIO;

	mutex_lock(&port->mutex);
	uport = uart_port_check(state);
	if (!uport)
		goto out;

	if (uport->type != PORT_UNKNOWN && uport->ops->break_ctl)
		uport->ops->break_ctl(uport, break_state);
	ret = 0;
out:
	mutex_unlock(&port->mutex);
	return ret;
}

static int uart_do_autoconfig(struct tty_struct *tty, struct uart_state *state)
{
	struct tty_port *port = &state->port;
	struct uart_port *uport;
	int flags, ret;

	if (!capable(CAP_SYS_ADMIN))
		return -EPERM;

	/*
	 * Take the per-port semaphore.  This prevents count from
	 * changing, and hence any extra opens of the port while
	 * we're auto-configuring.
	 */
	if (mutex_lock_interruptible(&port->mutex))
		return -ERESTARTSYS;

	uport = uart_port_check(state);
	if (!uport) {
		ret = -EIO;
		goto out;
	}

	ret = -EBUSY;
	if (tty_port_users(port) == 1) {
		uart_shutdown(tty, state);

		/*
		 * If we already have a port type configured,
		 * we must release its resources.
		 */
		if (uport->type != PORT_UNKNOWN && uport->ops->release_port)
			uport->ops->release_port(uport);

		flags = UART_CONFIG_TYPE;
		if (uport->flags & UPF_AUTO_IRQ)
			flags |= UART_CONFIG_IRQ;

		/*
		 * This will claim the ports resources if
		 * a port is found.
		 */
		uport->ops->config_port(uport, flags);

		ret = uart_startup(tty, state, 1);
		if (ret == 0)
			tty_port_set_initialized(port, true);
		if (ret > 0)
			ret = 0;
	}
out:
	mutex_unlock(&port->mutex);
	return ret;
}

static void uart_enable_ms(struct uart_port *uport)
{
	/*
	 * Force modem status interrupts on
	 */
	if (uport->ops->enable_ms)
		uport->ops->enable_ms(uport);
}

/*
 * Wait for any of the 4 modem inputs (DCD,RI,DSR,CTS) to change
 * - mask passed in arg for lines of interest
 *   (use |'ed TIOCM_RNG/DSR/CD/CTS for masking)
 * Caller should use TIOCGICOUNT to see which one it was
 *
 * FIXME: This wants extracting into a common all driver implementation
 * of TIOCMWAIT using tty_port.
 */
static int uart_wait_modem_status(struct uart_state *state, unsigned long arg)
{
	struct uart_port *uport;
	struct tty_port *port = &state->port;
	DECLARE_WAITQUEUE(wait, current);
	struct uart_icount cprev, cnow;
	int ret;

	/*
	 * note the counters on entry
	 */
	uport = uart_port_ref(state);
	if (!uport)
		return -EIO;
	spin_lock_irq(&uport->lock);
	memcpy(&cprev, &uport->icount, sizeof(struct uart_icount));
	uart_enable_ms(uport);
	spin_unlock_irq(&uport->lock);

	add_wait_queue(&port->delta_msr_wait, &wait);
	for (;;) {
		spin_lock_irq(&uport->lock);
		memcpy(&cnow, &uport->icount, sizeof(struct uart_icount));
		spin_unlock_irq(&uport->lock);

		set_current_state(TASK_INTERRUPTIBLE);

		if (((arg & TIOCM_RNG) && (cnow.rng != cprev.rng)) ||
		    ((arg & TIOCM_DSR) && (cnow.dsr != cprev.dsr)) ||
		    ((arg & TIOCM_CD)  && (cnow.dcd != cprev.dcd)) ||
		    ((arg & TIOCM_CTS) && (cnow.cts != cprev.cts))) {
			ret = 0;
			break;
		}

		schedule();

		/* see if a signal did it */
		if (signal_pending(current)) {
			ret = -ERESTARTSYS;
			break;
		}

		cprev = cnow;
	}
	__set_current_state(TASK_RUNNING);
	remove_wait_queue(&port->delta_msr_wait, &wait);
	uart_port_deref(uport);

	return ret;
}

/*
 * Get counter of input serial line interrupts (DCD,RI,DSR,CTS)
 * Return: write counters to the user passed counter struct
 * NB: both 1->0 and 0->1 transitions are counted except for
 *     RI where only 0->1 is counted.
 */
static int uart_get_icount(struct tty_struct *tty,
			  struct serial_icounter_struct *icount)
{
	struct uart_state *state = tty->driver_data;
	struct uart_icount cnow;
	struct uart_port *uport;

	uport = uart_port_ref(state);
	if (!uport)
		return -EIO;
	spin_lock_irq(&uport->lock);
	memcpy(&cnow, &uport->icount, sizeof(struct uart_icount));
	spin_unlock_irq(&uport->lock);
	uart_port_deref(uport);

	icount->cts         = cnow.cts;
	icount->dsr         = cnow.dsr;
	icount->rng         = cnow.rng;
	icount->dcd         = cnow.dcd;
	icount->rx          = cnow.rx;
	icount->tx          = cnow.tx;
	icount->frame       = cnow.frame;
	icount->overrun     = cnow.overrun;
	icount->parity      = cnow.parity;
	icount->brk         = cnow.brk;
	icount->buf_overrun = cnow.buf_overrun;

	return 0;
}

static int uart_get_rs485_config(struct uart_port *port,
			 struct serial_rs485 __user *rs485)
{
	unsigned long flags;
	struct serial_rs485 aux;

	spin_lock_irqsave(&port->lock, flags);
	aux = port->rs485;
	spin_unlock_irqrestore(&port->lock, flags);

	if (copy_to_user(rs485, &aux, sizeof(aux)))
		return -EFAULT;

	return 0;
}

static int uart_set_rs485_config(struct uart_port *port,
			 struct serial_rs485 __user *rs485_user)
{
	struct serial_rs485 rs485;
	int ret;
	unsigned long flags;

	if (!port->rs485_config)
		return -ENOTTY;

	if (copy_from_user(&rs485, rs485_user, sizeof(*rs485_user)))
		return -EFAULT;

	spin_lock_irqsave(&port->lock, flags);
	ret = port->rs485_config(port, &rs485);
	spin_unlock_irqrestore(&port->lock, flags);
	if (ret)
		return ret;

	if (copy_to_user(rs485_user, &port->rs485, sizeof(port->rs485)))
		return -EFAULT;

	return 0;
}

static int uart_get_iso7816_config(struct uart_port *port,
				   struct serial_iso7816 __user *iso7816)
{
	unsigned long flags;
	struct serial_iso7816 aux;

	if (!port->iso7816_config)
		return -ENOTTY;

	spin_lock_irqsave(&port->lock, flags);
	aux = port->iso7816;
	spin_unlock_irqrestore(&port->lock, flags);

	if (copy_to_user(iso7816, &aux, sizeof(aux)))
		return -EFAULT;

	return 0;
}

static int uart_set_iso7816_config(struct uart_port *port,
				   struct serial_iso7816 __user *iso7816_user)
{
	struct serial_iso7816 iso7816;
	int i, ret;
	unsigned long flags;

	if (!port->iso7816_config)
		return -ENOTTY;

	if (copy_from_user(&iso7816, iso7816_user, sizeof(*iso7816_user)))
		return -EFAULT;

	/*
	 * There are 5 words reserved for future use. Check that userspace
	 * doesn't put stuff in there to prevent breakages in the future.
	 */
	for (i = 0; i < 5; i++)
		if (iso7816.reserved[i])
			return -EINVAL;

	spin_lock_irqsave(&port->lock, flags);
	ret = port->iso7816_config(port, &iso7816);
	spin_unlock_irqrestore(&port->lock, flags);
	if (ret)
		return ret;

	if (copy_to_user(iso7816_user, &port->iso7816, sizeof(port->iso7816)))
		return -EFAULT;

	return 0;
}

/*
 * Called via sys_ioctl.  We can use spin_lock_irq() here.
 */
static int
uart_ioctl(struct tty_struct *tty, unsigned int cmd, unsigned long arg)
{
	struct uart_state *state = tty->driver_data;
	struct tty_port *port = &state->port;
	struct uart_port *uport;
	void __user *uarg = (void __user *)arg;
	int ret = -ENOIOCTLCMD;


	/*
	 * These ioctls don't rely on the hardware to be present.
	 */
	switch (cmd) {
	case TIOCSERCONFIG:
		down_write(&tty->termios_rwsem);
		ret = uart_do_autoconfig(tty, state);
		up_write(&tty->termios_rwsem);
		break;
	}

	if (ret != -ENOIOCTLCMD)
		goto out;

	if (tty_io_error(tty)) {
		ret = -EIO;
		goto out;
	}

	/*
	 * The following should only be used when hardware is present.
	 */
	switch (cmd) {
	case TIOCMIWAIT:
		ret = uart_wait_modem_status(state, arg);
		break;
	}

	if (ret != -ENOIOCTLCMD)
		goto out;

	mutex_lock(&port->mutex);
	uport = uart_port_check(state);

	if (!uport || tty_io_error(tty)) {
		ret = -EIO;
		goto out_up;
	}

	/*
	 * All these rely on hardware being present and need to be
	 * protected against the tty being hung up.
	 */

	switch (cmd) {
	case TIOCSERGETLSR: /* Get line status register */
		ret = uart_get_lsr_info(tty, state, uarg);
		break;

	case TIOCGRS485:
		ret = uart_get_rs485_config(uport, uarg);
		break;

	case TIOCSRS485:
		ret = uart_set_rs485_config(uport, uarg);
		break;

	case TIOCSISO7816:
		ret = uart_set_iso7816_config(state->uart_port, uarg);
		break;

	case TIOCGISO7816:
		ret = uart_get_iso7816_config(state->uart_port, uarg);
		break;
	default:
		if (uport->ops->ioctl)
			ret = uport->ops->ioctl(uport, cmd, arg);
		break;
	}
out_up:
	mutex_unlock(&port->mutex);
out:
	return ret;
}

static void uart_set_ldisc(struct tty_struct *tty)
{
	struct uart_state *state = tty->driver_data;
	struct uart_port *uport;
	struct tty_port *port = &state->port;

	if (!tty_port_initialized(port))
		return;

	mutex_lock(&state->port.mutex);
	uport = uart_port_check(state);
	if (uport && uport->ops->set_ldisc)
		uport->ops->set_ldisc(uport, &tty->termios);
	mutex_unlock(&state->port.mutex);
}

static void uart_set_termios(struct tty_struct *tty,
						struct ktermios *old_termios)
{
	struct uart_state *state = tty->driver_data;
	struct uart_port *uport;
	unsigned int cflag = tty->termios.c_cflag;
	unsigned int iflag_mask = IGNBRK|BRKINT|IGNPAR|PARMRK|INPCK;
	bool sw_changed = false;

	mutex_lock(&state->port.mutex);
	uport = uart_port_check(state);
	if (!uport)
		goto out;

	/*
	 * Drivers doing software flow control also need to know
	 * about changes to these input settings.
	 */
	if (uport->flags & UPF_SOFT_FLOW) {
		iflag_mask |= IXANY|IXON|IXOFF;
		sw_changed =
		   tty->termios.c_cc[VSTART] != old_termios->c_cc[VSTART] ||
		   tty->termios.c_cc[VSTOP] != old_termios->c_cc[VSTOP];
	}

	/*
	 * These are the bits that are used to setup various
	 * flags in the low level driver. We can ignore the Bfoo
	 * bits in c_cflag; c_[io]speed will always be set
	 * appropriately by set_termios() in tty_ioctl.c
	 */
	if ((cflag ^ old_termios->c_cflag) == 0 &&
	    tty->termios.c_ospeed == old_termios->c_ospeed &&
	    tty->termios.c_ispeed == old_termios->c_ispeed &&
	    ((tty->termios.c_iflag ^ old_termios->c_iflag) & iflag_mask) == 0 &&
	    !sw_changed) {
		goto out;
	}

	uart_change_speed(tty, state, old_termios);
	/* reload cflag from termios; port driver may have overridden flags */
	cflag = tty->termios.c_cflag;

	/* Handle transition to B0 status */
	if ((old_termios->c_cflag & CBAUD) && !(cflag & CBAUD))
		uart_clear_mctrl(uport, TIOCM_RTS | TIOCM_DTR);
	/* Handle transition away from B0 status */
	else if (!(old_termios->c_cflag & CBAUD) && (cflag & CBAUD)) {
		unsigned int mask = TIOCM_DTR;

		if (!(cflag & CRTSCTS) || !tty_throttled(tty))
			mask |= TIOCM_RTS;
		uart_set_mctrl(uport, mask);
	}
out:
	mutex_unlock(&state->port.mutex);
}

/*
 * Calls to uart_close() are serialised via the tty_lock in
 *   drivers/tty/tty_io.c:tty_release()
 *   drivers/tty/tty_io.c:do_tty_hangup()
 */
static void uart_close(struct tty_struct *tty, struct file *filp)
{
	struct uart_state *state = tty->driver_data;

	if (!state) {
		struct uart_driver *drv = tty->driver->driver_state;
		struct tty_port *port;

		state = drv->state + tty->index;
		port = &state->port;
		spin_lock_irq(&port->lock);
		--port->count;
		spin_unlock_irq(&port->lock);
		return;
	}

	pr_debug("uart_close(%d) called\n", tty->index);

	tty_port_close(tty->port, tty, filp);
}

static void uart_tty_port_shutdown(struct tty_port *port)
{
	struct uart_state *state = container_of(port, struct uart_state, port);
	struct uart_port *uport = uart_port_check(state);
	char *buf;

	/*
	 * At this point, we stop accepting input.  To do this, we
	 * disable the receive line status interrupts.
	 */
	if (WARN(!uport, "detached port still initialized!\n"))
		return;

	spin_lock_irq(&uport->lock);
	uport->ops->stop_rx(uport);
	spin_unlock_irq(&uport->lock);

	uart_port_shutdown(port);

	/*
	 * It's possible for shutdown to be called after suspend if we get
	 * a DCD drop (hangup) at just the right time.  Clear suspended bit so
	 * we don't try to resume a port that has been shutdown.
	 */
	tty_port_set_suspended(port, 0);

	/*
	 * Free the transmit buffer.
	 */
	spin_lock_irq(&uport->lock);
	buf = state->xmit.buf;
	state->xmit.buf = NULL;
	spin_unlock_irq(&uport->lock);
<<<<<<< HEAD

	if (buf)
		free_page((unsigned long)buf);

=======

	if (buf)
		free_page((unsigned long)buf);

>>>>>>> 13e45d7f
	uart_change_pm(state, UART_PM_STATE_OFF);
}

static void uart_wait_until_sent(struct tty_struct *tty, int timeout)
{
	struct uart_state *state = tty->driver_data;
	struct uart_port *port;
	unsigned long char_time, expire;

	port = uart_port_ref(state);
	if (!port)
		return;

	if (port->type == PORT_UNKNOWN || port->fifosize == 0) {
		uart_port_deref(port);
		return;
	}

	/*
	 * Set the check interval to be 1/5 of the estimated time to
	 * send a single character, and make it at least 1.  The check
	 * interval should also be less than the timeout.
	 *
	 * Note: we have to use pretty tight timings here to satisfy
	 * the NIST-PCTS.
	 */
	char_time = (port->timeout - HZ/50) / port->fifosize;
	char_time = char_time / 5;
	if (char_time == 0)
		char_time = 1;
	if (timeout && timeout < char_time)
		char_time = timeout;

	/*
	 * If the transmitter hasn't cleared in twice the approximate
	 * amount of time to send the entire FIFO, it probably won't
	 * ever clear.  This assumes the UART isn't doing flow
	 * control, which is currently the case.  Hence, if it ever
	 * takes longer than port->timeout, this is probably due to a
	 * UART bug of some kind.  So, we clamp the timeout parameter at
	 * 2*port->timeout.
	 */
	if (timeout == 0 || timeout > 2 * port->timeout)
		timeout = 2 * port->timeout;

	expire = jiffies + timeout;

	pr_debug("uart_wait_until_sent(%d), jiffies=%lu, expire=%lu...\n",
		port->line, jiffies, expire);

	/*
	 * Check whether the transmitter is empty every 'char_time'.
	 * 'timeout' / 'expire' give us the maximum amount of time
	 * we wait.
	 */
	while (!port->ops->tx_empty(port)) {
		msleep_interruptible(jiffies_to_msecs(char_time));
		if (signal_pending(current))
			break;
		if (time_after(jiffies, expire))
			break;
	}
	uart_port_deref(port);
}

/*
 * Calls to uart_hangup() are serialised by the tty_lock in
 *   drivers/tty/tty_io.c:do_tty_hangup()
 * This runs from a workqueue and can sleep for a _short_ time only.
 */
static void uart_hangup(struct tty_struct *tty)
{
	struct uart_state *state = tty->driver_data;
	struct tty_port *port = &state->port;
	struct uart_port *uport;
	unsigned long flags;

	pr_debug("uart_hangup(%d)\n", tty->index);

	mutex_lock(&port->mutex);
	uport = uart_port_check(state);
	WARN(!uport, "hangup of detached port!\n");

	if (tty_port_active(port)) {
		uart_flush_buffer(tty);
		uart_shutdown(tty, state);
		spin_lock_irqsave(&port->lock, flags);
		port->count = 0;
		spin_unlock_irqrestore(&port->lock, flags);
		tty_port_set_active(port, 0);
		tty_port_tty_set(port, NULL);
		if (uport && !uart_console(uport))
			uart_change_pm(state, UART_PM_STATE_OFF);
		wake_up_interruptible(&port->open_wait);
		wake_up_interruptible(&port->delta_msr_wait);
	}
	mutex_unlock(&port->mutex);
}

/* uport == NULL if uart_port has already been removed */
static void uart_port_shutdown(struct tty_port *port)
{
	struct uart_state *state = container_of(port, struct uart_state, port);
	struct uart_port *uport = uart_port_check(state);

	/*
	 * clear delta_msr_wait queue to avoid mem leaks: we may free
	 * the irq here so the queue might never be woken up.  Note
	 * that we won't end up waiting on delta_msr_wait again since
	 * any outstanding file descriptors should be pointing at
	 * hung_up_tty_fops now.
	 */
	wake_up_interruptible(&port->delta_msr_wait);

	/*
	 * Free the IRQ and disable the port.
	 */
	if (uport)
		uport->ops->shutdown(uport);

	/*
	 * Ensure that the IRQ handler isn't running on another CPU.
	 */
	if (uport)
		synchronize_irq(uport->irq);
}

static int uart_carrier_raised(struct tty_port *port)
{
	struct uart_state *state = container_of(port, struct uart_state, port);
	struct uart_port *uport;
	int mctrl;

	uport = uart_port_ref(state);
	/*
	 * Should never observe uport == NULL since checks for hangup should
	 * abort the tty_port_block_til_ready() loop before checking for carrier
	 * raised -- but report carrier raised if it does anyway so open will
	 * continue and not sleep
	 */
	if (WARN_ON(!uport))
		return 1;
	spin_lock_irq(&uport->lock);
	uart_enable_ms(uport);
	mctrl = uport->ops->get_mctrl(uport);
	spin_unlock_irq(&uport->lock);
	uart_port_deref(uport);
	if (mctrl & TIOCM_CAR)
		return 1;
	return 0;
}

static void uart_dtr_rts(struct tty_port *port, int raise)
{
	struct uart_state *state = container_of(port, struct uart_state, port);
	struct uart_port *uport;

	uport = uart_port_ref(state);
	if (!uport)
		return;
	uart_port_dtr_rts(uport, raise);
	uart_port_deref(uport);
}

static int uart_install(struct tty_driver *driver, struct tty_struct *tty)
{
	struct uart_driver *drv = driver->driver_state;
	struct uart_state *state = drv->state + tty->index;

	tty->driver_data = state;

	return tty_standard_install(driver, tty);
}

/*
 * Calls to uart_open are serialised by the tty_lock in
 *   drivers/tty/tty_io.c:tty_open()
 * Note that if this fails, then uart_close() _will_ be called.
 *
 * In time, we want to scrap the "opening nonpresent ports"
 * behaviour and implement an alternative way for setserial
 * to set base addresses/ports/types.  This will allow us to
 * get rid of a certain amount of extra tests.
 */
static int uart_open(struct tty_struct *tty, struct file *filp)
{
	struct uart_state *state = tty->driver_data;
	int retval;

	retval = tty_port_open(&state->port, tty, filp);
	if (retval > 0)
		retval = 0;

	return retval;
}

static int uart_port_activate(struct tty_port *port, struct tty_struct *tty)
{
	struct uart_state *state = container_of(port, struct uart_state, port);
	struct uart_port *uport;
	int ret;

	uport = uart_port_check(state);
	if (!uport || uport->flags & UPF_DEAD)
		return -ENXIO;

	port->low_latency = (uport->flags & UPF_LOW_LATENCY) ? 1 : 0;

	/*
	 * Start up the serial port.
	 */
	ret = uart_startup(tty, state, 0);
	if (ret > 0)
		tty_port_set_active(port, 1);

	return ret;
}

static const char *uart_type(struct uart_port *port)
{
	const char *str = NULL;

	if (port->ops->type)
		str = port->ops->type(port);

	if (!str)
		str = "unknown";

	return str;
}

#ifdef CONFIG_PROC_FS

static void uart_line_info(struct seq_file *m, struct uart_driver *drv, int i)
{
	struct uart_state *state = drv->state + i;
	struct tty_port *port = &state->port;
	enum uart_pm_state pm_state;
	struct uart_port *uport;
	char stat_buf[32];
	unsigned int status;
	int mmio;

	mutex_lock(&port->mutex);
	uport = uart_port_check(state);
	if (!uport)
		goto out;

	mmio = uport->iotype >= UPIO_MEM;
	seq_printf(m, "%d: uart:%s %s%08llX irq:%d",
			uport->line, uart_type(uport),
			mmio ? "mmio:0x" : "port:",
			mmio ? (unsigned long long)uport->mapbase
			     : (unsigned long long)uport->iobase,
			uport->irq);

	if (uport->type == PORT_UNKNOWN) {
		seq_putc(m, '\n');
		goto out;
	}

	if (capable(CAP_SYS_ADMIN)) {
		pm_state = state->pm_state;
		if (pm_state != UART_PM_STATE_ON)
			uart_change_pm(state, UART_PM_STATE_ON);
		spin_lock_irq(&uport->lock);
		status = uport->ops->get_mctrl(uport);
		spin_unlock_irq(&uport->lock);
		if (pm_state != UART_PM_STATE_ON)
			uart_change_pm(state, pm_state);

		seq_printf(m, " tx:%d rx:%d",
				uport->icount.tx, uport->icount.rx);
		if (uport->icount.frame)
			seq_printf(m, " fe:%d",	uport->icount.frame);
		if (uport->icount.parity)
			seq_printf(m, " pe:%d",	uport->icount.parity);
		if (uport->icount.brk)
			seq_printf(m, " brk:%d", uport->icount.brk);
		if (uport->icount.overrun)
			seq_printf(m, " oe:%d", uport->icount.overrun);
		if (uport->icount.buf_overrun)
			seq_printf(m, " bo:%d", uport->icount.buf_overrun);

#define INFOBIT(bit, str) \
	if (uport->mctrl & (bit)) \
		strncat(stat_buf, (str), sizeof(stat_buf) - \
			strlen(stat_buf) - 2)
#define STATBIT(bit, str) \
	if (status & (bit)) \
		strncat(stat_buf, (str), sizeof(stat_buf) - \
		       strlen(stat_buf) - 2)

		stat_buf[0] = '\0';
		stat_buf[1] = '\0';
		INFOBIT(TIOCM_RTS, "|RTS");
		STATBIT(TIOCM_CTS, "|CTS");
		INFOBIT(TIOCM_DTR, "|DTR");
		STATBIT(TIOCM_DSR, "|DSR");
		STATBIT(TIOCM_CAR, "|CD");
		STATBIT(TIOCM_RNG, "|RI");
		if (stat_buf[0])
			stat_buf[0] = ' ';

		seq_puts(m, stat_buf);
	}
	seq_putc(m, '\n');
#undef STATBIT
#undef INFOBIT
out:
	mutex_unlock(&port->mutex);
}

static int uart_proc_show(struct seq_file *m, void *v)
{
	struct tty_driver *ttydrv = m->private;
	struct uart_driver *drv = ttydrv->driver_state;
	int i;

	seq_printf(m, "serinfo:1.0 driver%s%s revision:%s\n", "", "", "");
	for (i = 0; i < drv->nr; i++)
		uart_line_info(m, drv, i);
	return 0;
}
#endif

static inline bool uart_console_enabled(struct uart_port *port)
{
	return uart_console(port) && (port->cons->flags & CON_ENABLED);
}

static void uart_port_spin_lock_init(struct uart_port *port)
{
	spin_lock_init(&port->lock);
	lockdep_set_class(&port->lock, &port_lock_key);
}

#if defined(CONFIG_SERIAL_CORE_CONSOLE) || defined(CONFIG_CONSOLE_POLL)
/**
 *	uart_console_write - write a console message to a serial port
 *	@port: the port to write the message
 *	@s: array of characters
 *	@count: number of characters in string to write
 *	@putchar: function to write character to port
 */
void uart_console_write(struct uart_port *port, const char *s,
			unsigned int count,
			void (*putchar)(struct uart_port *, int))
{
	unsigned int i;

	for (i = 0; i < count; i++, s++) {
		if (*s == '\n')
			putchar(port, '\r');
		putchar(port, *s);
	}
}
EXPORT_SYMBOL_GPL(uart_console_write);

/*
 *	Check whether an invalid uart number has been specified, and
 *	if so, search for the first available port that does have
 *	console support.
 */
struct uart_port * __init
uart_get_console(struct uart_port *ports, int nr, struct console *co)
{
	int idx = co->index;

	if (idx < 0 || idx >= nr || (ports[idx].iobase == 0 &&
				     ports[idx].membase == NULL))
		for (idx = 0; idx < nr; idx++)
			if (ports[idx].iobase != 0 ||
			    ports[idx].membase != NULL)
				break;

	co->index = idx;

	return ports + idx;
}

/**
 *	uart_parse_earlycon - Parse earlycon options
 *	@p:	  ptr to 2nd field (ie., just beyond '<name>,')
 *	@iotype:  ptr for decoded iotype (out)
 *	@addr:    ptr for decoded mapbase/iobase (out)
 *	@options: ptr for <options> field; NULL if not present (out)
 *
 *	Decodes earlycon kernel command line parameters of the form
 *	   earlycon=<name>,io|mmio|mmio16|mmio32|mmio32be|mmio32native,<addr>,<options>
 *	   console=<name>,io|mmio|mmio16|mmio32|mmio32be|mmio32native,<addr>,<options>
 *
 *	The optional form
 *
 *	   earlycon=<name>,0x<addr>,<options>
 *	   console=<name>,0x<addr>,<options>
 *
 *	is also accepted; the returned @iotype will be UPIO_MEM.
 *
 *	Returns 0 on success or -EINVAL on failure
 */
int uart_parse_earlycon(char *p, unsigned char *iotype, resource_size_t *addr,
			char **options)
{
	if (strncmp(p, "mmio,", 5) == 0) {
		*iotype = UPIO_MEM;
		p += 5;
	} else if (strncmp(p, "mmio16,", 7) == 0) {
		*iotype = UPIO_MEM16;
		p += 7;
	} else if (strncmp(p, "mmio32,", 7) == 0) {
		*iotype = UPIO_MEM32;
		p += 7;
	} else if (strncmp(p, "mmio32be,", 9) == 0) {
		*iotype = UPIO_MEM32BE;
		p += 9;
	} else if (strncmp(p, "mmio32native,", 13) == 0) {
		*iotype = IS_ENABLED(CONFIG_CPU_BIG_ENDIAN) ?
			UPIO_MEM32BE : UPIO_MEM32;
		p += 13;
	} else if (strncmp(p, "io,", 3) == 0) {
		*iotype = UPIO_PORT;
		p += 3;
	} else if (strncmp(p, "0x", 2) == 0) {
		*iotype = UPIO_MEM;
	} else {
		return -EINVAL;
	}

	/*
	 * Before you replace it with kstrtoull(), think about options separator
	 * (',') it will not tolerate
	 */
	*addr = simple_strtoull(p, NULL, 0);
	p = strchr(p, ',');
	if (p)
		p++;

	*options = p;
	return 0;
}
EXPORT_SYMBOL_GPL(uart_parse_earlycon);

/**
 *	uart_parse_options - Parse serial port baud/parity/bits/flow control.
 *	@options: pointer to option string
 *	@baud: pointer to an 'int' variable for the baud rate.
 *	@parity: pointer to an 'int' variable for the parity.
 *	@bits: pointer to an 'int' variable for the number of data bits.
 *	@flow: pointer to an 'int' variable for the flow control character.
 *
 *	uart_parse_options decodes a string containing the serial console
 *	options.  The format of the string is <baud><parity><bits><flow>,
 *	eg: 115200n8r
 */
void
uart_parse_options(const char *options, int *baud, int *parity,
		   int *bits, int *flow)
{
	const char *s = options;

	*baud = simple_strtoul(s, NULL, 10);
	while (*s >= '0' && *s <= '9')
		s++;
	if (*s)
		*parity = *s++;
	if (*s)
		*bits = *s++ - '0';
	if (*s)
		*flow = *s;
}
EXPORT_SYMBOL_GPL(uart_parse_options);

/**
 *	uart_set_options - setup the serial console parameters
 *	@port: pointer to the serial ports uart_port structure
 *	@co: console pointer
 *	@baud: baud rate
 *	@parity: parity character - 'n' (none), 'o' (odd), 'e' (even)
 *	@bits: number of data bits
 *	@flow: flow control character - 'r' (rts)
 */
int
uart_set_options(struct uart_port *port, struct console *co,
		 int baud, int parity, int bits, int flow)
{
	struct ktermios termios;
	static struct ktermios dummy;

	/*
	 * Ensure that the serial-console lock is initialised early.
	 *
	 * Note that the console-enabled check is needed because of kgdboc,
	 * which can end up calling uart_set_options() for an already enabled
	 * console via tty_find_polling_driver() and uart_poll_init().
	 */
	if (!uart_console_enabled(port) && !port->console_reinit)
		uart_port_spin_lock_init(port);

	memset(&termios, 0, sizeof(struct ktermios));

	termios.c_cflag |= CREAD | HUPCL | CLOCAL;
	tty_termios_encode_baud_rate(&termios, baud, baud);

	if (bits == 7)
		termios.c_cflag |= CS7;
	else
		termios.c_cflag |= CS8;

	switch (parity) {
	case 'o': case 'O':
		termios.c_cflag |= PARODD;
		fallthrough;
	case 'e': case 'E':
		termios.c_cflag |= PARENB;
		break;
	}

	if (flow == 'r')
		termios.c_cflag |= CRTSCTS;

	/*
	 * some uarts on other side don't support no flow control.
	 * So we set * DTR in host uart to make them happy
	 */
	port->mctrl |= TIOCM_DTR;

	port->ops->set_termios(port, &termios, &dummy);
	/*
	 * Allow the setting of the UART parameters with a NULL console
	 * too:
	 */
	if (co) {
		co->cflag = termios.c_cflag;
		co->ispeed = termios.c_ispeed;
		co->ospeed = termios.c_ospeed;
	}

	return 0;
}
EXPORT_SYMBOL_GPL(uart_set_options);
#endif /* CONFIG_SERIAL_CORE_CONSOLE */

/**
 * uart_change_pm - set power state of the port
 *
 * @state: port descriptor
 * @pm_state: new state
 *
 * Locking: port->mutex has to be held
 */
static void uart_change_pm(struct uart_state *state,
			   enum uart_pm_state pm_state)
{
	struct uart_port *port = uart_port_check(state);

	if (state->pm_state != pm_state) {
		if (port && port->ops->pm)
			port->ops->pm(port, pm_state, state->pm_state);
		state->pm_state = pm_state;
	}
}

struct uart_match {
	struct uart_port *port;
	struct uart_driver *driver;
};

static int serial_match_port(struct device *dev, void *data)
{
	struct uart_match *match = data;
	struct tty_driver *tty_drv = match->driver->tty_driver;
	dev_t devt = MKDEV(tty_drv->major, tty_drv->minor_start) +
		match->port->line;

	return dev->devt == devt; /* Actually, only one tty per port */
}

int uart_suspend_port(struct uart_driver *drv, struct uart_port *uport)
{
	struct uart_state *state = drv->state + uport->line;
	struct tty_port *port = &state->port;
	struct device *tty_dev;
	struct uart_match match = {uport, drv};

	mutex_lock(&port->mutex);

	tty_dev = device_find_child(uport->dev, &match, serial_match_port);
	if (tty_dev && device_may_wakeup(tty_dev)) {
		enable_irq_wake(uport->irq);
		put_device(tty_dev);
		mutex_unlock(&port->mutex);
		return 0;
	}
	put_device(tty_dev);

	/* Nothing to do if the console is not suspending */
	if (!console_suspend_enabled && uart_console(uport))
		goto unlock;

	uport->suspended = 1;

	if (tty_port_initialized(port)) {
		const struct uart_ops *ops = uport->ops;
		int tries;

		tty_port_set_suspended(port, 1);
		tty_port_set_initialized(port, 0);

		spin_lock_irq(&uport->lock);
		ops->stop_tx(uport);
		ops->set_mctrl(uport, 0);
		ops->stop_rx(uport);
		spin_unlock_irq(&uport->lock);

		/*
		 * Wait for the transmitter to empty.
		 */
		for (tries = 3; !ops->tx_empty(uport) && tries; tries--)
			msleep(10);
		if (!tries)
			dev_err(uport->dev, "%s: Unable to drain transmitter\n",
				uport->name);

		ops->shutdown(uport);
	}

	/*
	 * Disable the console device before suspending.
	 */
	if (uart_console(uport))
		console_stop(uport->cons);

	uart_change_pm(state, UART_PM_STATE_OFF);
unlock:
	mutex_unlock(&port->mutex);

	return 0;
}

int uart_resume_port(struct uart_driver *drv, struct uart_port *uport)
{
	struct uart_state *state = drv->state + uport->line;
	struct tty_port *port = &state->port;
	struct device *tty_dev;
	struct uart_match match = {uport, drv};
	struct ktermios termios;

	mutex_lock(&port->mutex);

	tty_dev = device_find_child(uport->dev, &match, serial_match_port);
	if (!uport->suspended && device_may_wakeup(tty_dev)) {
		if (irqd_is_wakeup_set(irq_get_irq_data((uport->irq))))
			disable_irq_wake(uport->irq);
		put_device(tty_dev);
		mutex_unlock(&port->mutex);
		return 0;
	}
	put_device(tty_dev);
	uport->suspended = 0;

	/*
	 * Re-enable the console device after suspending.
	 */
	if (uart_console(uport)) {
		/*
		 * First try to use the console cflag setting.
		 */
		memset(&termios, 0, sizeof(struct ktermios));
		termios.c_cflag = uport->cons->cflag;
		termios.c_ispeed = uport->cons->ispeed;
		termios.c_ospeed = uport->cons->ospeed;

		/*
		 * If that's unset, use the tty termios setting.
		 */
		if (port->tty && termios.c_cflag == 0)
			termios = port->tty->termios;

		if (console_suspend_enabled)
			uart_change_pm(state, UART_PM_STATE_ON);
		uport->ops->set_termios(uport, &termios, NULL);
		if (console_suspend_enabled)
			console_start(uport->cons);
	}

	if (tty_port_suspended(port)) {
		const struct uart_ops *ops = uport->ops;
		int ret;

		uart_change_pm(state, UART_PM_STATE_ON);
		spin_lock_irq(&uport->lock);
		ops->set_mctrl(uport, 0);
		spin_unlock_irq(&uport->lock);
		if (console_suspend_enabled || !uart_console(uport)) {
			/* Protected by port mutex for now */
			struct tty_struct *tty = port->tty;

			ret = ops->startup(uport);
			if (ret == 0) {
				if (tty)
					uart_change_speed(tty, state, NULL);
				spin_lock_irq(&uport->lock);
				ops->set_mctrl(uport, uport->mctrl);
				ops->start_tx(uport);
				spin_unlock_irq(&uport->lock);
				tty_port_set_initialized(port, 1);
			} else {
				/*
				 * Failed to resume - maybe hardware went away?
				 * Clear the "initialized" flag so we won't try
				 * to call the low level drivers shutdown method.
				 */
				uart_shutdown(tty, state);
			}
		}

		tty_port_set_suspended(port, 0);
	}

	mutex_unlock(&port->mutex);

	return 0;
}

static inline void
uart_report_port(struct uart_driver *drv, struct uart_port *port)
{
	char address[64];

	switch (port->iotype) {
	case UPIO_PORT:
		snprintf(address, sizeof(address), "I/O 0x%lx", port->iobase);
		break;
	case UPIO_HUB6:
		snprintf(address, sizeof(address),
			 "I/O 0x%lx offset 0x%x", port->iobase, port->hub6);
		break;
	case UPIO_MEM:
	case UPIO_MEM16:
	case UPIO_MEM32:
	case UPIO_MEM32BE:
	case UPIO_AU:
	case UPIO_TSI:
		snprintf(address, sizeof(address),
			 "MMIO 0x%llx", (unsigned long long)port->mapbase);
		break;
	default:
		strlcpy(address, "*unknown*", sizeof(address));
		break;
	}

	pr_info("%s%s%s at %s (irq = %d, base_baud = %d) is a %s\n",
	       port->dev ? dev_name(port->dev) : "",
	       port->dev ? ": " : "",
	       port->name,
	       address, port->irq, port->uartclk / 16, uart_type(port));
}

static void
uart_configure_port(struct uart_driver *drv, struct uart_state *state,
		    struct uart_port *port)
{
	unsigned int flags;

	/*
	 * If there isn't a port here, don't do anything further.
	 */
	if (!port->iobase && !port->mapbase && !port->membase)
		return;

	/*
	 * Now do the auto configuration stuff.  Note that config_port
	 * is expected to claim the resources and map the port for us.
	 */
	flags = 0;
	if (port->flags & UPF_AUTO_IRQ)
		flags |= UART_CONFIG_IRQ;
	if (port->flags & UPF_BOOT_AUTOCONF) {
		if (!(port->flags & UPF_FIXED_TYPE)) {
			port->type = PORT_UNKNOWN;
			flags |= UART_CONFIG_TYPE;
		}
		port->ops->config_port(port, flags);
	}

	if (port->type != PORT_UNKNOWN) {
		unsigned long flags;

		uart_report_port(drv, port);

		/* Power up port for set_mctrl() */
		uart_change_pm(state, UART_PM_STATE_ON);

		/*
		 * Ensure that the modem control lines are de-activated.
		 * keep the DTR setting that is set in uart_set_options()
		 * We probably don't need a spinlock around this, but
		 */
		spin_lock_irqsave(&port->lock, flags);
		port->mctrl &= TIOCM_DTR;
		port->ops->set_mctrl(port, port->mctrl);
		spin_unlock_irqrestore(&port->lock, flags);

		/*
		 * If this driver supports console, and it hasn't been
		 * successfully registered yet, try to re-register it.
		 * It may be that the port was not available.
		 */
		if (port->cons && !(port->cons->flags & CON_ENABLED))
			register_console(port->cons);

		/*
		 * Power down all ports by default, except the
		 * console if we have one.
		 */
		if (!uart_console(port))
			uart_change_pm(state, UART_PM_STATE_OFF);
	}
}

#ifdef CONFIG_CONSOLE_POLL

static int uart_poll_init(struct tty_driver *driver, int line, char *options)
{
	struct uart_driver *drv = driver->driver_state;
	struct uart_state *state = drv->state + line;
	struct tty_port *tport;
	struct uart_port *port;
	int baud = 9600;
	int bits = 8;
	int parity = 'n';
	int flow = 'n';
	int ret = 0;

	tport = &state->port;
	mutex_lock(&tport->mutex);

	port = uart_port_check(state);
	if (!port || !(port->ops->poll_get_char && port->ops->poll_put_char)) {
		ret = -1;
		goto out;
	}

	if (port->ops->poll_init) {
		/*
		 * We don't set initialized as we only initialized the hw,
		 * e.g. state->xmit is still uninitialized.
		 */
		if (!tty_port_initialized(tport))
			ret = port->ops->poll_init(port);
	}

	if (!ret && options) {
		uart_parse_options(options, &baud, &parity, &bits, &flow);
		ret = uart_set_options(port, NULL, baud, parity, bits, flow);
	}
out:
	mutex_unlock(&tport->mutex);
	return ret;
}

static int uart_poll_get_char(struct tty_driver *driver, int line)
{
	struct uart_driver *drv = driver->driver_state;
	struct uart_state *state = drv->state + line;
	struct uart_port *port;
	int ret = -1;

	port = uart_port_ref(state);
	if (port) {
		ret = port->ops->poll_get_char(port);
		uart_port_deref(port);
	}

	return ret;
}

static void uart_poll_put_char(struct tty_driver *driver, int line, char ch)
{
	struct uart_driver *drv = driver->driver_state;
	struct uart_state *state = drv->state + line;
	struct uart_port *port;

	port = uart_port_ref(state);
	if (!port)
		return;

	if (ch == '\n')
		port->ops->poll_put_char(port, '\r');
	port->ops->poll_put_char(port, ch);
	uart_port_deref(port);
}
#endif

static const struct tty_operations uart_ops = {
	.install	= uart_install,
	.open		= uart_open,
	.close		= uart_close,
	.write		= uart_write,
	.put_char	= uart_put_char,
	.flush_chars	= uart_flush_chars,
	.write_room	= uart_write_room,
	.chars_in_buffer= uart_chars_in_buffer,
	.flush_buffer	= uart_flush_buffer,
	.ioctl		= uart_ioctl,
	.throttle	= uart_throttle,
	.unthrottle	= uart_unthrottle,
	.send_xchar	= uart_send_xchar,
	.set_termios	= uart_set_termios,
	.set_ldisc	= uart_set_ldisc,
	.stop		= uart_stop,
	.start		= uart_start,
	.hangup		= uart_hangup,
	.break_ctl	= uart_break_ctl,
	.wait_until_sent= uart_wait_until_sent,
#ifdef CONFIG_PROC_FS
	.proc_show	= uart_proc_show,
#endif
	.tiocmget	= uart_tiocmget,
	.tiocmset	= uart_tiocmset,
	.set_serial	= uart_set_info_user,
	.get_serial	= uart_get_info_user,
	.get_icount	= uart_get_icount,
#ifdef CONFIG_CONSOLE_POLL
	.poll_init	= uart_poll_init,
	.poll_get_char	= uart_poll_get_char,
	.poll_put_char	= uart_poll_put_char,
#endif
};

static const struct tty_port_operations uart_port_ops = {
	.carrier_raised = uart_carrier_raised,
	.dtr_rts	= uart_dtr_rts,
	.activate	= uart_port_activate,
	.shutdown	= uart_tty_port_shutdown,
};

/**
 *	uart_register_driver - register a driver with the uart core layer
 *	@drv: low level driver structure
 *
 *	Register a uart driver with the core driver.  We in turn register
 *	with the tty layer, and initialise the core driver per-port state.
 *
 *	We have a proc file in /proc/tty/driver which is named after the
 *	normal driver.
 *
 *	drv->port should be NULL, and the per-port structures should be
 *	registered using uart_add_one_port after this call has succeeded.
 */
int uart_register_driver(struct uart_driver *drv)
{
	struct tty_driver *normal;
	int i, retval = -ENOMEM;

	BUG_ON(drv->state);

	/*
	 * Maybe we should be using a slab cache for this, especially if
	 * we have a large number of ports to handle.
	 */
	drv->state = kcalloc(drv->nr, sizeof(struct uart_state), GFP_KERNEL);
	if (!drv->state)
		goto out;

	normal = alloc_tty_driver(drv->nr);
	if (!normal)
		goto out_kfree;

	drv->tty_driver = normal;

	normal->driver_name	= drv->driver_name;
	normal->name		= drv->dev_name;
	normal->major		= drv->major;
	normal->minor_start	= drv->minor;
	normal->type		= TTY_DRIVER_TYPE_SERIAL;
	normal->subtype		= SERIAL_TYPE_NORMAL;
	normal->init_termios	= tty_std_termios;
	normal->init_termios.c_cflag = B9600 | CS8 | CREAD | HUPCL | CLOCAL;
	normal->init_termios.c_ispeed = normal->init_termios.c_ospeed = 9600;
	normal->flags		= TTY_DRIVER_REAL_RAW | TTY_DRIVER_DYNAMIC_DEV;
	normal->driver_state    = drv;
	tty_set_operations(normal, &uart_ops);

	/*
	 * Initialise the UART state(s).
	 */
	for (i = 0; i < drv->nr; i++) {
		struct uart_state *state = drv->state + i;
		struct tty_port *port = &state->port;

		tty_port_init(port);
		port->ops = &uart_port_ops;
	}

	retval = tty_register_driver(normal);
	if (retval >= 0)
		return retval;

	for (i = 0; i < drv->nr; i++)
		tty_port_destroy(&drv->state[i].port);
	put_tty_driver(normal);
out_kfree:
	kfree(drv->state);
out:
	return retval;
}

/**
 *	uart_unregister_driver - remove a driver from the uart core layer
 *	@drv: low level driver structure
 *
 *	Remove all references to a driver from the core driver.  The low
 *	level driver must have removed all its ports via the
 *	uart_remove_one_port() if it registered them with uart_add_one_port().
 *	(ie, drv->port == NULL)
 */
void uart_unregister_driver(struct uart_driver *drv)
{
	struct tty_driver *p = drv->tty_driver;
	unsigned int i;

	tty_unregister_driver(p);
	put_tty_driver(p);
	for (i = 0; i < drv->nr; i++)
		tty_port_destroy(&drv->state[i].port);
	kfree(drv->state);
	drv->state = NULL;
	drv->tty_driver = NULL;
}

struct tty_driver *uart_console_device(struct console *co, int *index)
{
	struct uart_driver *p = co->data;
	*index = co->index;
	return p->tty_driver;
}
EXPORT_SYMBOL_GPL(uart_console_device);

static ssize_t uartclk_show(struct device *dev,
	struct device_attribute *attr, char *buf)
{
	struct serial_struct tmp;
	struct tty_port *port = dev_get_drvdata(dev);

	uart_get_info(port, &tmp);
	return sprintf(buf, "%d\n", tmp.baud_base * 16);
}

static ssize_t type_show(struct device *dev,
	struct device_attribute *attr, char *buf)
{
	struct serial_struct tmp;
	struct tty_port *port = dev_get_drvdata(dev);

	uart_get_info(port, &tmp);
	return sprintf(buf, "%d\n", tmp.type);
}

static ssize_t line_show(struct device *dev,
	struct device_attribute *attr, char *buf)
{
	struct serial_struct tmp;
	struct tty_port *port = dev_get_drvdata(dev);

	uart_get_info(port, &tmp);
	return sprintf(buf, "%d\n", tmp.line);
}

static ssize_t port_show(struct device *dev,
	struct device_attribute *attr, char *buf)
{
	struct serial_struct tmp;
	struct tty_port *port = dev_get_drvdata(dev);
	unsigned long ioaddr;

	uart_get_info(port, &tmp);
	ioaddr = tmp.port;
	if (HIGH_BITS_OFFSET)
		ioaddr |= (unsigned long)tmp.port_high << HIGH_BITS_OFFSET;
	return sprintf(buf, "0x%lX\n", ioaddr);
}

static ssize_t irq_show(struct device *dev,
	struct device_attribute *attr, char *buf)
{
	struct serial_struct tmp;
	struct tty_port *port = dev_get_drvdata(dev);

	uart_get_info(port, &tmp);
	return sprintf(buf, "%d\n", tmp.irq);
}

static ssize_t flags_show(struct device *dev,
	struct device_attribute *attr, char *buf)
{
	struct serial_struct tmp;
	struct tty_port *port = dev_get_drvdata(dev);

	uart_get_info(port, &tmp);
	return sprintf(buf, "0x%X\n", tmp.flags);
}

static ssize_t xmit_fifo_size_show(struct device *dev,
	struct device_attribute *attr, char *buf)
{
	struct serial_struct tmp;
	struct tty_port *port = dev_get_drvdata(dev);

	uart_get_info(port, &tmp);
	return sprintf(buf, "%d\n", tmp.xmit_fifo_size);
}

static ssize_t close_delay_show(struct device *dev,
	struct device_attribute *attr, char *buf)
{
	struct serial_struct tmp;
	struct tty_port *port = dev_get_drvdata(dev);

	uart_get_info(port, &tmp);
	return sprintf(buf, "%d\n", tmp.close_delay);
}

static ssize_t closing_wait_show(struct device *dev,
	struct device_attribute *attr, char *buf)
{
	struct serial_struct tmp;
	struct tty_port *port = dev_get_drvdata(dev);

	uart_get_info(port, &tmp);
	return sprintf(buf, "%d\n", tmp.closing_wait);
}

static ssize_t custom_divisor_show(struct device *dev,
	struct device_attribute *attr, char *buf)
{
	struct serial_struct tmp;
	struct tty_port *port = dev_get_drvdata(dev);

	uart_get_info(port, &tmp);
	return sprintf(buf, "%d\n", tmp.custom_divisor);
}

static ssize_t io_type_show(struct device *dev,
	struct device_attribute *attr, char *buf)
{
	struct serial_struct tmp;
	struct tty_port *port = dev_get_drvdata(dev);

	uart_get_info(port, &tmp);
	return sprintf(buf, "%d\n", tmp.io_type);
}

static ssize_t iomem_base_show(struct device *dev,
	struct device_attribute *attr, char *buf)
{
	struct serial_struct tmp;
	struct tty_port *port = dev_get_drvdata(dev);

	uart_get_info(port, &tmp);
	return sprintf(buf, "0x%lX\n", (unsigned long)tmp.iomem_base);
}

static ssize_t iomem_reg_shift_show(struct device *dev,
	struct device_attribute *attr, char *buf)
{
	struct serial_struct tmp;
	struct tty_port *port = dev_get_drvdata(dev);

	uart_get_info(port, &tmp);
	return sprintf(buf, "%d\n", tmp.iomem_reg_shift);
}

static ssize_t console_show(struct device *dev,
	struct device_attribute *attr, char *buf)
{
	struct tty_port *port = dev_get_drvdata(dev);
	struct uart_state *state = container_of(port, struct uart_state, port);
	struct uart_port *uport;
	bool console = false;

	mutex_lock(&port->mutex);
	uport = uart_port_check(state);
	if (uport)
		console = uart_console_enabled(uport);
	mutex_unlock(&port->mutex);

	return sprintf(buf, "%c\n", console ? 'Y' : 'N');
}

static ssize_t console_store(struct device *dev,
	struct device_attribute *attr, const char *buf, size_t count)
{
	struct tty_port *port = dev_get_drvdata(dev);
	struct uart_state *state = container_of(port, struct uart_state, port);
	struct uart_port *uport;
	bool oldconsole, newconsole;
	int ret;

	ret = kstrtobool(buf, &newconsole);
	if (ret)
		return ret;

	mutex_lock(&port->mutex);
	uport = uart_port_check(state);
	if (uport) {
		oldconsole = uart_console_enabled(uport);
		if (oldconsole && !newconsole) {
			ret = unregister_console(uport->cons);
		} else if (!oldconsole && newconsole) {
			if (uart_console(uport)) {
				uport->console_reinit = 1;
				register_console(uport->cons);
			} else {
				ret = -ENOENT;
			}
		}
	} else {
		ret = -ENXIO;
	}
	mutex_unlock(&port->mutex);

	return ret < 0 ? ret : count;
}

static DEVICE_ATTR_RO(uartclk);
static DEVICE_ATTR_RO(type);
static DEVICE_ATTR_RO(line);
static DEVICE_ATTR_RO(port);
static DEVICE_ATTR_RO(irq);
static DEVICE_ATTR_RO(flags);
static DEVICE_ATTR_RO(xmit_fifo_size);
static DEVICE_ATTR_RO(close_delay);
static DEVICE_ATTR_RO(closing_wait);
static DEVICE_ATTR_RO(custom_divisor);
static DEVICE_ATTR_RO(io_type);
static DEVICE_ATTR_RO(iomem_base);
static DEVICE_ATTR_RO(iomem_reg_shift);
static DEVICE_ATTR_RW(console);

static struct attribute *tty_dev_attrs[] = {
	&dev_attr_uartclk.attr,
	&dev_attr_type.attr,
	&dev_attr_line.attr,
	&dev_attr_port.attr,
	&dev_attr_irq.attr,
	&dev_attr_flags.attr,
	&dev_attr_xmit_fifo_size.attr,
	&dev_attr_close_delay.attr,
	&dev_attr_closing_wait.attr,
	&dev_attr_custom_divisor.attr,
	&dev_attr_io_type.attr,
	&dev_attr_iomem_base.attr,
	&dev_attr_iomem_reg_shift.attr,
	&dev_attr_console.attr,
	NULL
};

static const struct attribute_group tty_dev_attr_group = {
	.attrs = tty_dev_attrs,
};

/**
 *	uart_add_one_port - attach a driver-defined port structure
 *	@drv: pointer to the uart low level driver structure for this port
 *	@uport: uart port structure to use for this port.
 *
 *	This allows the driver to register its own uart_port structure
 *	with the core driver.  The main purpose is to allow the low
 *	level uart drivers to expand uart_port, rather than having yet
 *	more levels of structures.
 */
int uart_add_one_port(struct uart_driver *drv, struct uart_port *uport)
{
	struct uart_state *state;
	struct tty_port *port;
	int ret = 0;
	struct device *tty_dev;
	int num_groups;

	BUG_ON(in_interrupt());

	if (uport->line >= drv->nr)
		return -EINVAL;

	state = drv->state + uport->line;
	port = &state->port;

	mutex_lock(&port_mutex);
	mutex_lock(&port->mutex);
	if (state->uart_port) {
		ret = -EINVAL;
		goto out;
	}

	/* Link the port to the driver state table and vice versa */
	atomic_set(&state->refcount, 1);
	init_waitqueue_head(&state->remove_wait);
	state->uart_port = uport;
	uport->state = state;

	state->pm_state = UART_PM_STATE_UNDEFINED;
	uport->cons = drv->cons;
	uport->minor = drv->tty_driver->minor_start + uport->line;
	uport->name = kasprintf(GFP_KERNEL, "%s%d", drv->dev_name,
				drv->tty_driver->name_base + uport->line);
	if (!uport->name) {
		ret = -ENOMEM;
		goto out;
	}

	/*
	 * If this port is in use as a console then the spinlock is already
	 * initialised.
	 */
	if (!uart_console_enabled(uport))
		uart_port_spin_lock_init(uport);

	if (uport->cons && uport->dev)
		of_console_check(uport->dev->of_node, uport->cons->name, uport->line);

	tty_port_link_device(port, drv->tty_driver, uport->line);
	uart_configure_port(drv, state, uport);

	port->console = uart_console(uport);

	num_groups = 2;
	if (uport->attr_group)
		num_groups++;

	uport->tty_groups = kcalloc(num_groups, sizeof(*uport->tty_groups),
				    GFP_KERNEL);
	if (!uport->tty_groups) {
		ret = -ENOMEM;
		goto out;
	}
	uport->tty_groups[0] = &tty_dev_attr_group;
	if (uport->attr_group)
		uport->tty_groups[1] = uport->attr_group;

	/*
	 * Register the port whether it's detected or not.  This allows
	 * setserial to be used to alter this port's parameters.
	 */
	tty_dev = tty_port_register_device_attr_serdev(port, drv->tty_driver,
			uport->line, uport->dev, port, uport->tty_groups);
	if (!IS_ERR(tty_dev)) {
		device_set_wakeup_capable(tty_dev, 1);
	} else {
		dev_err(uport->dev, "Cannot register tty device on line %d\n",
		       uport->line);
	}

	/*
	 * Ensure UPF_DEAD is not set.
	 */
	uport->flags &= ~UPF_DEAD;

 out:
	mutex_unlock(&port->mutex);
	mutex_unlock(&port_mutex);

	return ret;
}

/**
 *	uart_remove_one_port - detach a driver defined port structure
 *	@drv: pointer to the uart low level driver structure for this port
 *	@uport: uart port structure for this port
 *
 *	This unhooks (and hangs up) the specified port structure from the
 *	core driver.  No further calls will be made to the low-level code
 *	for this port.
 */
int uart_remove_one_port(struct uart_driver *drv, struct uart_port *uport)
{
	struct uart_state *state = drv->state + uport->line;
	struct tty_port *port = &state->port;
	struct uart_port *uart_port;
	struct tty_struct *tty;
	int ret = 0;

	BUG_ON(in_interrupt());

	mutex_lock(&port_mutex);

	/*
	 * Mark the port "dead" - this prevents any opens from
	 * succeeding while we shut down the port.
	 */
	mutex_lock(&port->mutex);
	uart_port = uart_port_check(state);
	if (uart_port != uport)
		dev_alert(uport->dev, "Removing wrong port: %p != %p\n",
			  uart_port, uport);

	if (!uart_port) {
		mutex_unlock(&port->mutex);
		ret = -EINVAL;
		goto out;
	}
	uport->flags |= UPF_DEAD;
	mutex_unlock(&port->mutex);

	/*
	 * Remove the devices from the tty layer
	 */
	tty_port_unregister_device(port, drv->tty_driver, uport->line);

	tty = tty_port_tty_get(port);
	if (tty) {
		tty_vhangup(port->tty);
		tty_kref_put(tty);
	}

	/*
	 * If the port is used as a console, unregister it
	 */
	if (uart_console(uport))
		unregister_console(uport->cons);

	/*
	 * Free the port IO and memory resources, if any.
	 */
	if (uport->type != PORT_UNKNOWN && uport->ops->release_port)
		uport->ops->release_port(uport);
	kfree(uport->tty_groups);
	kfree(uport->name);

	/*
	 * Indicate that there isn't a port here anymore.
	 */
	uport->type = PORT_UNKNOWN;

	mutex_lock(&port->mutex);
	WARN_ON(atomic_dec_return(&state->refcount) < 0);
	wait_event(state->remove_wait, !atomic_read(&state->refcount));
	state->uart_port = NULL;
	mutex_unlock(&port->mutex);
out:
	mutex_unlock(&port_mutex);

	return ret;
}

/*
 *	Are the two ports equivalent?
 */
int uart_match_port(struct uart_port *port1, struct uart_port *port2)
{
	if (port1->iotype != port2->iotype)
		return 0;

	switch (port1->iotype) {
	case UPIO_PORT:
		return (port1->iobase == port2->iobase);
	case UPIO_HUB6:
		return (port1->iobase == port2->iobase) &&
		       (port1->hub6   == port2->hub6);
	case UPIO_MEM:
	case UPIO_MEM16:
	case UPIO_MEM32:
	case UPIO_MEM32BE:
	case UPIO_AU:
	case UPIO_TSI:
		return (port1->mapbase == port2->mapbase);
	}
	return 0;
}
EXPORT_SYMBOL(uart_match_port);

/**
 *	uart_handle_dcd_change - handle a change of carrier detect state
 *	@uport: uart_port structure for the open port
 *	@status: new carrier detect status, nonzero if active
 *
 *	Caller must hold uport->lock
 */
void uart_handle_dcd_change(struct uart_port *uport, unsigned int status)
{
	struct tty_port *port = &uport->state->port;
	struct tty_struct *tty = port->tty;
	struct tty_ldisc *ld;

	lockdep_assert_held_once(&uport->lock);

	if (tty) {
		ld = tty_ldisc_ref(tty);
		if (ld) {
			if (ld->ops->dcd_change)
				ld->ops->dcd_change(tty, status);
			tty_ldisc_deref(ld);
		}
	}

	uport->icount.dcd++;

	if (uart_dcd_enabled(uport)) {
		if (status)
			wake_up_interruptible(&port->open_wait);
		else if (tty)
			tty_hangup(tty);
	}
}
EXPORT_SYMBOL_GPL(uart_handle_dcd_change);

/**
 *	uart_handle_cts_change - handle a change of clear-to-send state
 *	@uport: uart_port structure for the open port
 *	@status: new clear to send status, nonzero if active
 *
 *	Caller must hold uport->lock
 */
void uart_handle_cts_change(struct uart_port *uport, unsigned int status)
{
	lockdep_assert_held_once(&uport->lock);

	uport->icount.cts++;

	if (uart_softcts_mode(uport)) {
		if (uport->hw_stopped) {
			if (status) {
				uport->hw_stopped = 0;
				uport->ops->start_tx(uport);
				uart_write_wakeup(uport);
			}
		} else {
			if (!status) {
				uport->hw_stopped = 1;
				uport->ops->stop_tx(uport);
			}
		}

	}
}
EXPORT_SYMBOL_GPL(uart_handle_cts_change);

/**
 * uart_insert_char - push a char to the uart layer
 *
 * User is responsible to call tty_flip_buffer_push when they are done with
 * insertion.
 *
 * @port: corresponding port
 * @status: state of the serial port RX buffer (LSR for 8250)
 * @overrun: mask of overrun bits in @status
 * @ch: character to push
 * @flag: flag for the character (see TTY_NORMAL and friends)
 */
void uart_insert_char(struct uart_port *port, unsigned int status,
		 unsigned int overrun, unsigned int ch, unsigned int flag)
{
	struct tty_port *tport = &port->state->port;

	if ((status & port->ignore_status_mask & ~overrun) == 0)
		if (tty_insert_flip_char(tport, ch, flag) == 0)
			++port->icount.buf_overrun;

	/*
	 * Overrun is special.  Since it's reported immediately,
	 * it doesn't affect the current character.
	 */
	if (status & ~port->ignore_status_mask & overrun)
		if (tty_insert_flip_char(tport, 0, TTY_OVERRUN) == 0)
			++port->icount.buf_overrun;
}
EXPORT_SYMBOL_GPL(uart_insert_char);

#ifdef CONFIG_MAGIC_SYSRQ_SERIAL
static const char sysrq_toggle_seq[] = CONFIG_MAGIC_SYSRQ_SERIAL_SEQUENCE;

static void uart_sysrq_on(struct work_struct *w)
{
	int sysrq_toggle_seq_len = strlen(sysrq_toggle_seq);

	sysrq_toggle_support(1);
	pr_info("SysRq is enabled by magic sequence '%*pE' on serial\n",
		sysrq_toggle_seq_len, sysrq_toggle_seq);
}
static DECLARE_WORK(sysrq_enable_work, uart_sysrq_on);

/**
 *	uart_try_toggle_sysrq - Enables SysRq from serial line
 *	@port: uart_port structure where char(s) after BREAK met
 *	@ch: new character in the sequence after received BREAK
 *
 *	Enables magic SysRq when the required sequence is met on port
 *	(see CONFIG_MAGIC_SYSRQ_SERIAL_SEQUENCE).
 *
 *	Returns false if @ch is out of enabling sequence and should be
 *	handled some other way, true if @ch was consumed.
 */
bool uart_try_toggle_sysrq(struct uart_port *port, unsigned int ch)
{
	int sysrq_toggle_seq_len = strlen(sysrq_toggle_seq);

	if (!sysrq_toggle_seq_len)
		return false;

	BUILD_BUG_ON(ARRAY_SIZE(sysrq_toggle_seq) >= U8_MAX);
	if (sysrq_toggle_seq[port->sysrq_seq] != ch) {
		port->sysrq_seq = 0;
		return false;
	}

	if (++port->sysrq_seq < sysrq_toggle_seq_len) {
		port->sysrq = jiffies + SYSRQ_TIMEOUT;
		return true;
	}

	schedule_work(&sysrq_enable_work);

	port->sysrq = 0;
	return true;
}
EXPORT_SYMBOL_GPL(uart_try_toggle_sysrq);
#endif

EXPORT_SYMBOL(uart_write_wakeup);
EXPORT_SYMBOL(uart_register_driver);
EXPORT_SYMBOL(uart_unregister_driver);
EXPORT_SYMBOL(uart_suspend_port);
EXPORT_SYMBOL(uart_resume_port);
EXPORT_SYMBOL(uart_add_one_port);
EXPORT_SYMBOL(uart_remove_one_port);

/**
 * uart_get_rs485_mode() - retrieve rs485 properties for given uart
 * @port: uart device's target port
 *
 * This function implements the device tree binding described in
 * Documentation/devicetree/bindings/serial/rs485.txt.
 */
int uart_get_rs485_mode(struct uart_port *port)
{
	struct serial_rs485 *rs485conf = &port->rs485;
	struct device *dev = port->dev;
	u32 rs485_delay[2];
	int ret;

	ret = device_property_read_u32_array(dev, "rs485-rts-delay",
					     rs485_delay, 2);
	if (!ret) {
		rs485conf->delay_rts_before_send = rs485_delay[0];
		rs485conf->delay_rts_after_send = rs485_delay[1];
	} else {
		rs485conf->delay_rts_before_send = 0;
		rs485conf->delay_rts_after_send = 0;
	}

	/*
	 * Clear full-duplex and enabled flags, set RTS polarity to active high
	 * to get to a defined state with the following properties:
	 */
	rs485conf->flags &= ~(SER_RS485_RX_DURING_TX | SER_RS485_ENABLED |
			      SER_RS485_TERMINATE_BUS |
			      SER_RS485_RTS_AFTER_SEND);
	rs485conf->flags |= SER_RS485_RTS_ON_SEND;

	if (device_property_read_bool(dev, "rs485-rx-during-tx"))
		rs485conf->flags |= SER_RS485_RX_DURING_TX;

	if (device_property_read_bool(dev, "linux,rs485-enabled-at-boot-time"))
		rs485conf->flags |= SER_RS485_ENABLED;

	if (device_property_read_bool(dev, "rs485-rts-active-low")) {
		rs485conf->flags &= ~SER_RS485_RTS_ON_SEND;
		rs485conf->flags |= SER_RS485_RTS_AFTER_SEND;
	}

	/*
	 * Disabling termination by default is the safe choice:  Else if many
	 * bus participants enable it, no communication is possible at all.
	 * Works fine for short cables and users may enable for longer cables.
	 */
	port->rs485_term_gpio = devm_gpiod_get_optional(dev, "rs485-term",
							GPIOD_OUT_LOW);
	if (IS_ERR(port->rs485_term_gpio)) {
		ret = PTR_ERR(port->rs485_term_gpio);
		port->rs485_term_gpio = NULL;
		return dev_err_probe(dev, ret, "Cannot get rs485-term-gpios\n");
	}

	return 0;
}
EXPORT_SYMBOL_GPL(uart_get_rs485_mode);

MODULE_DESCRIPTION("Serial driver core");
MODULE_LICENSE("GPL");<|MERGE_RESOLUTION|>--- conflicted
+++ resolved
@@ -1610,17 +1610,10 @@
 	buf = state->xmit.buf;
 	state->xmit.buf = NULL;
 	spin_unlock_irq(&uport->lock);
-<<<<<<< HEAD
 
 	if (buf)
 		free_page((unsigned long)buf);
 
-=======
-
-	if (buf)
-		free_page((unsigned long)buf);
-
->>>>>>> 13e45d7f
 	uart_change_pm(state, UART_PM_STATE_OFF);
 }
 
