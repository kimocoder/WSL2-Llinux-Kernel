--- conflicted
+++ resolved
@@ -148,11 +148,6 @@
 {
 	unsigned long flags;
 	unsigned int old;
-
-	if (port->rs485.flags & SER_RS485_ENABLED) {
-		set &= ~TIOCM_RTS;
-		clear &= ~TIOCM_RTS;
-	}
 
 	spin_lock_irqsave(&port->lock, flags);
 	old = port->mctrl;
@@ -1622,17 +1617,10 @@
 	buf = state->xmit.buf;
 	state->xmit.buf = NULL;
 	spin_unlock_irq(&uport->lock);
-<<<<<<< HEAD
 
 	if (buf)
 		free_page((unsigned long)buf);
 
-=======
-
-	if (buf)
-		free_page((unsigned long)buf);
-
->>>>>>> ea6ea9fa
 	uart_change_pm(state, UART_PM_STATE_OFF);
 }
 
@@ -2439,17 +2427,10 @@
 		 */
 		spin_lock_irqsave(&port->lock, flags);
 		port->mctrl &= TIOCM_DTR;
-<<<<<<< HEAD
-		if (port->rs485.flags & SER_RS485_ENABLED &&
-		    !(port->rs485.flags & SER_RS485_RTS_AFTER_SEND))
-			port->mctrl |= TIOCM_RTS;
-		port->ops->set_mctrl(port, port->mctrl);
-=======
 		if (!(port->rs485.flags & SER_RS485_ENABLED))
 			port->ops->set_mctrl(port, port->mctrl);
 		else
 			port->rs485_config(port, &port->rs485);
->>>>>>> ea6ea9fa
 		spin_unlock_irqrestore(&port->lock, flags);
 
 		/*
