// SPDX-License-Identifier: GPL-2.0
/*
 *	Linux Magic System Request Key Hacks
 *
 *	(c) 1997 Martin Mares <mj@atrey.karlin.mff.cuni.cz>
 *	based on ideas by Pavel Machek <pavel@atrey.karlin.mff.cuni.cz>
 *
 *	(c) 2000 Crutcher Dunnavant <crutcher+kernel@datastacks.com>
 *	overhauled to use key registration
 *	based upon discusions in irc://irc.openprojects.net/#kernelnewbies
 *
 *	Copyright (c) 2010 Dmitry Torokhov
 *	Input handler conversion
 */

#define pr_fmt(fmt) KBUILD_MODNAME ": " fmt

#include <linux/sched/signal.h>
#include <linux/sched/rt.h>
#include <linux/sched/debug.h>
#include <linux/sched/task.h>
#include <linux/ctype.h>
#include <linux/interrupt.h>
#include <linux/mm.h>
#include <linux/fs.h>
#include <linux/mount.h>
#include <linux/kdev_t.h>
#include <linux/major.h>
#include <linux/reboot.h>
#include <linux/sysrq.h>
#include <linux/kbd_kern.h>
#include <linux/proc_fs.h>
#include <linux/nmi.h>
#include <linux/quotaops.h>
#include <linux/perf_event.h>
#include <linux/kernel.h>
#include <linux/module.h>
#include <linux/suspend.h>
#include <linux/writeback.h>
#include <linux/swap.h>
#include <linux/spinlock.h>
#include <linux/vt_kern.h>
#include <linux/workqueue.h>
#include <linux/hrtimer.h>
#include <linux/oom.h>
#include <linux/slab.h>
#include <linux/input.h>
#include <linux/uaccess.h>
#include <linux/moduleparam.h>
#include <linux/jiffies.h>
#include <linux/syscalls.h>
#include <linux/of.h>
#include <linux/rcupdate.h>

#include <asm/ptrace.h>
#include <asm/irq_regs.h>

/* Whether we react on sysrq keys or just ignore them */
static int __read_mostly sysrq_enabled = CONFIG_MAGIC_SYSRQ_DEFAULT_ENABLE;
static bool __read_mostly sysrq_always_enabled;

static bool sysrq_on(void)
{
	return sysrq_enabled || sysrq_always_enabled;
}

/**
 * sysrq_mask - Getter for sysrq_enabled mask.
 *
 * Return: 1 if sysrq is always enabled, enabled sysrq_key_op mask otherwise.
 */
int sysrq_mask(void)
{
	if (sysrq_always_enabled)
		return 1;
	return sysrq_enabled;
}
EXPORT_SYMBOL_GPL(sysrq_mask);

/*
 * A value of 1 means 'all', other nonzero values are an op mask:
 */
static bool sysrq_on_mask(int mask)
{
	return sysrq_always_enabled ||
	       sysrq_enabled == 1 ||
	       (sysrq_enabled & mask);
}

static int __init sysrq_always_enabled_setup(char *str)
{
	sysrq_always_enabled = true;
	pr_info("sysrq always enabled.\n");

	return 1;
}

__setup("sysrq_always_enabled", sysrq_always_enabled_setup);


static void sysrq_handle_loglevel(int key)
{
	int i;

	i = key - '0';
	console_loglevel = CONSOLE_LOGLEVEL_DEFAULT;
	pr_info("Loglevel set to %d\n", i);
	console_loglevel = i;
}
static const struct sysrq_key_op sysrq_loglevel_op = {
	.handler	= sysrq_handle_loglevel,
	.help_msg	= "loglevel(0-9)",
	.action_msg	= "Changing Loglevel",
	.enable_mask	= SYSRQ_ENABLE_LOG,
};

#ifdef CONFIG_VT
static void sysrq_handle_SAK(int key)
{
	struct work_struct *SAK_work = &vc_cons[fg_console].SAK_work;

	schedule_work(SAK_work);
}
static const struct sysrq_key_op sysrq_SAK_op = {
	.handler	= sysrq_handle_SAK,
	.help_msg	= "sak(k)",
	.action_msg	= "SAK",
	.enable_mask	= SYSRQ_ENABLE_KEYBOARD,
};
#else
#define sysrq_SAK_op (*(const struct sysrq_key_op *)NULL)
#endif

#ifdef CONFIG_VT
static void sysrq_handle_unraw(int key)
{
	vt_reset_unicode(fg_console);
}

static const struct sysrq_key_op sysrq_unraw_op = {
	.handler	= sysrq_handle_unraw,
	.help_msg	= "unraw(r)",
	.action_msg	= "Keyboard mode set to system default",
	.enable_mask	= SYSRQ_ENABLE_KEYBOARD,
};
#else
#define sysrq_unraw_op (*(const struct sysrq_key_op *)NULL)
#endif /* CONFIG_VT */

static void sysrq_handle_crash(int key)
{
	/* release the RCU read lock before crashing */
	rcu_read_unlock();

	panic("sysrq triggered crash\n");
}
static const struct sysrq_key_op sysrq_crash_op = {
	.handler	= sysrq_handle_crash,
	.help_msg	= "crash(c)",
	.action_msg	= "Trigger a crash",
	.enable_mask	= SYSRQ_ENABLE_DUMP,
};

static void sysrq_handle_reboot(int key)
{
	lockdep_off();
	local_irq_enable();
	emergency_restart();
}
static const struct sysrq_key_op sysrq_reboot_op = {
	.handler	= sysrq_handle_reboot,
	.help_msg	= "reboot(b)",
	.action_msg	= "Resetting",
	.enable_mask	= SYSRQ_ENABLE_BOOT,
};

const struct sysrq_key_op *__sysrq_reboot_op = &sysrq_reboot_op;

static void sysrq_handle_sync(int key)
{
	emergency_sync();
}
static const struct sysrq_key_op sysrq_sync_op = {
	.handler	= sysrq_handle_sync,
	.help_msg	= "sync(s)",
	.action_msg	= "Emergency Sync",
	.enable_mask	= SYSRQ_ENABLE_SYNC,
};

static void sysrq_handle_show_timers(int key)
{
	sysrq_timer_list_show();
}

static const struct sysrq_key_op sysrq_show_timers_op = {
	.handler	= sysrq_handle_show_timers,
	.help_msg	= "show-all-timers(q)",
	.action_msg	= "Show clockevent devices & pending hrtimers (no others)",
};

static void sysrq_handle_mountro(int key)
{
	emergency_remount();
}
static const struct sysrq_key_op sysrq_mountro_op = {
	.handler	= sysrq_handle_mountro,
	.help_msg	= "unmount(u)",
	.action_msg	= "Emergency Remount R/O",
	.enable_mask	= SYSRQ_ENABLE_REMOUNT,
};

#ifdef CONFIG_LOCKDEP
static void sysrq_handle_showlocks(int key)
{
	debug_show_all_locks();
}

static const struct sysrq_key_op sysrq_showlocks_op = {
	.handler	= sysrq_handle_showlocks,
	.help_msg	= "show-all-locks(d)",
	.action_msg	= "Show Locks Held",
};
#else
#define sysrq_showlocks_op (*(const struct sysrq_key_op *)NULL)
#endif

#ifdef CONFIG_SMP
static DEFINE_RAW_SPINLOCK(show_lock);

static void showacpu(void *dummy)
{
	unsigned long flags;

	/* Idle CPUs have no interesting backtrace. */
	if (idle_cpu(smp_processor_id())) {
		pr_info("CPU%d: backtrace skipped as idling\n", smp_processor_id());
		return;
	}

	raw_spin_lock_irqsave(&show_lock, flags);
	pr_info("CPU%d:\n", smp_processor_id());
	show_stack(NULL, NULL, KERN_INFO);
	raw_spin_unlock_irqrestore(&show_lock, flags);
}

static void sysrq_showregs_othercpus(struct work_struct *dummy)
{
	smp_call_function(showacpu, NULL, 0);
}

static DECLARE_WORK(sysrq_showallcpus, sysrq_showregs_othercpus);

static void sysrq_handle_showallcpus(int key)
{
	/*
	 * Fall back to the workqueue based printing if the
	 * backtrace printing did not succeed or the
	 * architecture has no support for it:
	 */
	if (!trigger_all_cpu_backtrace()) {
		struct pt_regs *regs = NULL;

		if (in_hardirq())
			regs = get_irq_regs();

<<<<<<< HEAD
		pr_info("CPU%d:\n", smp_processor_id());
=======
		pr_info("CPU%d:\n", get_cpu());
>>>>>>> c33f17e6
		if (regs)
			show_regs(regs);
		else
			show_stack(NULL, NULL, KERN_INFO);

		schedule_work(&sysrq_showallcpus);
		put_cpu();
	}
}

static const struct sysrq_key_op sysrq_showallcpus_op = {
	.handler	= sysrq_handle_showallcpus,
	.help_msg	= "show-backtrace-all-active-cpus(l)",
	.action_msg	= "Show backtrace of all active CPUs",
	.enable_mask	= SYSRQ_ENABLE_DUMP,
};
#endif

static void sysrq_handle_showregs(int key)
{
	struct pt_regs *regs = NULL;

	if (in_hardirq())
		regs = get_irq_regs();
	if (regs)
		show_regs(regs);
	perf_event_print_debug();
}
static const struct sysrq_key_op sysrq_showregs_op = {
	.handler	= sysrq_handle_showregs,
	.help_msg	= "show-registers(p)",
	.action_msg	= "Show Regs",
	.enable_mask	= SYSRQ_ENABLE_DUMP,
};

static void sysrq_handle_showstate(int key)
{
	show_state();
	show_all_workqueues();
}
static const struct sysrq_key_op sysrq_showstate_op = {
	.handler	= sysrq_handle_showstate,
	.help_msg	= "show-task-states(t)",
	.action_msg	= "Show State",
	.enable_mask	= SYSRQ_ENABLE_DUMP,
};

static void sysrq_handle_showstate_blocked(int key)
{
	show_state_filter(TASK_UNINTERRUPTIBLE);
}
static const struct sysrq_key_op sysrq_showstate_blocked_op = {
	.handler	= sysrq_handle_showstate_blocked,
	.help_msg	= "show-blocked-tasks(w)",
	.action_msg	= "Show Blocked State",
	.enable_mask	= SYSRQ_ENABLE_DUMP,
};

#ifdef CONFIG_TRACING
#include <linux/ftrace.h>

static void sysrq_ftrace_dump(int key)
{
	ftrace_dump(DUMP_ALL);
}
static const struct sysrq_key_op sysrq_ftrace_dump_op = {
	.handler	= sysrq_ftrace_dump,
	.help_msg	= "dump-ftrace-buffer(z)",
	.action_msg	= "Dump ftrace buffer",
	.enable_mask	= SYSRQ_ENABLE_DUMP,
};
#else
#define sysrq_ftrace_dump_op (*(const struct sysrq_key_op *)NULL)
#endif

static void sysrq_handle_showmem(int key)
{
	show_mem(0, NULL);
}
static const struct sysrq_key_op sysrq_showmem_op = {
	.handler	= sysrq_handle_showmem,
	.help_msg	= "show-memory-usage(m)",
	.action_msg	= "Show Memory",
	.enable_mask	= SYSRQ_ENABLE_DUMP,
};

/*
 * Signal sysrq helper function.  Sends a signal to all user processes.
 */
static void send_sig_all(int sig)
{
	struct task_struct *p;

	read_lock(&tasklist_lock);
	for_each_process(p) {
		if (p->flags & PF_KTHREAD)
			continue;
		if (is_global_init(p))
			continue;

		do_send_sig_info(sig, SEND_SIG_PRIV, p, PIDTYPE_MAX);
	}
	read_unlock(&tasklist_lock);
}

static void sysrq_handle_term(int key)
{
	send_sig_all(SIGTERM);
	console_loglevel = CONSOLE_LOGLEVEL_DEBUG;
}
static const struct sysrq_key_op sysrq_term_op = {
	.handler	= sysrq_handle_term,
	.help_msg	= "terminate-all-tasks(e)",
	.action_msg	= "Terminate All Tasks",
	.enable_mask	= SYSRQ_ENABLE_SIGNAL,
};

static void moom_callback(struct work_struct *ignored)
{
	const gfp_t gfp_mask = GFP_KERNEL;
	struct oom_control oc = {
		.zonelist = node_zonelist(first_memory_node, gfp_mask),
		.nodemask = NULL,
		.memcg = NULL,
		.gfp_mask = gfp_mask,
		.order = -1,
	};

	mutex_lock(&oom_lock);
	if (!out_of_memory(&oc))
		pr_info("OOM request ignored. No task eligible\n");
	mutex_unlock(&oom_lock);
}

static DECLARE_WORK(moom_work, moom_callback);

static void sysrq_handle_moom(int key)
{
	schedule_work(&moom_work);
}
static const struct sysrq_key_op sysrq_moom_op = {
	.handler	= sysrq_handle_moom,
	.help_msg	= "memory-full-oom-kill(f)",
	.action_msg	= "Manual OOM execution",
	.enable_mask	= SYSRQ_ENABLE_SIGNAL,
};

static void sysrq_handle_thaw(int key)
{
	emergency_thaw_all();
}
static const struct sysrq_key_op sysrq_thaw_op = {
	.handler	= sysrq_handle_thaw,
	.help_msg	= "thaw-filesystems(j)",
	.action_msg	= "Emergency Thaw of all frozen filesystems",
	.enable_mask	= SYSRQ_ENABLE_SIGNAL,
};

static void sysrq_handle_kill(int key)
{
	send_sig_all(SIGKILL);
	console_loglevel = CONSOLE_LOGLEVEL_DEBUG;
}
static const struct sysrq_key_op sysrq_kill_op = {
	.handler	= sysrq_handle_kill,
	.help_msg	= "kill-all-tasks(i)",
	.action_msg	= "Kill All Tasks",
	.enable_mask	= SYSRQ_ENABLE_SIGNAL,
};

static void sysrq_handle_unrt(int key)
{
	normalize_rt_tasks();
}
static const struct sysrq_key_op sysrq_unrt_op = {
	.handler	= sysrq_handle_unrt,
	.help_msg	= "nice-all-RT-tasks(n)",
	.action_msg	= "Nice All RT Tasks",
	.enable_mask	= SYSRQ_ENABLE_RTNICE,
};

/* Key Operations table and lock */
static DEFINE_SPINLOCK(sysrq_key_table_lock);

static const struct sysrq_key_op *sysrq_key_table[62] = {
	&sysrq_loglevel_op,		/* 0 */
	&sysrq_loglevel_op,		/* 1 */
	&sysrq_loglevel_op,		/* 2 */
	&sysrq_loglevel_op,		/* 3 */
	&sysrq_loglevel_op,		/* 4 */
	&sysrq_loglevel_op,		/* 5 */
	&sysrq_loglevel_op,		/* 6 */
	&sysrq_loglevel_op,		/* 7 */
	&sysrq_loglevel_op,		/* 8 */
	&sysrq_loglevel_op,		/* 9 */

	/*
	 * a: Don't use for system provided sysrqs, it is handled specially on
	 * sparc and will never arrive.
	 */
	NULL,				/* a */
	&sysrq_reboot_op,		/* b */
	&sysrq_crash_op,		/* c */
	&sysrq_showlocks_op,		/* d */
	&sysrq_term_op,			/* e */
	&sysrq_moom_op,			/* f */
	/* g: May be registered for the kernel debugger */
	NULL,				/* g */
	NULL,				/* h - reserved for help */
	&sysrq_kill_op,			/* i */
#ifdef CONFIG_BLOCK
	&sysrq_thaw_op,			/* j */
#else
	NULL,				/* j */
#endif
	&sysrq_SAK_op,			/* k */
#ifdef CONFIG_SMP
	&sysrq_showallcpus_op,		/* l */
#else
	NULL,				/* l */
#endif
	&sysrq_showmem_op,		/* m */
	&sysrq_unrt_op,			/* n */
	/* o: This will often be registered as 'Off' at init time */
	NULL,				/* o */
	&sysrq_showregs_op,		/* p */
	&sysrq_show_timers_op,		/* q */
	&sysrq_unraw_op,		/* r */
	&sysrq_sync_op,			/* s */
	&sysrq_showstate_op,		/* t */
	&sysrq_mountro_op,		/* u */
	/* v: May be registered for frame buffer console restore */
	NULL,				/* v */
	&sysrq_showstate_blocked_op,	/* w */
	/* x: May be registered on mips for TLB dump */
	/* x: May be registered on ppc/powerpc for xmon */
	/* x: May be registered on sparc64 for global PMU dump */
	NULL,				/* x */
	/* y: May be registered on sparc64 for global register dump */
	NULL,				/* y */
	&sysrq_ftrace_dump_op,		/* z */
	NULL,				/* A */
	NULL,				/* B */
	NULL,				/* C */
	NULL,				/* D */
	NULL,				/* E */
	NULL,				/* F */
	NULL,				/* G */
	NULL,				/* H */
	NULL,				/* I */
	NULL,				/* J */
	NULL,				/* K */
	NULL,				/* L */
	NULL,				/* M */
	NULL,				/* N */
	NULL,				/* O */
	NULL,				/* P */
	NULL,				/* Q */
	NULL,				/* R */
	NULL,				/* S */
	NULL,				/* T */
	NULL,				/* U */
	NULL,				/* V */
	NULL,				/* W */
	NULL,				/* X */
	NULL,				/* Y */
	NULL,				/* Z */
};

/* key2index calculation, -1 on invalid index */
static int sysrq_key_table_key2index(int key)
{
	int retval;

	if ((key >= '0') && (key <= '9'))
		retval = key - '0';
	else if ((key >= 'a') && (key <= 'z'))
		retval = key + 10 - 'a';
	else if ((key >= 'A') && (key <= 'Z'))
		retval = key + 36 - 'A';
	else
		retval = -1;
	return retval;
}

/*
 * get and put functions for the table, exposed to modules.
 */
static const struct sysrq_key_op *__sysrq_get_key_op(int key)
{
	const struct sysrq_key_op *op_p = NULL;
	int i;

	i = sysrq_key_table_key2index(key);
	if (i != -1)
		op_p = sysrq_key_table[i];

	return op_p;
}

static void __sysrq_put_key_op(int key, const struct sysrq_key_op *op_p)
{
	int i = sysrq_key_table_key2index(key);

	if (i != -1)
		sysrq_key_table[i] = op_p;
}

void __handle_sysrq(int key, bool check_mask)
{
	const struct sysrq_key_op *op_p;
	int orig_log_level;
	int orig_suppress_printk;
	int i;

	orig_suppress_printk = suppress_printk;
	suppress_printk = 0;

	rcu_sysrq_start();
	rcu_read_lock();
	/*
	 * Raise the apparent loglevel to maximum so that the sysrq header
	 * is shown to provide the user with positive feedback.  We do not
	 * simply emit this at KERN_EMERG as that would change message
	 * routing in the consumers of /proc/kmsg.
	 */
	orig_log_level = console_loglevel;
	console_loglevel = CONSOLE_LOGLEVEL_DEFAULT;

	op_p = __sysrq_get_key_op(key);
	if (op_p) {
		/*
		 * Should we check for enabled operations (/proc/sysrq-trigger
		 * should not) and is the invoked operation enabled?
		 */
		if (!check_mask || sysrq_on_mask(op_p->enable_mask)) {
			pr_info("%s\n", op_p->action_msg);
			console_loglevel = orig_log_level;
			op_p->handler(key);
		} else {
			pr_info("This sysrq operation is disabled.\n");
			console_loglevel = orig_log_level;
		}
	} else {
		pr_info("HELP : ");
		/* Only print the help msg once per handler */
		for (i = 0; i < ARRAY_SIZE(sysrq_key_table); i++) {
			if (sysrq_key_table[i]) {
				int j;

				for (j = 0; sysrq_key_table[i] !=
						sysrq_key_table[j]; j++)
					;
				if (j != i)
					continue;
				pr_cont("%s ", sysrq_key_table[i]->help_msg);
			}
		}
		pr_cont("\n");
		console_loglevel = orig_log_level;
	}
	rcu_read_unlock();
	rcu_sysrq_end();

	suppress_printk = orig_suppress_printk;
}

void handle_sysrq(int key)
{
	if (sysrq_on())
		__handle_sysrq(key, true);
}
EXPORT_SYMBOL(handle_sysrq);

#ifdef CONFIG_INPUT
static int sysrq_reset_downtime_ms;

/* Simple translation table for the SysRq keys */
static const unsigned char sysrq_xlate[KEY_CNT] =
	"\000\0331234567890-=\177\t"                    /* 0x00 - 0x0f */
	"qwertyuiop[]\r\000as"                          /* 0x10 - 0x1f */
	"dfghjkl;'`\000\\zxcv"                          /* 0x20 - 0x2f */
	"bnm,./\000*\000 \000\201\202\203\204\205"      /* 0x30 - 0x3f */
	"\206\207\210\211\212\000\000789-456+1"         /* 0x40 - 0x4f */
	"230\177\000\000\213\214\000\000\000\000\000\000\000\000\000\000" /* 0x50 - 0x5f */
	"\r\000/";                                      /* 0x60 - 0x6f */

struct sysrq_state {
	struct input_handle handle;
	struct work_struct reinject_work;
	unsigned long key_down[BITS_TO_LONGS(KEY_CNT)];
	unsigned int alt;
	unsigned int alt_use;
	unsigned int shift;
	unsigned int shift_use;
	bool active;
	bool need_reinject;
	bool reinjecting;

	/* reset sequence handling */
	bool reset_canceled;
	bool reset_requested;
	unsigned long reset_keybit[BITS_TO_LONGS(KEY_CNT)];
	int reset_seq_len;
	int reset_seq_cnt;
	int reset_seq_version;
	struct timer_list keyreset_timer;
};

#define SYSRQ_KEY_RESET_MAX	20 /* Should be plenty */
static unsigned short sysrq_reset_seq[SYSRQ_KEY_RESET_MAX];
static unsigned int sysrq_reset_seq_len;
static unsigned int sysrq_reset_seq_version = 1;

static void sysrq_parse_reset_sequence(struct sysrq_state *state)
{
	int i;
	unsigned short key;

	state->reset_seq_cnt = 0;

	for (i = 0; i < sysrq_reset_seq_len; i++) {
		key = sysrq_reset_seq[i];

		if (key == KEY_RESERVED || key > KEY_MAX)
			break;

		__set_bit(key, state->reset_keybit);
		state->reset_seq_len++;

		if (test_bit(key, state->key_down))
			state->reset_seq_cnt++;
	}

	/* Disable reset until old keys are not released */
	state->reset_canceled = state->reset_seq_cnt != 0;

	state->reset_seq_version = sysrq_reset_seq_version;
}

static void sysrq_do_reset(struct timer_list *t)
{
	struct sysrq_state *state = from_timer(state, t, keyreset_timer);

	state->reset_requested = true;

	orderly_reboot();
}

static void sysrq_handle_reset_request(struct sysrq_state *state)
{
	if (state->reset_requested)
		__handle_sysrq(sysrq_xlate[KEY_B], false);

	if (sysrq_reset_downtime_ms)
		mod_timer(&state->keyreset_timer,
			jiffies + msecs_to_jiffies(sysrq_reset_downtime_ms));
	else
		sysrq_do_reset(&state->keyreset_timer);
}

static void sysrq_detect_reset_sequence(struct sysrq_state *state,
					unsigned int code, int value)
{
	if (!test_bit(code, state->reset_keybit)) {
		/*
		 * Pressing any key _not_ in reset sequence cancels
		 * the reset sequence.  Also cancelling the timer in
		 * case additional keys were pressed after a reset
		 * has been requested.
		 */
		if (value && state->reset_seq_cnt) {
			state->reset_canceled = true;
			del_timer(&state->keyreset_timer);
		}
	} else if (value == 0) {
		/*
		 * Key release - all keys in the reset sequence need
		 * to be pressed and held for the reset timeout
		 * to hold.
		 */
		del_timer(&state->keyreset_timer);

		if (--state->reset_seq_cnt == 0)
			state->reset_canceled = false;
	} else if (value == 1) {
		/* key press, not autorepeat */
		if (++state->reset_seq_cnt == state->reset_seq_len &&
		    !state->reset_canceled) {
			sysrq_handle_reset_request(state);
		}
	}
}

#ifdef CONFIG_OF
static void sysrq_of_get_keyreset_config(void)
{
	u32 key;
	struct device_node *np;
	struct property *prop;
	const __be32 *p;

	np = of_find_node_by_path("/chosen/linux,sysrq-reset-seq");
	if (!np) {
		pr_debug("No sysrq node found");
		return;
	}

	/* Reset in case a __weak definition was present */
	sysrq_reset_seq_len = 0;

	of_property_for_each_u32(np, "keyset", prop, p, key) {
		if (key == KEY_RESERVED || key > KEY_MAX ||
		    sysrq_reset_seq_len == SYSRQ_KEY_RESET_MAX)
			break;

		sysrq_reset_seq[sysrq_reset_seq_len++] = (unsigned short)key;
	}

	/* Get reset timeout if any. */
	of_property_read_u32(np, "timeout-ms", &sysrq_reset_downtime_ms);

	of_node_put(np);
}
#else
static void sysrq_of_get_keyreset_config(void)
{
}
#endif

static void sysrq_reinject_alt_sysrq(struct work_struct *work)
{
	struct sysrq_state *sysrq =
			container_of(work, struct sysrq_state, reinject_work);
	struct input_handle *handle = &sysrq->handle;
	unsigned int alt_code = sysrq->alt_use;

	if (sysrq->need_reinject) {
		/* we do not want the assignment to be reordered */
		sysrq->reinjecting = true;
		mb();

		/* Simulate press and release of Alt + SysRq */
		input_inject_event(handle, EV_KEY, alt_code, 1);
		input_inject_event(handle, EV_KEY, KEY_SYSRQ, 1);
		input_inject_event(handle, EV_SYN, SYN_REPORT, 1);

		input_inject_event(handle, EV_KEY, KEY_SYSRQ, 0);
		input_inject_event(handle, EV_KEY, alt_code, 0);
		input_inject_event(handle, EV_SYN, SYN_REPORT, 1);

		mb();
		sysrq->reinjecting = false;
	}
}

static bool sysrq_handle_keypress(struct sysrq_state *sysrq,
				  unsigned int code, int value)
{
	bool was_active = sysrq->active;
	bool suppress;

	switch (code) {

	case KEY_LEFTALT:
	case KEY_RIGHTALT:
		if (!value) {
			/* One of ALTs is being released */
			if (sysrq->active && code == sysrq->alt_use)
				sysrq->active = false;

			sysrq->alt = KEY_RESERVED;

		} else if (value != 2) {
			sysrq->alt = code;
			sysrq->need_reinject = false;
		}
		break;

	case KEY_LEFTSHIFT:
	case KEY_RIGHTSHIFT:
		if (!value)
			sysrq->shift = KEY_RESERVED;
		else if (value != 2)
			sysrq->shift = code;
		break;

	case KEY_SYSRQ:
		if (value == 1 && sysrq->alt != KEY_RESERVED) {
			sysrq->active = true;
			sysrq->alt_use = sysrq->alt;
			/* either RESERVED (for released) or actual code */
			sysrq->shift_use = sysrq->shift;
			/*
			 * If nothing else will be pressed we'll need
			 * to re-inject Alt-SysRq keysroke.
			 */
			sysrq->need_reinject = true;
		}

		/*
		 * Pretend that sysrq was never pressed at all. This
		 * is needed to properly handle KGDB which will try
		 * to release all keys after exiting debugger. If we
		 * do not clear key bit it KGDB will end up sending
		 * release events for Alt and SysRq, potentially
		 * triggering print screen function.
		 */
		if (sysrq->active)
			clear_bit(KEY_SYSRQ, sysrq->handle.dev->key);

		break;

	default:
		if (sysrq->active && value && value != 2) {
			unsigned char c = sysrq_xlate[code];

			sysrq->need_reinject = false;
			if (sysrq->shift_use != KEY_RESERVED)
				c = toupper(c);
			__handle_sysrq(c, true);
		}
		break;
	}

	suppress = sysrq->active;

	if (!sysrq->active) {

		/*
		 * See if reset sequence has changed since the last time.
		 */
		if (sysrq->reset_seq_version != sysrq_reset_seq_version)
			sysrq_parse_reset_sequence(sysrq);

		/*
		 * If we are not suppressing key presses keep track of
		 * keyboard state so we can release keys that have been
		 * pressed before entering SysRq mode.
		 */
		if (value)
			set_bit(code, sysrq->key_down);
		else
			clear_bit(code, sysrq->key_down);

		if (was_active)
			schedule_work(&sysrq->reinject_work);

		/* Check for reset sequence */
		sysrq_detect_reset_sequence(sysrq, code, value);

	} else if (value == 0 && test_and_clear_bit(code, sysrq->key_down)) {
		/*
		 * Pass on release events for keys that was pressed before
		 * entering SysRq mode.
		 */
		suppress = false;
	}

	return suppress;
}

static bool sysrq_filter(struct input_handle *handle,
			 unsigned int type, unsigned int code, int value)
{
	struct sysrq_state *sysrq = handle->private;
	bool suppress;

	/*
	 * Do not filter anything if we are in the process of re-injecting
	 * Alt+SysRq combination.
	 */
	if (sysrq->reinjecting)
		return false;

	switch (type) {

	case EV_SYN:
		suppress = false;
		break;

	case EV_KEY:
		suppress = sysrq_handle_keypress(sysrq, code, value);
		break;

	default:
		suppress = sysrq->active;
		break;
	}

	return suppress;
}

static int sysrq_connect(struct input_handler *handler,
			 struct input_dev *dev,
			 const struct input_device_id *id)
{
	struct sysrq_state *sysrq;
	int error;

	sysrq = kzalloc(sizeof(struct sysrq_state), GFP_KERNEL);
	if (!sysrq)
		return -ENOMEM;

	INIT_WORK(&sysrq->reinject_work, sysrq_reinject_alt_sysrq);

	sysrq->handle.dev = dev;
	sysrq->handle.handler = handler;
	sysrq->handle.name = "sysrq";
	sysrq->handle.private = sysrq;
	timer_setup(&sysrq->keyreset_timer, sysrq_do_reset, 0);

	error = input_register_handle(&sysrq->handle);
	if (error) {
		pr_err("Failed to register input sysrq handler, error %d\n",
			error);
		goto err_free;
	}

	error = input_open_device(&sysrq->handle);
	if (error) {
		pr_err("Failed to open input device, error %d\n", error);
		goto err_unregister;
	}

	return 0;

 err_unregister:
	input_unregister_handle(&sysrq->handle);
 err_free:
	kfree(sysrq);
	return error;
}

static void sysrq_disconnect(struct input_handle *handle)
{
	struct sysrq_state *sysrq = handle->private;

	input_close_device(handle);
	cancel_work_sync(&sysrq->reinject_work);
	del_timer_sync(&sysrq->keyreset_timer);
	input_unregister_handle(handle);
	kfree(sysrq);
}

/*
 * We are matching on KEY_LEFTALT instead of KEY_SYSRQ because not all
 * keyboards have SysRq key predefined and so user may add it to keymap
 * later, but we expect all such keyboards to have left alt.
 */
static const struct input_device_id sysrq_ids[] = {
	{
		.flags = INPUT_DEVICE_ID_MATCH_EVBIT |
				INPUT_DEVICE_ID_MATCH_KEYBIT,
		.evbit = { [BIT_WORD(EV_KEY)] = BIT_MASK(EV_KEY) },
		.keybit = { [BIT_WORD(KEY_LEFTALT)] = BIT_MASK(KEY_LEFTALT) },
	},
	{ },
};

static struct input_handler sysrq_handler = {
	.filter		= sysrq_filter,
	.connect	= sysrq_connect,
	.disconnect	= sysrq_disconnect,
	.name		= "sysrq",
	.id_table	= sysrq_ids,
};

static inline void sysrq_register_handler(void)
{
	int error;

	sysrq_of_get_keyreset_config();

	error = input_register_handler(&sysrq_handler);
	if (error)
		pr_err("Failed to register input handler, error %d", error);
}

static inline void sysrq_unregister_handler(void)
{
	input_unregister_handler(&sysrq_handler);
}

static int sysrq_reset_seq_param_set(const char *buffer,
				     const struct kernel_param *kp)
{
	unsigned long val;
	int error;

	error = kstrtoul(buffer, 0, &val);
	if (error < 0)
		return error;

	if (val > KEY_MAX)
		return -EINVAL;

	*((unsigned short *)kp->arg) = val;
	sysrq_reset_seq_version++;

	return 0;
}

static const struct kernel_param_ops param_ops_sysrq_reset_seq = {
	.get	= param_get_ushort,
	.set	= sysrq_reset_seq_param_set,
};

#define param_check_sysrq_reset_seq(name, p)	\
	__param_check(name, p, unsigned short)

/*
 * not really modular, but the easiest way to keep compat with existing
 * bootargs behaviour is to continue using module_param here.
 */
module_param_array_named(reset_seq, sysrq_reset_seq, sysrq_reset_seq,
			 &sysrq_reset_seq_len, 0644);

module_param_named(sysrq_downtime_ms, sysrq_reset_downtime_ms, int, 0644);

#else

static inline void sysrq_register_handler(void)
{
}

static inline void sysrq_unregister_handler(void)
{
}

#endif /* CONFIG_INPUT */

int sysrq_toggle_support(int enable_mask)
{
	bool was_enabled = sysrq_on();

	sysrq_enabled = enable_mask;

	if (was_enabled != sysrq_on()) {
		if (sysrq_on())
			sysrq_register_handler();
		else
			sysrq_unregister_handler();
	}

	return 0;
}
EXPORT_SYMBOL_GPL(sysrq_toggle_support);

static int __sysrq_swap_key_ops(int key, const struct sysrq_key_op *insert_op_p,
				const struct sysrq_key_op *remove_op_p)
{
	int retval;

	spin_lock(&sysrq_key_table_lock);
	if (__sysrq_get_key_op(key) == remove_op_p) {
		__sysrq_put_key_op(key, insert_op_p);
		retval = 0;
	} else {
		retval = -1;
	}
	spin_unlock(&sysrq_key_table_lock);

	/*
	 * A concurrent __handle_sysrq either got the old op or the new op.
	 * Wait for it to go away before returning, so the code for an old
	 * op is not freed (eg. on module unload) while it is in use.
	 */
	synchronize_rcu();

	return retval;
}

int register_sysrq_key(int key, const struct sysrq_key_op *op_p)
{
	return __sysrq_swap_key_ops(key, op_p, NULL);
}
EXPORT_SYMBOL(register_sysrq_key);

int unregister_sysrq_key(int key, const struct sysrq_key_op *op_p)
{
	return __sysrq_swap_key_ops(key, NULL, op_p);
}
EXPORT_SYMBOL(unregister_sysrq_key);

#ifdef CONFIG_PROC_FS
/*
 * writing 'C' to /proc/sysrq-trigger is like sysrq-C
 */
static ssize_t write_sysrq_trigger(struct file *file, const char __user *buf,
				   size_t count, loff_t *ppos)
{
	if (count) {
		char c;

		if (get_user(c, buf))
			return -EFAULT;
		__handle_sysrq(c, false);
	}

	return count;
}

static const struct proc_ops sysrq_trigger_proc_ops = {
	.proc_write	= write_sysrq_trigger,
	.proc_lseek	= noop_llseek,
};

static void sysrq_init_procfs(void)
{
	if (!proc_create("sysrq-trigger", S_IWUSR, NULL,
			 &sysrq_trigger_proc_ops))
		pr_err("Failed to register proc interface\n");
}

#else

static inline void sysrq_init_procfs(void)
{
}

#endif /* CONFIG_PROC_FS */

static int __init sysrq_init(void)
{
	sysrq_init_procfs();

	if (sysrq_on())
		sysrq_register_handler();

	return 0;
}
device_initcall(sysrq_init);<|MERGE_RESOLUTION|>--- conflicted
+++ resolved
@@ -263,11 +263,7 @@
 		if (in_hardirq())
 			regs = get_irq_regs();
 
-<<<<<<< HEAD
-		pr_info("CPU%d:\n", smp_processor_id());
-=======
 		pr_info("CPU%d:\n", get_cpu());
->>>>>>> c33f17e6
 		if (regs)
 			show_regs(regs);
 		else
