// SPDX-License-Identifier: GPL-2.0+
/*
 * xen console driver interface to hvc_console.c
 *
 * (c) 2007 Gerd Hoffmann <kraxel@suse.de>
 */

#include <linux/console.h>
#include <linux/delay.h>
#include <linux/err.h>
#include <linux/irq.h>
#include <linux/init.h>
#include <linux/types.h>
#include <linux/list.h>
#include <linux/serial_core.h>

#include <asm/io.h>
#include <asm/xen/hypervisor.h>

#include <xen/xen.h>
#include <xen/interface/xen.h>
#include <xen/hvm.h>
#include <xen/grant_table.h>
#include <xen/page.h>
#include <xen/events.h>
#include <xen/interface/io/console.h>
#include <xen/interface/sched.h>
#include <xen/hvc-console.h>
#include <xen/xenbus.h>

#include "hvc_console.h"

#define HVC_COOKIE   0x58656e /* "Xen" in hex */

struct xencons_info {
	struct list_head list;
	struct xenbus_device *xbdev;
	struct xencons_interface *intf;
	unsigned int evtchn;
	XENCONS_RING_IDX out_cons;
	unsigned int out_cons_same;
	struct hvc_struct *hvc;
	int irq;
	int vtermno;
	grant_ref_t gntref;
	spinlock_t ring_lock;
};

static LIST_HEAD(xenconsoles);
static DEFINE_SPINLOCK(xencons_lock);

/* ------------------------------------------------------------------ */

static struct xencons_info *vtermno_to_xencons(int vtermno)
{
	struct xencons_info *entry, *ret = NULL;
	unsigned long flags;

	spin_lock_irqsave(&xencons_lock, flags);
	if (list_empty(&xenconsoles)) {
		spin_unlock_irqrestore(&xencons_lock, flags);
		return NULL;
	}

	list_for_each_entry(entry, &xenconsoles, list) {
		if (entry->vtermno == vtermno) {
			ret  = entry;
			break;
		}
	}
	spin_unlock_irqrestore(&xencons_lock, flags);

	return ret;
}

static inline int xenbus_devid_to_vtermno(int devid)
{
	return devid + HVC_COOKIE;
}

static inline void notify_daemon(struct xencons_info *cons)
{
	/* Use evtchn: this is called early, before irq is set up. */
	notify_remote_via_evtchn(cons->evtchn);
}

static int __write_console(struct xencons_info *xencons,
		const char *data, int len)
{
	XENCONS_RING_IDX cons, prod;
	struct xencons_interface *intf = xencons->intf;
	int sent = 0;
	unsigned long flags;

	spin_lock_irqsave(&xencons->ring_lock, flags);
	cons = intf->out_cons;
	prod = intf->out_prod;
	mb();			/* update queue values before going on */

	if ((prod - cons) > sizeof(intf->out)) {
		spin_unlock_irqrestore(&xencons->ring_lock, flags);
		pr_err_once("xencons: Illegal ring page indices");
		return -EINVAL;
	}

	while ((sent < len) && ((prod - cons) < sizeof(intf->out)))
		intf->out[MASK_XENCONS_IDX(prod++, intf->out)] = data[sent++];

	wmb();			/* write ring before updating pointer */
	intf->out_prod = prod;
	spin_unlock_irqrestore(&xencons->ring_lock, flags);

	if (sent)
		notify_daemon(xencons);
	return sent;
}

static int domU_write_console(uint32_t vtermno, const char *data, int len)
{
	int ret = len;
	struct xencons_info *cons = vtermno_to_xencons(vtermno);
	if (cons == NULL)
		return -EINVAL;

	/*
	 * Make sure the whole buffer is emitted, polling if
	 * necessary.  We don't ever want to rely on the hvc daemon
	 * because the most interesting console output is when the
	 * kernel is crippled.
	 */
	while (len) {
		int sent = __write_console(cons, data, len);

		if (sent < 0)
			return sent;

		data += sent;
		len -= sent;

		if (unlikely(len))
			HYPERVISOR_sched_op(SCHEDOP_yield, NULL);
	}

	return ret;
}

static int domU_read_console(uint32_t vtermno, char *buf, int len)
{
	struct xencons_interface *intf;
	XENCONS_RING_IDX cons, prod;
	int recv = 0;
	struct xencons_info *xencons = vtermno_to_xencons(vtermno);
	unsigned int eoiflag = 0;
<<<<<<< HEAD
=======
	unsigned long flags;
>>>>>>> 9b37665a

	if (xencons == NULL)
		return -EINVAL;
	intf = xencons->intf;

	spin_lock_irqsave(&xencons->ring_lock, flags);
	cons = intf->in_cons;
	prod = intf->in_prod;
	mb();			/* get pointers before reading ring */

	if ((prod - cons) > sizeof(intf->in)) {
		spin_unlock_irqrestore(&xencons->ring_lock, flags);
		pr_err_once("xencons: Illegal ring page indices");
		return -EINVAL;
	}

	while (cons != prod && recv < len)
		buf[recv++] = intf->in[MASK_XENCONS_IDX(cons++, intf->in)];

	mb();			/* read ring before consuming */
	intf->in_cons = cons;

	/*
	 * When to mark interrupt having been spurious:
	 * - there was no new data to be read, and
	 * - the backend did not consume some output bytes, and
	 * - the previous round with no read data didn't see consumed bytes
	 *   (we might have a race with an interrupt being in flight while
	 *   updating xencons->out_cons, so account for that by allowing one
	 *   round without any visible reason)
	 */
	if (intf->out_cons != xencons->out_cons) {
		xencons->out_cons = intf->out_cons;
		xencons->out_cons_same = 0;
	}
<<<<<<< HEAD
	if (recv) {
		notify_daemon(xencons);
	} else if (xencons->out_cons_same++ > 1) {
		eoiflag = XEN_EOI_FLAG_SPURIOUS;
=======
	if (!recv && xencons->out_cons_same++ > 1) {
		eoiflag = XEN_EOI_FLAG_SPURIOUS;
	}
	spin_unlock_irqrestore(&xencons->ring_lock, flags);

	if (recv) {
		notify_daemon(xencons);
>>>>>>> 9b37665a
	}

	xen_irq_lateeoi(xencons->irq, eoiflag);

	return recv;
}

static const struct hv_ops domU_hvc_ops = {
	.get_chars = domU_read_console,
	.put_chars = domU_write_console,
	.notifier_add = notifier_add_irq,
	.notifier_del = notifier_del_irq,
	.notifier_hangup = notifier_hangup_irq,
};

static int dom0_read_console(uint32_t vtermno, char *buf, int len)
{
	return HYPERVISOR_console_io(CONSOLEIO_read, len, buf);
}

/*
 * Either for a dom0 to write to the system console, or a domU with a
 * debug version of Xen
 */
static int dom0_write_console(uint32_t vtermno, const char *str, int len)
{
	int rc = HYPERVISOR_console_io(CONSOLEIO_write, len, (char *)str);
	if (rc < 0)
		return rc;

	return len;
}

static const struct hv_ops dom0_hvc_ops = {
	.get_chars = dom0_read_console,
	.put_chars = dom0_write_console,
	.notifier_add = notifier_add_irq,
	.notifier_del = notifier_del_irq,
	.notifier_hangup = notifier_hangup_irq,
};

static int xen_hvm_console_init(void)
{
	int r;
	uint64_t v = 0;
	unsigned long gfn, flags;
	struct xencons_info *info;

	if (!xen_hvm_domain())
		return -ENODEV;

	info = vtermno_to_xencons(HVC_COOKIE);
	if (!info) {
		info = kzalloc(sizeof(struct xencons_info), GFP_KERNEL);
		if (!info)
			return -ENOMEM;
		spin_lock_init(&info->ring_lock);
	} else if (info->intf != NULL) {
		/* already configured */
		return 0;
	}
	/*
	 * If the toolstack (or the hypervisor) hasn't set these values, the
	 * default value is 0. Even though gfn = 0 and evtchn = 0 are
	 * theoretically correct values, in practice they never are and they
	 * mean that a legacy toolstack hasn't initialized the pv console correctly.
	 */
	r = hvm_get_parameter(HVM_PARAM_CONSOLE_EVTCHN, &v);
	if (r < 0 || v == 0)
		goto err;
	info->evtchn = v;
	v = 0;
	r = hvm_get_parameter(HVM_PARAM_CONSOLE_PFN, &v);
	if (r < 0 || v == 0)
		goto err;
	gfn = v;
	info->intf = xen_remap(gfn << XEN_PAGE_SHIFT, XEN_PAGE_SIZE);
	if (info->intf == NULL)
		goto err;
	info->vtermno = HVC_COOKIE;

	spin_lock_irqsave(&xencons_lock, flags);
	list_add_tail(&info->list, &xenconsoles);
	spin_unlock_irqrestore(&xencons_lock, flags);

	return 0;
err:
	kfree(info);
	return -ENODEV;
}

static int xencons_info_pv_init(struct xencons_info *info, int vtermno)
{
	spin_lock_init(&info->ring_lock);
	info->evtchn = xen_start_info->console.domU.evtchn;
	/* GFN == MFN for PV guest */
	info->intf = gfn_to_virt(xen_start_info->console.domU.mfn);
	info->vtermno = vtermno;

	list_add_tail(&info->list, &xenconsoles);

	return 0;
}

static int xen_pv_console_init(void)
{
	struct xencons_info *info;
	unsigned long flags;

	if (!xen_pv_domain())
		return -ENODEV;

	if (!xen_start_info->console.domU.evtchn)
		return -ENODEV;

	info = vtermno_to_xencons(HVC_COOKIE);
	if (!info) {
		info = kzalloc(sizeof(struct xencons_info), GFP_KERNEL);
		if (!info)
			return -ENOMEM;
	} else if (info->intf != NULL) {
		/* already configured */
		return 0;
	}
	spin_lock_irqsave(&xencons_lock, flags);
	xencons_info_pv_init(info, HVC_COOKIE);
	spin_unlock_irqrestore(&xencons_lock, flags);

	return 0;
}

static int xen_initial_domain_console_init(void)
{
	struct xencons_info *info;
	unsigned long flags;

	if (!xen_initial_domain())
		return -ENODEV;

	info = vtermno_to_xencons(HVC_COOKIE);
	if (!info) {
		info = kzalloc(sizeof(struct xencons_info), GFP_KERNEL);
		if (!info)
			return -ENOMEM;
		spin_lock_init(&info->ring_lock);
	}

	info->irq = bind_virq_to_irq(VIRQ_CONSOLE, 0, false);
	info->vtermno = HVC_COOKIE;

	spin_lock_irqsave(&xencons_lock, flags);
	list_add_tail(&info->list, &xenconsoles);
	spin_unlock_irqrestore(&xencons_lock, flags);

	return 0;
}

static void xen_console_update_evtchn(struct xencons_info *info)
{
	if (xen_hvm_domain()) {
		uint64_t v = 0;
		int err;

		err = hvm_get_parameter(HVM_PARAM_CONSOLE_EVTCHN, &v);
		if (!err && v)
			info->evtchn = v;
	} else
		info->evtchn = xen_start_info->console.domU.evtchn;
}

void xen_console_resume(void)
{
	struct xencons_info *info = vtermno_to_xencons(HVC_COOKIE);
	if (info != NULL && info->irq) {
		if (!xen_initial_domain())
			xen_console_update_evtchn(info);
		rebind_evtchn_irq(info->evtchn, info->irq);
	}
}

#ifdef CONFIG_HVC_XEN_FRONTEND
static void xencons_disconnect_backend(struct xencons_info *info)
{
	if (info->irq > 0)
		unbind_from_irqhandler(info->irq, NULL);
	info->irq = 0;
	if (info->evtchn > 0)
		xenbus_free_evtchn(info->xbdev, info->evtchn);
	info->evtchn = 0;
	if (info->gntref > 0)
		gnttab_free_grant_references(info->gntref);
	info->gntref = 0;
	if (info->hvc != NULL)
		hvc_remove(info->hvc);
	info->hvc = NULL;
}

static void xencons_free(struct xencons_info *info)
{
	free_page((unsigned long)info->intf);
	info->intf = NULL;
	info->vtermno = 0;
	kfree(info);
}

static int xen_console_remove(struct xencons_info *info)
{
	unsigned long flags;

	xencons_disconnect_backend(info);
	spin_lock_irqsave(&xencons_lock, flags);
	list_del(&info->list);
	spin_unlock_irqrestore(&xencons_lock, flags);
	if (info->xbdev != NULL)
		xencons_free(info);
	else {
		if (xen_hvm_domain())
			iounmap(info->intf);
		kfree(info);
	}
	return 0;
}

static int xencons_remove(struct xenbus_device *dev)
{
	return xen_console_remove(dev_get_drvdata(&dev->dev));
}

static int xencons_connect_backend(struct xenbus_device *dev,
				  struct xencons_info *info)
{
	int ret, evtchn, devid, ref, irq;
	struct xenbus_transaction xbt;
	grant_ref_t gref_head;

	ret = xenbus_alloc_evtchn(dev, &evtchn);
	if (ret)
		return ret;
	info->evtchn = evtchn;
	irq = bind_interdomain_evtchn_to_irq_lateeoi(dev, evtchn);
	if (irq < 0)
		return irq;
	info->irq = irq;
	devid = dev->nodename[strlen(dev->nodename) - 1] - '0';
	info->hvc = hvc_alloc(xenbus_devid_to_vtermno(devid),
			irq, &domU_hvc_ops, 256);
	if (IS_ERR(info->hvc))
		return PTR_ERR(info->hvc);
	ret = gnttab_alloc_grant_references(1, &gref_head);
	if (ret < 0)
		return ret;
	info->gntref = gref_head;
	ref = gnttab_claim_grant_reference(&gref_head);
	if (ref < 0)
		return ref;
	gnttab_grant_foreign_access_ref(ref, info->xbdev->otherend_id,
					virt_to_gfn(info->intf), 0);

 again:
	ret = xenbus_transaction_start(&xbt);
	if (ret) {
		xenbus_dev_fatal(dev, ret, "starting transaction");
		return ret;
	}
	ret = xenbus_printf(xbt, dev->nodename, "ring-ref", "%d", ref);
	if (ret)
		goto error_xenbus;
	ret = xenbus_printf(xbt, dev->nodename, "port", "%u",
			    evtchn);
	if (ret)
		goto error_xenbus;
	ret = xenbus_transaction_end(xbt, 0);
	if (ret) {
		if (ret == -EAGAIN)
			goto again;
		xenbus_dev_fatal(dev, ret, "completing transaction");
		return ret;
	}

	xenbus_switch_state(dev, XenbusStateInitialised);
	return 0;

 error_xenbus:
	xenbus_transaction_end(xbt, 1);
	xenbus_dev_fatal(dev, ret, "writing xenstore");
	return ret;
}

static int xencons_probe(struct xenbus_device *dev,
				  const struct xenbus_device_id *id)
{
	int ret, devid;
	struct xencons_info *info;
	unsigned long flags;

	devid = dev->nodename[strlen(dev->nodename) - 1] - '0';
	if (devid == 0)
		return -ENODEV;

	info = kzalloc(sizeof(struct xencons_info), GFP_KERNEL);
	if (!info)
		return -ENOMEM;
	spin_lock_init(&info->ring_lock);
	dev_set_drvdata(&dev->dev, info);
	info->xbdev = dev;
	info->vtermno = xenbus_devid_to_vtermno(devid);
	info->intf = (void *)__get_free_page(GFP_KERNEL | __GFP_ZERO);
	if (!info->intf)
		goto error_nomem;

	ret = xencons_connect_backend(dev, info);
	if (ret < 0)
		goto error;
	spin_lock_irqsave(&xencons_lock, flags);
	list_add_tail(&info->list, &xenconsoles);
	spin_unlock_irqrestore(&xencons_lock, flags);

	return 0;

 error_nomem:
	ret = -ENOMEM;
	xenbus_dev_fatal(dev, ret, "allocating device memory");
 error:
	xencons_disconnect_backend(info);
	xencons_free(info);
	return ret;
}

static int xencons_resume(struct xenbus_device *dev)
{
	struct xencons_info *info = dev_get_drvdata(&dev->dev);

	xencons_disconnect_backend(info);
	memset(info->intf, 0, XEN_PAGE_SIZE);
	return xencons_connect_backend(dev, info);
}

static void xencons_backend_changed(struct xenbus_device *dev,
				   enum xenbus_state backend_state)
{
	switch (backend_state) {
	case XenbusStateReconfiguring:
	case XenbusStateReconfigured:
	case XenbusStateInitialising:
	case XenbusStateInitialised:
	case XenbusStateUnknown:
		break;

	case XenbusStateInitWait:
		break;

	case XenbusStateConnected:
		xenbus_switch_state(dev, XenbusStateConnected);
		break;

	case XenbusStateClosed:
		if (dev->state == XenbusStateClosed)
			break;
		fallthrough;	/* Missed the backend's CLOSING state */
	case XenbusStateClosing:
		xenbus_frontend_closed(dev);
		break;
	}
}

static const struct xenbus_device_id xencons_ids[] = {
	{ "console" },
	{ "" }
};

static struct xenbus_driver xencons_driver = {
	.name = "xenconsole",
	.ids = xencons_ids,
	.probe = xencons_probe,
	.remove = xencons_remove,
	.resume = xencons_resume,
	.otherend_changed = xencons_backend_changed,
};
#endif /* CONFIG_HVC_XEN_FRONTEND */

static int __init xen_hvc_init(void)
{
	int r;
	struct xencons_info *info;
	const struct hv_ops *ops;

	if (!xen_domain())
		return -ENODEV;

	if (xen_initial_domain()) {
		ops = &dom0_hvc_ops;
		r = xen_initial_domain_console_init();
		if (r < 0)
			return r;
		info = vtermno_to_xencons(HVC_COOKIE);
	} else {
		ops = &domU_hvc_ops;
		if (xen_hvm_domain())
			r = xen_hvm_console_init();
		else
			r = xen_pv_console_init();
		if (r < 0)
			return r;

		info = vtermno_to_xencons(HVC_COOKIE);
		info->irq = bind_evtchn_to_irq_lateeoi(info->evtchn);
	}
	if (info->irq < 0)
		info->irq = 0; /* NO_IRQ */
	else
		irq_set_noprobe(info->irq);

	info->hvc = hvc_alloc(HVC_COOKIE, info->irq, ops, 256);
	if (IS_ERR(info->hvc)) {
		unsigned long flags;

		r = PTR_ERR(info->hvc);
		spin_lock_irqsave(&xencons_lock, flags);
		list_del(&info->list);
		spin_unlock_irqrestore(&xencons_lock, flags);
		if (info->irq)
			unbind_from_irqhandler(info->irq, NULL);
		kfree(info);
		return r;
	}

	r = 0;
#ifdef CONFIG_HVC_XEN_FRONTEND
	r = xenbus_register_frontend(&xencons_driver);
#endif
	return r;
}
device_initcall(xen_hvc_init);

static int xen_cons_init(void)
{
	const struct hv_ops *ops;

	if (!xen_domain())
		return 0;

	if (xen_initial_domain())
		ops = &dom0_hvc_ops;
	else {
		int r;
		ops = &domU_hvc_ops;

		if (xen_hvm_domain())
			r = xen_hvm_console_init();
		else
			r = xen_pv_console_init();
		if (r < 0)
			return r;
	}

	hvc_instantiate(HVC_COOKIE, 0, ops);
	return 0;
}
console_initcall(xen_cons_init);

#ifdef CONFIG_X86
static void xen_hvm_early_write(uint32_t vtermno, const char *str, int len)
{
	if (xen_cpuid_base())
		outsb(0xe9, str, len);
}
#else
static void xen_hvm_early_write(uint32_t vtermno, const char *str, int len) { }
#endif

#ifdef CONFIG_EARLY_PRINTK
static int __init xenboot_console_setup(struct console *console, char *string)
{
	static struct xencons_info xenboot;

	if (xen_initial_domain() || !xen_pv_domain())
		return 0;

	return xencons_info_pv_init(&xenboot, 0);
}

static void xenboot_write_console(struct console *console, const char *string,
				  unsigned len)
{
	unsigned int linelen, off = 0;
	const char *pos;

	if (dom0_write_console(0, string, len) >= 0)
		return;

	if (!xen_pv_domain()) {
		xen_hvm_early_write(0, string, len);
		return;
	}

	if (domU_write_console(0, "(early) ", 8) < 0)
		return;
	while (off < len && NULL != (pos = strchr(string+off, '\n'))) {
		linelen = pos-string+off;
		if (off + linelen > len)
			break;
		domU_write_console(0, string+off, linelen);
		domU_write_console(0, "\r\n", 2);
		off += linelen + 1;
	}
	if (off < len)
		domU_write_console(0, string+off, len-off);
}

struct console xenboot_console = {
	.name		= "xenboot",
	.write		= xenboot_write_console,
	.setup		= xenboot_console_setup,
	.flags		= CON_PRINTBUFFER | CON_BOOT | CON_ANYTIME,
	.index		= -1,
};
#endif	/* CONFIG_EARLY_PRINTK */

void xen_raw_console_write(const char *str)
{
	ssize_t len = strlen(str);
	int rc = 0;

	if (xen_domain()) {
		rc = dom0_write_console(0, str, len);
		if (rc != -ENOSYS || !xen_hvm_domain())
			return;
	}
	xen_hvm_early_write(0, str, len);
}

void xen_raw_printk(const char *fmt, ...)
{
	static char buf[512];
	va_list ap;

	va_start(ap, fmt);
	vsnprintf(buf, sizeof(buf), fmt, ap);
	va_end(ap);

	xen_raw_console_write(buf);
}

static void xenboot_earlycon_write(struct console *console,
				  const char *string,
				  unsigned len)
{
	dom0_write_console(0, string, len);
}

static int __init xenboot_earlycon_setup(struct earlycon_device *device,
					    const char *opt)
{
	device->con->write = xenboot_earlycon_write;
	return 0;
}
EARLYCON_DECLARE(xenboot, xenboot_earlycon_setup);<|MERGE_RESOLUTION|>--- conflicted
+++ resolved
@@ -151,10 +151,7 @@
 	int recv = 0;
 	struct xencons_info *xencons = vtermno_to_xencons(vtermno);
 	unsigned int eoiflag = 0;
-<<<<<<< HEAD
-=======
 	unsigned long flags;
->>>>>>> 9b37665a
 
 	if (xencons == NULL)
 		return -EINVAL;
@@ -190,20 +187,13 @@
 		xencons->out_cons = intf->out_cons;
 		xencons->out_cons_same = 0;
 	}
-<<<<<<< HEAD
+	if (!recv && xencons->out_cons_same++ > 1) {
+		eoiflag = XEN_EOI_FLAG_SPURIOUS;
+	}
+	spin_unlock_irqrestore(&xencons->ring_lock, flags);
+
 	if (recv) {
 		notify_daemon(xencons);
-	} else if (xencons->out_cons_same++ > 1) {
-		eoiflag = XEN_EOI_FLAG_SPURIOUS;
-=======
-	if (!recv && xencons->out_cons_same++ > 1) {
-		eoiflag = XEN_EOI_FLAG_SPURIOUS;
-	}
-	spin_unlock_irqrestore(&xencons->ring_lock, flags);
-
-	if (recv) {
-		notify_daemon(xencons);
->>>>>>> 9b37665a
 	}
 
 	xen_irq_lateeoi(xencons->irq, eoiflag);
