// SPDX-License-Identifier: GPL-1.0+
/*
 * n_tty.c --- implements the N_TTY line discipline.
 *
 * This code used to be in tty_io.c, but things are getting hairy
 * enough that it made sense to split things off.  (The N_TTY
 * processing has changed so much that it's hardly recognizable,
 * anyway...)
 *
 * Note that the open routine for N_TTY is guaranteed never to return
 * an error.  This is because Linux will fall back to setting a line
 * to N_TTY if it can not switch to any other line discipline.
 *
 * Written by Theodore Ts'o, Copyright 1994.
 *
 * This file also contains code originally written by Linus Torvalds,
 * Copyright 1991, 1992, 1993, and by Julian Cowley, Copyright 1994.
 *
 * Reduced memory usage for older ARM systems  - Russell King.
 *
 * 2000/01/20   Fixed SMP locking on put_tty_queue using bits of
 *		the patch by Andrew J. Kroll <ag784@freenet.buffalo.edu>
 *		who actually finally proved there really was a race.
 *
 * 2002/03/18   Implemented n_tty_wakeup to send SIGIO POLL_OUTs to
 *		waiting writing processes-Sapan Bhatia <sapan@corewars.org>.
 *		Also fixed a bug in BLOCKING mode where n_tty_write returns
 *		EAGAIN
 */

#include <linux/types.h>
#include <linux/major.h>
#include <linux/errno.h>
#include <linux/signal.h>
#include <linux/fcntl.h>
#include <linux/sched.h>
#include <linux/interrupt.h>
#include <linux/tty.h>
#include <linux/timer.h>
#include <linux/ctype.h>
#include <linux/mm.h>
#include <linux/string.h>
#include <linux/slab.h>
#include <linux/poll.h>
#include <linux/bitops.h>
#include <linux/audit.h>
#include <linux/file.h>
#include <linux/uaccess.h>
#include <linux/module.h>
#include <linux/ratelimit.h>
#include <linux/vmalloc.h>

/*
 * Until this number of characters is queued in the xmit buffer, select will
 * return "we have room for writes".
 */
#define WAKEUP_CHARS 256

/*
 * This defines the low- and high-watermarks for throttling and
 * unthrottling the TTY driver.  These watermarks are used for
 * controlling the space in the read buffer.
 */
#define TTY_THRESHOLD_THROTTLE		128 /* now based on remaining room */
#define TTY_THRESHOLD_UNTHROTTLE	128

/*
 * Special byte codes used in the echo buffer to represent operations
 * or special handling of characters.  Bytes in the echo buffer that
 * are not part of such special blocks are treated as normal character
 * codes.
 */
#define ECHO_OP_START 0xff
#define ECHO_OP_MOVE_BACK_COL 0x80
#define ECHO_OP_SET_CANON_COL 0x81
#define ECHO_OP_ERASE_TAB 0x82

#define ECHO_COMMIT_WATERMARK	256
#define ECHO_BLOCK		256
#define ECHO_DISCARD_WATERMARK	N_TTY_BUF_SIZE - (ECHO_BLOCK + 32)


#undef N_TTY_TRACE
#ifdef N_TTY_TRACE
# define n_tty_trace(f, args...)	trace_printk(f, ##args)
#else
# define n_tty_trace(f, args...)	no_printk(f, ##args)
#endif

struct n_tty_data {
	/* producer-published */
	size_t read_head;
	size_t commit_head;
	size_t canon_head;
	size_t echo_head;
	size_t echo_commit;
	size_t echo_mark;
	DECLARE_BITMAP(char_map, 256);

	/* private to n_tty_receive_overrun (single-threaded) */
	unsigned long overrun_time;
	int num_overrun;

	/* non-atomic */
	bool no_room;

	/* must hold exclusive termios_rwsem to reset these */
	unsigned char lnext:1, erasing:1, raw:1, real_raw:1, icanon:1;
	unsigned char push:1;

	/* shared by producer and consumer */
	char read_buf[N_TTY_BUF_SIZE];
	DECLARE_BITMAP(read_flags, N_TTY_BUF_SIZE);
	unsigned char echo_buf[N_TTY_BUF_SIZE];

	/* consumer-published */
	size_t read_tail;
	size_t line_start;

	/* protected by output lock */
	unsigned int column;
	unsigned int canon_column;
	size_t echo_tail;

	struct mutex atomic_read_lock;
	struct mutex output_lock;
};

#define MASK(x) ((x) & (N_TTY_BUF_SIZE - 1))

static inline size_t read_cnt(struct n_tty_data *ldata)
{
	return ldata->read_head - ldata->read_tail;
}

static inline unsigned char read_buf(struct n_tty_data *ldata, size_t i)
{
	return ldata->read_buf[i & (N_TTY_BUF_SIZE - 1)];
}

static inline unsigned char *read_buf_addr(struct n_tty_data *ldata, size_t i)
{
	return &ldata->read_buf[i & (N_TTY_BUF_SIZE - 1)];
}

static inline unsigned char echo_buf(struct n_tty_data *ldata, size_t i)
{
	smp_rmb(); /* Matches smp_wmb() in add_echo_byte(). */
	return ldata->echo_buf[i & (N_TTY_BUF_SIZE - 1)];
}

static inline unsigned char *echo_buf_addr(struct n_tty_data *ldata, size_t i)
{
	return &ldata->echo_buf[i & (N_TTY_BUF_SIZE - 1)];
}

/* If we are not echoing the data, perhaps this is a secret so erase it */
static void zero_buffer(struct tty_struct *tty, u8 *buffer, int size)
{
	bool icanon = !!L_ICANON(tty);
	bool no_echo = !L_ECHO(tty);

	if (icanon && no_echo)
		memset(buffer, 0x00, size);
}

static void tty_copy(struct tty_struct *tty, void *to, size_t tail, size_t n)
{
	struct n_tty_data *ldata = tty->disc_data;
	size_t size = N_TTY_BUF_SIZE - tail;
	void *from = read_buf_addr(ldata, tail);

	if (n > size) {
		tty_audit_add_data(tty, from, size);
		memcpy(to, from, size);
		zero_buffer(tty, from, size);
		to += size;
		n -= size;
		from = ldata->read_buf;
	}

	tty_audit_add_data(tty, from, n);
	memcpy(to, from, n);
	zero_buffer(tty, from, n);
}

/**
 *	n_tty_kick_worker - start input worker (if required)
 *	@tty: terminal
 *
 *	Re-schedules the flip buffer work if it may have stopped
 *
 *	Caller holds exclusive termios_rwsem
 *	   or
 *	n_tty_read()/consumer path:
 *		holds non-exclusive termios_rwsem
 */

static void n_tty_kick_worker(struct tty_struct *tty)
{
	struct n_tty_data *ldata = tty->disc_data;

	/* Did the input worker stop? Restart it */
	if (unlikely(ldata->no_room)) {
		ldata->no_room = 0;

		WARN_RATELIMIT(tty->port->itty == NULL,
				"scheduling with invalid itty\n");
		/* see if ldisc has been killed - if so, this means that
		 * even though the ldisc has been halted and ->buf.work
		 * cancelled, ->buf.work is about to be rescheduled
		 */
		WARN_RATELIMIT(test_bit(TTY_LDISC_HALTED, &tty->flags),
			       "scheduling buffer work for halted ldisc\n");
		tty_buffer_restart_work(tty->port);
	}
}

static ssize_t chars_in_buffer(struct tty_struct *tty)
{
	struct n_tty_data *ldata = tty->disc_data;
	ssize_t n = 0;

	if (!ldata->icanon)
		n = ldata->commit_head - ldata->read_tail;
	else
		n = ldata->canon_head - ldata->read_tail;
	return n;
}

/**
 *	n_tty_write_wakeup	-	asynchronous I/O notifier
 *	@tty: tty device
 *
 *	Required for the ptys, serial driver etc. since processes
 *	that attach themselves to the master and rely on ASYNC
 *	IO must be woken up
 */

static void n_tty_write_wakeup(struct tty_struct *tty)
{
	clear_bit(TTY_DO_WRITE_WAKEUP, &tty->flags);
	kill_fasync(&tty->fasync, SIGIO, POLL_OUT);
}

static void n_tty_check_throttle(struct tty_struct *tty)
{
	struct n_tty_data *ldata = tty->disc_data;

	/*
	 * Check the remaining room for the input canonicalization
	 * mode.  We don't want to throttle the driver if we're in
	 * canonical mode and don't have a newline yet!
	 */
	if (ldata->icanon && ldata->canon_head == ldata->read_tail)
		return;

	while (1) {
		int throttled;
		tty_set_flow_change(tty, TTY_THROTTLE_SAFE);
		if (N_TTY_BUF_SIZE - read_cnt(ldata) >= TTY_THRESHOLD_THROTTLE)
			break;
		throttled = tty_throttle_safe(tty);
		if (!throttled)
			break;
	}
	__tty_set_flow_change(tty, 0);
}

static void n_tty_check_unthrottle(struct tty_struct *tty)
{
	if (tty->driver->type == TTY_DRIVER_TYPE_PTY) {
		if (chars_in_buffer(tty) > TTY_THRESHOLD_UNTHROTTLE)
			return;
		n_tty_kick_worker(tty);
		tty_wakeup(tty->link);
		return;
	}

	/* If there is enough space in the read buffer now, let the
	 * low-level driver know. We use chars_in_buffer() to
	 * check the buffer, as it now knows about canonical mode.
	 * Otherwise, if the driver is throttled and the line is
	 * longer than TTY_THRESHOLD_UNTHROTTLE in canonical mode,
	 * we won't get any more characters.
	 */

	while (1) {
		int unthrottled;
		tty_set_flow_change(tty, TTY_UNTHROTTLE_SAFE);
		if (chars_in_buffer(tty) > TTY_THRESHOLD_UNTHROTTLE)
			break;
		n_tty_kick_worker(tty);
		unthrottled = tty_unthrottle_safe(tty);
		if (!unthrottled)
			break;
	}
	__tty_set_flow_change(tty, 0);
}

/**
 *	put_tty_queue		-	add character to tty
 *	@c: character
 *	@ldata: n_tty data
 *
 *	Add a character to the tty read_buf queue.
 *
 *	n_tty_receive_buf()/producer path:
 *		caller holds non-exclusive termios_rwsem
 */

static inline void put_tty_queue(unsigned char c, struct n_tty_data *ldata)
{
	*read_buf_addr(ldata, ldata->read_head) = c;
	ldata->read_head++;
}

/**
 *	reset_buffer_flags	-	reset buffer state
 *	@ldata: line disc data to reset
 *
 *	Reset the read buffer counters and clear the flags.
 *	Called from n_tty_open() and n_tty_flush_buffer().
 *
 *	Locking: caller holds exclusive termios_rwsem
 *		 (or locking is not required)
 */

static void reset_buffer_flags(struct n_tty_data *ldata)
{
	ldata->read_head = ldata->canon_head = ldata->read_tail = 0;
	ldata->commit_head = 0;
	ldata->line_start = 0;

	ldata->erasing = 0;
	bitmap_zero(ldata->read_flags, N_TTY_BUF_SIZE);
	ldata->push = 0;
}

static void n_tty_packet_mode_flush(struct tty_struct *tty)
{
	unsigned long flags;

	if (tty->link->packet) {
		spin_lock_irqsave(&tty->ctrl_lock, flags);
		tty->ctrl_status |= TIOCPKT_FLUSHREAD;
		spin_unlock_irqrestore(&tty->ctrl_lock, flags);
		wake_up_interruptible(&tty->link->read_wait);
	}
}

/**
 *	n_tty_flush_buffer	-	clean input queue
 *	@tty:	terminal device
 *
 *	Flush the input buffer. Called when the tty layer wants the
 *	buffer flushed (eg at hangup) or when the N_TTY line discipline
 *	internally has to clean the pending queue (for example some signals).
 *
 *	Holds termios_rwsem to exclude producer/consumer while
 *	buffer indices are reset.
 *
 *	Locking: ctrl_lock, exclusive termios_rwsem
 */

static void n_tty_flush_buffer(struct tty_struct *tty)
{
	down_write(&tty->termios_rwsem);
	reset_buffer_flags(tty->disc_data);
	n_tty_kick_worker(tty);

	if (tty->link)
		n_tty_packet_mode_flush(tty);
	up_write(&tty->termios_rwsem);
}

/**
 *	is_utf8_continuation	-	utf8 multibyte check
 *	@c: byte to check
 *
 *	Returns true if the utf8 character 'c' is a multibyte continuation
 *	character. We use this to correctly compute the on screen size
 *	of the character when printing
 */

static inline int is_utf8_continuation(unsigned char c)
{
	return (c & 0xc0) == 0x80;
}

/**
 *	is_continuation		-	multibyte check
 *	@c: byte to check
 *
 *	Returns true if the utf8 character 'c' is a multibyte continuation
 *	character and the terminal is in unicode mode.
 */

static inline int is_continuation(unsigned char c, struct tty_struct *tty)
{
	return I_IUTF8(tty) && is_utf8_continuation(c);
}

/**
 *	do_output_char			-	output one character
 *	@c: character (or partial unicode symbol)
 *	@tty: terminal device
 *	@space: space available in tty driver write buffer
 *
 *	This is a helper function that handles one output character
 *	(including special characters like TAB, CR, LF, etc.),
 *	doing OPOST processing and putting the results in the
 *	tty driver's write buffer.
 *
 *	Note that Linux currently ignores TABDLY, CRDLY, VTDLY, FFDLY
 *	and NLDLY.  They simply aren't relevant in the world today.
 *	If you ever need them, add them here.
 *
 *	Returns the number of bytes of buffer space used or -1 if
 *	no space left.
 *
 *	Locking: should be called under the output_lock to protect
 *		 the column state and space left in the buffer
 */

static int do_output_char(unsigned char c, struct tty_struct *tty, int space)
{
	struct n_tty_data *ldata = tty->disc_data;
	int	spaces;

	if (!space)
		return -1;

	switch (c) {
	case '\n':
		if (O_ONLRET(tty))
			ldata->column = 0;
		if (O_ONLCR(tty)) {
			if (space < 2)
				return -1;
			ldata->canon_column = ldata->column = 0;
			tty->ops->write(tty, "\r\n", 2);
			return 2;
		}
		ldata->canon_column = ldata->column;
		break;
	case '\r':
		if (O_ONOCR(tty) && ldata->column == 0)
			return 0;
		if (O_OCRNL(tty)) {
			c = '\n';
			if (O_ONLRET(tty))
				ldata->canon_column = ldata->column = 0;
			break;
		}
		ldata->canon_column = ldata->column = 0;
		break;
	case '\t':
		spaces = 8 - (ldata->column & 7);
		if (O_TABDLY(tty) == XTABS) {
			if (space < spaces)
				return -1;
			ldata->column += spaces;
			tty->ops->write(tty, "        ", spaces);
			return spaces;
		}
		ldata->column += spaces;
		break;
	case '\b':
		if (ldata->column > 0)
			ldata->column--;
		break;
	default:
		if (!iscntrl(c)) {
			if (O_OLCUC(tty))
				c = toupper(c);
			if (!is_continuation(c, tty))
				ldata->column++;
		}
		break;
	}

	tty_put_char(tty, c);
	return 1;
}

/**
 *	process_output			-	output post processor
 *	@c: character (or partial unicode symbol)
 *	@tty: terminal device
 *
 *	Output one character with OPOST processing.
 *	Returns -1 when the output device is full and the character
 *	must be retried.
 *
 *	Locking: output_lock to protect column state and space left
 *		 (also, this is called from n_tty_write under the
 *		  tty layer write lock)
 */

static int process_output(unsigned char c, struct tty_struct *tty)
{
	struct n_tty_data *ldata = tty->disc_data;
	int	space, retval;

	mutex_lock(&ldata->output_lock);

	space = tty_write_room(tty);
	retval = do_output_char(c, tty, space);

	mutex_unlock(&ldata->output_lock);
	if (retval < 0)
		return -1;
	else
		return 0;
}

/**
 *	process_output_block		-	block post processor
 *	@tty: terminal device
 *	@buf: character buffer
 *	@nr: number of bytes to output
 *
 *	Output a block of characters with OPOST processing.
 *	Returns the number of characters output.
 *
 *	This path is used to speed up block console writes, among other
 *	things when processing blocks of output data. It handles only
 *	the simple cases normally found and helps to generate blocks of
 *	symbols for the console driver and thus improve performance.
 *
 *	Locking: output_lock to protect column state and space left
 *		 (also, this is called from n_tty_write under the
 *		  tty layer write lock)
 */

static ssize_t process_output_block(struct tty_struct *tty,
				    const unsigned char *buf, unsigned int nr)
{
	struct n_tty_data *ldata = tty->disc_data;
	int	space;
	int	i;
	const unsigned char *cp;

	mutex_lock(&ldata->output_lock);

	space = tty_write_room(tty);
	if (space <= 0) {
		mutex_unlock(&ldata->output_lock);
		return space;
	}
	if (nr > space)
		nr = space;

	for (i = 0, cp = buf; i < nr; i++, cp++) {
		unsigned char c = *cp;

		switch (c) {
		case '\n':
			if (O_ONLRET(tty))
				ldata->column = 0;
			if (O_ONLCR(tty))
				goto break_out;
			ldata->canon_column = ldata->column;
			break;
		case '\r':
			if (O_ONOCR(tty) && ldata->column == 0)
				goto break_out;
			if (O_OCRNL(tty))
				goto break_out;
			ldata->canon_column = ldata->column = 0;
			break;
		case '\t':
			goto break_out;
		case '\b':
			if (ldata->column > 0)
				ldata->column--;
			break;
		default:
			if (!iscntrl(c)) {
				if (O_OLCUC(tty))
					goto break_out;
				if (!is_continuation(c, tty))
					ldata->column++;
			}
			break;
		}
	}
break_out:
	i = tty->ops->write(tty, buf, i);

	mutex_unlock(&ldata->output_lock);
	return i;
}

/**
 *	process_echoes	-	write pending echo characters
 *	@tty: terminal device
 *
 *	Write previously buffered echo (and other ldisc-generated)
 *	characters to the tty.
 *
 *	Characters generated by the ldisc (including echoes) need to
 *	be buffered because the driver's write buffer can fill during
 *	heavy program output.  Echoing straight to the driver will
 *	often fail under these conditions, causing lost characters and
 *	resulting mismatches of ldisc state information.
 *
 *	Since the ldisc state must represent the characters actually sent
 *	to the driver at the time of the write, operations like certain
 *	changes in column state are also saved in the buffer and executed
 *	here.
 *
 *	A circular fifo buffer is used so that the most recent characters
 *	are prioritized.  Also, when control characters are echoed with a
 *	prefixed "^", the pair is treated atomically and thus not separated.
 *
 *	Locking: callers must hold output_lock
 */

static size_t __process_echoes(struct tty_struct *tty)
{
	struct n_tty_data *ldata = tty->disc_data;
	int	space, old_space;
	size_t tail;
	unsigned char c;

	old_space = space = tty_write_room(tty);

	tail = ldata->echo_tail;
	while (MASK(ldata->echo_commit) != MASK(tail)) {
		c = echo_buf(ldata, tail);
		if (c == ECHO_OP_START) {
			unsigned char op;
			int no_space_left = 0;

			/*
			 * Since add_echo_byte() is called without holding
			 * output_lock, we might see only portion of multi-byte
			 * operation.
			 */
			if (MASK(ldata->echo_commit) == MASK(tail + 1))
				goto not_yet_stored;
			/*
			 * If the buffer byte is the start of a multi-byte
			 * operation, get the next byte, which is either the
			 * op code or a control character value.
			 */
			op = echo_buf(ldata, tail + 1);

			switch (op) {
			case ECHO_OP_ERASE_TAB: {
				unsigned int num_chars, num_bs;

				if (MASK(ldata->echo_commit) == MASK(tail + 2))
					goto not_yet_stored;
				num_chars = echo_buf(ldata, tail + 2);

				/*
				 * Determine how many columns to go back
				 * in order to erase the tab.
				 * This depends on the number of columns
				 * used by other characters within the tab
				 * area.  If this (modulo 8) count is from
				 * the start of input rather than from a
				 * previous tab, we offset by canon column.
				 * Otherwise, tab spacing is normal.
				 */
				if (!(num_chars & 0x80))
					num_chars += ldata->canon_column;
				num_bs = 8 - (num_chars & 7);

				if (num_bs > space) {
					no_space_left = 1;
					break;
				}
				space -= num_bs;
				while (num_bs--) {
					tty_put_char(tty, '\b');
					if (ldata->column > 0)
						ldata->column--;
				}
				tail += 3;
				break;
			}
			case ECHO_OP_SET_CANON_COL:
				ldata->canon_column = ldata->column;
				tail += 2;
				break;

			case ECHO_OP_MOVE_BACK_COL:
				if (ldata->column > 0)
					ldata->column--;
				tail += 2;
				break;

			case ECHO_OP_START:
				/* This is an escaped echo op start code */
				if (!space) {
					no_space_left = 1;
					break;
				}
				tty_put_char(tty, ECHO_OP_START);
				ldata->column++;
				space--;
				tail += 2;
				break;

			default:
				/*
				 * If the op is not a special byte code,
				 * it is a ctrl char tagged to be echoed
				 * as "^X" (where X is the letter
				 * representing the control char).
				 * Note that we must ensure there is
				 * enough space for the whole ctrl pair.
				 *
				 */
				if (space < 2) {
					no_space_left = 1;
					break;
				}
				tty_put_char(tty, '^');
				tty_put_char(tty, op ^ 0100);
				ldata->column += 2;
				space -= 2;
				tail += 2;
			}

			if (no_space_left)
				break;
		} else {
			if (O_OPOST(tty)) {
				int retval = do_output_char(c, tty, space);
				if (retval < 0)
					break;
				space -= retval;
			} else {
				if (!space)
					break;
				tty_put_char(tty, c);
				space -= 1;
			}
			tail += 1;
		}
	}

	/* If the echo buffer is nearly full (so that the possibility exists
	 * of echo overrun before the next commit), then discard enough
	 * data at the tail to prevent a subsequent overrun */
	while (ldata->echo_commit > tail &&
	       ldata->echo_commit - tail >= ECHO_DISCARD_WATERMARK) {
		if (echo_buf(ldata, tail) == ECHO_OP_START) {
			if (echo_buf(ldata, tail + 1) == ECHO_OP_ERASE_TAB)
				tail += 3;
			else
				tail += 2;
		} else
			tail++;
	}

 not_yet_stored:
	ldata->echo_tail = tail;
	return old_space - space;
}

static void commit_echoes(struct tty_struct *tty)
{
	struct n_tty_data *ldata = tty->disc_data;
	size_t nr, old, echoed;
	size_t head;

	mutex_lock(&ldata->output_lock);
	head = ldata->echo_head;
	ldata->echo_mark = head;
	old = ldata->echo_commit - ldata->echo_tail;

	/* Process committed echoes if the accumulated # of bytes
	 * is over the threshold (and try again each time another
	 * block is accumulated) */
	nr = head - ldata->echo_tail;
	if (nr < ECHO_COMMIT_WATERMARK ||
	    (nr % ECHO_BLOCK > old % ECHO_BLOCK)) {
		mutex_unlock(&ldata->output_lock);
		return;
	}

	ldata->echo_commit = head;
	echoed = __process_echoes(tty);
	mutex_unlock(&ldata->output_lock);

	if (echoed && tty->ops->flush_chars)
		tty->ops->flush_chars(tty);
}

static void process_echoes(struct tty_struct *tty)
{
	struct n_tty_data *ldata = tty->disc_data;
	size_t echoed;

	if (ldata->echo_mark == ldata->echo_tail)
		return;

	mutex_lock(&ldata->output_lock);
	ldata->echo_commit = ldata->echo_mark;
	echoed = __process_echoes(tty);
	mutex_unlock(&ldata->output_lock);

	if (echoed && tty->ops->flush_chars)
		tty->ops->flush_chars(tty);
}

/* NB: echo_mark and echo_head should be equivalent here */
static void flush_echoes(struct tty_struct *tty)
{
	struct n_tty_data *ldata = tty->disc_data;

	if ((!L_ECHO(tty) && !L_ECHONL(tty)) ||
	    ldata->echo_commit == ldata->echo_head)
		return;

	mutex_lock(&ldata->output_lock);
	ldata->echo_commit = ldata->echo_head;
	__process_echoes(tty);
	mutex_unlock(&ldata->output_lock);
}

/**
 *	add_echo_byte	-	add a byte to the echo buffer
 *	@c: unicode byte to echo
 *	@ldata: n_tty data
 *
 *	Add a character or operation byte to the echo buffer.
 */

static inline void add_echo_byte(unsigned char c, struct n_tty_data *ldata)
{
	*echo_buf_addr(ldata, ldata->echo_head) = c;
	smp_wmb(); /* Matches smp_rmb() in echo_buf(). */
	ldata->echo_head++;
}

/**
 *	echo_move_back_col	-	add operation to move back a column
 *	@ldata: n_tty data
 *
 *	Add an operation to the echo buffer to move back one column.
 */

static void echo_move_back_col(struct n_tty_data *ldata)
{
	add_echo_byte(ECHO_OP_START, ldata);
	add_echo_byte(ECHO_OP_MOVE_BACK_COL, ldata);
}

/**
 *	echo_set_canon_col	-	add operation to set the canon column
 *	@ldata: n_tty data
 *
 *	Add an operation to the echo buffer to set the canon column
 *	to the current column.
 */

static void echo_set_canon_col(struct n_tty_data *ldata)
{
	add_echo_byte(ECHO_OP_START, ldata);
	add_echo_byte(ECHO_OP_SET_CANON_COL, ldata);
}

/**
 *	echo_erase_tab	-	add operation to erase a tab
 *	@num_chars: number of character columns already used
 *	@after_tab: true if num_chars starts after a previous tab
 *	@ldata: n_tty data
 *
 *	Add an operation to the echo buffer to erase a tab.
 *
 *	Called by the eraser function, which knows how many character
 *	columns have been used since either a previous tab or the start
 *	of input.  This information will be used later, along with
 *	canon column (if applicable), to go back the correct number
 *	of columns.
 */

static void echo_erase_tab(unsigned int num_chars, int after_tab,
			   struct n_tty_data *ldata)
{
	add_echo_byte(ECHO_OP_START, ldata);
	add_echo_byte(ECHO_OP_ERASE_TAB, ldata);

	/* We only need to know this modulo 8 (tab spacing) */
	num_chars &= 7;

	/* Set the high bit as a flag if num_chars is after a previous tab */
	if (after_tab)
		num_chars |= 0x80;

	add_echo_byte(num_chars, ldata);
}

/**
 *	echo_char_raw	-	echo a character raw
 *	@c: unicode byte to echo
 *	@ldata: line disc data
 *
 *	Echo user input back onto the screen. This must be called only when
 *	L_ECHO(tty) is true. Called from the driver receive_buf path.
 *
 *	This variant does not treat control characters specially.
 */

static void echo_char_raw(unsigned char c, struct n_tty_data *ldata)
{
	if (c == ECHO_OP_START) {
		add_echo_byte(ECHO_OP_START, ldata);
		add_echo_byte(ECHO_OP_START, ldata);
	} else {
		add_echo_byte(c, ldata);
	}
}

/**
 *	echo_char	-	echo a character
 *	@c: unicode byte to echo
 *	@tty: terminal device
 *
 *	Echo user input back onto the screen. This must be called only when
 *	L_ECHO(tty) is true. Called from the driver receive_buf path.
 *
 *	This variant tags control characters to be echoed as "^X"
 *	(where X is the letter representing the control char).
 */

static void echo_char(unsigned char c, struct tty_struct *tty)
{
	struct n_tty_data *ldata = tty->disc_data;

	if (c == ECHO_OP_START) {
		add_echo_byte(ECHO_OP_START, ldata);
		add_echo_byte(ECHO_OP_START, ldata);
	} else {
		if (L_ECHOCTL(tty) && iscntrl(c) && c != '\t')
			add_echo_byte(ECHO_OP_START, ldata);
		add_echo_byte(c, ldata);
	}
}

/**
 *	finish_erasing		-	complete erase
 *	@ldata: n_tty data
 */

static inline void finish_erasing(struct n_tty_data *ldata)
{
	if (ldata->erasing) {
		echo_char_raw('/', ldata);
		ldata->erasing = 0;
	}
}

/**
 *	eraser		-	handle erase function
 *	@c: character input
 *	@tty: terminal device
 *
 *	Perform erase and necessary output when an erase character is
 *	present in the stream from the driver layer. Handles the complexities
 *	of UTF-8 multibyte symbols.
 *
 *	n_tty_receive_buf()/producer path:
 *		caller holds non-exclusive termios_rwsem
 */

static void eraser(unsigned char c, struct tty_struct *tty)
{
	struct n_tty_data *ldata = tty->disc_data;
	enum { ERASE, WERASE, KILL } kill_type;
	size_t head;
	size_t cnt;
	int seen_alnums;

	if (ldata->read_head == ldata->canon_head) {
		/* process_output('\a', tty); */ /* what do you think? */
		return;
	}
	if (c == ERASE_CHAR(tty))
		kill_type = ERASE;
	else if (c == WERASE_CHAR(tty))
		kill_type = WERASE;
	else {
		if (!L_ECHO(tty)) {
			ldata->read_head = ldata->canon_head;
			return;
		}
		if (!L_ECHOK(tty) || !L_ECHOKE(tty) || !L_ECHOE(tty)) {
			ldata->read_head = ldata->canon_head;
			finish_erasing(ldata);
			echo_char(KILL_CHAR(tty), tty);
			/* Add a newline if ECHOK is on and ECHOKE is off. */
			if (L_ECHOK(tty))
				echo_char_raw('\n', ldata);
			return;
		}
		kill_type = KILL;
	}

	seen_alnums = 0;
	while (MASK(ldata->read_head) != MASK(ldata->canon_head)) {
		head = ldata->read_head;

		/* erase a single possibly multibyte character */
		do {
			head--;
			c = read_buf(ldata, head);
		} while (is_continuation(c, tty) &&
			 MASK(head) != MASK(ldata->canon_head));

		/* do not partially erase */
		if (is_continuation(c, tty))
			break;

		if (kill_type == WERASE) {
			/* Equivalent to BSD's ALTWERASE. */
			if (isalnum(c) || c == '_')
				seen_alnums++;
			else if (seen_alnums)
				break;
		}
		cnt = ldata->read_head - head;
		ldata->read_head = head;
		if (L_ECHO(tty)) {
			if (L_ECHOPRT(tty)) {
				if (!ldata->erasing) {
					echo_char_raw('\\', ldata);
					ldata->erasing = 1;
				}
				/* if cnt > 1, output a multi-byte character */
				echo_char(c, tty);
				while (--cnt > 0) {
					head++;
					echo_char_raw(read_buf(ldata, head), ldata);
					echo_move_back_col(ldata);
				}
			} else if (kill_type == ERASE && !L_ECHOE(tty)) {
				echo_char(ERASE_CHAR(tty), tty);
			} else if (c == '\t') {
				unsigned int num_chars = 0;
				int after_tab = 0;
				size_t tail = ldata->read_head;

				/*
				 * Count the columns used for characters
				 * since the start of input or after a
				 * previous tab.
				 * This info is used to go back the correct
				 * number of columns.
				 */
				while (MASK(tail) != MASK(ldata->canon_head)) {
					tail--;
					c = read_buf(ldata, tail);
					if (c == '\t') {
						after_tab = 1;
						break;
					} else if (iscntrl(c)) {
						if (L_ECHOCTL(tty))
							num_chars += 2;
					} else if (!is_continuation(c, tty)) {
						num_chars++;
					}
				}
				echo_erase_tab(num_chars, after_tab, ldata);
			} else {
				if (iscntrl(c) && L_ECHOCTL(tty)) {
					echo_char_raw('\b', ldata);
					echo_char_raw(' ', ldata);
					echo_char_raw('\b', ldata);
				}
				if (!iscntrl(c) || L_ECHOCTL(tty)) {
					echo_char_raw('\b', ldata);
					echo_char_raw(' ', ldata);
					echo_char_raw('\b', ldata);
				}
			}
		}
		if (kill_type == ERASE)
			break;
	}
	if (ldata->read_head == ldata->canon_head && L_ECHO(tty))
		finish_erasing(ldata);
}

/**
 *	isig		-	handle the ISIG optio
 *	@sig: signal
 *	@tty: terminal
 *
 *	Called when a signal is being sent due to terminal input.
 *	Called from the driver receive_buf path so serialized.
 *
 *	Performs input and output flush if !NOFLSH. In this context, the echo
 *	buffer is 'output'. The signal is processed first to alert any current
 *	readers or writers to discontinue and exit their i/o loops.
 *
 *	Locking: ctrl_lock
 */

static void __isig(int sig, struct tty_struct *tty)
{
	struct pid *tty_pgrp = tty_get_pgrp(tty);
	if (tty_pgrp) {
		kill_pgrp(tty_pgrp, sig, 1);
		put_pid(tty_pgrp);
	}
}

static void isig(int sig, struct tty_struct *tty)
{
	struct n_tty_data *ldata = tty->disc_data;

	if (L_NOFLSH(tty)) {
		/* signal only */
		__isig(sig, tty);

	} else { /* signal and flush */
		up_read(&tty->termios_rwsem);
		down_write(&tty->termios_rwsem);

		__isig(sig, tty);

		/* clear echo buffer */
		mutex_lock(&ldata->output_lock);
		ldata->echo_head = ldata->echo_tail = 0;
		ldata->echo_mark = ldata->echo_commit = 0;
		mutex_unlock(&ldata->output_lock);

		/* clear output buffer */
		tty_driver_flush_buffer(tty);

		/* clear input buffer */
		reset_buffer_flags(tty->disc_data);

		/* notify pty master of flush */
		if (tty->link)
			n_tty_packet_mode_flush(tty);

		up_write(&tty->termios_rwsem);
		down_read(&tty->termios_rwsem);
	}
}

/**
 *	n_tty_receive_break	-	handle break
 *	@tty: terminal
 *
 *	An RS232 break event has been hit in the incoming bitstream. This
 *	can cause a variety of events depending upon the termios settings.
 *
 *	n_tty_receive_buf()/producer path:
 *		caller holds non-exclusive termios_rwsem
 *
 *	Note: may get exclusive termios_rwsem if flushing input buffer
 */

static void n_tty_receive_break(struct tty_struct *tty)
{
	struct n_tty_data *ldata = tty->disc_data;

	if (I_IGNBRK(tty))
		return;
	if (I_BRKINT(tty)) {
		isig(SIGINT, tty);
		return;
	}
	if (I_PARMRK(tty)) {
		put_tty_queue('\377', ldata);
		put_tty_queue('\0', ldata);
	}
	put_tty_queue('\0', ldata);
}

/**
 *	n_tty_receive_overrun	-	handle overrun reporting
 *	@tty: terminal
 *
 *	Data arrived faster than we could process it. While the tty
 *	driver has flagged this the bits that were missed are gone
 *	forever.
 *
 *	Called from the receive_buf path so single threaded. Does not
 *	need locking as num_overrun and overrun_time are function
 *	private.
 */

static void n_tty_receive_overrun(struct tty_struct *tty)
{
	struct n_tty_data *ldata = tty->disc_data;

	ldata->num_overrun++;
	if (time_after(jiffies, ldata->overrun_time + HZ) ||
			time_after(ldata->overrun_time, jiffies)) {
		tty_warn(tty, "%d input overrun(s)\n", ldata->num_overrun);
		ldata->overrun_time = jiffies;
		ldata->num_overrun = 0;
	}
}

/**
 *	n_tty_receive_parity_error	-	error notifier
 *	@tty: terminal device
 *	@c: character
 *
 *	Process a parity error and queue the right data to indicate
 *	the error case if necessary.
 *
 *	n_tty_receive_buf()/producer path:
 *		caller holds non-exclusive termios_rwsem
 */
static void n_tty_receive_parity_error(struct tty_struct *tty, unsigned char c)
{
	struct n_tty_data *ldata = tty->disc_data;

	if (I_INPCK(tty)) {
		if (I_IGNPAR(tty))
			return;
		if (I_PARMRK(tty)) {
			put_tty_queue('\377', ldata);
			put_tty_queue('\0', ldata);
			put_tty_queue(c, ldata);
		} else
			put_tty_queue('\0', ldata);
	} else
		put_tty_queue(c, ldata);
}

static void
n_tty_receive_signal_char(struct tty_struct *tty, int signal, unsigned char c)
{
	isig(signal, tty);
	if (I_IXON(tty))
		start_tty(tty);
	if (L_ECHO(tty)) {
		echo_char(c, tty);
		commit_echoes(tty);
	} else
		process_echoes(tty);
	return;
}

/**
 *	n_tty_receive_char	-	perform processing
 *	@tty: terminal device
 *	@c: character
 *
 *	Process an individual character of input received from the driver.
 *	This is serialized with respect to itself by the rules for the
 *	driver above.
 *
 *	n_tty_receive_buf()/producer path:
 *		caller holds non-exclusive termios_rwsem
 *		publishes canon_head if canonical mode is active
 *
 *	Returns 1 if LNEXT was received, else returns 0
 */

static int
n_tty_receive_char_special(struct tty_struct *tty, unsigned char c)
{
	struct n_tty_data *ldata = tty->disc_data;

	if (I_IXON(tty)) {
		if (c == START_CHAR(tty)) {
			start_tty(tty);
			process_echoes(tty);
			return 0;
		}
		if (c == STOP_CHAR(tty)) {
			stop_tty(tty);
			return 0;
		}
	}

	if (L_ISIG(tty)) {
		if (c == INTR_CHAR(tty)) {
			n_tty_receive_signal_char(tty, SIGINT, c);
			return 0;
		} else if (c == QUIT_CHAR(tty)) {
			n_tty_receive_signal_char(tty, SIGQUIT, c);
			return 0;
		} else if (c == SUSP_CHAR(tty)) {
			n_tty_receive_signal_char(tty, SIGTSTP, c);
			return 0;
		}
	}

	if (tty->stopped && !tty->flow_stopped && I_IXON(tty) && I_IXANY(tty)) {
		start_tty(tty);
		process_echoes(tty);
	}

	if (c == '\r') {
		if (I_IGNCR(tty))
			return 0;
		if (I_ICRNL(tty))
			c = '\n';
	} else if (c == '\n' && I_INLCR(tty))
		c = '\r';

	if (ldata->icanon) {
		if (c == ERASE_CHAR(tty) || c == KILL_CHAR(tty) ||
		    (c == WERASE_CHAR(tty) && L_IEXTEN(tty))) {
			eraser(c, tty);
			commit_echoes(tty);
			return 0;
		}
		if (c == LNEXT_CHAR(tty) && L_IEXTEN(tty)) {
			ldata->lnext = 1;
			if (L_ECHO(tty)) {
				finish_erasing(ldata);
				if (L_ECHOCTL(tty)) {
					echo_char_raw('^', ldata);
					echo_char_raw('\b', ldata);
					commit_echoes(tty);
				}
			}
			return 1;
		}
		if (c == REPRINT_CHAR(tty) && L_ECHO(tty) && L_IEXTEN(tty)) {
			size_t tail = ldata->canon_head;

			finish_erasing(ldata);
			echo_char(c, tty);
			echo_char_raw('\n', ldata);
			while (MASK(tail) != MASK(ldata->read_head)) {
				echo_char(read_buf(ldata, tail), tty);
				tail++;
			}
			commit_echoes(tty);
			return 0;
		}
		if (c == '\n') {
			if (L_ECHO(tty) || L_ECHONL(tty)) {
				echo_char_raw('\n', ldata);
				commit_echoes(tty);
			}
			goto handle_newline;
		}
		if (c == EOF_CHAR(tty)) {
			c = __DISABLED_CHAR;
			goto handle_newline;
		}
		if ((c == EOL_CHAR(tty)) ||
		    (c == EOL2_CHAR(tty) && L_IEXTEN(tty))) {
			/*
			 * XXX are EOL_CHAR and EOL2_CHAR echoed?!?
			 */
			if (L_ECHO(tty)) {
				/* Record the column of first canon char. */
				if (ldata->canon_head == ldata->read_head)
					echo_set_canon_col(ldata);
				echo_char(c, tty);
				commit_echoes(tty);
			}
			/*
			 * XXX does PARMRK doubling happen for
			 * EOL_CHAR and EOL2_CHAR?
			 */
			if (c == (unsigned char) '\377' && I_PARMRK(tty))
				put_tty_queue(c, ldata);

handle_newline:
			set_bit(ldata->read_head & (N_TTY_BUF_SIZE - 1), ldata->read_flags);
			put_tty_queue(c, ldata);
			smp_store_release(&ldata->canon_head, ldata->read_head);
			kill_fasync(&tty->fasync, SIGIO, POLL_IN);
			wake_up_interruptible_poll(&tty->read_wait, EPOLLIN);
			return 0;
		}
	}

	if (L_ECHO(tty)) {
		finish_erasing(ldata);
		if (c == '\n')
			echo_char_raw('\n', ldata);
		else {
			/* Record the column of first canon char. */
			if (ldata->canon_head == ldata->read_head)
				echo_set_canon_col(ldata);
			echo_char(c, tty);
		}
		commit_echoes(tty);
	}

	/* PARMRK doubling check */
	if (c == (unsigned char) '\377' && I_PARMRK(tty))
		put_tty_queue(c, ldata);

	put_tty_queue(c, ldata);
	return 0;
}

static inline void
n_tty_receive_char_inline(struct tty_struct *tty, unsigned char c)
{
	struct n_tty_data *ldata = tty->disc_data;

	if (tty->stopped && !tty->flow_stopped && I_IXON(tty) && I_IXANY(tty)) {
		start_tty(tty);
		process_echoes(tty);
	}
	if (L_ECHO(tty)) {
		finish_erasing(ldata);
		/* Record the column of first canon char. */
		if (ldata->canon_head == ldata->read_head)
			echo_set_canon_col(ldata);
		echo_char(c, tty);
		commit_echoes(tty);
	}
	/* PARMRK doubling check */
	if (c == (unsigned char) '\377' && I_PARMRK(tty))
		put_tty_queue(c, ldata);
	put_tty_queue(c, ldata);
}

static void n_tty_receive_char(struct tty_struct *tty, unsigned char c)
{
	n_tty_receive_char_inline(tty, c);
}

static inline void
n_tty_receive_char_fast(struct tty_struct *tty, unsigned char c)
{
	struct n_tty_data *ldata = tty->disc_data;

	if (tty->stopped && !tty->flow_stopped && I_IXON(tty) && I_IXANY(tty)) {
		start_tty(tty);
		process_echoes(tty);
	}
	if (L_ECHO(tty)) {
		finish_erasing(ldata);
		/* Record the column of first canon char. */
		if (ldata->canon_head == ldata->read_head)
			echo_set_canon_col(ldata);
		echo_char(c, tty);
		commit_echoes(tty);
	}
	put_tty_queue(c, ldata);
}

static void n_tty_receive_char_closing(struct tty_struct *tty, unsigned char c)
{
	if (I_ISTRIP(tty))
		c &= 0x7f;
	if (I_IUCLC(tty) && L_IEXTEN(tty))
		c = tolower(c);

	if (I_IXON(tty)) {
		if (c == STOP_CHAR(tty))
			stop_tty(tty);
		else if (c == START_CHAR(tty) ||
			 (tty->stopped && !tty->flow_stopped && I_IXANY(tty) &&
			  c != INTR_CHAR(tty) && c != QUIT_CHAR(tty) &&
			  c != SUSP_CHAR(tty))) {
			start_tty(tty);
			process_echoes(tty);
		}
	}
}

static void
n_tty_receive_char_flagged(struct tty_struct *tty, unsigned char c, char flag)
{
	switch (flag) {
	case TTY_BREAK:
		n_tty_receive_break(tty);
		break;
	case TTY_PARITY:
	case TTY_FRAME:
		n_tty_receive_parity_error(tty, c);
		break;
	case TTY_OVERRUN:
		n_tty_receive_overrun(tty);
		break;
	default:
		tty_err(tty, "unknown flag %d\n", flag);
		break;
	}
}

static void
n_tty_receive_char_lnext(struct tty_struct *tty, unsigned char c, char flag)
{
	struct n_tty_data *ldata = tty->disc_data;

	ldata->lnext = 0;
	if (likely(flag == TTY_NORMAL)) {
		if (I_ISTRIP(tty))
			c &= 0x7f;
		if (I_IUCLC(tty) && L_IEXTEN(tty))
			c = tolower(c);
		n_tty_receive_char(tty, c);
	} else
		n_tty_receive_char_flagged(tty, c, flag);
}

static void
n_tty_receive_buf_real_raw(struct tty_struct *tty, const unsigned char *cp,
			   char *fp, int count)
{
	struct n_tty_data *ldata = tty->disc_data;
	size_t n, head;

	head = ldata->read_head & (N_TTY_BUF_SIZE - 1);
	n = min_t(size_t, count, N_TTY_BUF_SIZE - head);
	memcpy(read_buf_addr(ldata, head), cp, n);
	ldata->read_head += n;
	cp += n;
	count -= n;

	head = ldata->read_head & (N_TTY_BUF_SIZE - 1);
	n = min_t(size_t, count, N_TTY_BUF_SIZE - head);
	memcpy(read_buf_addr(ldata, head), cp, n);
	ldata->read_head += n;
}

static void
n_tty_receive_buf_raw(struct tty_struct *tty, const unsigned char *cp,
		      char *fp, int count)
{
	struct n_tty_data *ldata = tty->disc_data;
	char flag = TTY_NORMAL;

	while (count--) {
		if (fp)
			flag = *fp++;
		if (likely(flag == TTY_NORMAL))
			put_tty_queue(*cp++, ldata);
		else
			n_tty_receive_char_flagged(tty, *cp++, flag);
	}
}

static void
n_tty_receive_buf_closing(struct tty_struct *tty, const unsigned char *cp,
			  char *fp, int count)
{
	char flag = TTY_NORMAL;

	while (count--) {
		if (fp)
			flag = *fp++;
		if (likely(flag == TTY_NORMAL))
			n_tty_receive_char_closing(tty, *cp++);
	}
}

static void
n_tty_receive_buf_standard(struct tty_struct *tty, const unsigned char *cp,
			  char *fp, int count)
{
	struct n_tty_data *ldata = tty->disc_data;
	char flag = TTY_NORMAL;

	while (count--) {
		if (fp)
			flag = *fp++;
		if (likely(flag == TTY_NORMAL)) {
			unsigned char c = *cp++;

			if (I_ISTRIP(tty))
				c &= 0x7f;
			if (I_IUCLC(tty) && L_IEXTEN(tty))
				c = tolower(c);
			if (L_EXTPROC(tty)) {
				put_tty_queue(c, ldata);
				continue;
			}
			if (!test_bit(c, ldata->char_map))
				n_tty_receive_char_inline(tty, c);
			else if (n_tty_receive_char_special(tty, c) && count) {
				if (fp)
					flag = *fp++;
				n_tty_receive_char_lnext(tty, *cp++, flag);
				count--;
			}
		} else
			n_tty_receive_char_flagged(tty, *cp++, flag);
	}
}

static void
n_tty_receive_buf_fast(struct tty_struct *tty, const unsigned char *cp,
		       char *fp, int count)
{
	struct n_tty_data *ldata = tty->disc_data;
	char flag = TTY_NORMAL;

	while (count--) {
		if (fp)
			flag = *fp++;
		if (likely(flag == TTY_NORMAL)) {
			unsigned char c = *cp++;

			if (!test_bit(c, ldata->char_map))
				n_tty_receive_char_fast(tty, c);
			else if (n_tty_receive_char_special(tty, c) && count) {
				if (fp)
					flag = *fp++;
				n_tty_receive_char_lnext(tty, *cp++, flag);
				count--;
			}
		} else
			n_tty_receive_char_flagged(tty, *cp++, flag);
	}
}

static void __receive_buf(struct tty_struct *tty, const unsigned char *cp,
			  char *fp, int count)
{
	struct n_tty_data *ldata = tty->disc_data;
	bool preops = I_ISTRIP(tty) || (I_IUCLC(tty) && L_IEXTEN(tty));

	if (ldata->real_raw)
		n_tty_receive_buf_real_raw(tty, cp, fp, count);
	else if (ldata->raw || (L_EXTPROC(tty) && !preops))
		n_tty_receive_buf_raw(tty, cp, fp, count);
	else if (tty->closing && !L_EXTPROC(tty))
		n_tty_receive_buf_closing(tty, cp, fp, count);
	else {
		if (ldata->lnext) {
			char flag = TTY_NORMAL;

			if (fp)
				flag = *fp++;
			n_tty_receive_char_lnext(tty, *cp++, flag);
			count--;
		}

		if (!preops && !I_PARMRK(tty))
			n_tty_receive_buf_fast(tty, cp, fp, count);
		else
			n_tty_receive_buf_standard(tty, cp, fp, count);

		flush_echoes(tty);
		if (tty->ops->flush_chars)
			tty->ops->flush_chars(tty);
	}

	if (ldata->icanon && !L_EXTPROC(tty))
		return;

	/* publish read_head to consumer */
	smp_store_release(&ldata->commit_head, ldata->read_head);

	if (read_cnt(ldata)) {
		kill_fasync(&tty->fasync, SIGIO, POLL_IN);
		wake_up_interruptible_poll(&tty->read_wait, EPOLLIN);
	}
}

/**
 *	n_tty_receive_buf_common	-	process input
 *	@tty: device to receive input
 *	@cp: input chars
 *	@fp: flags for each char (if NULL, all chars are TTY_NORMAL)
 *	@count: number of input chars in @cp
 *
 *	Called by the terminal driver when a block of characters has
 *	been received. This function must be called from soft contexts
 *	not from interrupt context. The driver is responsible for making
 *	calls one at a time and in order (or using flush_to_ldisc)
 *
 *	Returns the # of input chars from @cp which were processed.
 *
 *	In canonical mode, the maximum line length is 4096 chars (including
 *	the line termination char); lines longer than 4096 chars are
 *	truncated. After 4095 chars, input data is still processed but
 *	not stored. Overflow processing ensures the tty can always
 *	receive more input until at least one line can be read.
 *
 *	In non-canonical mode, the read buffer will only accept 4095 chars;
 *	this provides the necessary space for a newline char if the input
 *	mode is switched to canonical.
 *
 *	Note it is possible for the read buffer to _contain_ 4096 chars
 *	in non-canonical mode: the read buffer could already contain the
 *	maximum canon line of 4096 chars when the mode is switched to
 *	non-canonical.
 *
 *	n_tty_receive_buf()/producer path:
 *		claims non-exclusive termios_rwsem
 *		publishes commit_head or canon_head
 */
static int
n_tty_receive_buf_common(struct tty_struct *tty, const unsigned char *cp,
			 char *fp, int count, int flow)
{
	struct n_tty_data *ldata = tty->disc_data;
	int room, n, rcvd = 0, overflow;

	down_read(&tty->termios_rwsem);

	do {
		/*
		 * When PARMRK is set, each input char may take up to 3 chars
		 * in the read buf; reduce the buffer space avail by 3x
		 *
		 * If we are doing input canonicalization, and there are no
		 * pending newlines, let characters through without limit, so
		 * that erase characters will be handled.  Other excess
		 * characters will be beeped.
		 *
		 * paired with store in *_copy_from_read_buf() -- guarantees
		 * the consumer has loaded the data in read_buf up to the new
		 * read_tail (so this producer will not overwrite unread data)
		 */
		size_t tail = smp_load_acquire(&ldata->read_tail);

		room = N_TTY_BUF_SIZE - (ldata->read_head - tail);
		if (I_PARMRK(tty))
			room = (room + 2) / 3;
		room--;
		if (room <= 0) {
			overflow = ldata->icanon && ldata->canon_head == tail;
			if (overflow && room < 0)
				ldata->read_head--;
			room = overflow;
			ldata->no_room = flow && !room;
		} else
			overflow = 0;

		n = min(count, room);
		if (!n)
			break;

		/* ignore parity errors if handling overflow */
		if (!overflow || !fp || *fp != TTY_PARITY)
			__receive_buf(tty, cp, fp, n);

		cp += n;
		if (fp)
			fp += n;
		count -= n;
		rcvd += n;
	} while (!test_bit(TTY_LDISC_CHANGING, &tty->flags));

	tty->receive_room = room;

	/* Unthrottle if handling overflow on pty */
	if (tty->driver->type == TTY_DRIVER_TYPE_PTY) {
		if (overflow) {
			tty_set_flow_change(tty, TTY_UNTHROTTLE_SAFE);
			tty_unthrottle_safe(tty);
			__tty_set_flow_change(tty, 0);
		}
	} else
		n_tty_check_throttle(tty);

	up_read(&tty->termios_rwsem);

	return rcvd;
}

static void n_tty_receive_buf(struct tty_struct *tty, const unsigned char *cp,
			      char *fp, int count)
{
	n_tty_receive_buf_common(tty, cp, fp, count, 0);
}

static int n_tty_receive_buf2(struct tty_struct *tty, const unsigned char *cp,
			      char *fp, int count)
{
	return n_tty_receive_buf_common(tty, cp, fp, count, 1);
}

/**
 *	n_tty_set_termios	-	termios data changed
 *	@tty: terminal
 *	@old: previous data
 *
 *	Called by the tty layer when the user changes termios flags so
 *	that the line discipline can plan ahead. This function cannot sleep
 *	and is protected from re-entry by the tty layer. The user is
 *	guaranteed that this function will not be re-entered or in progress
 *	when the ldisc is closed.
 *
 *	Locking: Caller holds tty->termios_rwsem
 */

static void n_tty_set_termios(struct tty_struct *tty, struct ktermios *old)
{
	struct n_tty_data *ldata = tty->disc_data;

	if (!old || (old->c_lflag ^ tty->termios.c_lflag) & (ICANON | EXTPROC)) {
		bitmap_zero(ldata->read_flags, N_TTY_BUF_SIZE);
		ldata->line_start = ldata->read_tail;
		if (!L_ICANON(tty) || !read_cnt(ldata)) {
			ldata->canon_head = ldata->read_tail;
			ldata->push = 0;
		} else {
			set_bit((ldata->read_head - 1) & (N_TTY_BUF_SIZE - 1),
				ldata->read_flags);
			ldata->canon_head = ldata->read_head;
			ldata->push = 1;
		}
		ldata->commit_head = ldata->read_head;
		ldata->erasing = 0;
		ldata->lnext = 0;
	}

	ldata->icanon = (L_ICANON(tty) != 0);

	if (I_ISTRIP(tty) || I_IUCLC(tty) || I_IGNCR(tty) ||
	    I_ICRNL(tty) || I_INLCR(tty) || L_ICANON(tty) ||
	    I_IXON(tty) || L_ISIG(tty) || L_ECHO(tty) ||
	    I_PARMRK(tty)) {
		bitmap_zero(ldata->char_map, 256);

		if (I_IGNCR(tty) || I_ICRNL(tty))
			set_bit('\r', ldata->char_map);
		if (I_INLCR(tty))
			set_bit('\n', ldata->char_map);

		if (L_ICANON(tty)) {
			set_bit(ERASE_CHAR(tty), ldata->char_map);
			set_bit(KILL_CHAR(tty), ldata->char_map);
			set_bit(EOF_CHAR(tty), ldata->char_map);
			set_bit('\n', ldata->char_map);
			set_bit(EOL_CHAR(tty), ldata->char_map);
			if (L_IEXTEN(tty)) {
				set_bit(WERASE_CHAR(tty), ldata->char_map);
				set_bit(LNEXT_CHAR(tty), ldata->char_map);
				set_bit(EOL2_CHAR(tty), ldata->char_map);
				if (L_ECHO(tty))
					set_bit(REPRINT_CHAR(tty),
						ldata->char_map);
			}
		}
		if (I_IXON(tty)) {
			set_bit(START_CHAR(tty), ldata->char_map);
			set_bit(STOP_CHAR(tty), ldata->char_map);
		}
		if (L_ISIG(tty)) {
			set_bit(INTR_CHAR(tty), ldata->char_map);
			set_bit(QUIT_CHAR(tty), ldata->char_map);
			set_bit(SUSP_CHAR(tty), ldata->char_map);
		}
		clear_bit(__DISABLED_CHAR, ldata->char_map);
		ldata->raw = 0;
		ldata->real_raw = 0;
	} else {
		ldata->raw = 1;
		if ((I_IGNBRK(tty) || (!I_BRKINT(tty) && !I_PARMRK(tty))) &&
		    (I_IGNPAR(tty) || !I_INPCK(tty)) &&
		    (tty->driver->flags & TTY_DRIVER_REAL_RAW))
			ldata->real_raw = 1;
		else
			ldata->real_raw = 0;
	}
	/*
	 * Fix tty hang when I_IXON(tty) is cleared, but the tty
	 * been stopped by STOP_CHAR(tty) before it.
	 */
	if (!I_IXON(tty) && old && (old->c_iflag & IXON) && !tty->flow_stopped) {
		start_tty(tty);
		process_echoes(tty);
	}

	/* The termios change make the tty ready for I/O */
	wake_up_interruptible(&tty->write_wait);
	wake_up_interruptible(&tty->read_wait);
}

/**
 *	n_tty_close		-	close the ldisc for this tty
 *	@tty: device
 *
 *	Called from the terminal layer when this line discipline is
 *	being shut down, either because of a close or becsuse of a
 *	discipline change. The function will not be called while other
 *	ldisc methods are in progress.
 */

static void n_tty_close(struct tty_struct *tty)
{
	struct n_tty_data *ldata = tty->disc_data;

	if (tty->link)
		n_tty_packet_mode_flush(tty);

	vfree(ldata);
	tty->disc_data = NULL;
}

/**
 *	n_tty_open		-	open an ldisc
 *	@tty: terminal to open
 *
 *	Called when this line discipline is being attached to the
 *	terminal device. Can sleep. Called serialized so that no
 *	other events will occur in parallel. No further open will occur
 *	until a close.
 */

static int n_tty_open(struct tty_struct *tty)
{
	struct n_tty_data *ldata;

	/* Currently a malloc failure here can panic */
	ldata = vzalloc(sizeof(*ldata));
	if (!ldata)
		return -ENOMEM;

	ldata->overrun_time = jiffies;
	mutex_init(&ldata->atomic_read_lock);
	mutex_init(&ldata->output_lock);

	tty->disc_data = ldata;
	tty->closing = 0;
	/* indicate buffer work may resume */
	clear_bit(TTY_LDISC_HALTED, &tty->flags);
	n_tty_set_termios(tty, NULL);
	tty_unthrottle(tty);
	return 0;
}

static inline int input_available_p(struct tty_struct *tty, int poll)
{
	struct n_tty_data *ldata = tty->disc_data;
	int amt = poll && !TIME_CHAR(tty) && MIN_CHAR(tty) ? MIN_CHAR(tty) : 1;

	if (ldata->icanon && !L_EXTPROC(tty))
		return ldata->canon_head != ldata->read_tail;
	else
		return ldata->commit_head - ldata->read_tail >= amt;
}

/**
 *	copy_from_read_buf	-	copy read data directly
 *	@tty: terminal device
 *	@kbp: data
 *	@nr: size of data
 *
 *	Helper function to speed up n_tty_read.  It is only called when
 *	ICANON is off; it copies characters straight from the tty queue.
 *
 *	Called under the ldata->atomic_read_lock sem
 *
 *	Returns true if it successfully copied data, but there is still
 *	more data to be had.
 *
 *	n_tty_read()/consumer path:
 *		caller holds non-exclusive termios_rwsem
 *		read_tail published
 */

static bool copy_from_read_buf(struct tty_struct *tty,
				      unsigned char **kbp,
				      size_t *nr)

{
	struct n_tty_data *ldata = tty->disc_data;
	size_t n;
	bool is_eof;
	size_t head = smp_load_acquire(&ldata->commit_head);
	size_t tail = ldata->read_tail & (N_TTY_BUF_SIZE - 1);

	n = min(head - ldata->read_tail, N_TTY_BUF_SIZE - tail);
	n = min(*nr, n);
	if (n) {
		unsigned char *from = read_buf_addr(ldata, tail);
		memcpy(*kbp, from, n);
		is_eof = n == 1 && *from == EOF_CHAR(tty);
		tty_audit_add_data(tty, from, n);
		zero_buffer(tty, from, n);
		smp_store_release(&ldata->read_tail, ldata->read_tail + n);
		/* Turn single EOF into zero-length read */
		if (L_EXTPROC(tty) && ldata->icanon && is_eof &&
		    (head == ldata->read_tail))
			return false;
		*kbp += n;
		*nr -= n;

		/* If we have more to copy, let the caller know */
		return head != ldata->read_tail;
	}
	return false;
}

/**
 *	canon_copy_from_read_buf	-	copy read data in canonical mode
 *	@tty: terminal device
 *	@kbp: data
 *	@nr: size of data
 *
 *	Helper function for n_tty_read.  It is only called when ICANON is on;
 *	it copies one line of input up to and including the line-delimiting
 *	character into the result buffer.
 *
 *	NB: When termios is changed from non-canonical to canonical mode and
 *	the read buffer contains data, n_tty_set_termios() simulates an EOF
 *	push (as if C-d were input) _without_ the DISABLED_CHAR in the buffer.
 *	This causes data already processed as input to be immediately available
 *	as input although a newline has not been received.
 *
 *	Called under the atomic_read_lock mutex
 *
 *	n_tty_read()/consumer path:
 *		caller holds non-exclusive termios_rwsem
 *		read_tail published
 */

static bool canon_copy_from_read_buf(struct tty_struct *tty,
				     unsigned char **kbp,
				     size_t *nr)
{
	struct n_tty_data *ldata = tty->disc_data;
	size_t n, size, more, c;
	size_t eol;
	size_t tail, canon_head;
	int found = 0;

	/* N.B. avoid overrun if nr == 0 */
	if (!*nr)
		return false;

	canon_head = smp_load_acquire(&ldata->canon_head);
	n = min(*nr + 1, canon_head - ldata->read_tail);

	tail = ldata->read_tail & (N_TTY_BUF_SIZE - 1);
	size = min_t(size_t, tail + n, N_TTY_BUF_SIZE);

	n_tty_trace("%s: nr:%zu tail:%zu n:%zu size:%zu\n",
		    __func__, *nr, tail, n, size);

	eol = find_next_bit(ldata->read_flags, size, tail);
	more = n - (size - tail);
	if (eol == N_TTY_BUF_SIZE && more) {
		/* scan wrapped without finding set bit */
		eol = find_next_bit(ldata->read_flags, more, 0);
		found = eol != more;
	} else
		found = eol != size;

	n = eol - tail;
	if (n > N_TTY_BUF_SIZE)
		n += N_TTY_BUF_SIZE;
	c = n + found;

	if (!found || read_buf(ldata, eol) != __DISABLED_CHAR) {
		c = min(*nr, c);
		n = c;
	}

	n_tty_trace("%s: eol:%zu found:%d n:%zu c:%zu tail:%zu more:%zu\n",
		    __func__, eol, found, n, c, tail, more);

	tty_copy(tty, *kbp, tail, n);
	*kbp += n;
	*nr -= n;

	if (found)
		clear_bit(eol, ldata->read_flags);
	smp_store_release(&ldata->read_tail, ldata->read_tail + c);

	if (found) {
		if (!ldata->push)
			ldata->line_start = ldata->read_tail;
		else
			ldata->push = 0;
		tty_audit_push();
		return false;
	}

<<<<<<< HEAD
=======
	/* No EOL found - do a continuation retry if there is more data */
	return ldata->read_tail != canon_head;
}

>>>>>>> 1ec187ab
/**
 *	job_control		-	check job control
 *	@tty: tty
 *	@file: file handle
 *
 *	Perform job control management checks on this file/tty descriptor
 *	and if appropriate send any needed signals and return a negative
 *	error code if action should be taken.
 *
 *	Locking: redirected write test is safe
 *		 current->signal->tty check is safe
 *		 ctrl_lock to safely reference tty->pgrp
 */

static int job_control(struct tty_struct *tty, struct file *file)
{
	/* Job control check -- must be done at start and after
	   every sleep (POSIX.1 7.1.1.4). */
	/* NOTE: not yet done after every sleep pending a thorough
	   check of the logic of this change. -- jlc */
	/* don't stop on /dev/console */
	if (file->f_op->write_iter == redirected_tty_write)
		return 0;

	return __tty_check_change(tty, SIGTTIN);
}


/**
 *	n_tty_read		-	read function for tty
 *	@tty: tty device
 *	@file: file object
 *	@buf: userspace buffer pointer
 *	@nr: size of I/O
 *
 *	Perform reads for the line discipline. We are guaranteed that the
 *	line discipline will not be closed under us but we may get multiple
 *	parallel readers and must handle this ourselves. We may also get
 *	a hangup. Always called in user context, may sleep.
 *
 *	This code must be sure never to sleep through a hangup.
 *
 *	n_tty_read()/consumer path:
 *		claims non-exclusive termios_rwsem
 *		publishes read_tail
 */

static ssize_t n_tty_read(struct tty_struct *tty, struct file *file,
			  unsigned char *kbuf, size_t nr,
			  void **cookie, unsigned long offset)
{
	struct n_tty_data *ldata = tty->disc_data;
	unsigned char *kb = kbuf;
	DEFINE_WAIT_FUNC(wait, woken_wake_function);
	int c;
	int minimum, time;
	ssize_t retval = 0;
	long timeout;
	int packet;
	size_t tail;

	/*
	 * Is this a continuation of a read started earler?
	 *
	 * If so, we still hold the atomic_read_lock and the
	 * termios_rwsem, and can just continue to copy data.
	 */
	if (*cookie) {
		if (ldata->icanon && !L_EXTPROC(tty)) {
			if (canon_copy_from_read_buf(tty, &kb, &nr))
				return kb - kbuf;
		} else {
			if (copy_from_read_buf(tty, &kb, &nr))
				return kb - kbuf;
		}

		/* No more data - release locks and stop retries */
		n_tty_kick_worker(tty);
		n_tty_check_unthrottle(tty);
		up_read(&tty->termios_rwsem);
		mutex_unlock(&ldata->atomic_read_lock);
		*cookie = NULL;
		return kb - kbuf;
	}

	c = job_control(tty, file);
	if (c < 0)
		return c;

	/*
	 *	Internal serialization of reads.
	 */
	if (file->f_flags & O_NONBLOCK) {
		if (!mutex_trylock(&ldata->atomic_read_lock))
			return -EAGAIN;
	} else {
		if (mutex_lock_interruptible(&ldata->atomic_read_lock))
			return -ERESTARTSYS;
	}

	down_read(&tty->termios_rwsem);

	minimum = time = 0;
	timeout = MAX_SCHEDULE_TIMEOUT;
	if (!ldata->icanon) {
		minimum = MIN_CHAR(tty);
		if (minimum) {
			time = (HZ / 10) * TIME_CHAR(tty);
		} else {
			timeout = (HZ / 10) * TIME_CHAR(tty);
			minimum = 1;
		}
	}

	packet = tty->packet;
	tail = ldata->read_tail;

	add_wait_queue(&tty->read_wait, &wait);
	while (nr) {
		/* First test for status change. */
		if (packet && tty->link->ctrl_status) {
			unsigned char cs;
			if (kb != kbuf)
				break;
			spin_lock_irq(&tty->link->ctrl_lock);
			cs = tty->link->ctrl_status;
			tty->link->ctrl_status = 0;
			spin_unlock_irq(&tty->link->ctrl_lock);
			*kb++ = cs;
			nr--;
			break;
		}

		if (!input_available_p(tty, 0)) {
			up_read(&tty->termios_rwsem);
			tty_buffer_flush_work(tty->port);
			down_read(&tty->termios_rwsem);
			if (!input_available_p(tty, 0)) {
				if (test_bit(TTY_OTHER_CLOSED, &tty->flags)) {
					retval = -EIO;
					break;
				}
				if (tty_hung_up_p(file))
					break;
				/*
				 * Abort readers for ttys which never actually
				 * get hung up.  See __tty_hangup().
				 */
				if (test_bit(TTY_HUPPING, &tty->flags))
					break;
				if (!timeout)
					break;
				if (tty_io_nonblock(tty, file)) {
					retval = -EAGAIN;
					break;
				}
				if (signal_pending(current)) {
					retval = -ERESTARTSYS;
					break;
				}
				up_read(&tty->termios_rwsem);

				timeout = wait_woken(&wait, TASK_INTERRUPTIBLE,
						timeout);

				down_read(&tty->termios_rwsem);
				continue;
			}
		}

		if (ldata->icanon && !L_EXTPROC(tty)) {
			if (canon_copy_from_read_buf(tty, &kb, &nr))
				goto more_to_be_read;
		} else {
			/* Deal with packet mode. */
			if (packet && kb == kbuf) {
				*kb++ = TIOCPKT_DATA;
				nr--;
			}

			/*
			 * Copy data, and if there is more to be had
			 * and we have nothing more to wait for, then
			 * let's mark us for retries.
			 *
			 * NOTE! We return here with both the termios_sem
			 * and atomic_read_lock still held, the retries
			 * will release them when done.
			 */
			if (copy_from_read_buf(tty, &kb, &nr) && kb - kbuf >= minimum) {
more_to_be_read:
				remove_wait_queue(&tty->read_wait, &wait);
				*cookie = cookie;
				return kb - kbuf;
			}
		}

		n_tty_check_unthrottle(tty);

		if (kb - kbuf >= minimum)
			break;
		if (time)
			timeout = time;
	}
	if (tail != ldata->read_tail)
		n_tty_kick_worker(tty);
	up_read(&tty->termios_rwsem);

	remove_wait_queue(&tty->read_wait, &wait);
	mutex_unlock(&ldata->atomic_read_lock);

	if (kb - kbuf)
		retval = kb - kbuf;

	return retval;
}

/**
 *	n_tty_write		-	write function for tty
 *	@tty: tty device
 *	@file: file object
 *	@buf: userspace buffer pointer
 *	@nr: size of I/O
 *
 *	Write function of the terminal device.  This is serialized with
 *	respect to other write callers but not to termios changes, reads
 *	and other such events.  Since the receive code will echo characters,
 *	thus calling driver write methods, the output_lock is used in
 *	the output processing functions called here as well as in the
 *	echo processing function to protect the column state and space
 *	left in the buffer.
 *
 *	This code must be sure never to sleep through a hangup.
 *
 *	Locking: output_lock to protect column state and space left
 *		 (note that the process_output*() functions take this
 *		  lock themselves)
 */

static ssize_t n_tty_write(struct tty_struct *tty, struct file *file,
			   const unsigned char *buf, size_t nr)
{
	const unsigned char *b = buf;
	DEFINE_WAIT_FUNC(wait, woken_wake_function);
	int c;
	ssize_t retval = 0;

	/* Job control check -- must be done at start (POSIX.1 7.1.1.4). */
	if (L_TOSTOP(tty) && file->f_op->write_iter != redirected_tty_write) {
		retval = tty_check_change(tty);
		if (retval)
			return retval;
	}

	down_read(&tty->termios_rwsem);

	/* Write out any echoed characters that are still pending */
	process_echoes(tty);

	add_wait_queue(&tty->write_wait, &wait);
	while (1) {
		if (signal_pending(current)) {
			retval = -ERESTARTSYS;
			break;
		}
		if (tty_hung_up_p(file) || (tty->link && !tty->link->count)) {
			retval = -EIO;
			break;
		}
		if (O_OPOST(tty)) {
			while (nr > 0) {
				ssize_t num = process_output_block(tty, b, nr);
				if (num < 0) {
					if (num == -EAGAIN)
						break;
					retval = num;
					goto break_out;
				}
				b += num;
				nr -= num;
				if (nr == 0)
					break;
				c = *b;
				if (process_output(c, tty) < 0)
					break;
				b++; nr--;
			}
			if (tty->ops->flush_chars)
				tty->ops->flush_chars(tty);
		} else {
			struct n_tty_data *ldata = tty->disc_data;

			while (nr > 0) {
				mutex_lock(&ldata->output_lock);
				c = tty->ops->write(tty, b, nr);
				mutex_unlock(&ldata->output_lock);
				if (c < 0) {
					retval = c;
					goto break_out;
				}
				if (!c)
					break;
				b += c;
				nr -= c;
			}
		}
		if (!nr)
			break;
		if (tty_io_nonblock(tty, file)) {
			retval = -EAGAIN;
			break;
		}
		up_read(&tty->termios_rwsem);

		wait_woken(&wait, TASK_INTERRUPTIBLE, MAX_SCHEDULE_TIMEOUT);

		down_read(&tty->termios_rwsem);
	}
break_out:
	remove_wait_queue(&tty->write_wait, &wait);
	if (nr && tty->fasync)
		set_bit(TTY_DO_WRITE_WAKEUP, &tty->flags);
	up_read(&tty->termios_rwsem);
	return (b - buf) ? b - buf : retval;
}

/**
 *	n_tty_poll		-	poll method for N_TTY
 *	@tty: terminal device
 *	@file: file accessing it
 *	@wait: poll table
 *
 *	Called when the line discipline is asked to poll() for data or
 *	for special events. This code is not serialized with respect to
 *	other events save open/close.
 *
 *	This code must be sure never to sleep through a hangup.
 *	Called without the kernel lock held - fine
 */

static __poll_t n_tty_poll(struct tty_struct *tty, struct file *file,
							poll_table *wait)
{
	__poll_t mask = 0;

	poll_wait(file, &tty->read_wait, wait);
	poll_wait(file, &tty->write_wait, wait);
	if (input_available_p(tty, 1))
		mask |= EPOLLIN | EPOLLRDNORM;
	else {
		tty_buffer_flush_work(tty->port);
		if (input_available_p(tty, 1))
			mask |= EPOLLIN | EPOLLRDNORM;
	}
	if (tty->packet && tty->link->ctrl_status)
		mask |= EPOLLPRI | EPOLLIN | EPOLLRDNORM;
	if (test_bit(TTY_OTHER_CLOSED, &tty->flags))
		mask |= EPOLLHUP;
	if (tty_hung_up_p(file))
		mask |= EPOLLHUP;
	if (tty->ops->write && !tty_is_writelocked(tty) &&
			tty_chars_in_buffer(tty) < WAKEUP_CHARS &&
			tty_write_room(tty) > 0)
		mask |= EPOLLOUT | EPOLLWRNORM;
	return mask;
}

static unsigned long inq_canon(struct n_tty_data *ldata)
{
	size_t nr, head, tail;

	if (ldata->canon_head == ldata->read_tail)
		return 0;
	head = ldata->canon_head;
	tail = ldata->read_tail;
	nr = head - tail;
	/* Skip EOF-chars.. */
	while (MASK(head) != MASK(tail)) {
		if (test_bit(tail & (N_TTY_BUF_SIZE - 1), ldata->read_flags) &&
		    read_buf(ldata, tail) == __DISABLED_CHAR)
			nr--;
		tail++;
	}
	return nr;
}

static int n_tty_ioctl(struct tty_struct *tty, struct file *file,
		       unsigned int cmd, unsigned long arg)
{
	struct n_tty_data *ldata = tty->disc_data;
	int retval;

	switch (cmd) {
	case TIOCOUTQ:
		return put_user(tty_chars_in_buffer(tty), (int __user *) arg);
	case TIOCINQ:
		down_write(&tty->termios_rwsem);
		if (L_ICANON(tty) && !L_EXTPROC(tty))
			retval = inq_canon(ldata);
		else
			retval = read_cnt(ldata);
		up_write(&tty->termios_rwsem);
		return put_user(retval, (unsigned int __user *) arg);
	default:
		return n_tty_ioctl_helper(tty, file, cmd, arg);
	}
}

static struct tty_ldisc_ops n_tty_ops = {
	.magic           = TTY_LDISC_MAGIC,
	.name            = "n_tty",
	.open            = n_tty_open,
	.close           = n_tty_close,
	.flush_buffer    = n_tty_flush_buffer,
	.read            = n_tty_read,
	.write           = n_tty_write,
	.ioctl           = n_tty_ioctl,
	.set_termios     = n_tty_set_termios,
	.poll            = n_tty_poll,
	.receive_buf     = n_tty_receive_buf,
	.write_wakeup    = n_tty_write_wakeup,
	.receive_buf2	 = n_tty_receive_buf2,
};

/**
 *	n_tty_inherit_ops	-	inherit N_TTY methods
 *	@ops: struct tty_ldisc_ops where to save N_TTY methods
 *
 *	Enables a 'subclass' line discipline to 'inherit' N_TTY methods.
 */

void n_tty_inherit_ops(struct tty_ldisc_ops *ops)
{
	*ops = n_tty_ops;
	ops->owner = NULL;
	ops->refcount = ops->flags = 0;
}
EXPORT_SYMBOL_GPL(n_tty_inherit_ops);

void __init n_tty_init(void)
{
	tty_register_ldisc(N_TTY, &n_tty_ops);
}<|MERGE_RESOLUTION|>--- conflicted
+++ resolved
@@ -2071,13 +2071,10 @@
 		return false;
 	}
 
-<<<<<<< HEAD
-=======
 	/* No EOL found - do a continuation retry if there is more data */
 	return ldata->read_tail != canon_head;
 }
 
->>>>>>> 1ec187ab
 /**
  *	job_control		-	check job control
  *	@tty: tty
