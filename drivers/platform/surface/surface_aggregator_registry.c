// SPDX-License-Identifier: GPL-2.0+
/*
 * Surface System Aggregator Module (SSAM) client device registry.
 *
 * Registry for non-platform/non-ACPI SSAM client devices, i.e. devices that
 * cannot be auto-detected. Provides device-hubs and performs instantiation
 * for these devices.
 *
 * Copyright (C) 2020-2021 Maximilian Luz <luzmaximilian@gmail.com>
 */

#include <linux/acpi.h>
#include <linux/kernel.h>
#include <linux/limits.h>
#include <linux/module.h>
#include <linux/platform_device.h>
#include <linux/property.h>
#include <linux/types.h>
#include <linux/workqueue.h>

#include <linux/surface_aggregator/controller.h>
#include <linux/surface_aggregator/device.h>


/* -- Device registry. ------------------------------------------------------ */

/*
 * SSAM device names follow the SSAM module alias, meaning they are prefixed
 * with 'ssam:', followed by domain, category, target ID, instance ID, and
 * function, each encoded as two-digit hexadecimal, separated by ':'. In other
 * words, it follows the scheme
 *
 *      ssam:dd:cc:tt:ii:ff
 *
 * Where, 'dd', 'cc', 'tt', 'ii', and 'ff' are the two-digit hexadecimal
 * values mentioned above, respectively.
 */

/* Root node. */
static const struct software_node ssam_node_root = {
	.name = "ssam_platform_hub",
};

/* Base device hub (devices attached to Surface Book 3 base). */
static const struct software_node ssam_node_hub_base = {
	.name = "ssam:00:00:02:00:00",
	.parent = &ssam_node_root,
};

/* AC adapter. */
static const struct software_node ssam_node_bat_ac = {
	.name = "ssam:01:02:01:01:01",
	.parent = &ssam_node_root,
};

/* Primary battery. */
static const struct software_node ssam_node_bat_main = {
	.name = "ssam:01:02:01:01:00",
	.parent = &ssam_node_root,
};

/* Secondary battery (Surface Book 3). */
static const struct software_node ssam_node_bat_sb3base = {
	.name = "ssam:01:02:02:01:00",
	.parent = &ssam_node_hub_base,
};

/* Platform profile / performance-mode device. */
static const struct software_node ssam_node_tmp_pprof = {
	.name = "ssam:01:03:01:00:01",
	.parent = &ssam_node_root,
};

/* DTX / detachment-system device (Surface Book 3). */
static const struct software_node ssam_node_bas_dtx = {
	.name = "ssam:01:11:01:00:00",
	.parent = &ssam_node_root,
};

/* HID keyboard (TID1). */
static const struct software_node ssam_node_hid_tid1_keyboard = {
	.name = "ssam:01:15:01:01:00",
	.parent = &ssam_node_root,
};

/* HID pen stash (TID1; pen taken / stashed away evens). */
static const struct software_node ssam_node_hid_tid1_penstash = {
	.name = "ssam:01:15:01:02:00",
	.parent = &ssam_node_root,
};

/* HID touchpad (TID1). */
static const struct software_node ssam_node_hid_tid1_touchpad = {
	.name = "ssam:01:15:01:03:00",
	.parent = &ssam_node_root,
};

/* HID device instance 6 (TID1, unknown HID device). */
static const struct software_node ssam_node_hid_tid1_iid6 = {
	.name = "ssam:01:15:01:06:00",
	.parent = &ssam_node_root,
};

/* HID device instance 7 (TID1, unknown HID device). */
static const struct software_node ssam_node_hid_tid1_iid7 = {
	.name = "ssam:01:15:01:07:00",
	.parent = &ssam_node_root,
};

/* HID system controls (TID1). */
static const struct software_node ssam_node_hid_tid1_sysctrl = {
	.name = "ssam:01:15:01:08:00",
	.parent = &ssam_node_root,
};

/* HID keyboard. */
static const struct software_node ssam_node_hid_main_keyboard = {
	.name = "ssam:01:15:02:01:00",
	.parent = &ssam_node_root,
};

/* HID touchpad. */
static const struct software_node ssam_node_hid_main_touchpad = {
	.name = "ssam:01:15:02:03:00",
	.parent = &ssam_node_root,
};

/* HID device instance 5 (unknown HID device). */
static const struct software_node ssam_node_hid_main_iid5 = {
	.name = "ssam:01:15:02:05:00",
	.parent = &ssam_node_root,
};

/* HID keyboard (base hub). */
static const struct software_node ssam_node_hid_base_keyboard = {
	.name = "ssam:01:15:02:01:00",
	.parent = &ssam_node_hub_base,
};

/* HID touchpad (base hub). */
static const struct software_node ssam_node_hid_base_touchpad = {
	.name = "ssam:01:15:02:03:00",
	.parent = &ssam_node_hub_base,
};

/* HID device instance 5 (unknown HID device, base hub). */
static const struct software_node ssam_node_hid_base_iid5 = {
	.name = "ssam:01:15:02:05:00",
	.parent = &ssam_node_hub_base,
};

/* HID device instance 6 (unknown HID device, base hub). */
static const struct software_node ssam_node_hid_base_iid6 = {
	.name = "ssam:01:15:02:06:00",
	.parent = &ssam_node_hub_base,
};

/*
 * Devices for 5th- and 6th-generations models:
 * - Surface Book 2,
 * - Surface Laptop 1 and 2,
 * - Surface Pro 5 and 6.
 */
static const struct software_node *ssam_node_group_gen5[] = {
	&ssam_node_root,
	&ssam_node_tmp_pprof,
	NULL,
};

/* Devices for Surface Book 3. */
static const struct software_node *ssam_node_group_sb3[] = {
	&ssam_node_root,
	&ssam_node_hub_base,
	&ssam_node_bat_ac,
	&ssam_node_bat_main,
	&ssam_node_bat_sb3base,
	&ssam_node_tmp_pprof,
	&ssam_node_bas_dtx,
	&ssam_node_hid_base_keyboard,
	&ssam_node_hid_base_touchpad,
	&ssam_node_hid_base_iid5,
	&ssam_node_hid_base_iid6,
	NULL,
};

/* Devices for Surface Laptop 3 and 4. */
static const struct software_node *ssam_node_group_sl3[] = {
	&ssam_node_root,
	&ssam_node_bat_ac,
	&ssam_node_bat_main,
	&ssam_node_tmp_pprof,
	&ssam_node_hid_main_keyboard,
	&ssam_node_hid_main_touchpad,
	&ssam_node_hid_main_iid5,
	NULL,
};

/* Devices for Surface Laptop Studio. */
static const struct software_node *ssam_node_group_sls[] = {
	&ssam_node_root,
	&ssam_node_bat_ac,
	&ssam_node_bat_main,
	&ssam_node_tmp_pprof,
	&ssam_node_hid_tid1_keyboard,
	&ssam_node_hid_tid1_penstash,
	&ssam_node_hid_tid1_touchpad,
	&ssam_node_hid_tid1_iid6,
	&ssam_node_hid_tid1_iid7,
	&ssam_node_hid_tid1_sysctrl,
	NULL,
};

/* Devices for Surface Laptop Go. */
static const struct software_node *ssam_node_group_slg1[] = {
	&ssam_node_root,
	&ssam_node_bat_ac,
	&ssam_node_bat_main,
	&ssam_node_tmp_pprof,
	NULL,
};

/* Devices for Surface Pro 7 and Surface Pro 7+. */
static const struct software_node *ssam_node_group_sp7[] = {
	&ssam_node_root,
	&ssam_node_bat_ac,
	&ssam_node_bat_main,
	&ssam_node_tmp_pprof,
	NULL,
};


/* -- Device registry helper functions. ------------------------------------- */

static int ssam_uid_from_string(const char *str, struct ssam_device_uid *uid)
{
	u8 d, tc, tid, iid, fn;
	int n;

	n = sscanf(str, "ssam:%hhx:%hhx:%hhx:%hhx:%hhx", &d, &tc, &tid, &iid, &fn);
	if (n != 5)
		return -EINVAL;

	uid->domain = d;
	uid->category = tc;
	uid->target = tid;
	uid->instance = iid;
	uid->function = fn;

	return 0;
}

static int ssam_hub_remove_devices_fn(struct device *dev, void *data)
{
	if (!is_ssam_device(dev))
		return 0;

	ssam_device_remove(to_ssam_device(dev));
	return 0;
}

static void ssam_hub_remove_devices(struct device *parent)
{
	device_for_each_child_reverse(parent, NULL, ssam_hub_remove_devices_fn);
}

static int ssam_hub_add_device(struct device *parent, struct ssam_controller *ctrl,
			       struct fwnode_handle *node)
{
	struct ssam_device_uid uid;
	struct ssam_device *sdev;
	int status;

	status = ssam_uid_from_string(fwnode_get_name(node), &uid);
	if (status)
		return status;

	sdev = ssam_device_alloc(ctrl, uid);
	if (!sdev)
		return -ENOMEM;

	sdev->dev.parent = parent;
	sdev->dev.fwnode = node;

	status = ssam_device_add(sdev);
	if (status)
		ssam_device_put(sdev);

	return status;
}

static int ssam_hub_add_devices(struct device *parent, struct ssam_controller *ctrl,
				struct fwnode_handle *node)
{
	struct fwnode_handle *child;
	int status;

	fwnode_for_each_child_node(node, child) {
		/*
		 * Try to add the device specified in the firmware node. If
		 * this fails with -EINVAL, the node does not specify any SSAM
		 * device, so ignore it and continue with the next one.
		 */

		status = ssam_hub_add_device(parent, ctrl, child);
		if (status && status != -EINVAL)
			goto err;
	}

	return 0;
err:
	ssam_hub_remove_devices(parent);
	return status;
}


/* -- SSAM base-hub driver. ------------------------------------------------- */

/*
 * Some devices (especially battery) may need a bit of time to be fully usable
 * after being (re-)connected. This delay has been determined via
 * experimentation.
 */
#define SSAM_BASE_UPDATE_CONNECT_DELAY		msecs_to_jiffies(2500)

enum ssam_base_hub_state {
	SSAM_BASE_HUB_UNINITIALIZED,
	SSAM_BASE_HUB_CONNECTED,
	SSAM_BASE_HUB_DISCONNECTED,
};

struct ssam_base_hub {
	struct ssam_device *sdev;

	enum ssam_base_hub_state state;
	struct delayed_work update_work;

	struct ssam_event_notifier notif;
};

SSAM_DEFINE_SYNC_REQUEST_R(ssam_bas_query_opmode, u8, {
	.target_category = SSAM_SSH_TC_BAS,
	.target_id       = 0x01,
	.command_id      = 0x0d,
	.instance_id     = 0x00,
});

#define SSAM_BAS_OPMODE_TABLET		0x00
#define SSAM_EVENT_BAS_CID_CONNECTION	0x0c

static int ssam_base_hub_query_state(struct ssam_base_hub *hub, enum ssam_base_hub_state *state)
{
	u8 opmode;
	int status;

	status = ssam_retry(ssam_bas_query_opmode, hub->sdev->ctrl, &opmode);
	if (status < 0) {
		dev_err(&hub->sdev->dev, "failed to query base state: %d\n", status);
		return status;
	}

	if (opmode != SSAM_BAS_OPMODE_TABLET)
		*state = SSAM_BASE_HUB_CONNECTED;
	else
		*state = SSAM_BASE_HUB_DISCONNECTED;

	return 0;
}

static ssize_t ssam_base_hub_state_show(struct device *dev, struct device_attribute *attr,
					char *buf)
{
	struct ssam_base_hub *hub = dev_get_drvdata(dev);
	bool connected = hub->state == SSAM_BASE_HUB_CONNECTED;

	return sysfs_emit(buf, "%d\n", connected);
}

static struct device_attribute ssam_base_hub_attr_state =
	__ATTR(state, 0444, ssam_base_hub_state_show, NULL);

static struct attribute *ssam_base_hub_attrs[] = {
	&ssam_base_hub_attr_state.attr,
	NULL,
};

static const struct attribute_group ssam_base_hub_group = {
	.attrs = ssam_base_hub_attrs,
};

static void ssam_base_hub_update_workfn(struct work_struct *work)
{
	struct ssam_base_hub *hub = container_of(work, struct ssam_base_hub, update_work.work);
	struct fwnode_handle *node = dev_fwnode(&hub->sdev->dev);
	enum ssam_base_hub_state state;
	int status = 0;

	status = ssam_base_hub_query_state(hub, &state);
	if (status)
		return;

	if (hub->state == state)
		return;
	hub->state = state;

	if (hub->state == SSAM_BASE_HUB_CONNECTED)
		status = ssam_hub_add_devices(&hub->sdev->dev, hub->sdev->ctrl, node);
	else
		ssam_hub_remove_devices(&hub->sdev->dev);

	if (status)
		dev_err(&hub->sdev->dev, "failed to update base-hub devices: %d\n", status);
}

static u32 ssam_base_hub_notif(struct ssam_event_notifier *nf, const struct ssam_event *event)
{
	struct ssam_base_hub *hub = container_of(nf, struct ssam_base_hub, notif);
	unsigned long delay;

	if (event->command_id != SSAM_EVENT_BAS_CID_CONNECTION)
		return 0;

	if (event->length < 1) {
		dev_err(&hub->sdev->dev, "unexpected payload size: %u\n", event->length);
		return 0;
	}

	/*
	 * Delay update when the base is being connected to give devices/EC
	 * some time to set up.
	 */
	delay = event->data[0] ? SSAM_BASE_UPDATE_CONNECT_DELAY : 0;

	schedule_delayed_work(&hub->update_work, delay);

	/*
	 * Do not return SSAM_NOTIF_HANDLED: The event should be picked up and
	 * consumed by the detachment system driver. We're just a (more or less)
	 * silent observer.
	 */
	return 0;
}

static int __maybe_unused ssam_base_hub_resume(struct device *dev)
{
	struct ssam_base_hub *hub = dev_get_drvdata(dev);

	schedule_delayed_work(&hub->update_work, 0);
	return 0;
}
static SIMPLE_DEV_PM_OPS(ssam_base_hub_pm_ops, NULL, ssam_base_hub_resume);

static int ssam_base_hub_probe(struct ssam_device *sdev)
{
	struct ssam_base_hub *hub;
	int status;

	hub = devm_kzalloc(&sdev->dev, sizeof(*hub), GFP_KERNEL);
	if (!hub)
		return -ENOMEM;

	hub->sdev = sdev;
	hub->state = SSAM_BASE_HUB_UNINITIALIZED;

	hub->notif.base.priority = INT_MAX;  /* This notifier should run first. */
	hub->notif.base.fn = ssam_base_hub_notif;
	hub->notif.event.reg = SSAM_EVENT_REGISTRY_SAM;
	hub->notif.event.id.target_category = SSAM_SSH_TC_BAS,
	hub->notif.event.id.instance = 0,
	hub->notif.event.mask = SSAM_EVENT_MASK_NONE;
	hub->notif.event.flags = SSAM_EVENT_SEQUENCED;

	INIT_DELAYED_WORK(&hub->update_work, ssam_base_hub_update_workfn);

	ssam_device_set_drvdata(sdev, hub);

	status = ssam_notifier_register(sdev->ctrl, &hub->notif);
	if (status)
		return status;

	status = sysfs_create_group(&sdev->dev.kobj, &ssam_base_hub_group);
	if (status)
		goto err;

	schedule_delayed_work(&hub->update_work, 0);
	return 0;

err:
	ssam_notifier_unregister(sdev->ctrl, &hub->notif);
	cancel_delayed_work_sync(&hub->update_work);
	ssam_hub_remove_devices(&sdev->dev);
	return status;
}

static void ssam_base_hub_remove(struct ssam_device *sdev)
{
	struct ssam_base_hub *hub = ssam_device_get_drvdata(sdev);

	sysfs_remove_group(&sdev->dev.kobj, &ssam_base_hub_group);

	ssam_notifier_unregister(sdev->ctrl, &hub->notif);
	cancel_delayed_work_sync(&hub->update_work);
	ssam_hub_remove_devices(&sdev->dev);
}

static const struct ssam_device_id ssam_base_hub_match[] = {
	{ SSAM_VDEV(HUB, 0x02, SSAM_ANY_IID, 0x00) },
	{ },
};

static struct ssam_device_driver ssam_base_hub_driver = {
	.probe = ssam_base_hub_probe,
	.remove = ssam_base_hub_remove,
	.match_table = ssam_base_hub_match,
	.driver = {
		.name = "surface_aggregator_base_hub",
		.probe_type = PROBE_PREFER_ASYNCHRONOUS,
		.pm = &ssam_base_hub_pm_ops,
	},
};


/* -- SSAM platform/meta-hub driver. ---------------------------------------- */

static const struct acpi_device_id ssam_platform_hub_match[] = {
	/* Surface Pro 4, 5, and 6 (OMBR < 0x10) */
	{ "MSHW0081", (unsigned long)ssam_node_group_gen5 },

	/* Surface Pro 6 (OMBR >= 0x10) */
	{ "MSHW0111", (unsigned long)ssam_node_group_gen5 },

	/* Surface Pro 7 */
	{ "MSHW0116", (unsigned long)ssam_node_group_sp7 },

	/* Surface Pro 7+ */
	{ "MSHW0119", (unsigned long)ssam_node_group_sp7 },

	/* Surface Book 2 */
	{ "MSHW0107", (unsigned long)ssam_node_group_gen5 },

	/* Surface Book 3 */
	{ "MSHW0117", (unsigned long)ssam_node_group_sb3 },

	/* Surface Laptop 1 */
	{ "MSHW0086", (unsigned long)ssam_node_group_gen5 },

	/* Surface Laptop 2 */
	{ "MSHW0112", (unsigned long)ssam_node_group_gen5 },

	/* Surface Laptop 3 (13", Intel) */
	{ "MSHW0114", (unsigned long)ssam_node_group_sl3 },

	/* Surface Laptop 3 (15", AMD) and 4 (15", AMD) */
	{ "MSHW0110", (unsigned long)ssam_node_group_sl3 },

	/* Surface Laptop 4 (13", Intel) */
	{ "MSHW0250", (unsigned long)ssam_node_group_sl3 },

	/* Surface Laptop Go 1 */
	{ "MSHW0118", (unsigned long)ssam_node_group_slg1 },

<<<<<<< HEAD
=======
	/* Surface Laptop Go 2 */
	{ "MSHW0290", (unsigned long)ssam_node_group_slg1 },

>>>>>>> 54740df6
	/* Surface Laptop Studio */
	{ "MSHW0123", (unsigned long)ssam_node_group_sls },

	{ },
};
MODULE_DEVICE_TABLE(acpi, ssam_platform_hub_match);

static int ssam_platform_hub_probe(struct platform_device *pdev)
{
	const struct software_node **nodes;
	struct ssam_controller *ctrl;
	struct fwnode_handle *root;
	int status;

	nodes = (const struct software_node **)acpi_device_get_match_data(&pdev->dev);
	if (!nodes)
		return -ENODEV;

	/*
	 * As we're adding the SSAM client devices as children under this device
	 * and not the SSAM controller, we need to add a device link to the
	 * controller to ensure that we remove all of our devices before the
	 * controller is removed. This also guarantees proper ordering for
	 * suspend/resume of the devices on this hub.
	 */
	ctrl = ssam_client_bind(&pdev->dev);
	if (IS_ERR(ctrl))
		return PTR_ERR(ctrl) == -ENODEV ? -EPROBE_DEFER : PTR_ERR(ctrl);

	status = software_node_register_node_group(nodes);
	if (status)
		return status;

	root = software_node_fwnode(&ssam_node_root);
	if (!root) {
		software_node_unregister_node_group(nodes);
		return -ENOENT;
	}

	set_secondary_fwnode(&pdev->dev, root);

	status = ssam_hub_add_devices(&pdev->dev, ctrl, root);
	if (status) {
		set_secondary_fwnode(&pdev->dev, NULL);
		software_node_unregister_node_group(nodes);
	}

	platform_set_drvdata(pdev, nodes);
	return status;
}

static int ssam_platform_hub_remove(struct platform_device *pdev)
{
	const struct software_node **nodes = platform_get_drvdata(pdev);

	ssam_hub_remove_devices(&pdev->dev);
	set_secondary_fwnode(&pdev->dev, NULL);
	software_node_unregister_node_group(nodes);
	return 0;
}

static struct platform_driver ssam_platform_hub_driver = {
	.probe = ssam_platform_hub_probe,
	.remove = ssam_platform_hub_remove,
	.driver = {
		.name = "surface_aggregator_platform_hub",
		.acpi_match_table = ssam_platform_hub_match,
		.probe_type = PROBE_PREFER_ASYNCHRONOUS,
	},
};


/* -- Module initialization. ------------------------------------------------ */

static int __init ssam_device_hub_init(void)
{
	int status;

	status = platform_driver_register(&ssam_platform_hub_driver);
	if (status)
		return status;

	status = ssam_device_driver_register(&ssam_base_hub_driver);
	if (status)
		platform_driver_unregister(&ssam_platform_hub_driver);

	return status;
}
module_init(ssam_device_hub_init);

static void __exit ssam_device_hub_exit(void)
{
	ssam_device_driver_unregister(&ssam_base_hub_driver);
	platform_driver_unregister(&ssam_platform_hub_driver);
}
module_exit(ssam_device_hub_exit);

MODULE_AUTHOR("Maximilian Luz <luzmaximilian@gmail.com>");
MODULE_DESCRIPTION("Device-registry for Surface System Aggregator Module");
MODULE_LICENSE("GPL");<|MERGE_RESOLUTION|>--- conflicted
+++ resolved
@@ -558,12 +558,9 @@
 	/* Surface Laptop Go 1 */
 	{ "MSHW0118", (unsigned long)ssam_node_group_slg1 },
 
-<<<<<<< HEAD
-=======
 	/* Surface Laptop Go 2 */
 	{ "MSHW0290", (unsigned long)ssam_node_group_slg1 },
 
->>>>>>> 54740df6
 	/* Surface Laptop Studio */
 	{ "MSHW0123", (unsigned long)ssam_node_group_sls },
 
