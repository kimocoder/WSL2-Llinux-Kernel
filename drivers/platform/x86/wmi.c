// SPDX-License-Identifier: GPL-2.0-or-later
/*
 *  ACPI-WMI mapping driver
 *
 *  Copyright (C) 2007-2008 Carlos Corbacho <carlos@strangeworlds.co.uk>
 *
 *  GUID parsing code from ldm.c is:
 *   Copyright (C) 2001,2002 Richard Russon <ldm@flatcap.org>
 *   Copyright (c) 2001-2007 Anton Altaparmakov
 *   Copyright (C) 2001,2002 Jakob Kemi <jakob.kemi@telia.com>
 *
 *  WMI bus infrastructure by Andrew Lutomirski and Darren Hart:
 *    Copyright (C) 2015 Andrew Lutomirski
 *    Copyright (C) 2017 VMware, Inc. All Rights Reserved.
 */

#define pr_fmt(fmt)	KBUILD_MODNAME ": " fmt

#include <linux/acpi.h>
#include <linux/device.h>
#include <linux/init.h>
#include <linux/kernel.h>
#include <linux/list.h>
#include <linux/miscdevice.h>
#include <linux/module.h>
#include <linux/platform_device.h>
#include <linux/slab.h>
#include <linux/types.h>
#include <linux/uaccess.h>
#include <linux/uuid.h>
#include <linux/wmi.h>
#include <linux/fs.h>
#include <uapi/linux/wmi.h>

MODULE_AUTHOR("Carlos Corbacho");
MODULE_DESCRIPTION("ACPI-WMI Mapping Driver");
MODULE_LICENSE("GPL");

static LIST_HEAD(wmi_block_list);

struct guid_block {
	guid_t guid;
	union {
		char object_id[2];
		struct {
			unsigned char notify_id;
			unsigned char reserved;
		};
	};
	u8 instance_count;
	u8 flags;
};

enum {	/* wmi_block flags */
	WMI_READ_TAKES_NO_ARGS,
	WMI_PROBED,
};

struct wmi_block {
	struct wmi_device dev;
	struct list_head list;
	struct guid_block gblock;
	struct miscdevice char_dev;
	struct mutex char_mutex;
	struct acpi_device *acpi_device;
	wmi_notify_handler handler;
	void *handler_data;
	u64 req_buf_size;
	unsigned long flags;
};


/*
 * If the GUID data block is marked as expensive, we must enable and
 * explicitily disable data collection.
 */
#define ACPI_WMI_EXPENSIVE   0x1
#define ACPI_WMI_METHOD      0x2	/* GUID is a method */
#define ACPI_WMI_STRING      0x4	/* GUID takes & returns a string */
#define ACPI_WMI_EVENT       0x8	/* GUID is an event */

static bool debug_event;
module_param(debug_event, bool, 0444);
MODULE_PARM_DESC(debug_event,
		 "Log WMI Events [0/1]");

static bool debug_dump_wdg;
module_param(debug_dump_wdg, bool, 0444);
MODULE_PARM_DESC(debug_dump_wdg,
		 "Dump available WMI interfaces [0/1]");

static int acpi_wmi_remove(struct platform_device *device);
static int acpi_wmi_probe(struct platform_device *device);

static const struct acpi_device_id wmi_device_ids[] = {
	{"PNP0C14", 0},
	{"pnp0c14", 0},
	{"", 0},
};
MODULE_DEVICE_TABLE(acpi, wmi_device_ids);

/* allow duplicate GUIDs as these device drivers use struct wmi_driver */
static const char * const allow_duplicates[] = {
	"05901221-D566-11D1-B2F0-00A0C9062910",	/* wmi-bmof */
	NULL
};

static struct platform_driver acpi_wmi_driver = {
	.driver = {
		.name = "acpi-wmi",
		.acpi_match_table = wmi_device_ids,
	},
	.probe = acpi_wmi_probe,
	.remove = acpi_wmi_remove,
};

/*
 * GUID parsing functions
 */

static bool find_guid(const char *guid_string, struct wmi_block **out)
{
	guid_t guid_input;
	struct wmi_block *wblock;
	struct guid_block *block;

	if (guid_parse(guid_string, &guid_input))
		return false;

	list_for_each_entry(wblock, &wmi_block_list, list) {
		block = &wblock->gblock;

		if (guid_equal(&block->guid, &guid_input)) {
			if (out)
				*out = wblock;
			return true;
		}
	}
	return false;
}

static bool guid_parse_and_compare(const char *string, const guid_t *guid)
{
	guid_t guid_input;

	if (guid_parse(string, &guid_input))
		return false;

	return guid_equal(&guid_input, guid);
}

static const void *find_guid_context(struct wmi_block *wblock,
				      struct wmi_driver *wdriver)
{
	const struct wmi_device_id *id;

	if (wblock == NULL || wdriver == NULL)
		return NULL;
	if (wdriver->id_table == NULL)
		return NULL;

	id = wdriver->id_table;
	while (*id->guid_string) {
		if (guid_parse_and_compare(id->guid_string, &wblock->gblock.guid))
			return id->context;
		id++;
	}
	return NULL;
}

static int get_subobj_info(acpi_handle handle, const char *pathname,
			   struct acpi_device_info **info)
{
	struct acpi_device_info *dummy_info, **info_ptr;
	acpi_handle subobj_handle;
	acpi_status status;

	status = acpi_get_handle(handle, (char *)pathname, &subobj_handle);
	if (status == AE_NOT_FOUND)
		return -ENOENT;
	else if (ACPI_FAILURE(status))
		return -EIO;

	info_ptr = info ? info : &dummy_info;
	status = acpi_get_object_info(subobj_handle, info_ptr);
	if (ACPI_FAILURE(status))
		return -EIO;

	if (!info)
		kfree(dummy_info);

	return 0;
}

static acpi_status wmi_method_enable(struct wmi_block *wblock, int enable)
{
	struct guid_block *block;
	char method[5];
	acpi_status status;
	acpi_handle handle;

	block = &wblock->gblock;
	handle = wblock->acpi_device->handle;

	snprintf(method, 5, "WE%02X", block->notify_id);
	status = acpi_execute_simple_method(handle, method, enable);

	if (status != AE_OK && status != AE_NOT_FOUND)
		return status;
	else
		return AE_OK;
}

/*
 * Exported WMI functions
 */

/**
 * set_required_buffer_size - Sets the buffer size needed for performing IOCTL
 * @wdev: A wmi bus device from a driver
 * @length: Required buffer size
 *
 * Allocates memory needed for buffer, stores the buffer size in that memory
 */
int set_required_buffer_size(struct wmi_device *wdev, u64 length)
{
	struct wmi_block *wblock;

	wblock = container_of(wdev, struct wmi_block, dev);
	wblock->req_buf_size = length;

	return 0;
}
EXPORT_SYMBOL_GPL(set_required_buffer_size);

/**
 * wmi_evaluate_method - Evaluate a WMI method
 * @guid_string: 36 char string of the form fa50ff2b-f2e8-45de-83fa-65417f2f49ba
 * @instance: Instance index
 * @method_id: Method ID to call
 * @in: Buffer containing input for the method call
 * @out: Empty buffer to return the method results
 *
 * Call an ACPI-WMI method
 */
acpi_status wmi_evaluate_method(const char *guid_string, u8 instance,
u32 method_id, const struct acpi_buffer *in, struct acpi_buffer *out)
{
	struct wmi_block *wblock = NULL;

	if (!find_guid(guid_string, &wblock))
		return AE_ERROR;
	return wmidev_evaluate_method(&wblock->dev, instance, method_id,
				      in, out);
}
EXPORT_SYMBOL_GPL(wmi_evaluate_method);

/**
 * wmidev_evaluate_method - Evaluate a WMI method
 * @wdev: A wmi bus device from a driver
 * @instance: Instance index
 * @method_id: Method ID to call
 * @in: Buffer containing input for the method call
 * @out: Empty buffer to return the method results
 *
 * Call an ACPI-WMI method
 */
acpi_status wmidev_evaluate_method(struct wmi_device *wdev, u8 instance,
	u32 method_id, const struct acpi_buffer *in, struct acpi_buffer *out)
{
	struct guid_block *block;
	struct wmi_block *wblock;
	acpi_handle handle;
	acpi_status status;
	struct acpi_object_list input;
	union acpi_object params[3];
	char method[5] = "WM";

	wblock = container_of(wdev, struct wmi_block, dev);
	block = &wblock->gblock;
	handle = wblock->acpi_device->handle;

	if (!(block->flags & ACPI_WMI_METHOD))
		return AE_BAD_DATA;

	if (block->instance_count <= instance)
		return AE_BAD_PARAMETER;

	input.count = 2;
	input.pointer = params;
	params[0].type = ACPI_TYPE_INTEGER;
	params[0].integer.value = instance;
	params[1].type = ACPI_TYPE_INTEGER;
	params[1].integer.value = method_id;

	if (in) {
		input.count = 3;

		if (block->flags & ACPI_WMI_STRING) {
			params[2].type = ACPI_TYPE_STRING;
		} else {
			params[2].type = ACPI_TYPE_BUFFER;
		}
		params[2].buffer.length = in->length;
		params[2].buffer.pointer = in->pointer;
	}

	strncat(method, block->object_id, 2);

	status = acpi_evaluate_object(handle, method, &input, out);

	return status;
}
EXPORT_SYMBOL_GPL(wmidev_evaluate_method);

static acpi_status __query_block(struct wmi_block *wblock, u8 instance,
				 struct acpi_buffer *out)
{
	struct guid_block *block;
	acpi_handle handle;
	acpi_status status, wc_status = AE_ERROR;
	struct acpi_object_list input;
	union acpi_object wq_params[1];
	char method[5];
	char wc_method[5] = "WC";

	if (!out)
		return AE_BAD_PARAMETER;

	block = &wblock->gblock;
	handle = wblock->acpi_device->handle;

	if (block->instance_count <= instance)
		return AE_BAD_PARAMETER;

	/* Check GUID is a data block */
	if (block->flags & (ACPI_WMI_EVENT | ACPI_WMI_METHOD))
		return AE_ERROR;

	input.count = 1;
	input.pointer = wq_params;
	wq_params[0].type = ACPI_TYPE_INTEGER;
	wq_params[0].integer.value = instance;

	if (instance == 0 && test_bit(WMI_READ_TAKES_NO_ARGS, &wblock->flags))
		input.count = 0;

	/*
	 * If ACPI_WMI_EXPENSIVE, call the relevant WCxx method first to
	 * enable collection.
	 */
	if (block->flags & ACPI_WMI_EXPENSIVE) {
		strncat(wc_method, block->object_id, 2);

		/*
		 * Some GUIDs break the specification by declaring themselves
		 * expensive, but have no corresponding WCxx method. So we
		 * should not fail if this happens.
		 */
		wc_status = acpi_execute_simple_method(handle, wc_method, 1);
	}

	strcpy(method, "WQ");
	strncat(method, block->object_id, 2);

	status = acpi_evaluate_object(handle, method, &input, out);

	/*
	 * If ACPI_WMI_EXPENSIVE, call the relevant WCxx method, even if
	 * the WQxx method failed - we should disable collection anyway.
	 */
	if ((block->flags & ACPI_WMI_EXPENSIVE) && ACPI_SUCCESS(wc_status)) {
		/*
		 * Ignore whether this WCxx call succeeds or not since
		 * the previously executed WQxx method call might have
		 * succeeded, and returning the failing status code
		 * of this call would throw away the result of the WQxx
		 * call, potentially leaking memory.
		 */
		acpi_execute_simple_method(handle, wc_method, 0);
	}

	return status;
}

/**
 * wmi_query_block - Return contents of a WMI block (deprecated)
 * @guid_string: 36 char string of the form fa50ff2b-f2e8-45de-83fa-65417f2f49ba
 * @instance: Instance index
 * @out: Empty buffer to return the contents of the data block to
 *
 * Return the contents of an ACPI-WMI data block to a buffer
 */
acpi_status wmi_query_block(const char *guid_string, u8 instance,
			    struct acpi_buffer *out)
{
	struct wmi_block *wblock;

	if (!guid_string)
		return AE_BAD_PARAMETER;

	if (!find_guid(guid_string, &wblock))
		return AE_ERROR;

	return __query_block(wblock, instance, out);
}
EXPORT_SYMBOL_GPL(wmi_query_block);

union acpi_object *wmidev_block_query(struct wmi_device *wdev, u8 instance)
{
	struct acpi_buffer out = { ACPI_ALLOCATE_BUFFER, NULL };
	struct wmi_block *wblock = container_of(wdev, struct wmi_block, dev);

	if (ACPI_FAILURE(__query_block(wblock, instance, &out)))
		return NULL;

	return (union acpi_object *)out.pointer;
}
EXPORT_SYMBOL_GPL(wmidev_block_query);

/**
 * wmi_set_block - Write to a WMI block
 * @guid_string: 36 char string of the form fa50ff2b-f2e8-45de-83fa-65417f2f49ba
 * @instance: Instance index
 * @in: Buffer containing new values for the data block
 *
 * Write the contents of the input buffer to an ACPI-WMI data block
 */
acpi_status wmi_set_block(const char *guid_string, u8 instance,
			  const struct acpi_buffer *in)
{
	struct wmi_block *wblock = NULL;
	struct guid_block *block;
	acpi_handle handle;
	struct acpi_object_list input;
	union acpi_object params[2];
	char method[5] = "WS";

	if (!guid_string || !in)
		return AE_BAD_DATA;

	if (!find_guid(guid_string, &wblock))
		return AE_ERROR;

	block = &wblock->gblock;
	handle = wblock->acpi_device->handle;

	if (block->instance_count <= instance)
		return AE_BAD_PARAMETER;

	/* Check GUID is a data block */
	if (block->flags & (ACPI_WMI_EVENT | ACPI_WMI_METHOD))
		return AE_ERROR;

	input.count = 2;
	input.pointer = params;
	params[0].type = ACPI_TYPE_INTEGER;
	params[0].integer.value = instance;

	if (block->flags & ACPI_WMI_STRING) {
		params[1].type = ACPI_TYPE_STRING;
	} else {
		params[1].type = ACPI_TYPE_BUFFER;
	}
	params[1].buffer.length = in->length;
	params[1].buffer.pointer = in->pointer;

	strncat(method, block->object_id, 2);

	return acpi_evaluate_object(handle, method, &input, NULL);
}
EXPORT_SYMBOL_GPL(wmi_set_block);

static void wmi_dump_wdg(const struct guid_block *g)
{
	pr_info("%pUL:\n", &g->guid);
	if (g->flags & ACPI_WMI_EVENT)
		pr_info("\tnotify_id: 0x%02X\n", g->notify_id);
	else
		pr_info("\tobject_id: %2pE\n", g->object_id);
	pr_info("\tinstance_count: %d\n", g->instance_count);
	pr_info("\tflags: %#x", g->flags);
	if (g->flags) {
		if (g->flags & ACPI_WMI_EXPENSIVE)
			pr_cont(" ACPI_WMI_EXPENSIVE");
		if (g->flags & ACPI_WMI_METHOD)
			pr_cont(" ACPI_WMI_METHOD");
		if (g->flags & ACPI_WMI_STRING)
			pr_cont(" ACPI_WMI_STRING");
		if (g->flags & ACPI_WMI_EVENT)
			pr_cont(" ACPI_WMI_EVENT");
	}
	pr_cont("\n");

}

static void wmi_notify_debug(u32 value, void *context)
{
	struct acpi_buffer response = { ACPI_ALLOCATE_BUFFER, NULL };
	union acpi_object *obj;
	acpi_status status;

	status = wmi_get_event_data(value, &response);
	if (status != AE_OK) {
		pr_info("bad event status 0x%x\n", status);
		return;
	}

	obj = (union acpi_object *)response.pointer;

	if (!obj)
		return;

	pr_info("DEBUG Event ");
	switch(obj->type) {
	case ACPI_TYPE_BUFFER:
		pr_cont("BUFFER_TYPE - length %d\n", obj->buffer.length);
		break;
	case ACPI_TYPE_STRING:
		pr_cont("STRING_TYPE - %s\n", obj->string.pointer);
		break;
	case ACPI_TYPE_INTEGER:
		pr_cont("INTEGER_TYPE - %llu\n", obj->integer.value);
		break;
	case ACPI_TYPE_PACKAGE:
		pr_cont("PACKAGE_TYPE - %d elements\n", obj->package.count);
		break;
	default:
		pr_cont("object type 0x%X\n", obj->type);
	}
	kfree(obj);
}

/**
 * wmi_install_notify_handler - Register handler for WMI events
 * @guid: 36 char string of the form fa50ff2b-f2e8-45de-83fa-65417f2f49ba
 * @handler: Function to handle notifications
 * @data: Data to be returned to handler when event is fired
 *
 * Register a handler for events sent to the ACPI-WMI mapper device.
 */
acpi_status wmi_install_notify_handler(const char *guid,
wmi_notify_handler handler, void *data)
{
	struct wmi_block *block;
	acpi_status status = AE_NOT_EXIST;
	guid_t guid_input;

	if (!guid || !handler)
		return AE_BAD_PARAMETER;

	if (guid_parse(guid, &guid_input))
		return AE_BAD_PARAMETER;

	list_for_each_entry(block, &wmi_block_list, list) {
		acpi_status wmi_status;

		if (guid_equal(&block->gblock.guid, &guid_input)) {
			if (block->handler &&
			    block->handler != wmi_notify_debug)
				return AE_ALREADY_ACQUIRED;

			block->handler = handler;
			block->handler_data = data;

			wmi_status = wmi_method_enable(block, 1);
			if ((wmi_status != AE_OK) ||
			    ((wmi_status == AE_OK) && (status == AE_NOT_EXIST)))
				status = wmi_status;
		}
	}

	return status;
}
EXPORT_SYMBOL_GPL(wmi_install_notify_handler);

/**
 * wmi_uninstall_notify_handler - Unregister handler for WMI events
 * @guid: 36 char string of the form fa50ff2b-f2e8-45de-83fa-65417f2f49ba
 *
 * Unregister handler for events sent to the ACPI-WMI mapper device.
 */
acpi_status wmi_remove_notify_handler(const char *guid)
{
	struct wmi_block *block;
	acpi_status status = AE_NOT_EXIST;
	guid_t guid_input;

	if (!guid)
		return AE_BAD_PARAMETER;

	if (guid_parse(guid, &guid_input))
		return AE_BAD_PARAMETER;

	list_for_each_entry(block, &wmi_block_list, list) {
		acpi_status wmi_status;

		if (guid_equal(&block->gblock.guid, &guid_input)) {
			if (!block->handler ||
			    block->handler == wmi_notify_debug)
				return AE_NULL_ENTRY;

			if (debug_event) {
				block->handler = wmi_notify_debug;
				status = AE_OK;
			} else {
				wmi_status = wmi_method_enable(block, 0);
				block->handler = NULL;
				block->handler_data = NULL;
				if ((wmi_status != AE_OK) ||
				    ((wmi_status == AE_OK) &&
				     (status == AE_NOT_EXIST)))
					status = wmi_status;
			}
		}
	}

	return status;
}
EXPORT_SYMBOL_GPL(wmi_remove_notify_handler);

/**
 * wmi_get_event_data - Get WMI data associated with an event
 *
 * @event: Event to find
 * @out: Buffer to hold event data. out->pointer should be freed with kfree()
 *
 * Returns extra data associated with an event in WMI.
 */
acpi_status wmi_get_event_data(u32 event, struct acpi_buffer *out)
{
	struct acpi_object_list input;
	union acpi_object params[1];
	struct wmi_block *wblock;

	input.count = 1;
	input.pointer = params;
	params[0].type = ACPI_TYPE_INTEGER;
	params[0].integer.value = event;

	list_for_each_entry(wblock, &wmi_block_list, list) {
		struct guid_block *gblock = &wblock->gblock;

		if ((gblock->flags & ACPI_WMI_EVENT) &&
			(gblock->notify_id == event))
			return acpi_evaluate_object(wblock->acpi_device->handle,
				"_WED", &input, out);
	}

	return AE_NOT_FOUND;
}
EXPORT_SYMBOL_GPL(wmi_get_event_data);

/**
 * wmi_has_guid - Check if a GUID is available
 * @guid_string: 36 char string of the form fa50ff2b-f2e8-45de-83fa-65417f2f49ba
 *
 * Check if a given GUID is defined by _WDG
 */
bool wmi_has_guid(const char *guid_string)
{
	return find_guid(guid_string, NULL);
}
EXPORT_SYMBOL_GPL(wmi_has_guid);

/**
 * wmi_get_acpi_device_uid() - Get _UID name of ACPI device that defines GUID
 * @guid_string: 36 char string of the form fa50ff2b-f2e8-45de-83fa-65417f2f49ba
 *
 * Find the _UID of ACPI device associated with this WMI GUID.
 *
 * Return: The ACPI _UID field value or NULL if the WMI GUID was not found
 */
char *wmi_get_acpi_device_uid(const char *guid_string)
{
	struct wmi_block *wblock = NULL;

	if (!find_guid(guid_string, &wblock))
		return NULL;

	return acpi_device_uid(wblock->acpi_device);
}
EXPORT_SYMBOL_GPL(wmi_get_acpi_device_uid);

static struct wmi_block *dev_to_wblock(struct device *dev)
{
	return container_of(dev, struct wmi_block, dev.dev);
}

static struct wmi_device *dev_to_wdev(struct device *dev)
{
	return container_of(dev, struct wmi_device, dev);
}

static inline struct wmi_driver *drv_to_wdrv(struct device_driver *drv)
{
	return container_of(drv, struct wmi_driver, driver);
}

/*
 * sysfs interface
 */
static ssize_t modalias_show(struct device *dev, struct device_attribute *attr,
			     char *buf)
{
	struct wmi_block *wblock = dev_to_wblock(dev);

	return sprintf(buf, "wmi:%pUL\n", &wblock->gblock.guid);
}
static DEVICE_ATTR_RO(modalias);

static ssize_t guid_show(struct device *dev, struct device_attribute *attr,
			 char *buf)
{
	struct wmi_block *wblock = dev_to_wblock(dev);

	return sprintf(buf, "%pUL\n", &wblock->gblock.guid);
}
static DEVICE_ATTR_RO(guid);

static ssize_t instance_count_show(struct device *dev,
				   struct device_attribute *attr, char *buf)
{
	struct wmi_block *wblock = dev_to_wblock(dev);

	return sprintf(buf, "%d\n", (int)wblock->gblock.instance_count);
}
static DEVICE_ATTR_RO(instance_count);

static ssize_t expensive_show(struct device *dev,
			      struct device_attribute *attr, char *buf)
{
	struct wmi_block *wblock = dev_to_wblock(dev);

	return sprintf(buf, "%d\n",
		       (wblock->gblock.flags & ACPI_WMI_EXPENSIVE) != 0);
}
static DEVICE_ATTR_RO(expensive);

static struct attribute *wmi_attrs[] = {
	&dev_attr_modalias.attr,
	&dev_attr_guid.attr,
	&dev_attr_instance_count.attr,
	&dev_attr_expensive.attr,
	NULL,
};
ATTRIBUTE_GROUPS(wmi);

static ssize_t notify_id_show(struct device *dev, struct device_attribute *attr,
			      char *buf)
{
	struct wmi_block *wblock = dev_to_wblock(dev);

	return sprintf(buf, "%02X\n", (unsigned int)wblock->gblock.notify_id);
}
static DEVICE_ATTR_RO(notify_id);

static struct attribute *wmi_event_attrs[] = {
	&dev_attr_notify_id.attr,
	NULL,
};
ATTRIBUTE_GROUPS(wmi_event);

static ssize_t object_id_show(struct device *dev, struct device_attribute *attr,
			      char *buf)
{
	struct wmi_block *wblock = dev_to_wblock(dev);

	return sprintf(buf, "%c%c\n", wblock->gblock.object_id[0],
		       wblock->gblock.object_id[1]);
}
static DEVICE_ATTR_RO(object_id);

static ssize_t setable_show(struct device *dev, struct device_attribute *attr,
			    char *buf)
{
	struct wmi_device *wdev = dev_to_wdev(dev);

	return sprintf(buf, "%d\n", (int)wdev->setable);
}
static DEVICE_ATTR_RO(setable);

static struct attribute *wmi_data_attrs[] = {
	&dev_attr_object_id.attr,
	&dev_attr_setable.attr,
	NULL,
};
ATTRIBUTE_GROUPS(wmi_data);

static struct attribute *wmi_method_attrs[] = {
	&dev_attr_object_id.attr,
	NULL,
};
ATTRIBUTE_GROUPS(wmi_method);

static int wmi_dev_uevent(struct device *dev, struct kobj_uevent_env *env)
{
	struct wmi_block *wblock = dev_to_wblock(dev);

	if (add_uevent_var(env, "MODALIAS=wmi:%pUL", &wblock->gblock.guid))
		return -ENOMEM;

	if (add_uevent_var(env, "WMI_GUID=%pUL", &wblock->gblock.guid))
		return -ENOMEM;

	return 0;
}

static void wmi_dev_release(struct device *dev)
{
	struct wmi_block *wblock = dev_to_wblock(dev);

	kfree(wblock);
}

static int wmi_dev_match(struct device *dev, struct device_driver *driver)
{
	struct wmi_driver *wmi_driver = drv_to_wdrv(driver);
	struct wmi_block *wblock = dev_to_wblock(dev);
	const struct wmi_device_id *id = wmi_driver->id_table;

	if (id == NULL)
		return 0;

	while (*id->guid_string) {
		if (guid_parse_and_compare(id->guid_string, &wblock->gblock.guid))
			return 1;

		id++;
	}

	return 0;
}
static int wmi_char_open(struct inode *inode, struct file *filp)
{
	/*
	 * The miscdevice already stores a pointer to itself
	 * inside filp->private_data
	 */
	struct wmi_block *wblock = container_of(filp->private_data, struct wmi_block, char_dev);

	filp->private_data = wblock;

	return nonseekable_open(inode, filp);
}

static ssize_t wmi_char_read(struct file *filp, char __user *buffer,
	size_t length, loff_t *offset)
{
	struct wmi_block *wblock = filp->private_data;

	return simple_read_from_buffer(buffer, length, offset,
				       &wblock->req_buf_size,
				       sizeof(wblock->req_buf_size));
}

static long wmi_ioctl(struct file *filp, unsigned int cmd, unsigned long arg)
{
	struct wmi_ioctl_buffer __user *input =
		(struct wmi_ioctl_buffer __user *) arg;
	struct wmi_block *wblock = filp->private_data;
	struct wmi_ioctl_buffer *buf;
	struct wmi_driver *wdriver;
	int ret;

	if (_IOC_TYPE(cmd) != WMI_IOC)
		return -ENOTTY;

	/* make sure we're not calling a higher instance than exists*/
	if (_IOC_NR(cmd) >= wblock->gblock.instance_count)
		return -EINVAL;

	mutex_lock(&wblock->char_mutex);
	buf = wblock->handler_data;
	if (get_user(buf->length, &input->length)) {
		dev_dbg(&wblock->dev.dev, "Read length from user failed\n");
		ret = -EFAULT;
		goto out_ioctl;
	}
	/* if it's too small, abort */
	if (buf->length < wblock->req_buf_size) {
		dev_err(&wblock->dev.dev,
			"Buffer %lld too small, need at least %lld\n",
			buf->length, wblock->req_buf_size);
		ret = -EINVAL;
		goto out_ioctl;
	}
	/* if it's too big, warn, driver will only use what is needed */
	if (buf->length > wblock->req_buf_size)
		dev_warn(&wblock->dev.dev,
			"Buffer %lld is bigger than required %lld\n",
			buf->length, wblock->req_buf_size);

	/* copy the structure from userspace */
	if (copy_from_user(buf, input, wblock->req_buf_size)) {
		dev_dbg(&wblock->dev.dev, "Copy %llu from user failed\n",
			wblock->req_buf_size);
		ret = -EFAULT;
		goto out_ioctl;
	}

	/* let the driver do any filtering and do the call */
	wdriver = drv_to_wdrv(wblock->dev.dev.driver);
	if (!try_module_get(wdriver->driver.owner)) {
		ret = -EBUSY;
		goto out_ioctl;
	}
	ret = wdriver->filter_callback(&wblock->dev, cmd, buf);
	module_put(wdriver->driver.owner);
	if (ret)
		goto out_ioctl;

	/* return the result (only up to our internal buffer size) */
	if (copy_to_user(input, buf, wblock->req_buf_size)) {
		dev_dbg(&wblock->dev.dev, "Copy %llu to user failed\n",
			wblock->req_buf_size);
		ret = -EFAULT;
	}

out_ioctl:
	mutex_unlock(&wblock->char_mutex);
	return ret;
}

static const struct file_operations wmi_fops = {
	.owner		= THIS_MODULE,
	.read		= wmi_char_read,
	.open		= wmi_char_open,
	.unlocked_ioctl	= wmi_ioctl,
	.compat_ioctl	= compat_ptr_ioctl,
};

static int wmi_dev_probe(struct device *dev)
{
	struct wmi_block *wblock = dev_to_wblock(dev);
	struct wmi_driver *wdriver = drv_to_wdrv(dev->driver);
	int ret = 0;
	char *buf;

	if (ACPI_FAILURE(wmi_method_enable(wblock, 1)))
		dev_warn(dev, "failed to enable device -- probing anyway\n");

	if (wdriver->probe) {
		ret = wdriver->probe(dev_to_wdev(dev),
				find_guid_context(wblock, wdriver));
		if (ret != 0)
			goto probe_failure;
	}

	/* driver wants a character device made */
	if (wdriver->filter_callback) {
		/* check that required buffer size declared by driver or MOF */
		if (!wblock->req_buf_size) {
			dev_err(&wblock->dev.dev,
				"Required buffer size not set\n");
			ret = -EINVAL;
			goto probe_failure;
		}

		wblock->handler_data = kmalloc(wblock->req_buf_size,
					       GFP_KERNEL);
		if (!wblock->handler_data) {
			ret = -ENOMEM;
			goto probe_failure;
		}

		buf = kasprintf(GFP_KERNEL, "wmi/%s", wdriver->driver.name);
		if (!buf) {
			ret = -ENOMEM;
			goto probe_string_failure;
		}
		wblock->char_dev.minor = MISC_DYNAMIC_MINOR;
		wblock->char_dev.name = buf;
		wblock->char_dev.fops = &wmi_fops;
		wblock->char_dev.mode = 0444;
		ret = misc_register(&wblock->char_dev);
		if (ret) {
			dev_warn(dev, "failed to register char dev: %d\n", ret);
			ret = -ENOMEM;
			goto probe_misc_failure;
		}
	}

	set_bit(WMI_PROBED, &wblock->flags);
	return 0;

probe_misc_failure:
	kfree(buf);
probe_string_failure:
	kfree(wblock->handler_data);
probe_failure:
	if (ACPI_FAILURE(wmi_method_enable(wblock, 0)))
		dev_warn(dev, "failed to disable device\n");
	return ret;
}

static void wmi_dev_remove(struct device *dev)
{
	struct wmi_block *wblock = dev_to_wblock(dev);
	struct wmi_driver *wdriver = drv_to_wdrv(dev->driver);

	clear_bit(WMI_PROBED, &wblock->flags);

	if (wdriver->filter_callback) {
		misc_deregister(&wblock->char_dev);
		kfree(wblock->char_dev.name);
		kfree(wblock->handler_data);
	}

	if (wdriver->remove)
		wdriver->remove(dev_to_wdev(dev));

	if (ACPI_FAILURE(wmi_method_enable(wblock, 0)))
		dev_warn(dev, "failed to disable device\n");
}

static struct class wmi_bus_class = {
	.name = "wmi_bus",
};

static struct bus_type wmi_bus_type = {
	.name = "wmi",
	.dev_groups = wmi_groups,
	.match = wmi_dev_match,
	.uevent = wmi_dev_uevent,
	.probe = wmi_dev_probe,
	.remove = wmi_dev_remove,
};

static const struct device_type wmi_type_event = {
	.name = "event",
	.groups = wmi_event_groups,
	.release = wmi_dev_release,
};

static const struct device_type wmi_type_method = {
	.name = "method",
	.groups = wmi_method_groups,
	.release = wmi_dev_release,
};

static const struct device_type wmi_type_data = {
	.name = "data",
	.groups = wmi_data_groups,
	.release = wmi_dev_release,
};

/*
 * _WDG is a static list that is only parsed at startup,
 * so it's safe to count entries without extra protection.
 */
static int guid_count(const guid_t *guid)
{
	struct wmi_block *wblock;
	int count = 0;

	list_for_each_entry(wblock, &wmi_block_list, list) {
		if (guid_equal(&wblock->gblock.guid, guid))
			count++;
	}

	return count;
}

static int wmi_create_device(struct device *wmi_bus_dev,
			     struct wmi_block *wblock,
			     struct acpi_device *device)
{
	struct acpi_device_info *info;
	char method[5];
	int result;
	uint count;

	if (wblock->gblock.flags & ACPI_WMI_EVENT) {
		wblock->dev.dev.type = &wmi_type_event;
		goto out_init;
	}

	if (wblock->gblock.flags & ACPI_WMI_METHOD) {
		wblock->dev.dev.type = &wmi_type_method;
		mutex_init(&wblock->char_mutex);
		goto out_init;
	}

	/*
	 * Data Block Query Control Method (WQxx by convention) is
	 * required per the WMI documentation. If it is not present,
	 * we ignore this data block.
	 */
	strcpy(method, "WQ");
	strncat(method, wblock->gblock.object_id, 2);
	result = get_subobj_info(device->handle, method, &info);

	if (result) {
		dev_warn(wmi_bus_dev,
			 "%s data block query control method not found\n",
			 method);
		return result;
	}

	wblock->dev.dev.type = &wmi_type_data;

	/*
	 * The Microsoft documentation specifically states:
	 *
	 *   Data blocks registered with only a single instance
	 *   can ignore the parameter.
	 *
	 * ACPICA will get mad at us if we call the method with the wrong number
	 * of arguments, so check what our method expects.  (On some Dell
	 * laptops, WQxx may not be a method at all.)
	 */
	if (info->type != ACPI_TYPE_METHOD || info->param_count == 0)
		set_bit(WMI_READ_TAKES_NO_ARGS, &wblock->flags);

	kfree(info);

	strcpy(method, "WS");
	strncat(method, wblock->gblock.object_id, 2);
	result = get_subobj_info(device->handle, method, NULL);

	if (result == 0)
		wblock->dev.setable = true;

 out_init:
	wblock->dev.dev.bus = &wmi_bus_type;
	wblock->dev.dev.parent = wmi_bus_dev;

<<<<<<< HEAD
	dev_set_name(&wblock->dev.dev, "%pUL", &wblock->gblock.guid);
=======
	count = guid_count(&wblock->gblock.guid);
	if (count)
		dev_set_name(&wblock->dev.dev, "%pUL-%d", &wblock->gblock.guid, count);
	else
		dev_set_name(&wblock->dev.dev, "%pUL", &wblock->gblock.guid);
>>>>>>> c33f17e6

	device_initialize(&wblock->dev.dev);

	return 0;
}

static void wmi_free_devices(struct acpi_device *device)
{
	struct wmi_block *wblock, *next;

	/* Delete devices for all the GUIDs */
	list_for_each_entry_safe(wblock, next, &wmi_block_list, list) {
		if (wblock->acpi_device == device) {
			list_del(&wblock->list);
			device_unregister(&wblock->dev.dev);
		}
	}
}

<<<<<<< HEAD
static bool guid_already_parsed(struct acpi_device *device, const guid_t *guid)
=======
static bool guid_already_parsed_for_legacy(struct acpi_device *device, const guid_t *guid)
>>>>>>> c33f17e6
{
	struct wmi_block *wblock;

	list_for_each_entry(wblock, &wmi_block_list, list) {
<<<<<<< HEAD
=======
		int i;

		/* skip warning and register if we know the driver will use struct wmi_driver */
		for (i = 0; allow_duplicates[i] != NULL; i++) {
			guid_t tmp;

			if (guid_parse(allow_duplicates[i], &tmp))
				continue;
			if (guid_equal(&tmp, guid))
				return false;
		}
>>>>>>> c33f17e6
		if (guid_equal(&wblock->gblock.guid, guid)) {
			/*
			 * Because we historically didn't track the relationship
			 * between GUIDs and ACPI nodes, we don't know whether
			 * we need to suppress GUIDs that are unique on a
			 * given node but duplicated across nodes.
			 */
			dev_warn(&device->dev, "duplicate WMI GUID %pUL (first instance was on %s)\n",
				 guid, dev_name(&wblock->acpi_device->dev));
			return true;
		}
	}

	return false;
}

/*
 * Parse the _WDG method for the GUID data blocks
 */
static int parse_wdg(struct device *wmi_bus_dev, struct acpi_device *device)
{
	struct acpi_buffer out = {ACPI_ALLOCATE_BUFFER, NULL};
	const struct guid_block *gblock;
	struct wmi_block *wblock, *next;
	union acpi_object *obj;
	acpi_status status;
	u32 i, total;
	int retval;

	status = acpi_evaluate_object(device->handle, "_WDG", NULL, &out);
	if (ACPI_FAILURE(status))
		return -ENXIO;

	obj = (union acpi_object *) out.pointer;
	if (!obj)
		return -ENXIO;

	if (obj->type != ACPI_TYPE_BUFFER) {
		kfree(obj);
		return -ENXIO;
	}

	gblock = (const struct guid_block *)obj->buffer.pointer;
	total = obj->buffer.length / sizeof(struct guid_block);

	for (i = 0; i < total; i++) {
		if (debug_dump_wdg)
			wmi_dump_wdg(&gblock[i]);

<<<<<<< HEAD
		/*
		 * Some WMI devices, like those for nVidia hooks, have a
		 * duplicate GUID. It's not clear what we should do in this
		 * case yet, so for now, we'll just ignore the duplicate
		 * for device creation.
		 */
		if (guid_already_parsed(device, &gblock[i].guid))
=======
		if (!gblock[i].instance_count) {
			dev_info(wmi_bus_dev, FW_INFO "%pUL has zero instances\n", &gblock[i].guid);
			continue;
		}

		if (guid_already_parsed_for_legacy(device, &gblock[i].guid))
>>>>>>> c33f17e6
			continue;

		wblock = kzalloc(sizeof(struct wmi_block), GFP_KERNEL);
		if (!wblock) {
			dev_err(wmi_bus_dev, "Failed to allocate %pUL\n", &gblock[i].guid);
			continue;
		}

		wblock->acpi_device = device;
		wblock->gblock = gblock[i];

		retval = wmi_create_device(wmi_bus_dev, wblock, device);
		if (retval) {
			kfree(wblock);
			continue;
		}

		list_add_tail(&wblock->list, &wmi_block_list);

		if (debug_event) {
			wblock->handler = wmi_notify_debug;
			wmi_method_enable(wblock, 1);
		}
	}

	/*
	 * Now that all of the devices are created, add them to the
	 * device tree and probe subdrivers.
	 */
	list_for_each_entry_safe(wblock, next, &wmi_block_list, list) {
		if (wblock->acpi_device != device)
			continue;

		retval = device_add(&wblock->dev.dev);
		if (retval) {
			dev_err(wmi_bus_dev, "failed to register %pUL\n",
				&wblock->gblock.guid);
			if (debug_event)
				wmi_method_enable(wblock, 0);
			list_del(&wblock->list);
			put_device(&wblock->dev.dev);
		}
	}

	kfree(obj);

	return 0;
}

/*
 * WMI can have EmbeddedControl access regions. In which case, we just want to
 * hand these off to the EC driver.
 */
static acpi_status
acpi_wmi_ec_space_handler(u32 function, acpi_physical_address address,
		      u32 bits, u64 *value,
		      void *handler_context, void *region_context)
{
	int result = 0, i = 0;
	u8 temp = 0;

	if ((address > 0xFF) || !value)
		return AE_BAD_PARAMETER;

	if (function != ACPI_READ && function != ACPI_WRITE)
		return AE_BAD_PARAMETER;

	if (bits != 8)
		return AE_BAD_PARAMETER;

	if (function == ACPI_READ) {
		result = ec_read(address, &temp);
		(*value) |= ((u64)temp) << i;
	} else {
		temp = 0xff & ((*value) >> i);
		result = ec_write(address, temp);
	}

	switch (result) {
	case -EINVAL:
		return AE_BAD_PARAMETER;
	case -ENODEV:
		return AE_NOT_FOUND;
	case -ETIME:
		return AE_TIME;
	default:
		return AE_OK;
	}
}

static void acpi_wmi_notify_handler(acpi_handle handle, u32 event,
				    void *context)
{
	struct wmi_block *wblock;
	bool found_it = false;

	list_for_each_entry(wblock, &wmi_block_list, list) {
		struct guid_block *block = &wblock->gblock;

		if (wblock->acpi_device->handle == handle &&
		    (block->flags & ACPI_WMI_EVENT) &&
		    (block->notify_id == event))
		{
			found_it = true;
			break;
		}
	}

	if (!found_it)
		return;

	/* If a driver is bound, then notify the driver. */
	if (test_bit(WMI_PROBED, &wblock->flags) && wblock->dev.dev.driver) {
		struct wmi_driver *driver = drv_to_wdrv(wblock->dev.dev.driver);
		struct acpi_object_list input;
		union acpi_object params[1];
		struct acpi_buffer evdata = { ACPI_ALLOCATE_BUFFER, NULL };
		acpi_status status;

		input.count = 1;
		input.pointer = params;
		params[0].type = ACPI_TYPE_INTEGER;
		params[0].integer.value = event;

		status = acpi_evaluate_object(wblock->acpi_device->handle,
					      "_WED", &input, &evdata);
		if (ACPI_FAILURE(status)) {
			dev_warn(&wblock->dev.dev,
				 "failed to get event data\n");
			return;
		}

		if (driver->notify)
			driver->notify(&wblock->dev,
				       (union acpi_object *)evdata.pointer);

		kfree(evdata.pointer);
	} else if (wblock->handler) {
		/* Legacy handler */
		wblock->handler(event, wblock->handler_data);
	}

	if (debug_event)
		pr_info("DEBUG Event GUID: %pUL\n", &wblock->gblock.guid);

	acpi_bus_generate_netlink_event(
		wblock->acpi_device->pnp.device_class,
		dev_name(&wblock->dev.dev),
		event, 0);

}

static int acpi_wmi_remove(struct platform_device *device)
{
	struct acpi_device *acpi_device = ACPI_COMPANION(&device->dev);

	acpi_remove_notify_handler(acpi_device->handle, ACPI_DEVICE_NOTIFY,
				   acpi_wmi_notify_handler);
	acpi_remove_address_space_handler(acpi_device->handle,
				ACPI_ADR_SPACE_EC, &acpi_wmi_ec_space_handler);
	wmi_free_devices(acpi_device);
	device_unregister((struct device *)dev_get_drvdata(&device->dev));

	return 0;
}

static int acpi_wmi_probe(struct platform_device *device)
{
	struct acpi_device *acpi_device;
	struct device *wmi_bus_dev;
	acpi_status status;
	int error;

	acpi_device = ACPI_COMPANION(&device->dev);
	if (!acpi_device) {
		dev_err(&device->dev, "ACPI companion is missing\n");
		return -ENODEV;
	}

	status = acpi_install_address_space_handler(acpi_device->handle,
						    ACPI_ADR_SPACE_EC,
						    &acpi_wmi_ec_space_handler,
						    NULL, NULL);
	if (ACPI_FAILURE(status)) {
		dev_err(&device->dev, "Error installing EC region handler\n");
		return -ENODEV;
	}

	status = acpi_install_notify_handler(acpi_device->handle,
					     ACPI_DEVICE_NOTIFY,
					     acpi_wmi_notify_handler,
					     NULL);
	if (ACPI_FAILURE(status)) {
		dev_err(&device->dev, "Error installing notify handler\n");
		error = -ENODEV;
		goto err_remove_ec_handler;
	}

	wmi_bus_dev = device_create(&wmi_bus_class, &device->dev, MKDEV(0, 0),
				    NULL, "wmi_bus-%s", dev_name(&device->dev));
	if (IS_ERR(wmi_bus_dev)) {
		error = PTR_ERR(wmi_bus_dev);
		goto err_remove_notify_handler;
	}
	dev_set_drvdata(&device->dev, wmi_bus_dev);

	error = parse_wdg(wmi_bus_dev, acpi_device);
	if (error) {
		pr_err("Failed to parse WDG method\n");
		goto err_remove_busdev;
	}

	return 0;

err_remove_busdev:
	device_unregister(wmi_bus_dev);

err_remove_notify_handler:
	acpi_remove_notify_handler(acpi_device->handle, ACPI_DEVICE_NOTIFY,
				   acpi_wmi_notify_handler);

err_remove_ec_handler:
	acpi_remove_address_space_handler(acpi_device->handle,
					  ACPI_ADR_SPACE_EC,
					  &acpi_wmi_ec_space_handler);

	return error;
}

int __must_check __wmi_driver_register(struct wmi_driver *driver,
				       struct module *owner)
{
	driver->driver.owner = owner;
	driver->driver.bus = &wmi_bus_type;

	return driver_register(&driver->driver);
}
EXPORT_SYMBOL(__wmi_driver_register);

void wmi_driver_unregister(struct wmi_driver *driver)
{
	driver_unregister(&driver->driver);
}
EXPORT_SYMBOL(wmi_driver_unregister);

static int __init acpi_wmi_init(void)
{
	int error;

	if (acpi_disabled)
		return -ENODEV;

	error = class_register(&wmi_bus_class);
	if (error)
		return error;

	error = bus_register(&wmi_bus_type);
	if (error)
		goto err_unreg_class;

	error = platform_driver_register(&acpi_wmi_driver);
	if (error) {
		pr_err("Error loading mapper\n");
		goto err_unreg_bus;
	}

	return 0;

err_unreg_bus:
	bus_unregister(&wmi_bus_type);

err_unreg_class:
	class_unregister(&wmi_bus_class);

	return error;
}

static void __exit acpi_wmi_exit(void)
{
	platform_driver_unregister(&acpi_wmi_driver);
	bus_unregister(&wmi_bus_type);
	class_unregister(&wmi_bus_class);
}

subsys_initcall_sync(acpi_wmi_init);
module_exit(acpi_wmi_exit);<|MERGE_RESOLUTION|>--- conflicted
+++ resolved
@@ -1126,15 +1126,11 @@
 	wblock->dev.dev.bus = &wmi_bus_type;
 	wblock->dev.dev.parent = wmi_bus_dev;
 
-<<<<<<< HEAD
-	dev_set_name(&wblock->dev.dev, "%pUL", &wblock->gblock.guid);
-=======
 	count = guid_count(&wblock->gblock.guid);
 	if (count)
 		dev_set_name(&wblock->dev.dev, "%pUL-%d", &wblock->gblock.guid, count);
 	else
 		dev_set_name(&wblock->dev.dev, "%pUL", &wblock->gblock.guid);
->>>>>>> c33f17e6
 
 	device_initialize(&wblock->dev.dev);
 
@@ -1154,17 +1150,11 @@
 	}
 }
 
-<<<<<<< HEAD
-static bool guid_already_parsed(struct acpi_device *device, const guid_t *guid)
-=======
 static bool guid_already_parsed_for_legacy(struct acpi_device *device, const guid_t *guid)
->>>>>>> c33f17e6
 {
 	struct wmi_block *wblock;
 
 	list_for_each_entry(wblock, &wmi_block_list, list) {
-<<<<<<< HEAD
-=======
 		int i;
 
 		/* skip warning and register if we know the driver will use struct wmi_driver */
@@ -1176,7 +1166,6 @@
 			if (guid_equal(&tmp, guid))
 				return false;
 		}
->>>>>>> c33f17e6
 		if (guid_equal(&wblock->gblock.guid, guid)) {
 			/*
 			 * Because we historically didn't track the relationship
@@ -1226,22 +1215,12 @@
 		if (debug_dump_wdg)
 			wmi_dump_wdg(&gblock[i]);
 
-<<<<<<< HEAD
-		/*
-		 * Some WMI devices, like those for nVidia hooks, have a
-		 * duplicate GUID. It's not clear what we should do in this
-		 * case yet, so for now, we'll just ignore the duplicate
-		 * for device creation.
-		 */
-		if (guid_already_parsed(device, &gblock[i].guid))
-=======
 		if (!gblock[i].instance_count) {
 			dev_info(wmi_bus_dev, FW_INFO "%pUL has zero instances\n", &gblock[i].guid);
 			continue;
 		}
 
 		if (guid_already_parsed_for_legacy(device, &gblock[i].guid))
->>>>>>> c33f17e6
 			continue;
 
 		wblock = kzalloc(sizeof(struct wmi_block), GFP_KERNEL);
