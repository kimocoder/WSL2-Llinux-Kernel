--- conflicted
+++ resolved
@@ -64,10 +64,7 @@
 	HPWMI_PEAKSHIFT_PERIOD		= 0x0F,
 	HPWMI_BATTERY_CHARGE_PERIOD	= 0x10,
 	HPWMI_SANITIZATION_MODE		= 0x17,
-<<<<<<< HEAD
-=======
 	HPWMI_SMART_EXPERIENCE_APP	= 0x21,
->>>>>>> a33738a2
 };
 
 struct bios_args {
@@ -645,11 +642,8 @@
 		break;
 	case HPWMI_SANITIZATION_MODE:
 		break;
-<<<<<<< HEAD
-=======
 	case HPWMI_SMART_EXPERIENCE_APP:
 		break;
->>>>>>> a33738a2
 	default:
 		pr_info("Unknown event_id - %d - 0x%x\n", event_id, event_data);
 		break;
