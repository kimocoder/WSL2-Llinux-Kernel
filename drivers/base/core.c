// SPDX-License-Identifier: GPL-2.0
/*
 * drivers/base/core.c - core driver model code (device registration, etc)
 *
 * Copyright (c) 2002-3 Patrick Mochel
 * Copyright (c) 2002-3 Open Source Development Labs
 * Copyright (c) 2006 Greg Kroah-Hartman <gregkh@suse.de>
 * Copyright (c) 2006 Novell, Inc.
 */

#include <linux/acpi.h>
#include <linux/cpufreq.h>
#include <linux/device.h>
#include <linux/err.h>
#include <linux/fwnode.h>
#include <linux/init.h>
#include <linux/module.h>
#include <linux/slab.h>
#include <linux/string.h>
#include <linux/kdev_t.h>
#include <linux/notifier.h>
#include <linux/of.h>
#include <linux/of_device.h>
#include <linux/genhd.h>
#include <linux/mutex.h>
#include <linux/pm_runtime.h>
#include <linux/netdevice.h>
#include <linux/sched/signal.h>
#include <linux/sched/mm.h>
#include <linux/sysfs.h>

#include "base.h"
#include "power/power.h"

#ifdef CONFIG_SYSFS_DEPRECATED
#ifdef CONFIG_SYSFS_DEPRECATED_V2
long sysfs_deprecated = 1;
#else
long sysfs_deprecated = 0;
#endif
static int __init sysfs_deprecated_setup(char *arg)
{
	return kstrtol(arg, 10, &sysfs_deprecated);
}
early_param("sysfs.deprecated", sysfs_deprecated_setup);
#endif

/* Device links support. */
static LIST_HEAD(wait_for_suppliers);
static DEFINE_MUTEX(wfs_lock);
static LIST_HEAD(deferred_sync);
static unsigned int defer_sync_state_count = 1;
static unsigned int defer_fw_devlink_count;
static LIST_HEAD(deferred_fw_devlink);
static DEFINE_MUTEX(defer_fw_devlink_lock);
static bool fw_devlink_is_permissive(void);

#ifdef CONFIG_SRCU
static DEFINE_MUTEX(device_links_lock);
DEFINE_STATIC_SRCU(device_links_srcu);

static inline void device_links_write_lock(void)
{
	mutex_lock(&device_links_lock);
}

static inline void device_links_write_unlock(void)
{
	mutex_unlock(&device_links_lock);
}

int device_links_read_lock(void) __acquires(&device_links_srcu)
{
	return srcu_read_lock(&device_links_srcu);
}

void device_links_read_unlock(int idx) __releases(&device_links_srcu)
{
	srcu_read_unlock(&device_links_srcu, idx);
}

int device_links_read_lock_held(void)
{
	return srcu_read_lock_held(&device_links_srcu);
}

static void device_link_synchronize_removal(void)
{
	synchronize_srcu(&device_links_srcu);
}
#else /* !CONFIG_SRCU */
static DECLARE_RWSEM(device_links_lock);

static inline void device_links_write_lock(void)
{
	down_write(&device_links_lock);
}

static inline void device_links_write_unlock(void)
{
	up_write(&device_links_lock);
}

int device_links_read_lock(void)
{
	down_read(&device_links_lock);
	return 0;
}

void device_links_read_unlock(int not_used)
{
	up_read(&device_links_lock);
}

#ifdef CONFIG_DEBUG_LOCK_ALLOC
int device_links_read_lock_held(void)
{
	return lockdep_is_held(&device_links_lock);
}
#endif

static inline void device_link_synchronize_removal(void)
{
}
#endif /* !CONFIG_SRCU */

static bool device_is_ancestor(struct device *dev, struct device *target)
{
	while (target->parent) {
		target = target->parent;
		if (dev == target)
			return true;
	}
	return false;
}

/**
 * device_is_dependent - Check if one device depends on another one
 * @dev: Device to check dependencies for.
 * @target: Device to check against.
 *
 * Check if @target depends on @dev or any device dependent on it (its child or
 * its consumer etc).  Return 1 if that is the case or 0 otherwise.
 */
int device_is_dependent(struct device *dev, void *target)
{
	struct device_link *link;
	int ret;

	/*
	 * The "ancestors" check is needed to catch the case when the target
	 * device has not been completely initialized yet and it is still
	 * missing from the list of children of its parent device.
	 */
	if (dev == target || device_is_ancestor(dev, target))
		return 1;

	ret = device_for_each_child(dev, target, device_is_dependent);
	if (ret)
		return ret;

	list_for_each_entry(link, &dev->links.consumers, s_node) {
		if (link->flags == (DL_FLAG_SYNC_STATE_ONLY | DL_FLAG_MANAGED))
			continue;

		if (link->consumer == target)
			return 1;

		ret = device_is_dependent(link->consumer, target);
		if (ret)
			break;
	}
	return ret;
}

static void device_link_init_status(struct device_link *link,
				    struct device *consumer,
				    struct device *supplier)
{
	switch (supplier->links.status) {
	case DL_DEV_PROBING:
		switch (consumer->links.status) {
		case DL_DEV_PROBING:
			/*
			 * A consumer driver can create a link to a supplier
			 * that has not completed its probing yet as long as it
			 * knows that the supplier is already functional (for
			 * example, it has just acquired some resources from the
			 * supplier).
			 */
			link->status = DL_STATE_CONSUMER_PROBE;
			break;
		default:
			link->status = DL_STATE_DORMANT;
			break;
		}
		break;
	case DL_DEV_DRIVER_BOUND:
		switch (consumer->links.status) {
		case DL_DEV_PROBING:
			link->status = DL_STATE_CONSUMER_PROBE;
			break;
		case DL_DEV_DRIVER_BOUND:
			link->status = DL_STATE_ACTIVE;
			break;
		default:
			link->status = DL_STATE_AVAILABLE;
			break;
		}
		break;
	case DL_DEV_UNBINDING:
		link->status = DL_STATE_SUPPLIER_UNBIND;
		break;
	default:
		link->status = DL_STATE_DORMANT;
		break;
	}
}

static int device_reorder_to_tail(struct device *dev, void *not_used)
{
	struct device_link *link;

	/*
	 * Devices that have not been registered yet will be put to the ends
	 * of the lists during the registration, so skip them here.
	 */
	if (device_is_registered(dev))
		devices_kset_move_last(dev);

	if (device_pm_initialized(dev))
		device_pm_move_last(dev);

	device_for_each_child(dev, NULL, device_reorder_to_tail);
	list_for_each_entry(link, &dev->links.consumers, s_node) {
		if (link->flags == (DL_FLAG_SYNC_STATE_ONLY | DL_FLAG_MANAGED))
			continue;
		device_reorder_to_tail(link->consumer, NULL);
	}

	return 0;
}

/**
 * device_pm_move_to_tail - Move set of devices to the end of device lists
 * @dev: Device to move
 *
 * This is a device_reorder_to_tail() wrapper taking the requisite locks.
 *
 * It moves the @dev along with all of its children and all of its consumers
 * to the ends of the device_kset and dpm_list, recursively.
 */
void device_pm_move_to_tail(struct device *dev)
{
	int idx;

	idx = device_links_read_lock();
	device_pm_lock();
	device_reorder_to_tail(dev, NULL);
	device_pm_unlock();
	device_links_read_unlock(idx);
}

#define to_devlink(dev)	container_of((dev), struct device_link, link_dev)

static ssize_t status_show(struct device *dev,
			   struct device_attribute *attr, char *buf)
{
	const char *output;

	switch (to_devlink(dev)->status) {
	case DL_STATE_NONE:
		output = "not tracked";
		break;
	case DL_STATE_DORMANT:
		output = "dormant";
		break;
	case DL_STATE_AVAILABLE:
		output = "available";
		break;
	case DL_STATE_CONSUMER_PROBE:
		output = "consumer probing";
		break;
	case DL_STATE_ACTIVE:
		output = "active";
		break;
	case DL_STATE_SUPPLIER_UNBIND:
		output = "supplier unbinding";
		break;
	default:
		output = "unknown";
		break;
	}

	return sysfs_emit(buf, "%s\n", output);
}
static DEVICE_ATTR_RO(status);

static ssize_t auto_remove_on_show(struct device *dev,
				   struct device_attribute *attr, char *buf)
{
	struct device_link *link = to_devlink(dev);
	const char *output;

	if (link->flags & DL_FLAG_AUTOREMOVE_SUPPLIER)
		output = "supplier unbind";
	else if (link->flags & DL_FLAG_AUTOREMOVE_CONSUMER)
		output = "consumer unbind";
	else
		output = "never";

	return sysfs_emit(buf, "%s\n", output);
}
static DEVICE_ATTR_RO(auto_remove_on);

static ssize_t runtime_pm_show(struct device *dev,
			       struct device_attribute *attr, char *buf)
{
	struct device_link *link = to_devlink(dev);

	return sysfs_emit(buf, "%d\n", !!(link->flags & DL_FLAG_PM_RUNTIME));
}
static DEVICE_ATTR_RO(runtime_pm);

static ssize_t sync_state_only_show(struct device *dev,
				    struct device_attribute *attr, char *buf)
{
	struct device_link *link = to_devlink(dev);

	return sysfs_emit(buf, "%d\n",
			  !!(link->flags & DL_FLAG_SYNC_STATE_ONLY));
}
static DEVICE_ATTR_RO(sync_state_only);

static struct attribute *devlink_attrs[] = {
	&dev_attr_status.attr,
	&dev_attr_auto_remove_on.attr,
	&dev_attr_runtime_pm.attr,
	&dev_attr_sync_state_only.attr,
	NULL,
};
ATTRIBUTE_GROUPS(devlink);

static void device_link_release_fn(struct work_struct *work)
{
	struct device_link *link = container_of(work, struct device_link, rm_work);

	/* Ensure that all references to the link object have been dropped. */
	device_link_synchronize_removal();

<<<<<<< HEAD
	while (refcount_dec_not_one(&link->rpm_active))
		pm_runtime_put(link->supplier);
=======
	pm_runtime_release_supplier(link, true);
>>>>>>> 13e45d7f

	put_device(link->consumer);
	put_device(link->supplier);
	kfree(link);
}

static void devlink_dev_release(struct device *dev)
{
	struct device_link *link = to_devlink(dev);

	INIT_WORK(&link->rm_work, device_link_release_fn);
	/*
	 * It may take a while to complete this work because of the SRCU
	 * synchronization in device_link_release_fn() and if the consumer or
	 * supplier devices get deleted when it runs, so put it into the "long"
	 * workqueue.
	 */
	queue_work(system_long_wq, &link->rm_work);
}

static struct class devlink_class = {
	.name = "devlink",
	.owner = THIS_MODULE,
	.dev_groups = devlink_groups,
	.dev_release = devlink_dev_release,
};

static int devlink_add_symlinks(struct device *dev,
				struct class_interface *class_intf)
{
	int ret;
	size_t len;
	struct device_link *link = to_devlink(dev);
	struct device *sup = link->supplier;
	struct device *con = link->consumer;
	char *buf;

	len = max(strlen(dev_bus_name(sup)) + strlen(dev_name(sup)),
		  strlen(dev_bus_name(con)) + strlen(dev_name(con)));
	len += strlen(":");
	len += strlen("supplier:") + 1;
	buf = kzalloc(len, GFP_KERNEL);
	if (!buf)
		return -ENOMEM;

	ret = sysfs_create_link(&link->link_dev.kobj, &sup->kobj, "supplier");
	if (ret)
		goto out;

	ret = sysfs_create_link(&link->link_dev.kobj, &con->kobj, "consumer");
	if (ret)
		goto err_con;

	snprintf(buf, len, "consumer:%s:%s", dev_bus_name(con), dev_name(con));
	ret = sysfs_create_link(&sup->kobj, &link->link_dev.kobj, buf);
	if (ret)
		goto err_con_dev;

	snprintf(buf, len, "supplier:%s:%s", dev_bus_name(sup), dev_name(sup));
	ret = sysfs_create_link(&con->kobj, &link->link_dev.kobj, buf);
	if (ret)
		goto err_sup_dev;

	goto out;

err_sup_dev:
	snprintf(buf, len, "consumer:%s:%s", dev_bus_name(con), dev_name(con));
	sysfs_remove_link(&sup->kobj, buf);
err_con_dev:
	sysfs_remove_link(&link->link_dev.kobj, "consumer");
err_con:
	sysfs_remove_link(&link->link_dev.kobj, "supplier");
out:
	kfree(buf);
	return ret;
}

static void devlink_remove_symlinks(struct device *dev,
				   struct class_interface *class_intf)
{
	struct device_link *link = to_devlink(dev);
	size_t len;
	struct device *sup = link->supplier;
	struct device *con = link->consumer;
	char *buf;

	sysfs_remove_link(&link->link_dev.kobj, "consumer");
	sysfs_remove_link(&link->link_dev.kobj, "supplier");

	len = max(strlen(dev_bus_name(sup)) + strlen(dev_name(sup)),
		  strlen(dev_bus_name(con)) + strlen(dev_name(con)));
	len += strlen(":");
	len += strlen("supplier:") + 1;
	buf = kzalloc(len, GFP_KERNEL);
	if (!buf) {
		WARN(1, "Unable to properly free device link symlinks!\n");
		return;
	}

	if (device_is_registered(con)) {
		snprintf(buf, len, "supplier:%s:%s", dev_bus_name(sup), dev_name(sup));
		sysfs_remove_link(&con->kobj, buf);
	}
	snprintf(buf, len, "consumer:%s:%s", dev_bus_name(con), dev_name(con));
	sysfs_remove_link(&sup->kobj, buf);
	kfree(buf);
}

static struct class_interface devlink_class_intf = {
	.class = &devlink_class,
	.add_dev = devlink_add_symlinks,
	.remove_dev = devlink_remove_symlinks,
};

static int __init devlink_class_init(void)
{
	int ret;

	ret = class_register(&devlink_class);
	if (ret)
		return ret;

	ret = class_interface_register(&devlink_class_intf);
	if (ret)
		class_unregister(&devlink_class);

	return ret;
}
postcore_initcall(devlink_class_init);

#define DL_MANAGED_LINK_FLAGS (DL_FLAG_AUTOREMOVE_CONSUMER | \
			       DL_FLAG_AUTOREMOVE_SUPPLIER | \
			       DL_FLAG_AUTOPROBE_CONSUMER  | \
			       DL_FLAG_SYNC_STATE_ONLY)

#define DL_ADD_VALID_FLAGS (DL_MANAGED_LINK_FLAGS | DL_FLAG_STATELESS | \
			    DL_FLAG_PM_RUNTIME | DL_FLAG_RPM_ACTIVE)

/**
 * device_link_add - Create a link between two devices.
 * @consumer: Consumer end of the link.
 * @supplier: Supplier end of the link.
 * @flags: Link flags.
 *
 * The caller is responsible for the proper synchronization of the link creation
 * with runtime PM.  First, setting the DL_FLAG_PM_RUNTIME flag will cause the
 * runtime PM framework to take the link into account.  Second, if the
 * DL_FLAG_RPM_ACTIVE flag is set in addition to it, the supplier devices will
 * be forced into the active metastate and reference-counted upon the creation
 * of the link.  If DL_FLAG_PM_RUNTIME is not set, DL_FLAG_RPM_ACTIVE will be
 * ignored.
 *
 * If DL_FLAG_STATELESS is set in @flags, the caller of this function is
 * expected to release the link returned by it directly with the help of either
 * device_link_del() or device_link_remove().
 *
 * If that flag is not set, however, the caller of this function is handing the
 * management of the link over to the driver core entirely and its return value
 * can only be used to check whether or not the link is present.  In that case,
 * the DL_FLAG_AUTOREMOVE_CONSUMER and DL_FLAG_AUTOREMOVE_SUPPLIER device link
 * flags can be used to indicate to the driver core when the link can be safely
 * deleted.  Namely, setting one of them in @flags indicates to the driver core
 * that the link is not going to be used (by the given caller of this function)
 * after unbinding the consumer or supplier driver, respectively, from its
 * device, so the link can be deleted at that point.  If none of them is set,
 * the link will be maintained until one of the devices pointed to by it (either
 * the consumer or the supplier) is unregistered.
 *
 * Also, if DL_FLAG_STATELESS, DL_FLAG_AUTOREMOVE_CONSUMER and
 * DL_FLAG_AUTOREMOVE_SUPPLIER are not set in @flags (that is, a persistent
 * managed device link is being added), the DL_FLAG_AUTOPROBE_CONSUMER flag can
 * be used to request the driver core to automaticall probe for a consmer
 * driver after successfully binding a driver to the supplier device.
 *
 * The combination of DL_FLAG_STATELESS and one of DL_FLAG_AUTOREMOVE_CONSUMER,
 * DL_FLAG_AUTOREMOVE_SUPPLIER, or DL_FLAG_AUTOPROBE_CONSUMER set in @flags at
 * the same time is invalid and will cause NULL to be returned upfront.
 * However, if a device link between the given @consumer and @supplier pair
 * exists already when this function is called for them, the existing link will
 * be returned regardless of its current type and status (the link's flags may
 * be modified then).  The caller of this function is then expected to treat
 * the link as though it has just been created, so (in particular) if
 * DL_FLAG_STATELESS was passed in @flags, the link needs to be released
 * explicitly when not needed any more (as stated above).
 *
 * A side effect of the link creation is re-ordering of dpm_list and the
 * devices_kset list by moving the consumer device and all devices depending
 * on it to the ends of these lists (that does not happen to devices that have
 * not been registered when this function is called).
 *
 * The supplier device is required to be registered when this function is called
 * and NULL will be returned if that is not the case.  The consumer device need
 * not be registered, however.
 */
struct device_link *device_link_add(struct device *consumer,
				    struct device *supplier, u32 flags)
{
	struct device_link *link;

	if (!consumer || !supplier || consumer == supplier ||
	    flags & ~DL_ADD_VALID_FLAGS ||
	    (flags & DL_FLAG_STATELESS && flags & DL_MANAGED_LINK_FLAGS) ||
	    (flags & DL_FLAG_SYNC_STATE_ONLY &&
	     flags != DL_FLAG_SYNC_STATE_ONLY) ||
	    (flags & DL_FLAG_AUTOPROBE_CONSUMER &&
	     flags & (DL_FLAG_AUTOREMOVE_CONSUMER |
		      DL_FLAG_AUTOREMOVE_SUPPLIER)))
		return NULL;

	if (flags & DL_FLAG_PM_RUNTIME && flags & DL_FLAG_RPM_ACTIVE) {
		if (pm_runtime_get_sync(supplier) < 0) {
			pm_runtime_put_noidle(supplier);
			return NULL;
		}
	}

	if (!(flags & DL_FLAG_STATELESS))
		flags |= DL_FLAG_MANAGED;

	device_links_write_lock();
	device_pm_lock();

	/*
	 * If the supplier has not been fully registered yet or there is a
	 * reverse (non-SYNC_STATE_ONLY) dependency between the consumer and
	 * the supplier already in the graph, return NULL. If the link is a
	 * SYNC_STATE_ONLY link, we don't check for reverse dependencies
	 * because it only affects sync_state() callbacks.
	 */
	if (!device_pm_initialized(supplier)
	    || (!(flags & DL_FLAG_SYNC_STATE_ONLY) &&
		  device_is_dependent(consumer, supplier))) {
		link = NULL;
		goto out;
	}

	/*
	 * DL_FLAG_AUTOREMOVE_SUPPLIER indicates that the link will be needed
	 * longer than for DL_FLAG_AUTOREMOVE_CONSUMER and setting them both
	 * together doesn't make sense, so prefer DL_FLAG_AUTOREMOVE_SUPPLIER.
	 */
	if (flags & DL_FLAG_AUTOREMOVE_SUPPLIER)
		flags &= ~DL_FLAG_AUTOREMOVE_CONSUMER;

	list_for_each_entry(link, &supplier->links.consumers, s_node) {
		if (link->consumer != consumer)
			continue;

		if (flags & DL_FLAG_PM_RUNTIME) {
			if (!(link->flags & DL_FLAG_PM_RUNTIME)) {
				pm_runtime_new_link(consumer);
				link->flags |= DL_FLAG_PM_RUNTIME;
			}
			if (flags & DL_FLAG_RPM_ACTIVE)
				refcount_inc(&link->rpm_active);
		}

		if (flags & DL_FLAG_STATELESS) {
			kref_get(&link->kref);
			if (link->flags & DL_FLAG_SYNC_STATE_ONLY &&
			    !(link->flags & DL_FLAG_STATELESS)) {
				link->flags |= DL_FLAG_STATELESS;
				goto reorder;
			} else {
				link->flags |= DL_FLAG_STATELESS;
				goto out;
			}
		}

		/*
		 * If the life time of the link following from the new flags is
		 * longer than indicated by the flags of the existing link,
		 * update the existing link to stay around longer.
		 */
		if (flags & DL_FLAG_AUTOREMOVE_SUPPLIER) {
			if (link->flags & DL_FLAG_AUTOREMOVE_CONSUMER) {
				link->flags &= ~DL_FLAG_AUTOREMOVE_CONSUMER;
				link->flags |= DL_FLAG_AUTOREMOVE_SUPPLIER;
			}
		} else if (!(flags & DL_FLAG_AUTOREMOVE_CONSUMER)) {
			link->flags &= ~(DL_FLAG_AUTOREMOVE_CONSUMER |
					 DL_FLAG_AUTOREMOVE_SUPPLIER);
		}
		if (!(link->flags & DL_FLAG_MANAGED)) {
			kref_get(&link->kref);
			link->flags |= DL_FLAG_MANAGED;
			device_link_init_status(link, consumer, supplier);
		}
		if (link->flags & DL_FLAG_SYNC_STATE_ONLY &&
		    !(flags & DL_FLAG_SYNC_STATE_ONLY)) {
			link->flags &= ~DL_FLAG_SYNC_STATE_ONLY;
			goto reorder;
		}

		goto out;
	}

	link = kzalloc(sizeof(*link), GFP_KERNEL);
	if (!link)
		goto out;

	refcount_set(&link->rpm_active, 1);

	get_device(supplier);
	link->supplier = supplier;
	INIT_LIST_HEAD(&link->s_node);
	get_device(consumer);
	link->consumer = consumer;
	INIT_LIST_HEAD(&link->c_node);
	link->flags = flags;
	kref_init(&link->kref);

	link->link_dev.class = &devlink_class;
	device_set_pm_not_required(&link->link_dev);
	dev_set_name(&link->link_dev, "%s:%s--%s:%s",
		     dev_bus_name(supplier), dev_name(supplier),
		     dev_bus_name(consumer), dev_name(consumer));
	if (device_register(&link->link_dev)) {
		put_device(&link->link_dev);
		link = NULL;
		goto out;
	}

	if (flags & DL_FLAG_PM_RUNTIME) {
		if (flags & DL_FLAG_RPM_ACTIVE)
			refcount_inc(&link->rpm_active);

		pm_runtime_new_link(consumer);
	}

	/* Determine the initial link state. */
	if (flags & DL_FLAG_STATELESS)
		link->status = DL_STATE_NONE;
	else
		device_link_init_status(link, consumer, supplier);

	/*
	 * Some callers expect the link creation during consumer driver probe to
	 * resume the supplier even without DL_FLAG_RPM_ACTIVE.
	 */
	if (link->status == DL_STATE_CONSUMER_PROBE &&
	    flags & DL_FLAG_PM_RUNTIME)
		pm_runtime_resume(supplier);

	list_add_tail_rcu(&link->s_node, &supplier->links.consumers);
	list_add_tail_rcu(&link->c_node, &consumer->links.suppliers);

	if (flags & DL_FLAG_SYNC_STATE_ONLY) {
		dev_dbg(consumer,
			"Linked as a sync state only consumer to %s\n",
			dev_name(supplier));
		goto out;
	}

reorder:
	/*
	 * Move the consumer and all of the devices depending on it to the end
	 * of dpm_list and the devices_kset list.
	 *
	 * It is necessary to hold dpm_list locked throughout all that or else
	 * we may end up suspending with a wrong ordering of it.
	 */
	device_reorder_to_tail(consumer, NULL);

	dev_dbg(consumer, "Linked as a consumer to %s\n", dev_name(supplier));

out:
	device_pm_unlock();
	device_links_write_unlock();

	if ((flags & DL_FLAG_PM_RUNTIME && flags & DL_FLAG_RPM_ACTIVE) && !link)
		pm_runtime_put(supplier);

	return link;
}
EXPORT_SYMBOL_GPL(device_link_add);

/**
 * device_link_wait_for_supplier - Add device to wait_for_suppliers list
 * @consumer: Consumer device
 *
 * Marks the @consumer device as waiting for suppliers to become available by
 * adding it to the wait_for_suppliers list. The consumer device will never be
 * probed until it's removed from the wait_for_suppliers list.
 *
 * The caller is responsible for adding the links to the supplier devices once
 * they are available and removing the @consumer device from the
 * wait_for_suppliers list once links to all the suppliers have been created.
 *
 * This function is NOT meant to be called from the probe function of the
 * consumer but rather from code that creates/adds the consumer device.
 */
static void device_link_wait_for_supplier(struct device *consumer,
					  bool need_for_probe)
{
	mutex_lock(&wfs_lock);
	list_add_tail(&consumer->links.needs_suppliers, &wait_for_suppliers);
	consumer->links.need_for_probe = need_for_probe;
	mutex_unlock(&wfs_lock);
}

static void device_link_wait_for_mandatory_supplier(struct device *consumer)
{
	device_link_wait_for_supplier(consumer, true);
}

static void device_link_wait_for_optional_supplier(struct device *consumer)
{
	device_link_wait_for_supplier(consumer, false);
}

/**
 * device_link_add_missing_supplier_links - Add links from consumer devices to
 *					    supplier devices, leaving any
 *					    consumer with inactive suppliers on
 *					    the wait_for_suppliers list
 *
 * Loops through all consumers waiting on suppliers and tries to add all their
 * supplier links. If that succeeds, the consumer device is removed from
 * wait_for_suppliers list. Otherwise, they are left in the wait_for_suppliers
 * list.  Devices left on the wait_for_suppliers list will not be probed.
 *
 * The fwnode add_links callback is expected to return 0 if it has found and
 * added all the supplier links for the consumer device. It should return an
 * error if it isn't able to do so.
 *
 * The caller of device_link_wait_for_supplier() is expected to call this once
 * it's aware of potential suppliers becoming available.
 */
static void device_link_add_missing_supplier_links(void)
{
	struct device *dev, *tmp;

	mutex_lock(&wfs_lock);
	list_for_each_entry_safe(dev, tmp, &wait_for_suppliers,
				 links.needs_suppliers) {
		int ret = fwnode_call_int_op(dev->fwnode, add_links, dev);
		if (!ret)
			list_del_init(&dev->links.needs_suppliers);
		else if (ret != -ENODEV || fw_devlink_is_permissive())
			dev->links.need_for_probe = false;
	}
	mutex_unlock(&wfs_lock);
}

#ifdef CONFIG_SRCU
static void __device_link_del(struct kref *kref)
{
	struct device_link *link = container_of(kref, struct device_link, kref);

	dev_dbg(link->consumer, "Dropping the link to %s\n",
		dev_name(link->supplier));

	pm_runtime_drop_link(link);

	list_del_rcu(&link->s_node);
	list_del_rcu(&link->c_node);
	device_unregister(&link->link_dev);
}
#else /* !CONFIG_SRCU */
static void __device_link_del(struct kref *kref)
{
	struct device_link *link = container_of(kref, struct device_link, kref);

	dev_info(link->consumer, "Dropping the link to %s\n",
		 dev_name(link->supplier));

	pm_runtime_drop_link(link);

	list_del(&link->s_node);
	list_del(&link->c_node);
	device_unregister(&link->link_dev);
}
#endif /* !CONFIG_SRCU */

static void device_link_put_kref(struct device_link *link)
{
	if (link->flags & DL_FLAG_STATELESS)
		kref_put(&link->kref, __device_link_del);
	else
		WARN(1, "Unable to drop a managed device link reference\n");
}

/**
 * device_link_del - Delete a stateless link between two devices.
 * @link: Device link to delete.
 *
 * The caller must ensure proper synchronization of this function with runtime
 * PM.  If the link was added multiple times, it needs to be deleted as often.
 * Care is required for hotplugged devices:  Their links are purged on removal
 * and calling device_link_del() is then no longer allowed.
 */
void device_link_del(struct device_link *link)
{
	device_links_write_lock();
	device_link_put_kref(link);
	device_links_write_unlock();
}
EXPORT_SYMBOL_GPL(device_link_del);

/**
 * device_link_remove - Delete a stateless link between two devices.
 * @consumer: Consumer end of the link.
 * @supplier: Supplier end of the link.
 *
 * The caller must ensure proper synchronization of this function with runtime
 * PM.
 */
void device_link_remove(void *consumer, struct device *supplier)
{
	struct device_link *link;

	if (WARN_ON(consumer == supplier))
		return;

	device_links_write_lock();

	list_for_each_entry(link, &supplier->links.consumers, s_node) {
		if (link->consumer == consumer) {
			device_link_put_kref(link);
			break;
		}
	}

	device_links_write_unlock();
}
EXPORT_SYMBOL_GPL(device_link_remove);

static void device_links_missing_supplier(struct device *dev)
{
	struct device_link *link;

	list_for_each_entry(link, &dev->links.suppliers, c_node) {
		if (link->status != DL_STATE_CONSUMER_PROBE)
			continue;

		if (link->supplier->links.status == DL_DEV_DRIVER_BOUND) {
			WRITE_ONCE(link->status, DL_STATE_AVAILABLE);
		} else {
			WARN_ON(!(link->flags & DL_FLAG_SYNC_STATE_ONLY));
			WRITE_ONCE(link->status, DL_STATE_DORMANT);
		}
	}
}

/**
 * device_links_check_suppliers - Check presence of supplier drivers.
 * @dev: Consumer device.
 *
 * Check links from this device to any suppliers.  Walk the list of the device's
 * links to suppliers and see if all of them are available.  If not, simply
 * return -EPROBE_DEFER.
 *
 * We need to guarantee that the supplier will not go away after the check has
 * been positive here.  It only can go away in __device_release_driver() and
 * that function  checks the device's links to consumers.  This means we need to
 * mark the link as "consumer probe in progress" to make the supplier removal
 * wait for us to complete (or bad things may happen).
 *
 * Links without the DL_FLAG_MANAGED flag set are ignored.
 */
int device_links_check_suppliers(struct device *dev)
{
	struct device_link *link;
	int ret = 0;

	/*
	 * Device waiting for supplier to become available is not allowed to
	 * probe.
	 */
	mutex_lock(&wfs_lock);
	if (!list_empty(&dev->links.needs_suppliers) &&
	    dev->links.need_for_probe) {
		mutex_unlock(&wfs_lock);
		return -EPROBE_DEFER;
	}
	mutex_unlock(&wfs_lock);

	device_links_write_lock();

	list_for_each_entry(link, &dev->links.suppliers, c_node) {
		if (!(link->flags & DL_FLAG_MANAGED))
			continue;

		if (link->status != DL_STATE_AVAILABLE &&
		    !(link->flags & DL_FLAG_SYNC_STATE_ONLY)) {
			device_links_missing_supplier(dev);
			ret = -EPROBE_DEFER;
			break;
		}
		WRITE_ONCE(link->status, DL_STATE_CONSUMER_PROBE);
	}
	dev->links.status = DL_DEV_PROBING;

	device_links_write_unlock();
	return ret;
}

/**
 * __device_links_queue_sync_state - Queue a device for sync_state() callback
 * @dev: Device to call sync_state() on
 * @list: List head to queue the @dev on
 *
 * Queues a device for a sync_state() callback when the device links write lock
 * isn't held. This allows the sync_state() execution flow to use device links
 * APIs.  The caller must ensure this function is called with
 * device_links_write_lock() held.
 *
 * This function does a get_device() to make sure the device is not freed while
 * on this list.
 *
 * So the caller must also ensure that device_links_flush_sync_list() is called
 * as soon as the caller releases device_links_write_lock().  This is necessary
 * to make sure the sync_state() is called in a timely fashion and the
 * put_device() is called on this device.
 */
static void __device_links_queue_sync_state(struct device *dev,
					    struct list_head *list)
{
	struct device_link *link;

	if (!dev_has_sync_state(dev))
		return;
	if (dev->state_synced)
		return;

	list_for_each_entry(link, &dev->links.consumers, s_node) {
		if (!(link->flags & DL_FLAG_MANAGED))
			continue;
		if (link->status != DL_STATE_ACTIVE)
			return;
	}

	/*
	 * Set the flag here to avoid adding the same device to a list more
	 * than once. This can happen if new consumers get added to the device
	 * and probed before the list is flushed.
	 */
	dev->state_synced = true;

	if (WARN_ON(!list_empty(&dev->links.defer_hook)))
		return;

	get_device(dev);
	list_add_tail(&dev->links.defer_hook, list);
}

/**
 * device_links_flush_sync_list - Call sync_state() on a list of devices
 * @list: List of devices to call sync_state() on
 * @dont_lock_dev: Device for which lock is already held by the caller
 *
 * Calls sync_state() on all the devices that have been queued for it. This
 * function is used in conjunction with __device_links_queue_sync_state(). The
 * @dont_lock_dev parameter is useful when this function is called from a
 * context where a device lock is already held.
 */
static void device_links_flush_sync_list(struct list_head *list,
					 struct device *dont_lock_dev)
{
	struct device *dev, *tmp;

	list_for_each_entry_safe(dev, tmp, list, links.defer_hook) {
		list_del_init(&dev->links.defer_hook);

		if (dev != dont_lock_dev)
			device_lock(dev);

		if (dev->bus->sync_state)
			dev->bus->sync_state(dev);
		else if (dev->driver && dev->driver->sync_state)
			dev->driver->sync_state(dev);

		if (dev != dont_lock_dev)
			device_unlock(dev);

		put_device(dev);
	}
}

void device_links_supplier_sync_state_pause(void)
{
	device_links_write_lock();
	defer_sync_state_count++;
	device_links_write_unlock();
}

void device_links_supplier_sync_state_resume(void)
{
	struct device *dev, *tmp;
	LIST_HEAD(sync_list);

	device_links_write_lock();
	if (!defer_sync_state_count) {
		WARN(true, "Unmatched sync_state pause/resume!");
		goto out;
	}
	defer_sync_state_count--;
	if (defer_sync_state_count)
		goto out;

	list_for_each_entry_safe(dev, tmp, &deferred_sync, links.defer_hook) {
		/*
		 * Delete from deferred_sync list before queuing it to
		 * sync_list because defer_hook is used for both lists.
		 */
		list_del_init(&dev->links.defer_hook);
		__device_links_queue_sync_state(dev, &sync_list);
	}
out:
	device_links_write_unlock();

	device_links_flush_sync_list(&sync_list, NULL);
}

static int sync_state_resume_initcall(void)
{
	device_links_supplier_sync_state_resume();
	return 0;
}
late_initcall(sync_state_resume_initcall);

static void __device_links_supplier_defer_sync(struct device *sup)
{
	if (list_empty(&sup->links.defer_hook) && dev_has_sync_state(sup))
		list_add_tail(&sup->links.defer_hook, &deferred_sync);
}

static void device_link_drop_managed(struct device_link *link)
{
	link->flags &= ~DL_FLAG_MANAGED;
	WRITE_ONCE(link->status, DL_STATE_NONE);
	kref_put(&link->kref, __device_link_del);
}

static ssize_t waiting_for_supplier_show(struct device *dev,
					 struct device_attribute *attr,
					 char *buf)
{
	bool val;

	device_lock(dev);
	mutex_lock(&wfs_lock);
	val = !list_empty(&dev->links.needs_suppliers)
	      && dev->links.need_for_probe;
	mutex_unlock(&wfs_lock);
	device_unlock(dev);
	return sysfs_emit(buf, "%u\n", val);
}
static DEVICE_ATTR_RO(waiting_for_supplier);

/**
 * device_links_driver_bound - Update device links after probing its driver.
 * @dev: Device to update the links for.
 *
 * The probe has been successful, so update links from this device to any
 * consumers by changing their status to "available".
 *
 * Also change the status of @dev's links to suppliers to "active".
 *
 * Links without the DL_FLAG_MANAGED flag set are ignored.
 */
void device_links_driver_bound(struct device *dev)
{
	struct device_link *link, *ln;
	LIST_HEAD(sync_list);

	/*
	 * If a device probes successfully, it's expected to have created all
	 * the device links it needs to or make new device links as it needs
	 * them. So, it no longer needs to wait on any suppliers.
	 */
	mutex_lock(&wfs_lock);
	list_del_init(&dev->links.needs_suppliers);
	mutex_unlock(&wfs_lock);
	device_remove_file(dev, &dev_attr_waiting_for_supplier);

	device_links_write_lock();

	list_for_each_entry(link, &dev->links.consumers, s_node) {
		if (!(link->flags & DL_FLAG_MANAGED))
			continue;

		/*
		 * Links created during consumer probe may be in the "consumer
		 * probe" state to start with if the supplier is still probing
		 * when they are created and they may become "active" if the
		 * consumer probe returns first.  Skip them here.
		 */
		if (link->status == DL_STATE_CONSUMER_PROBE ||
		    link->status == DL_STATE_ACTIVE)
			continue;

		WARN_ON(link->status != DL_STATE_DORMANT);
		WRITE_ONCE(link->status, DL_STATE_AVAILABLE);

		if (link->flags & DL_FLAG_AUTOPROBE_CONSUMER)
			driver_deferred_probe_add(link->consumer);
	}

	if (defer_sync_state_count)
		__device_links_supplier_defer_sync(dev);
	else
		__device_links_queue_sync_state(dev, &sync_list);

	list_for_each_entry_safe(link, ln, &dev->links.suppliers, c_node) {
		struct device *supplier;

		if (!(link->flags & DL_FLAG_MANAGED))
			continue;

		supplier = link->supplier;
		if (link->flags & DL_FLAG_SYNC_STATE_ONLY) {
			/*
			 * When DL_FLAG_SYNC_STATE_ONLY is set, it means no
			 * other DL_MANAGED_LINK_FLAGS have been set. So, it's
			 * save to drop the managed link completely.
			 */
			device_link_drop_managed(link);
		} else {
			WARN_ON(link->status != DL_STATE_CONSUMER_PROBE);
			WRITE_ONCE(link->status, DL_STATE_ACTIVE);
		}

		/*
		 * This needs to be done even for the deleted
		 * DL_FLAG_SYNC_STATE_ONLY device link in case it was the last
		 * device link that was preventing the supplier from getting a
		 * sync_state() call.
		 */
		if (defer_sync_state_count)
			__device_links_supplier_defer_sync(supplier);
		else
			__device_links_queue_sync_state(supplier, &sync_list);
	}

	dev->links.status = DL_DEV_DRIVER_BOUND;

	device_links_write_unlock();

	device_links_flush_sync_list(&sync_list, dev);
}

/**
 * __device_links_no_driver - Update links of a device without a driver.
 * @dev: Device without a drvier.
 *
 * Delete all non-persistent links from this device to any suppliers.
 *
 * Persistent links stay around, but their status is changed to "available",
 * unless they already are in the "supplier unbind in progress" state in which
 * case they need not be updated.
 *
 * Links without the DL_FLAG_MANAGED flag set are ignored.
 */
static void __device_links_no_driver(struct device *dev)
{
	struct device_link *link, *ln;

	list_for_each_entry_safe_reverse(link, ln, &dev->links.suppliers, c_node) {
		if (!(link->flags & DL_FLAG_MANAGED))
			continue;

		if (link->flags & DL_FLAG_AUTOREMOVE_CONSUMER) {
			device_link_drop_managed(link);
			continue;
		}

		if (link->status != DL_STATE_CONSUMER_PROBE &&
		    link->status != DL_STATE_ACTIVE)
			continue;

		if (link->supplier->links.status == DL_DEV_DRIVER_BOUND) {
			WRITE_ONCE(link->status, DL_STATE_AVAILABLE);
		} else {
			WARN_ON(!(link->flags & DL_FLAG_SYNC_STATE_ONLY));
			WRITE_ONCE(link->status, DL_STATE_DORMANT);
		}
	}

	dev->links.status = DL_DEV_NO_DRIVER;
}

/**
 * device_links_no_driver - Update links after failing driver probe.
 * @dev: Device whose driver has just failed to probe.
 *
 * Clean up leftover links to consumers for @dev and invoke
 * %__device_links_no_driver() to update links to suppliers for it as
 * appropriate.
 *
 * Links without the DL_FLAG_MANAGED flag set are ignored.
 */
void device_links_no_driver(struct device *dev)
{
	struct device_link *link;

	device_links_write_lock();

	list_for_each_entry(link, &dev->links.consumers, s_node) {
		if (!(link->flags & DL_FLAG_MANAGED))
			continue;

		/*
		 * The probe has failed, so if the status of the link is
		 * "consumer probe" or "active", it must have been added by
		 * a probing consumer while this device was still probing.
		 * Change its state to "dormant", as it represents a valid
		 * relationship, but it is not functionally meaningful.
		 */
		if (link->status == DL_STATE_CONSUMER_PROBE ||
		    link->status == DL_STATE_ACTIVE)
			WRITE_ONCE(link->status, DL_STATE_DORMANT);
	}

	__device_links_no_driver(dev);

	device_links_write_unlock();
}

/**
 * device_links_driver_cleanup - Update links after driver removal.
 * @dev: Device whose driver has just gone away.
 *
 * Update links to consumers for @dev by changing their status to "dormant" and
 * invoke %__device_links_no_driver() to update links to suppliers for it as
 * appropriate.
 *
 * Links without the DL_FLAG_MANAGED flag set are ignored.
 */
void device_links_driver_cleanup(struct device *dev)
{
	struct device_link *link, *ln;

	device_links_write_lock();

	list_for_each_entry_safe(link, ln, &dev->links.consumers, s_node) {
		if (!(link->flags & DL_FLAG_MANAGED))
			continue;

		WARN_ON(link->flags & DL_FLAG_AUTOREMOVE_CONSUMER);
		WARN_ON(link->status != DL_STATE_SUPPLIER_UNBIND);

		/*
		 * autoremove the links between this @dev and its consumer
		 * devices that are not active, i.e. where the link state
		 * has moved to DL_STATE_SUPPLIER_UNBIND.
		 */
		if (link->status == DL_STATE_SUPPLIER_UNBIND &&
		    link->flags & DL_FLAG_AUTOREMOVE_SUPPLIER)
			device_link_drop_managed(link);

		WRITE_ONCE(link->status, DL_STATE_DORMANT);
	}

	list_del_init(&dev->links.defer_hook);
	__device_links_no_driver(dev);

	device_links_write_unlock();
}

/**
 * device_links_busy - Check if there are any busy links to consumers.
 * @dev: Device to check.
 *
 * Check each consumer of the device and return 'true' if its link's status
 * is one of "consumer probe" or "active" (meaning that the given consumer is
 * probing right now or its driver is present).  Otherwise, change the link
 * state to "supplier unbind" to prevent the consumer from being probed
 * successfully going forward.
 *
 * Return 'false' if there are no probing or active consumers.
 *
 * Links without the DL_FLAG_MANAGED flag set are ignored.
 */
bool device_links_busy(struct device *dev)
{
	struct device_link *link;
	bool ret = false;

	device_links_write_lock();

	list_for_each_entry(link, &dev->links.consumers, s_node) {
		if (!(link->flags & DL_FLAG_MANAGED))
			continue;

		if (link->status == DL_STATE_CONSUMER_PROBE
		    || link->status == DL_STATE_ACTIVE) {
			ret = true;
			break;
		}
		WRITE_ONCE(link->status, DL_STATE_SUPPLIER_UNBIND);
	}

	dev->links.status = DL_DEV_UNBINDING;

	device_links_write_unlock();
	return ret;
}

/**
 * device_links_unbind_consumers - Force unbind consumers of the given device.
 * @dev: Device to unbind the consumers of.
 *
 * Walk the list of links to consumers for @dev and if any of them is in the
 * "consumer probe" state, wait for all device probes in progress to complete
 * and start over.
 *
 * If that's not the case, change the status of the link to "supplier unbind"
 * and check if the link was in the "active" state.  If so, force the consumer
 * driver to unbind and start over (the consumer will not re-probe as we have
 * changed the state of the link already).
 *
 * Links without the DL_FLAG_MANAGED flag set are ignored.
 */
void device_links_unbind_consumers(struct device *dev)
{
	struct device_link *link;

 start:
	device_links_write_lock();

	list_for_each_entry(link, &dev->links.consumers, s_node) {
		enum device_link_state status;

		if (!(link->flags & DL_FLAG_MANAGED) ||
		    link->flags & DL_FLAG_SYNC_STATE_ONLY)
			continue;

		status = link->status;
		if (status == DL_STATE_CONSUMER_PROBE) {
			device_links_write_unlock();

			wait_for_device_probe();
			goto start;
		}
		WRITE_ONCE(link->status, DL_STATE_SUPPLIER_UNBIND);
		if (status == DL_STATE_ACTIVE) {
			struct device *consumer = link->consumer;

			get_device(consumer);

			device_links_write_unlock();

			device_release_driver_internal(consumer, NULL,
						       consumer->parent);
			put_device(consumer);
			goto start;
		}
	}

	device_links_write_unlock();
}

/**
 * device_links_purge - Delete existing links to other devices.
 * @dev: Target device.
 */
static void device_links_purge(struct device *dev)
{
	struct device_link *link, *ln;

	if (dev->class == &devlink_class)
		return;

	mutex_lock(&wfs_lock);
	list_del_init(&dev->links.needs_suppliers);
	mutex_unlock(&wfs_lock);

	/*
	 * Delete all of the remaining links from this device to any other
	 * devices (either consumers or suppliers).
	 */
	device_links_write_lock();

	list_for_each_entry_safe_reverse(link, ln, &dev->links.suppliers, c_node) {
		WARN_ON(link->status == DL_STATE_ACTIVE);
		__device_link_del(&link->kref);
	}

	list_for_each_entry_safe_reverse(link, ln, &dev->links.consumers, s_node) {
		WARN_ON(link->status != DL_STATE_DORMANT &&
			link->status != DL_STATE_NONE);
		__device_link_del(&link->kref);
	}

	device_links_write_unlock();
}

static u32 fw_devlink_flags = DL_FLAG_SYNC_STATE_ONLY;
static int __init fw_devlink_setup(char *arg)
{
	if (!arg)
		return -EINVAL;

	if (strcmp(arg, "off") == 0) {
		fw_devlink_flags = 0;
	} else if (strcmp(arg, "permissive") == 0) {
		fw_devlink_flags = DL_FLAG_SYNC_STATE_ONLY;
	} else if (strcmp(arg, "on") == 0) {
		fw_devlink_flags = DL_FLAG_AUTOPROBE_CONSUMER;
	} else if (strcmp(arg, "rpm") == 0) {
		fw_devlink_flags = DL_FLAG_AUTOPROBE_CONSUMER |
				   DL_FLAG_PM_RUNTIME;
	}
	return 0;
}
early_param("fw_devlink", fw_devlink_setup);

u32 fw_devlink_get_flags(void)
{
	return fw_devlink_flags;
}

static bool fw_devlink_is_permissive(void)
{
	return fw_devlink_flags == DL_FLAG_SYNC_STATE_ONLY;
}

static void fw_devlink_link_device(struct device *dev)
{
	int fw_ret;

	if (!fw_devlink_flags)
		return;

	mutex_lock(&defer_fw_devlink_lock);
	if (!defer_fw_devlink_count)
		device_link_add_missing_supplier_links();

	/*
	 * The device's fwnode not having add_links() doesn't affect if other
	 * consumers can find this device as a supplier.  So, this check is
	 * intentionally placed after device_link_add_missing_supplier_links().
	 */
	if (!fwnode_has_op(dev->fwnode, add_links))
		goto out;

	/*
	 * If fw_devlink is being deferred, assume all devices have mandatory
	 * suppliers they need to link to later. Then, when the fw_devlink is
	 * resumed, all these devices will get a chance to try and link to any
	 * suppliers they have.
	 */
	if (!defer_fw_devlink_count) {
		fw_ret = fwnode_call_int_op(dev->fwnode, add_links, dev);
		if (fw_ret == -ENODEV && fw_devlink_is_permissive())
			fw_ret = -EAGAIN;
	} else {
		fw_ret = -ENODEV;
		/*
		 * defer_hook is not used to add device to deferred_sync list
		 * until device is bound. Since deferred fw devlink also blocks
		 * probing, same list hook can be used for deferred_fw_devlink.
		 */
		list_add_tail(&dev->links.defer_hook, &deferred_fw_devlink);
	}

	if (fw_ret == -ENODEV)
		device_link_wait_for_mandatory_supplier(dev);
	else if (fw_ret)
		device_link_wait_for_optional_supplier(dev);

out:
	mutex_unlock(&defer_fw_devlink_lock);
}

/**
 * fw_devlink_pause - Pause parsing of fwnode to create device links
 *
 * Calling this function defers any fwnode parsing to create device links until
 * fw_devlink_resume() is called. Both these functions are ref counted and the
 * caller needs to match the calls.
 *
 * While fw_devlink is paused:
 * - Any device that is added won't have its fwnode parsed to create device
 *   links.
 * - The probe of the device will also be deferred during this period.
 * - Any devices that were already added, but waiting for suppliers won't be
 *   able to link to newly added devices.
 *
 * Once fw_devlink_resume():
 * - All the fwnodes that was not parsed will be parsed.
 * - All the devices that were deferred probing will be reattempted if they
 *   aren't waiting for any more suppliers.
 *
 * This pair of functions, is mainly meant to optimize the parsing of fwnodes
 * when a lot of devices that need to link to each other are added in a short
 * interval of time. For example, adding all the top level devices in a system.
 *
 * For example, if N devices are added and:
 * - All the consumers are added before their suppliers
 * - All the suppliers of the N devices are part of the N devices
 *
 * Then:
 *
 * - With the use of fw_devlink_pause() and fw_devlink_resume(), each device
 *   will only need one parsing of its fwnode because it is guaranteed to find
 *   all the supplier devices already registered and ready to link to. It won't
 *   have to do another pass later to find one or more suppliers it couldn't
 *   find in the first parse of the fwnode. So, we'll only need O(N) fwnode
 *   parses.
 *
 * - Without the use of fw_devlink_pause() and fw_devlink_resume(), we would
 *   end up doing O(N^2) parses of fwnodes because every device that's added is
 *   guaranteed to trigger a parse of the fwnode of every device added before
 *   it. This O(N^2) parse is made worse by the fact that when a fwnode of a
 *   device is parsed, all it descendant devices might need to have their
 *   fwnodes parsed too (even if the devices themselves aren't added).
 */
void fw_devlink_pause(void)
{
	mutex_lock(&defer_fw_devlink_lock);
	defer_fw_devlink_count++;
	mutex_unlock(&defer_fw_devlink_lock);
}

/** fw_devlink_resume - Resume parsing of fwnode to create device links
 *
 * This function is used in conjunction with fw_devlink_pause() and is ref
 * counted. See documentation for fw_devlink_pause() for more details.
 */
void fw_devlink_resume(void)
{
	struct device *dev, *tmp;
	LIST_HEAD(probe_list);

	mutex_lock(&defer_fw_devlink_lock);
	if (!defer_fw_devlink_count) {
		WARN(true, "Unmatched fw_devlink pause/resume!");
		goto out;
	}

	defer_fw_devlink_count--;
	if (defer_fw_devlink_count)
		goto out;

	device_link_add_missing_supplier_links();
	list_splice_tail_init(&deferred_fw_devlink, &probe_list);
out:
	mutex_unlock(&defer_fw_devlink_lock);

	/*
	 * bus_probe_device() can cause new devices to get added and they'll
	 * try to grab defer_fw_devlink_lock. So, this needs to be done outside
	 * the defer_fw_devlink_lock.
	 */
	list_for_each_entry_safe(dev, tmp, &probe_list, links.defer_hook) {
		list_del_init(&dev->links.defer_hook);
		bus_probe_device(dev);
	}
}
/* Device links support end. */

int (*platform_notify)(struct device *dev) = NULL;
int (*platform_notify_remove)(struct device *dev) = NULL;
static struct kobject *dev_kobj;
struct kobject *sysfs_dev_char_kobj;
struct kobject *sysfs_dev_block_kobj;

static DEFINE_MUTEX(device_hotplug_lock);

void lock_device_hotplug(void)
{
	mutex_lock(&device_hotplug_lock);
}

void unlock_device_hotplug(void)
{
	mutex_unlock(&device_hotplug_lock);
}

int lock_device_hotplug_sysfs(void)
{
	if (mutex_trylock(&device_hotplug_lock))
		return 0;

	/* Avoid busy looping (5 ms of sleep should do). */
	msleep(5);
	return restart_syscall();
}

#ifdef CONFIG_BLOCK
static inline int device_is_not_partition(struct device *dev)
{
	return !(dev->type == &part_type);
}
#else
static inline int device_is_not_partition(struct device *dev)
{
	return 1;
}
#endif

static int
device_platform_notify(struct device *dev, enum kobject_action action)
{
	int ret;

	ret = acpi_platform_notify(dev, action);
	if (ret)
		return ret;

	ret = software_node_notify(dev, action);
	if (ret)
		return ret;

	if (platform_notify && action == KOBJ_ADD)
		platform_notify(dev);
	else if (platform_notify_remove && action == KOBJ_REMOVE)
		platform_notify_remove(dev);
	return 0;
}

/**
 * dev_driver_string - Return a device's driver name, if at all possible
 * @dev: struct device to get the name of
 *
 * Will return the device's driver's name if it is bound to a device.  If
 * the device is not bound to a driver, it will return the name of the bus
 * it is attached to.  If it is not attached to a bus either, an empty
 * string will be returned.
 */
const char *dev_driver_string(const struct device *dev)
{
	struct device_driver *drv;

	/* dev->driver can change to NULL underneath us because of unbinding,
	 * so be careful about accessing it.  dev->bus and dev->class should
	 * never change once they are set, so they don't need special care.
	 */
	drv = READ_ONCE(dev->driver);
	return drv ? drv->name : dev_bus_name(dev);
}
EXPORT_SYMBOL(dev_driver_string);

#define to_dev_attr(_attr) container_of(_attr, struct device_attribute, attr)

static ssize_t dev_attr_show(struct kobject *kobj, struct attribute *attr,
			     char *buf)
{
	struct device_attribute *dev_attr = to_dev_attr(attr);
	struct device *dev = kobj_to_dev(kobj);
	ssize_t ret = -EIO;

	if (dev_attr->show)
		ret = dev_attr->show(dev, dev_attr, buf);
	if (ret >= (ssize_t)PAGE_SIZE) {
		printk("dev_attr_show: %pS returned bad count\n",
				dev_attr->show);
	}
	return ret;
}

static ssize_t dev_attr_store(struct kobject *kobj, struct attribute *attr,
			      const char *buf, size_t count)
{
	struct device_attribute *dev_attr = to_dev_attr(attr);
	struct device *dev = kobj_to_dev(kobj);
	ssize_t ret = -EIO;

	if (dev_attr->store)
		ret = dev_attr->store(dev, dev_attr, buf, count);
	return ret;
}

static const struct sysfs_ops dev_sysfs_ops = {
	.show	= dev_attr_show,
	.store	= dev_attr_store,
};

#define to_ext_attr(x) container_of(x, struct dev_ext_attribute, attr)

ssize_t device_store_ulong(struct device *dev,
			   struct device_attribute *attr,
			   const char *buf, size_t size)
{
	struct dev_ext_attribute *ea = to_ext_attr(attr);
	int ret;
	unsigned long new;

	ret = kstrtoul(buf, 0, &new);
	if (ret)
		return ret;
	*(unsigned long *)(ea->var) = new;
	/* Always return full write size even if we didn't consume all */
	return size;
}
EXPORT_SYMBOL_GPL(device_store_ulong);

ssize_t device_show_ulong(struct device *dev,
			  struct device_attribute *attr,
			  char *buf)
{
	struct dev_ext_attribute *ea = to_ext_attr(attr);
	return sysfs_emit(buf, "%lx\n", *(unsigned long *)(ea->var));
}
EXPORT_SYMBOL_GPL(device_show_ulong);

ssize_t device_store_int(struct device *dev,
			 struct device_attribute *attr,
			 const char *buf, size_t size)
{
	struct dev_ext_attribute *ea = to_ext_attr(attr);
	int ret;
	long new;

	ret = kstrtol(buf, 0, &new);
	if (ret)
		return ret;

	if (new > INT_MAX || new < INT_MIN)
		return -EINVAL;
	*(int *)(ea->var) = new;
	/* Always return full write size even if we didn't consume all */
	return size;
}
EXPORT_SYMBOL_GPL(device_store_int);

ssize_t device_show_int(struct device *dev,
			struct device_attribute *attr,
			char *buf)
{
	struct dev_ext_attribute *ea = to_ext_attr(attr);

	return sysfs_emit(buf, "%d\n", *(int *)(ea->var));
}
EXPORT_SYMBOL_GPL(device_show_int);

ssize_t device_store_bool(struct device *dev, struct device_attribute *attr,
			  const char *buf, size_t size)
{
	struct dev_ext_attribute *ea = to_ext_attr(attr);

	if (strtobool(buf, ea->var) < 0)
		return -EINVAL;

	return size;
}
EXPORT_SYMBOL_GPL(device_store_bool);

ssize_t device_show_bool(struct device *dev, struct device_attribute *attr,
			 char *buf)
{
	struct dev_ext_attribute *ea = to_ext_attr(attr);

	return sysfs_emit(buf, "%d\n", *(bool *)(ea->var));
}
EXPORT_SYMBOL_GPL(device_show_bool);

/**
 * device_release - free device structure.
 * @kobj: device's kobject.
 *
 * This is called once the reference count for the object
 * reaches 0. We forward the call to the device's release
 * method, which should handle actually freeing the structure.
 */
static void device_release(struct kobject *kobj)
{
	struct device *dev = kobj_to_dev(kobj);
	struct device_private *p = dev->p;

	/*
	 * Some platform devices are driven without driver attached
	 * and managed resources may have been acquired.  Make sure
	 * all resources are released.
	 *
	 * Drivers still can add resources into device after device
	 * is deleted but alive, so release devres here to avoid
	 * possible memory leak.
	 */
	devres_release_all(dev);

	kfree(dev->dma_range_map);

	if (dev->release)
		dev->release(dev);
	else if (dev->type && dev->type->release)
		dev->type->release(dev);
	else if (dev->class && dev->class->dev_release)
		dev->class->dev_release(dev);
	else
		WARN(1, KERN_ERR "Device '%s' does not have a release() function, it is broken and must be fixed. See Documentation/core-api/kobject.rst.\n",
			dev_name(dev));
	kfree(p);
}

static const void *device_namespace(struct kobject *kobj)
{
	struct device *dev = kobj_to_dev(kobj);
	const void *ns = NULL;

	if (dev->class && dev->class->ns_type)
		ns = dev->class->namespace(dev);

	return ns;
}

static void device_get_ownership(struct kobject *kobj, kuid_t *uid, kgid_t *gid)
{
	struct device *dev = kobj_to_dev(kobj);

	if (dev->class && dev->class->get_ownership)
		dev->class->get_ownership(dev, uid, gid);
}

static struct kobj_type device_ktype = {
	.release	= device_release,
	.sysfs_ops	= &dev_sysfs_ops,
	.namespace	= device_namespace,
	.get_ownership	= device_get_ownership,
};


static int dev_uevent_filter(struct kset *kset, struct kobject *kobj)
{
	struct kobj_type *ktype = get_ktype(kobj);

	if (ktype == &device_ktype) {
		struct device *dev = kobj_to_dev(kobj);
		if (dev->bus)
			return 1;
		if (dev->class)
			return 1;
	}
	return 0;
}

static const char *dev_uevent_name(struct kset *kset, struct kobject *kobj)
{
	struct device *dev = kobj_to_dev(kobj);

	if (dev->bus)
		return dev->bus->name;
	if (dev->class)
		return dev->class->name;
	return NULL;
}

static int dev_uevent(struct kset *kset, struct kobject *kobj,
		      struct kobj_uevent_env *env)
{
	struct device *dev = kobj_to_dev(kobj);
	int retval = 0;

	/* add device node properties if present */
	if (MAJOR(dev->devt)) {
		const char *tmp;
		const char *name;
		umode_t mode = 0;
		kuid_t uid = GLOBAL_ROOT_UID;
		kgid_t gid = GLOBAL_ROOT_GID;

		add_uevent_var(env, "MAJOR=%u", MAJOR(dev->devt));
		add_uevent_var(env, "MINOR=%u", MINOR(dev->devt));
		name = device_get_devnode(dev, &mode, &uid, &gid, &tmp);
		if (name) {
			add_uevent_var(env, "DEVNAME=%s", name);
			if (mode)
				add_uevent_var(env, "DEVMODE=%#o", mode & 0777);
			if (!uid_eq(uid, GLOBAL_ROOT_UID))
				add_uevent_var(env, "DEVUID=%u", from_kuid(&init_user_ns, uid));
			if (!gid_eq(gid, GLOBAL_ROOT_GID))
				add_uevent_var(env, "DEVGID=%u", from_kgid(&init_user_ns, gid));
			kfree(tmp);
		}
	}

	if (dev->type && dev->type->name)
		add_uevent_var(env, "DEVTYPE=%s", dev->type->name);

	if (dev->driver)
		add_uevent_var(env, "DRIVER=%s", dev->driver->name);

	/* Add common DT information about the device */
	of_device_uevent(dev, env);

	/* have the bus specific function add its stuff */
	if (dev->bus && dev->bus->uevent) {
		retval = dev->bus->uevent(dev, env);
		if (retval)
			pr_debug("device: '%s': %s: bus uevent() returned %d\n",
				 dev_name(dev), __func__, retval);
	}

	/* have the class specific function add its stuff */
	if (dev->class && dev->class->dev_uevent) {
		retval = dev->class->dev_uevent(dev, env);
		if (retval)
			pr_debug("device: '%s': %s: class uevent() "
				 "returned %d\n", dev_name(dev),
				 __func__, retval);
	}

	/* have the device type specific function add its stuff */
	if (dev->type && dev->type->uevent) {
		retval = dev->type->uevent(dev, env);
		if (retval)
			pr_debug("device: '%s': %s: dev_type uevent() "
				 "returned %d\n", dev_name(dev),
				 __func__, retval);
	}

	return retval;
}

static const struct kset_uevent_ops device_uevent_ops = {
	.filter =	dev_uevent_filter,
	.name =		dev_uevent_name,
	.uevent =	dev_uevent,
};

static ssize_t uevent_show(struct device *dev, struct device_attribute *attr,
			   char *buf)
{
	struct kobject *top_kobj;
	struct kset *kset;
	struct kobj_uevent_env *env = NULL;
	int i;
	int len = 0;
	int retval;

	/* search the kset, the device belongs to */
	top_kobj = &dev->kobj;
	while (!top_kobj->kset && top_kobj->parent)
		top_kobj = top_kobj->parent;
	if (!top_kobj->kset)
		goto out;

	kset = top_kobj->kset;
	if (!kset->uevent_ops || !kset->uevent_ops->uevent)
		goto out;

	/* respect filter */
	if (kset->uevent_ops && kset->uevent_ops->filter)
		if (!kset->uevent_ops->filter(kset, &dev->kobj))
			goto out;

	env = kzalloc(sizeof(struct kobj_uevent_env), GFP_KERNEL);
	if (!env)
		return -ENOMEM;

	/* let the kset specific function add its keys */
	retval = kset->uevent_ops->uevent(kset, &dev->kobj, env);
	if (retval)
		goto out;

	/* copy keys to file */
	for (i = 0; i < env->envp_idx; i++)
		len += sysfs_emit_at(buf, len, "%s\n", env->envp[i]);
out:
	kfree(env);
	return len;
}

static ssize_t uevent_store(struct device *dev, struct device_attribute *attr,
			    const char *buf, size_t count)
{
	int rc;

	rc = kobject_synth_uevent(&dev->kobj, buf, count);

	if (rc) {
		dev_err(dev, "uevent: failed to send synthetic uevent\n");
		return rc;
	}

	return count;
}
static DEVICE_ATTR_RW(uevent);

static ssize_t online_show(struct device *dev, struct device_attribute *attr,
			   char *buf)
{
	bool val;

	device_lock(dev);
	val = !dev->offline;
	device_unlock(dev);
	return sysfs_emit(buf, "%u\n", val);
}

static ssize_t online_store(struct device *dev, struct device_attribute *attr,
			    const char *buf, size_t count)
{
	bool val;
	int ret;

	ret = strtobool(buf, &val);
	if (ret < 0)
		return ret;

	ret = lock_device_hotplug_sysfs();
	if (ret)
		return ret;

	ret = val ? device_online(dev) : device_offline(dev);
	unlock_device_hotplug();
	return ret < 0 ? ret : count;
}
static DEVICE_ATTR_RW(online);

int device_add_groups(struct device *dev, const struct attribute_group **groups)
{
	return sysfs_create_groups(&dev->kobj, groups);
}
EXPORT_SYMBOL_GPL(device_add_groups);

void device_remove_groups(struct device *dev,
			  const struct attribute_group **groups)
{
	sysfs_remove_groups(&dev->kobj, groups);
}
EXPORT_SYMBOL_GPL(device_remove_groups);

union device_attr_group_devres {
	const struct attribute_group *group;
	const struct attribute_group **groups;
};

static int devm_attr_group_match(struct device *dev, void *res, void *data)
{
	return ((union device_attr_group_devres *)res)->group == data;
}

static void devm_attr_group_remove(struct device *dev, void *res)
{
	union device_attr_group_devres *devres = res;
	const struct attribute_group *group = devres->group;

	dev_dbg(dev, "%s: removing group %p\n", __func__, group);
	sysfs_remove_group(&dev->kobj, group);
}

static void devm_attr_groups_remove(struct device *dev, void *res)
{
	union device_attr_group_devres *devres = res;
	const struct attribute_group **groups = devres->groups;

	dev_dbg(dev, "%s: removing groups %p\n", __func__, groups);
	sysfs_remove_groups(&dev->kobj, groups);
}

/**
 * devm_device_add_group - given a device, create a managed attribute group
 * @dev:	The device to create the group for
 * @grp:	The attribute group to create
 *
 * This function creates a group for the first time.  It will explicitly
 * warn and error if any of the attribute files being created already exist.
 *
 * Returns 0 on success or error code on failure.
 */
int devm_device_add_group(struct device *dev, const struct attribute_group *grp)
{
	union device_attr_group_devres *devres;
	int error;

	devres = devres_alloc(devm_attr_group_remove,
			      sizeof(*devres), GFP_KERNEL);
	if (!devres)
		return -ENOMEM;

	error = sysfs_create_group(&dev->kobj, grp);
	if (error) {
		devres_free(devres);
		return error;
	}

	devres->group = grp;
	devres_add(dev, devres);
	return 0;
}
EXPORT_SYMBOL_GPL(devm_device_add_group);

/**
 * devm_device_remove_group: remove a managed group from a device
 * @dev:	device to remove the group from
 * @grp:	group to remove
 *
 * This function removes a group of attributes from a device. The attributes
 * previously have to have been created for this group, otherwise it will fail.
 */
void devm_device_remove_group(struct device *dev,
			      const struct attribute_group *grp)
{
	WARN_ON(devres_release(dev, devm_attr_group_remove,
			       devm_attr_group_match,
			       /* cast away const */ (void *)grp));
}
EXPORT_SYMBOL_GPL(devm_device_remove_group);

/**
 * devm_device_add_groups - create a bunch of managed attribute groups
 * @dev:	The device to create the group for
 * @groups:	The attribute groups to create, NULL terminated
 *
 * This function creates a bunch of managed attribute groups.  If an error
 * occurs when creating a group, all previously created groups will be
 * removed, unwinding everything back to the original state when this
 * function was called.  It will explicitly warn and error if any of the
 * attribute files being created already exist.
 *
 * Returns 0 on success or error code from sysfs_create_group on failure.
 */
int devm_device_add_groups(struct device *dev,
			   const struct attribute_group **groups)
{
	union device_attr_group_devres *devres;
	int error;

	devres = devres_alloc(devm_attr_groups_remove,
			      sizeof(*devres), GFP_KERNEL);
	if (!devres)
		return -ENOMEM;

	error = sysfs_create_groups(&dev->kobj, groups);
	if (error) {
		devres_free(devres);
		return error;
	}

	devres->groups = groups;
	devres_add(dev, devres);
	return 0;
}
EXPORT_SYMBOL_GPL(devm_device_add_groups);

/**
 * devm_device_remove_groups - remove a list of managed groups
 *
 * @dev:	The device for the groups to be removed from
 * @groups:	NULL terminated list of groups to be removed
 *
 * If groups is not NULL, remove the specified groups from the device.
 */
void devm_device_remove_groups(struct device *dev,
			       const struct attribute_group **groups)
{
	WARN_ON(devres_release(dev, devm_attr_groups_remove,
			       devm_attr_group_match,
			       /* cast away const */ (void *)groups));
}
EXPORT_SYMBOL_GPL(devm_device_remove_groups);

static int device_add_attrs(struct device *dev)
{
	struct class *class = dev->class;
	const struct device_type *type = dev->type;
	int error;

	if (class) {
		error = device_add_groups(dev, class->dev_groups);
		if (error)
			return error;
	}

	if (type) {
		error = device_add_groups(dev, type->groups);
		if (error)
			goto err_remove_class_groups;
	}

	error = device_add_groups(dev, dev->groups);
	if (error)
		goto err_remove_type_groups;

	if (device_supports_offline(dev) && !dev->offline_disabled) {
		error = device_create_file(dev, &dev_attr_online);
		if (error)
			goto err_remove_dev_groups;
	}

	if (fw_devlink_flags && !fw_devlink_is_permissive()) {
		error = device_create_file(dev, &dev_attr_waiting_for_supplier);
		if (error)
			goto err_remove_dev_online;
	}

	return 0;

 err_remove_dev_online:
	device_remove_file(dev, &dev_attr_online);
 err_remove_dev_groups:
	device_remove_groups(dev, dev->groups);
 err_remove_type_groups:
	if (type)
		device_remove_groups(dev, type->groups);
 err_remove_class_groups:
	if (class)
		device_remove_groups(dev, class->dev_groups);

	return error;
}

static void device_remove_attrs(struct device *dev)
{
	struct class *class = dev->class;
	const struct device_type *type = dev->type;

	device_remove_file(dev, &dev_attr_waiting_for_supplier);
	device_remove_file(dev, &dev_attr_online);
	device_remove_groups(dev, dev->groups);

	if (type)
		device_remove_groups(dev, type->groups);

	if (class)
		device_remove_groups(dev, class->dev_groups);
}

static ssize_t dev_show(struct device *dev, struct device_attribute *attr,
			char *buf)
{
	return print_dev_t(buf, dev->devt);
}
static DEVICE_ATTR_RO(dev);

/* /sys/devices/ */
struct kset *devices_kset;

/**
 * devices_kset_move_before - Move device in the devices_kset's list.
 * @deva: Device to move.
 * @devb: Device @deva should come before.
 */
static void devices_kset_move_before(struct device *deva, struct device *devb)
{
	if (!devices_kset)
		return;
	pr_debug("devices_kset: Moving %s before %s\n",
		 dev_name(deva), dev_name(devb));
	spin_lock(&devices_kset->list_lock);
	list_move_tail(&deva->kobj.entry, &devb->kobj.entry);
	spin_unlock(&devices_kset->list_lock);
}

/**
 * devices_kset_move_after - Move device in the devices_kset's list.
 * @deva: Device to move
 * @devb: Device @deva should come after.
 */
static void devices_kset_move_after(struct device *deva, struct device *devb)
{
	if (!devices_kset)
		return;
	pr_debug("devices_kset: Moving %s after %s\n",
		 dev_name(deva), dev_name(devb));
	spin_lock(&devices_kset->list_lock);
	list_move(&deva->kobj.entry, &devb->kobj.entry);
	spin_unlock(&devices_kset->list_lock);
}

/**
 * devices_kset_move_last - move the device to the end of devices_kset's list.
 * @dev: device to move
 */
void devices_kset_move_last(struct device *dev)
{
	if (!devices_kset)
		return;
	pr_debug("devices_kset: Moving %s to end of list\n", dev_name(dev));
	spin_lock(&devices_kset->list_lock);
	list_move_tail(&dev->kobj.entry, &devices_kset->list);
	spin_unlock(&devices_kset->list_lock);
}

/**
 * device_create_file - create sysfs attribute file for device.
 * @dev: device.
 * @attr: device attribute descriptor.
 */
int device_create_file(struct device *dev,
		       const struct device_attribute *attr)
{
	int error = 0;

	if (dev) {
		WARN(((attr->attr.mode & S_IWUGO) && !attr->store),
			"Attribute %s: write permission without 'store'\n",
			attr->attr.name);
		WARN(((attr->attr.mode & S_IRUGO) && !attr->show),
			"Attribute %s: read permission without 'show'\n",
			attr->attr.name);
		error = sysfs_create_file(&dev->kobj, &attr->attr);
	}

	return error;
}
EXPORT_SYMBOL_GPL(device_create_file);

/**
 * device_remove_file - remove sysfs attribute file.
 * @dev: device.
 * @attr: device attribute descriptor.
 */
void device_remove_file(struct device *dev,
			const struct device_attribute *attr)
{
	if (dev)
		sysfs_remove_file(&dev->kobj, &attr->attr);
}
EXPORT_SYMBOL_GPL(device_remove_file);

/**
 * device_remove_file_self - remove sysfs attribute file from its own method.
 * @dev: device.
 * @attr: device attribute descriptor.
 *
 * See kernfs_remove_self() for details.
 */
bool device_remove_file_self(struct device *dev,
			     const struct device_attribute *attr)
{
	if (dev)
		return sysfs_remove_file_self(&dev->kobj, &attr->attr);
	else
		return false;
}
EXPORT_SYMBOL_GPL(device_remove_file_self);

/**
 * device_create_bin_file - create sysfs binary attribute file for device.
 * @dev: device.
 * @attr: device binary attribute descriptor.
 */
int device_create_bin_file(struct device *dev,
			   const struct bin_attribute *attr)
{
	int error = -EINVAL;
	if (dev)
		error = sysfs_create_bin_file(&dev->kobj, attr);
	return error;
}
EXPORT_SYMBOL_GPL(device_create_bin_file);

/**
 * device_remove_bin_file - remove sysfs binary attribute file
 * @dev: device.
 * @attr: device binary attribute descriptor.
 */
void device_remove_bin_file(struct device *dev,
			    const struct bin_attribute *attr)
{
	if (dev)
		sysfs_remove_bin_file(&dev->kobj, attr);
}
EXPORT_SYMBOL_GPL(device_remove_bin_file);

static void klist_children_get(struct klist_node *n)
{
	struct device_private *p = to_device_private_parent(n);
	struct device *dev = p->device;

	get_device(dev);
}

static void klist_children_put(struct klist_node *n)
{
	struct device_private *p = to_device_private_parent(n);
	struct device *dev = p->device;

	put_device(dev);
}

/**
 * device_initialize - init device structure.
 * @dev: device.
 *
 * This prepares the device for use by other layers by initializing
 * its fields.
 * It is the first half of device_register(), if called by
 * that function, though it can also be called separately, so one
 * may use @dev's fields. In particular, get_device()/put_device()
 * may be used for reference counting of @dev after calling this
 * function.
 *
 * All fields in @dev must be initialized by the caller to 0, except
 * for those explicitly set to some other value.  The simplest
 * approach is to use kzalloc() to allocate the structure containing
 * @dev.
 *
 * NOTE: Use put_device() to give up your reference instead of freeing
 * @dev directly once you have called this function.
 */
void device_initialize(struct device *dev)
{
	dev->kobj.kset = devices_kset;
	kobject_init(&dev->kobj, &device_ktype);
	INIT_LIST_HEAD(&dev->dma_pools);
	mutex_init(&dev->mutex);
#ifdef CONFIG_PROVE_LOCKING
	mutex_init(&dev->lockdep_mutex);
#endif
	lockdep_set_novalidate_class(&dev->mutex);
	spin_lock_init(&dev->devres_lock);
	INIT_LIST_HEAD(&dev->devres_head);
	device_pm_init(dev);
	set_dev_node(dev, -1);
#ifdef CONFIG_GENERIC_MSI_IRQ
	raw_spin_lock_init(&dev->msi_lock);
	INIT_LIST_HEAD(&dev->msi_list);
#endif
	INIT_LIST_HEAD(&dev->links.consumers);
	INIT_LIST_HEAD(&dev->links.suppliers);
	INIT_LIST_HEAD(&dev->links.needs_suppliers);
	INIT_LIST_HEAD(&dev->links.defer_hook);
	dev->links.status = DL_DEV_NO_DRIVER;
}
EXPORT_SYMBOL_GPL(device_initialize);

struct kobject *virtual_device_parent(struct device *dev)
{
	static struct kobject *virtual_dir = NULL;

	if (!virtual_dir)
		virtual_dir = kobject_create_and_add("virtual",
						     &devices_kset->kobj);

	return virtual_dir;
}

struct class_dir {
	struct kobject kobj;
	struct class *class;
};

#define to_class_dir(obj) container_of(obj, struct class_dir, kobj)

static void class_dir_release(struct kobject *kobj)
{
	struct class_dir *dir = to_class_dir(kobj);
	kfree(dir);
}

static const
struct kobj_ns_type_operations *class_dir_child_ns_type(struct kobject *kobj)
{
	struct class_dir *dir = to_class_dir(kobj);
	return dir->class->ns_type;
}

static struct kobj_type class_dir_ktype = {
	.release	= class_dir_release,
	.sysfs_ops	= &kobj_sysfs_ops,
	.child_ns_type	= class_dir_child_ns_type
};

static struct kobject *
class_dir_create_and_add(struct class *class, struct kobject *parent_kobj)
{
	struct class_dir *dir;
	int retval;

	dir = kzalloc(sizeof(*dir), GFP_KERNEL);
	if (!dir)
		return ERR_PTR(-ENOMEM);

	dir->class = class;
	kobject_init(&dir->kobj, &class_dir_ktype);

	dir->kobj.kset = &class->p->glue_dirs;

	retval = kobject_add(&dir->kobj, parent_kobj, "%s", class->name);
	if (retval < 0) {
		kobject_put(&dir->kobj);
		return ERR_PTR(retval);
	}
	return &dir->kobj;
}

static DEFINE_MUTEX(gdp_mutex);

static struct kobject *get_device_parent(struct device *dev,
					 struct device *parent)
{
	if (dev->class) {
		struct kobject *kobj = NULL;
		struct kobject *parent_kobj;
		struct kobject *k;

#ifdef CONFIG_BLOCK
		/* block disks show up in /sys/block */
		if (sysfs_deprecated && dev->class == &block_class) {
			if (parent && parent->class == &block_class)
				return &parent->kobj;
			return &block_class.p->subsys.kobj;
		}
#endif

		/*
		 * If we have no parent, we live in "virtual".
		 * Class-devices with a non class-device as parent, live
		 * in a "glue" directory to prevent namespace collisions.
		 */
		if (parent == NULL)
			parent_kobj = virtual_device_parent(dev);
		else if (parent->class && !dev->class->ns_type)
			return &parent->kobj;
		else
			parent_kobj = &parent->kobj;

		mutex_lock(&gdp_mutex);

		/* find our class-directory at the parent and reference it */
		spin_lock(&dev->class->p->glue_dirs.list_lock);
		list_for_each_entry(k, &dev->class->p->glue_dirs.list, entry)
			if (k->parent == parent_kobj) {
				kobj = kobject_get(k);
				break;
			}
		spin_unlock(&dev->class->p->glue_dirs.list_lock);
		if (kobj) {
			mutex_unlock(&gdp_mutex);
			return kobj;
		}

		/* or create a new class-directory at the parent device */
		k = class_dir_create_and_add(dev->class, parent_kobj);
		/* do not emit an uevent for this simple "glue" directory */
		mutex_unlock(&gdp_mutex);
		return k;
	}

	/* subsystems can specify a default root directory for their devices */
	if (!parent && dev->bus && dev->bus->dev_root)
		return &dev->bus->dev_root->kobj;

	if (parent)
		return &parent->kobj;
	return NULL;
}

static inline bool live_in_glue_dir(struct kobject *kobj,
				    struct device *dev)
{
	if (!kobj || !dev->class ||
	    kobj->kset != &dev->class->p->glue_dirs)
		return false;
	return true;
}

static inline struct kobject *get_glue_dir(struct device *dev)
{
	return dev->kobj.parent;
}

/*
 * make sure cleaning up dir as the last step, we need to make
 * sure .release handler of kobject is run with holding the
 * global lock
 */
static void cleanup_glue_dir(struct device *dev, struct kobject *glue_dir)
{
	unsigned int ref;

	/* see if we live in a "glue" directory */
	if (!live_in_glue_dir(glue_dir, dev))
		return;

	mutex_lock(&gdp_mutex);
	/**
	 * There is a race condition between removing glue directory
	 * and adding a new device under the glue directory.
	 *
	 * CPU1:                                         CPU2:
	 *
	 * device_add()
	 *   get_device_parent()
	 *     class_dir_create_and_add()
	 *       kobject_add_internal()
	 *         create_dir()    // create glue_dir
	 *
	 *                                               device_add()
	 *                                                 get_device_parent()
	 *                                                   kobject_get() // get glue_dir
	 *
	 * device_del()
	 *   cleanup_glue_dir()
	 *     kobject_del(glue_dir)
	 *
	 *                                               kobject_add()
	 *                                                 kobject_add_internal()
	 *                                                   create_dir() // in glue_dir
	 *                                                     sysfs_create_dir_ns()
	 *                                                       kernfs_create_dir_ns(sd)
	 *
	 *       sysfs_remove_dir() // glue_dir->sd=NULL
	 *       sysfs_put()        // free glue_dir->sd
	 *
	 *                                                         // sd is freed
	 *                                                         kernfs_new_node(sd)
	 *                                                           kernfs_get(glue_dir)
	 *                                                           kernfs_add_one()
	 *                                                           kernfs_put()
	 *
	 * Before CPU1 remove last child device under glue dir, if CPU2 add
	 * a new device under glue dir, the glue_dir kobject reference count
	 * will be increase to 2 in kobject_get(k). And CPU2 has been called
	 * kernfs_create_dir_ns(). Meanwhile, CPU1 call sysfs_remove_dir()
	 * and sysfs_put(). This result in glue_dir->sd is freed.
	 *
	 * Then the CPU2 will see a stale "empty" but still potentially used
	 * glue dir around in kernfs_new_node().
	 *
	 * In order to avoid this happening, we also should make sure that
	 * kernfs_node for glue_dir is released in CPU1 only when refcount
	 * for glue_dir kobj is 1.
	 */
	ref = kref_read(&glue_dir->kref);
	if (!kobject_has_children(glue_dir) && !--ref)
		kobject_del(glue_dir);
	kobject_put(glue_dir);
	mutex_unlock(&gdp_mutex);
}

static int device_add_class_symlinks(struct device *dev)
{
	struct device_node *of_node = dev_of_node(dev);
	int error;

	if (of_node) {
		error = sysfs_create_link(&dev->kobj, of_node_kobj(of_node), "of_node");
		if (error)
			dev_warn(dev, "Error %d creating of_node link\n",error);
		/* An error here doesn't warrant bringing down the device */
	}

	if (!dev->class)
		return 0;

	error = sysfs_create_link(&dev->kobj,
				  &dev->class->p->subsys.kobj,
				  "subsystem");
	if (error)
		goto out_devnode;

	if (dev->parent && device_is_not_partition(dev)) {
		error = sysfs_create_link(&dev->kobj, &dev->parent->kobj,
					  "device");
		if (error)
			goto out_subsys;
	}

#ifdef CONFIG_BLOCK
	/* /sys/block has directories and does not need symlinks */
	if (sysfs_deprecated && dev->class == &block_class)
		return 0;
#endif

	/* link in the class directory pointing to the device */
	error = sysfs_create_link(&dev->class->p->subsys.kobj,
				  &dev->kobj, dev_name(dev));
	if (error)
		goto out_device;

	return 0;

out_device:
	sysfs_remove_link(&dev->kobj, "device");

out_subsys:
	sysfs_remove_link(&dev->kobj, "subsystem");
out_devnode:
	sysfs_remove_link(&dev->kobj, "of_node");
	return error;
}

static void device_remove_class_symlinks(struct device *dev)
{
	if (dev_of_node(dev))
		sysfs_remove_link(&dev->kobj, "of_node");

	if (!dev->class)
		return;

	if (dev->parent && device_is_not_partition(dev))
		sysfs_remove_link(&dev->kobj, "device");
	sysfs_remove_link(&dev->kobj, "subsystem");
#ifdef CONFIG_BLOCK
	if (sysfs_deprecated && dev->class == &block_class)
		return;
#endif
	sysfs_delete_link(&dev->class->p->subsys.kobj, &dev->kobj, dev_name(dev));
}

/**
 * dev_set_name - set a device name
 * @dev: device
 * @fmt: format string for the device's name
 */
int dev_set_name(struct device *dev, const char *fmt, ...)
{
	va_list vargs;
	int err;

	va_start(vargs, fmt);
	err = kobject_set_name_vargs(&dev->kobj, fmt, vargs);
	va_end(vargs);
	return err;
}
EXPORT_SYMBOL_GPL(dev_set_name);

/**
 * device_to_dev_kobj - select a /sys/dev/ directory for the device
 * @dev: device
 *
 * By default we select char/ for new entries.  Setting class->dev_obj
 * to NULL prevents an entry from being created.  class->dev_kobj must
 * be set (or cleared) before any devices are registered to the class
 * otherwise device_create_sys_dev_entry() and
 * device_remove_sys_dev_entry() will disagree about the presence of
 * the link.
 */
static struct kobject *device_to_dev_kobj(struct device *dev)
{
	struct kobject *kobj;

	if (dev->class)
		kobj = dev->class->dev_kobj;
	else
		kobj = sysfs_dev_char_kobj;

	return kobj;
}

static int device_create_sys_dev_entry(struct device *dev)
{
	struct kobject *kobj = device_to_dev_kobj(dev);
	int error = 0;
	char devt_str[15];

	if (kobj) {
		format_dev_t(devt_str, dev->devt);
		error = sysfs_create_link(kobj, &dev->kobj, devt_str);
	}

	return error;
}

static void device_remove_sys_dev_entry(struct device *dev)
{
	struct kobject *kobj = device_to_dev_kobj(dev);
	char devt_str[15];

	if (kobj) {
		format_dev_t(devt_str, dev->devt);
		sysfs_remove_link(kobj, devt_str);
	}
}

static int device_private_init(struct device *dev)
{
	dev->p = kzalloc(sizeof(*dev->p), GFP_KERNEL);
	if (!dev->p)
		return -ENOMEM;
	dev->p->device = dev;
	klist_init(&dev->p->klist_children, klist_children_get,
		   klist_children_put);
	INIT_LIST_HEAD(&dev->p->deferred_probe);
	return 0;
}

/**
 * device_add - add device to device hierarchy.
 * @dev: device.
 *
 * This is part 2 of device_register(), though may be called
 * separately _iff_ device_initialize() has been called separately.
 *
 * This adds @dev to the kobject hierarchy via kobject_add(), adds it
 * to the global and sibling lists for the device, then
 * adds it to the other relevant subsystems of the driver model.
 *
 * Do not call this routine or device_register() more than once for
 * any device structure.  The driver model core is not designed to work
 * with devices that get unregistered and then spring back to life.
 * (Among other things, it's very hard to guarantee that all references
 * to the previous incarnation of @dev have been dropped.)  Allocate
 * and register a fresh new struct device instead.
 *
 * NOTE: _Never_ directly free @dev after calling this function, even
 * if it returned an error! Always use put_device() to give up your
 * reference instead.
 *
 * Rule of thumb is: if device_add() succeeds, you should call
 * device_del() when you want to get rid of it. If device_add() has
 * *not* succeeded, use *only* put_device() to drop the reference
 * count.
 */
int device_add(struct device *dev)
{
	struct device *parent;
	struct kobject *kobj;
	struct class_interface *class_intf;
	int error = -EINVAL;
	struct kobject *glue_dir = NULL;

	dev = get_device(dev);
	if (!dev)
		goto done;

	if (!dev->p) {
		error = device_private_init(dev);
		if (error)
			goto done;
	}

	/*
	 * for statically allocated devices, which should all be converted
	 * some day, we need to initialize the name. We prevent reading back
	 * the name, and force the use of dev_name()
	 */
	if (dev->init_name) {
		dev_set_name(dev, "%s", dev->init_name);
		dev->init_name = NULL;
	}

	/* subsystems can specify simple device enumeration */
	if (!dev_name(dev) && dev->bus && dev->bus->dev_name)
		dev_set_name(dev, "%s%u", dev->bus->dev_name, dev->id);

	if (!dev_name(dev)) {
		error = -EINVAL;
		goto name_error;
	}

	pr_debug("device: '%s': %s\n", dev_name(dev), __func__);

	parent = get_device(dev->parent);
	kobj = get_device_parent(dev, parent);
	if (IS_ERR(kobj)) {
		error = PTR_ERR(kobj);
		goto parent_error;
	}
	if (kobj)
		dev->kobj.parent = kobj;

	/* use parent numa_node */
	if (parent && (dev_to_node(dev) == NUMA_NO_NODE))
		set_dev_node(dev, dev_to_node(parent));

	/* first, register with generic layer. */
	/* we require the name to be set before, and pass NULL */
	error = kobject_add(&dev->kobj, dev->kobj.parent, NULL);
	if (error) {
		glue_dir = get_glue_dir(dev);
		goto Error;
	}

	/* notify platform of device entry */
	error = device_platform_notify(dev, KOBJ_ADD);
	if (error)
		goto platform_error;

	error = device_create_file(dev, &dev_attr_uevent);
	if (error)
		goto attrError;

	error = device_add_class_symlinks(dev);
	if (error)
		goto SymlinkError;
	error = device_add_attrs(dev);
	if (error)
		goto AttrsError;
	error = bus_add_device(dev);
	if (error)
		goto BusError;
	error = dpm_sysfs_add(dev);
	if (error)
		goto DPMError;
	device_pm_add(dev);

	if (MAJOR(dev->devt)) {
		error = device_create_file(dev, &dev_attr_dev);
		if (error)
			goto DevAttrError;

		error = device_create_sys_dev_entry(dev);
		if (error)
			goto SysEntryError;

		devtmpfs_create_node(dev);
	}

	/* Notify clients of device addition.  This call must come
	 * after dpm_sysfs_add() and before kobject_uevent().
	 */
	if (dev->bus)
		blocking_notifier_call_chain(&dev->bus->p->bus_notifier,
					     BUS_NOTIFY_ADD_DEVICE, dev);

	kobject_uevent(&dev->kobj, KOBJ_ADD);

	/*
	 * Check if any of the other devices (consumers) have been waiting for
	 * this device (supplier) to be added so that they can create a device
	 * link to it.
	 *
	 * This needs to happen after device_pm_add() because device_link_add()
	 * requires the supplier be registered before it's called.
	 *
	 * But this also needs to happen before bus_probe_device() to make sure
	 * waiting consumers can link to it before the driver is bound to the
	 * device and the driver sync_state callback is called for this device.
	 */
	if (dev->fwnode && !dev->fwnode->dev) {
		dev->fwnode->dev = dev;
		fw_devlink_link_device(dev);
	}

	bus_probe_device(dev);
	if (parent)
		klist_add_tail(&dev->p->knode_parent,
			       &parent->p->klist_children);

	if (dev->class) {
		mutex_lock(&dev->class->p->mutex);
		/* tie the class to the device */
		klist_add_tail(&dev->p->knode_class,
			       &dev->class->p->klist_devices);

		/* notify any interfaces that the device is here */
		list_for_each_entry(class_intf,
				    &dev->class->p->interfaces, node)
			if (class_intf->add_dev)
				class_intf->add_dev(dev, class_intf);
		mutex_unlock(&dev->class->p->mutex);
	}
done:
	put_device(dev);
	return error;
 SysEntryError:
	if (MAJOR(dev->devt))
		device_remove_file(dev, &dev_attr_dev);
 DevAttrError:
	device_pm_remove(dev);
	dpm_sysfs_remove(dev);
 DPMError:
	bus_remove_device(dev);
 BusError:
	device_remove_attrs(dev);
 AttrsError:
	device_remove_class_symlinks(dev);
 SymlinkError:
	device_remove_file(dev, &dev_attr_uevent);
 attrError:
	device_platform_notify(dev, KOBJ_REMOVE);
platform_error:
	kobject_uevent(&dev->kobj, KOBJ_REMOVE);
	glue_dir = get_glue_dir(dev);
	kobject_del(&dev->kobj);
 Error:
	cleanup_glue_dir(dev, glue_dir);
parent_error:
	put_device(parent);
name_error:
	kfree(dev->p);
	dev->p = NULL;
	goto done;
}
EXPORT_SYMBOL_GPL(device_add);

/**
 * device_register - register a device with the system.
 * @dev: pointer to the device structure
 *
 * This happens in two clean steps - initialize the device
 * and add it to the system. The two steps can be called
 * separately, but this is the easiest and most common.
 * I.e. you should only call the two helpers separately if
 * have a clearly defined need to use and refcount the device
 * before it is added to the hierarchy.
 *
 * For more information, see the kerneldoc for device_initialize()
 * and device_add().
 *
 * NOTE: _Never_ directly free @dev after calling this function, even
 * if it returned an error! Always use put_device() to give up the
 * reference initialized in this function instead.
 */
int device_register(struct device *dev)
{
	device_initialize(dev);
	return device_add(dev);
}
EXPORT_SYMBOL_GPL(device_register);

/**
 * get_device - increment reference count for device.
 * @dev: device.
 *
 * This simply forwards the call to kobject_get(), though
 * we do take care to provide for the case that we get a NULL
 * pointer passed in.
 */
struct device *get_device(struct device *dev)
{
	return dev ? kobj_to_dev(kobject_get(&dev->kobj)) : NULL;
}
EXPORT_SYMBOL_GPL(get_device);

/**
 * put_device - decrement reference count.
 * @dev: device in question.
 */
void put_device(struct device *dev)
{
	/* might_sleep(); */
	if (dev)
		kobject_put(&dev->kobj);
}
EXPORT_SYMBOL_GPL(put_device);

bool kill_device(struct device *dev)
{
	/*
	 * Require the device lock and set the "dead" flag to guarantee that
	 * the update behavior is consistent with the other bitfields near
	 * it and that we cannot have an asynchronous probe routine trying
	 * to run while we are tearing out the bus/class/sysfs from
	 * underneath the device.
	 */
	lockdep_assert_held(&dev->mutex);

	if (dev->p->dead)
		return false;
	dev->p->dead = true;
	return true;
}
EXPORT_SYMBOL_GPL(kill_device);

/**
 * device_del - delete device from system.
 * @dev: device.
 *
 * This is the first part of the device unregistration
 * sequence. This removes the device from the lists we control
 * from here, has it removed from the other driver model
 * subsystems it was added to in device_add(), and removes it
 * from the kobject hierarchy.
 *
 * NOTE: this should be called manually _iff_ device_add() was
 * also called manually.
 */
void device_del(struct device *dev)
{
	struct device *parent = dev->parent;
	struct kobject *glue_dir = NULL;
	struct class_interface *class_intf;
	unsigned int noio_flag;

	device_lock(dev);
	kill_device(dev);
	device_unlock(dev);

	if (dev->fwnode && dev->fwnode->dev == dev)
		dev->fwnode->dev = NULL;

	/* Notify clients of device removal.  This call must come
	 * before dpm_sysfs_remove().
	 */
	noio_flag = memalloc_noio_save();
	if (dev->bus)
		blocking_notifier_call_chain(&dev->bus->p->bus_notifier,
					     BUS_NOTIFY_DEL_DEVICE, dev);

	dpm_sysfs_remove(dev);
	if (parent)
		klist_del(&dev->p->knode_parent);
	if (MAJOR(dev->devt)) {
		devtmpfs_delete_node(dev);
		device_remove_sys_dev_entry(dev);
		device_remove_file(dev, &dev_attr_dev);
	}
	if (dev->class) {
		device_remove_class_symlinks(dev);

		mutex_lock(&dev->class->p->mutex);
		/* notify any interfaces that the device is now gone */
		list_for_each_entry(class_intf,
				    &dev->class->p->interfaces, node)
			if (class_intf->remove_dev)
				class_intf->remove_dev(dev, class_intf);
		/* remove the device from the class list */
		klist_del(&dev->p->knode_class);
		mutex_unlock(&dev->class->p->mutex);
	}
	device_remove_file(dev, &dev_attr_uevent);
	device_remove_attrs(dev);
	bus_remove_device(dev);
	device_pm_remove(dev);
	driver_deferred_probe_del(dev);
	device_platform_notify(dev, KOBJ_REMOVE);
	device_remove_properties(dev);
	device_links_purge(dev);

	if (dev->bus)
		blocking_notifier_call_chain(&dev->bus->p->bus_notifier,
					     BUS_NOTIFY_REMOVED_DEVICE, dev);
	kobject_uevent(&dev->kobj, KOBJ_REMOVE);
	glue_dir = get_glue_dir(dev);
	kobject_del(&dev->kobj);
	cleanup_glue_dir(dev, glue_dir);
	memalloc_noio_restore(noio_flag);
	put_device(parent);
}
EXPORT_SYMBOL_GPL(device_del);

/**
 * device_unregister - unregister device from system.
 * @dev: device going away.
 *
 * We do this in two parts, like we do device_register(). First,
 * we remove it from all the subsystems with device_del(), then
 * we decrement the reference count via put_device(). If that
 * is the final reference count, the device will be cleaned up
 * via device_release() above. Otherwise, the structure will
 * stick around until the final reference to the device is dropped.
 */
void device_unregister(struct device *dev)
{
	pr_debug("device: '%s': %s\n", dev_name(dev), __func__);
	device_del(dev);
	put_device(dev);
}
EXPORT_SYMBOL_GPL(device_unregister);

static struct device *prev_device(struct klist_iter *i)
{
	struct klist_node *n = klist_prev(i);
	struct device *dev = NULL;
	struct device_private *p;

	if (n) {
		p = to_device_private_parent(n);
		dev = p->device;
	}
	return dev;
}

static struct device *next_device(struct klist_iter *i)
{
	struct klist_node *n = klist_next(i);
	struct device *dev = NULL;
	struct device_private *p;

	if (n) {
		p = to_device_private_parent(n);
		dev = p->device;
	}
	return dev;
}

/**
 * device_get_devnode - path of device node file
 * @dev: device
 * @mode: returned file access mode
 * @uid: returned file owner
 * @gid: returned file group
 * @tmp: possibly allocated string
 *
 * Return the relative path of a possible device node.
 * Non-default names may need to allocate a memory to compose
 * a name. This memory is returned in tmp and needs to be
 * freed by the caller.
 */
const char *device_get_devnode(struct device *dev,
			       umode_t *mode, kuid_t *uid, kgid_t *gid,
			       const char **tmp)
{
	char *s;

	*tmp = NULL;

	/* the device type may provide a specific name */
	if (dev->type && dev->type->devnode)
		*tmp = dev->type->devnode(dev, mode, uid, gid);
	if (*tmp)
		return *tmp;

	/* the class may provide a specific name */
	if (dev->class && dev->class->devnode)
		*tmp = dev->class->devnode(dev, mode);
	if (*tmp)
		return *tmp;

	/* return name without allocation, tmp == NULL */
	if (strchr(dev_name(dev), '!') == NULL)
		return dev_name(dev);

	/* replace '!' in the name with '/' */
	s = kstrdup(dev_name(dev), GFP_KERNEL);
	if (!s)
		return NULL;
	strreplace(s, '!', '/');
	return *tmp = s;
}

/**
 * device_for_each_child - device child iterator.
 * @parent: parent struct device.
 * @fn: function to be called for each device.
 * @data: data for the callback.
 *
 * Iterate over @parent's child devices, and call @fn for each,
 * passing it @data.
 *
 * We check the return of @fn each time. If it returns anything
 * other than 0, we break out and return that value.
 */
int device_for_each_child(struct device *parent, void *data,
			  int (*fn)(struct device *dev, void *data))
{
	struct klist_iter i;
	struct device *child;
	int error = 0;

	if (!parent->p)
		return 0;

	klist_iter_init(&parent->p->klist_children, &i);
	while (!error && (child = next_device(&i)))
		error = fn(child, data);
	klist_iter_exit(&i);
	return error;
}
EXPORT_SYMBOL_GPL(device_for_each_child);

/**
 * device_for_each_child_reverse - device child iterator in reversed order.
 * @parent: parent struct device.
 * @fn: function to be called for each device.
 * @data: data for the callback.
 *
 * Iterate over @parent's child devices, and call @fn for each,
 * passing it @data.
 *
 * We check the return of @fn each time. If it returns anything
 * other than 0, we break out and return that value.
 */
int device_for_each_child_reverse(struct device *parent, void *data,
				  int (*fn)(struct device *dev, void *data))
{
	struct klist_iter i;
	struct device *child;
	int error = 0;

	if (!parent->p)
		return 0;

	klist_iter_init(&parent->p->klist_children, &i);
	while ((child = prev_device(&i)) && !error)
		error = fn(child, data);
	klist_iter_exit(&i);
	return error;
}
EXPORT_SYMBOL_GPL(device_for_each_child_reverse);

/**
 * device_find_child - device iterator for locating a particular device.
 * @parent: parent struct device
 * @match: Callback function to check device
 * @data: Data to pass to match function
 *
 * This is similar to the device_for_each_child() function above, but it
 * returns a reference to a device that is 'found' for later use, as
 * determined by the @match callback.
 *
 * The callback should return 0 if the device doesn't match and non-zero
 * if it does.  If the callback returns non-zero and a reference to the
 * current device can be obtained, this function will return to the caller
 * and not iterate over any more devices.
 *
 * NOTE: you will need to drop the reference with put_device() after use.
 */
struct device *device_find_child(struct device *parent, void *data,
				 int (*match)(struct device *dev, void *data))
{
	struct klist_iter i;
	struct device *child;

	if (!parent)
		return NULL;

	klist_iter_init(&parent->p->klist_children, &i);
	while ((child = next_device(&i)))
		if (match(child, data) && get_device(child))
			break;
	klist_iter_exit(&i);
	return child;
}
EXPORT_SYMBOL_GPL(device_find_child);

/**
 * device_find_child_by_name - device iterator for locating a child device.
 * @parent: parent struct device
 * @name: name of the child device
 *
 * This is similar to the device_find_child() function above, but it
 * returns a reference to a device that has the name @name.
 *
 * NOTE: you will need to drop the reference with put_device() after use.
 */
struct device *device_find_child_by_name(struct device *parent,
					 const char *name)
{
	struct klist_iter i;
	struct device *child;

	if (!parent)
		return NULL;

	klist_iter_init(&parent->p->klist_children, &i);
	while ((child = next_device(&i)))
		if (sysfs_streq(dev_name(child), name) && get_device(child))
			break;
	klist_iter_exit(&i);
	return child;
}
EXPORT_SYMBOL_GPL(device_find_child_by_name);

int __init devices_init(void)
{
	devices_kset = kset_create_and_add("devices", &device_uevent_ops, NULL);
	if (!devices_kset)
		return -ENOMEM;
	dev_kobj = kobject_create_and_add("dev", NULL);
	if (!dev_kobj)
		goto dev_kobj_err;
	sysfs_dev_block_kobj = kobject_create_and_add("block", dev_kobj);
	if (!sysfs_dev_block_kobj)
		goto block_kobj_err;
	sysfs_dev_char_kobj = kobject_create_and_add("char", dev_kobj);
	if (!sysfs_dev_char_kobj)
		goto char_kobj_err;

	return 0;

 char_kobj_err:
	kobject_put(sysfs_dev_block_kobj);
 block_kobj_err:
	kobject_put(dev_kobj);
 dev_kobj_err:
	kset_unregister(devices_kset);
	return -ENOMEM;
}

static int device_check_offline(struct device *dev, void *not_used)
{
	int ret;

	ret = device_for_each_child(dev, NULL, device_check_offline);
	if (ret)
		return ret;

	return device_supports_offline(dev) && !dev->offline ? -EBUSY : 0;
}

/**
 * device_offline - Prepare the device for hot-removal.
 * @dev: Device to be put offline.
 *
 * Execute the device bus type's .offline() callback, if present, to prepare
 * the device for a subsequent hot-removal.  If that succeeds, the device must
 * not be used until either it is removed or its bus type's .online() callback
 * is executed.
 *
 * Call under device_hotplug_lock.
 */
int device_offline(struct device *dev)
{
	int ret;

	if (dev->offline_disabled)
		return -EPERM;

	ret = device_for_each_child(dev, NULL, device_check_offline);
	if (ret)
		return ret;

	device_lock(dev);
	if (device_supports_offline(dev)) {
		if (dev->offline) {
			ret = 1;
		} else {
			ret = dev->bus->offline(dev);
			if (!ret) {
				kobject_uevent(&dev->kobj, KOBJ_OFFLINE);
				dev->offline = true;
			}
		}
	}
	device_unlock(dev);

	return ret;
}

/**
 * device_online - Put the device back online after successful device_offline().
 * @dev: Device to be put back online.
 *
 * If device_offline() has been successfully executed for @dev, but the device
 * has not been removed subsequently, execute its bus type's .online() callback
 * to indicate that the device can be used again.
 *
 * Call under device_hotplug_lock.
 */
int device_online(struct device *dev)
{
	int ret = 0;

	device_lock(dev);
	if (device_supports_offline(dev)) {
		if (dev->offline) {
			ret = dev->bus->online(dev);
			if (!ret) {
				kobject_uevent(&dev->kobj, KOBJ_ONLINE);
				dev->offline = false;
			}
		} else {
			ret = 1;
		}
	}
	device_unlock(dev);

	return ret;
}

struct root_device {
	struct device dev;
	struct module *owner;
};

static inline struct root_device *to_root_device(struct device *d)
{
	return container_of(d, struct root_device, dev);
}

static void root_device_release(struct device *dev)
{
	kfree(to_root_device(dev));
}

/**
 * __root_device_register - allocate and register a root device
 * @name: root device name
 * @owner: owner module of the root device, usually THIS_MODULE
 *
 * This function allocates a root device and registers it
 * using device_register(). In order to free the returned
 * device, use root_device_unregister().
 *
 * Root devices are dummy devices which allow other devices
 * to be grouped under /sys/devices. Use this function to
 * allocate a root device and then use it as the parent of
 * any device which should appear under /sys/devices/{name}
 *
 * The /sys/devices/{name} directory will also contain a
 * 'module' symlink which points to the @owner directory
 * in sysfs.
 *
 * Returns &struct device pointer on success, or ERR_PTR() on error.
 *
 * Note: You probably want to use root_device_register().
 */
struct device *__root_device_register(const char *name, struct module *owner)
{
	struct root_device *root;
	int err = -ENOMEM;

	root = kzalloc(sizeof(struct root_device), GFP_KERNEL);
	if (!root)
		return ERR_PTR(err);

	err = dev_set_name(&root->dev, "%s", name);
	if (err) {
		kfree(root);
		return ERR_PTR(err);
	}

	root->dev.release = root_device_release;

	err = device_register(&root->dev);
	if (err) {
		put_device(&root->dev);
		return ERR_PTR(err);
	}

#ifdef CONFIG_MODULES	/* gotta find a "cleaner" way to do this */
	if (owner) {
		struct module_kobject *mk = &owner->mkobj;

		err = sysfs_create_link(&root->dev.kobj, &mk->kobj, "module");
		if (err) {
			device_unregister(&root->dev);
			return ERR_PTR(err);
		}
		root->owner = owner;
	}
#endif

	return &root->dev;
}
EXPORT_SYMBOL_GPL(__root_device_register);

/**
 * root_device_unregister - unregister and free a root device
 * @dev: device going away
 *
 * This function unregisters and cleans up a device that was created by
 * root_device_register().
 */
void root_device_unregister(struct device *dev)
{
	struct root_device *root = to_root_device(dev);

	if (root->owner)
		sysfs_remove_link(&root->dev.kobj, "module");

	device_unregister(dev);
}
EXPORT_SYMBOL_GPL(root_device_unregister);


static void device_create_release(struct device *dev)
{
	pr_debug("device: '%s': %s\n", dev_name(dev), __func__);
	kfree(dev);
}

static __printf(6, 0) struct device *
device_create_groups_vargs(struct class *class, struct device *parent,
			   dev_t devt, void *drvdata,
			   const struct attribute_group **groups,
			   const char *fmt, va_list args)
{
	struct device *dev = NULL;
	int retval = -ENODEV;

	if (class == NULL || IS_ERR(class))
		goto error;

	dev = kzalloc(sizeof(*dev), GFP_KERNEL);
	if (!dev) {
		retval = -ENOMEM;
		goto error;
	}

	device_initialize(dev);
	dev->devt = devt;
	dev->class = class;
	dev->parent = parent;
	dev->groups = groups;
	dev->release = device_create_release;
	dev_set_drvdata(dev, drvdata);

	retval = kobject_set_name_vargs(&dev->kobj, fmt, args);
	if (retval)
		goto error;

	retval = device_add(dev);
	if (retval)
		goto error;

	return dev;

error:
	put_device(dev);
	return ERR_PTR(retval);
}

/**
 * device_create - creates a device and registers it with sysfs
 * @class: pointer to the struct class that this device should be registered to
 * @parent: pointer to the parent struct device of this new device, if any
 * @devt: the dev_t for the char device to be added
 * @drvdata: the data to be added to the device for callbacks
 * @fmt: string for the device's name
 *
 * This function can be used by char device classes.  A struct device
 * will be created in sysfs, registered to the specified class.
 *
 * A "dev" file will be created, showing the dev_t for the device, if
 * the dev_t is not 0,0.
 * If a pointer to a parent struct device is passed in, the newly created
 * struct device will be a child of that device in sysfs.
 * The pointer to the struct device will be returned from the call.
 * Any further sysfs files that might be required can be created using this
 * pointer.
 *
 * Returns &struct device pointer on success, or ERR_PTR() on error.
 *
 * Note: the struct class passed to this function must have previously
 * been created with a call to class_create().
 */
struct device *device_create(struct class *class, struct device *parent,
			     dev_t devt, void *drvdata, const char *fmt, ...)
{
	va_list vargs;
	struct device *dev;

	va_start(vargs, fmt);
	dev = device_create_groups_vargs(class, parent, devt, drvdata, NULL,
					  fmt, vargs);
	va_end(vargs);
	return dev;
}
EXPORT_SYMBOL_GPL(device_create);

/**
 * device_create_with_groups - creates a device and registers it with sysfs
 * @class: pointer to the struct class that this device should be registered to
 * @parent: pointer to the parent struct device of this new device, if any
 * @devt: the dev_t for the char device to be added
 * @drvdata: the data to be added to the device for callbacks
 * @groups: NULL-terminated list of attribute groups to be created
 * @fmt: string for the device's name
 *
 * This function can be used by char device classes.  A struct device
 * will be created in sysfs, registered to the specified class.
 * Additional attributes specified in the groups parameter will also
 * be created automatically.
 *
 * A "dev" file will be created, showing the dev_t for the device, if
 * the dev_t is not 0,0.
 * If a pointer to a parent struct device is passed in, the newly created
 * struct device will be a child of that device in sysfs.
 * The pointer to the struct device will be returned from the call.
 * Any further sysfs files that might be required can be created using this
 * pointer.
 *
 * Returns &struct device pointer on success, or ERR_PTR() on error.
 *
 * Note: the struct class passed to this function must have previously
 * been created with a call to class_create().
 */
struct device *device_create_with_groups(struct class *class,
					 struct device *parent, dev_t devt,
					 void *drvdata,
					 const struct attribute_group **groups,
					 const char *fmt, ...)
{
	va_list vargs;
	struct device *dev;

	va_start(vargs, fmt);
	dev = device_create_groups_vargs(class, parent, devt, drvdata, groups,
					 fmt, vargs);
	va_end(vargs);
	return dev;
}
EXPORT_SYMBOL_GPL(device_create_with_groups);

/**
 * device_destroy - removes a device that was created with device_create()
 * @class: pointer to the struct class that this device was registered with
 * @devt: the dev_t of the device that was previously registered
 *
 * This call unregisters and cleans up a device that was created with a
 * call to device_create().
 */
void device_destroy(struct class *class, dev_t devt)
{
	struct device *dev;

	dev = class_find_device_by_devt(class, devt);
	if (dev) {
		put_device(dev);
		device_unregister(dev);
	}
}
EXPORT_SYMBOL_GPL(device_destroy);

/**
 * device_rename - renames a device
 * @dev: the pointer to the struct device to be renamed
 * @new_name: the new name of the device
 *
 * It is the responsibility of the caller to provide mutual
 * exclusion between two different calls of device_rename
 * on the same device to ensure that new_name is valid and
 * won't conflict with other devices.
 *
 * Note: Don't call this function.  Currently, the networking layer calls this
 * function, but that will change.  The following text from Kay Sievers offers
 * some insight:
 *
 * Renaming devices is racy at many levels, symlinks and other stuff are not
 * replaced atomically, and you get a "move" uevent, but it's not easy to
 * connect the event to the old and new device. Device nodes are not renamed at
 * all, there isn't even support for that in the kernel now.
 *
 * In the meantime, during renaming, your target name might be taken by another
 * driver, creating conflicts. Or the old name is taken directly after you
 * renamed it -- then you get events for the same DEVPATH, before you even see
 * the "move" event. It's just a mess, and nothing new should ever rely on
 * kernel device renaming. Besides that, it's not even implemented now for
 * other things than (driver-core wise very simple) network devices.
 *
 * We are currently about to change network renaming in udev to completely
 * disallow renaming of devices in the same namespace as the kernel uses,
 * because we can't solve the problems properly, that arise with swapping names
 * of multiple interfaces without races. Means, renaming of eth[0-9]* will only
 * be allowed to some other name than eth[0-9]*, for the aforementioned
 * reasons.
 *
 * Make up a "real" name in the driver before you register anything, or add
 * some other attributes for userspace to find the device, or use udev to add
 * symlinks -- but never rename kernel devices later, it's a complete mess. We
 * don't even want to get into that and try to implement the missing pieces in
 * the core. We really have other pieces to fix in the driver core mess. :)
 */
int device_rename(struct device *dev, const char *new_name)
{
	struct kobject *kobj = &dev->kobj;
	char *old_device_name = NULL;
	int error;

	dev = get_device(dev);
	if (!dev)
		return -EINVAL;

	dev_dbg(dev, "renaming to %s\n", new_name);

	old_device_name = kstrdup(dev_name(dev), GFP_KERNEL);
	if (!old_device_name) {
		error = -ENOMEM;
		goto out;
	}

	if (dev->class) {
		error = sysfs_rename_link_ns(&dev->class->p->subsys.kobj,
					     kobj, old_device_name,
					     new_name, kobject_namespace(kobj));
		if (error)
			goto out;
	}

	error = kobject_rename(kobj, new_name);
	if (error)
		goto out;

out:
	put_device(dev);

	kfree(old_device_name);

	return error;
}
EXPORT_SYMBOL_GPL(device_rename);

static int device_move_class_links(struct device *dev,
				   struct device *old_parent,
				   struct device *new_parent)
{
	int error = 0;

	if (old_parent)
		sysfs_remove_link(&dev->kobj, "device");
	if (new_parent)
		error = sysfs_create_link(&dev->kobj, &new_parent->kobj,
					  "device");
	return error;
}

/**
 * device_move - moves a device to a new parent
 * @dev: the pointer to the struct device to be moved
 * @new_parent: the new parent of the device (can be NULL)
 * @dpm_order: how to reorder the dpm_list
 */
int device_move(struct device *dev, struct device *new_parent,
		enum dpm_order dpm_order)
{
	int error;
	struct device *old_parent;
	struct kobject *new_parent_kobj;

	dev = get_device(dev);
	if (!dev)
		return -EINVAL;

	device_pm_lock();
	new_parent = get_device(new_parent);
	new_parent_kobj = get_device_parent(dev, new_parent);
	if (IS_ERR(new_parent_kobj)) {
		error = PTR_ERR(new_parent_kobj);
		put_device(new_parent);
		goto out;
	}

	pr_debug("device: '%s': %s: moving to '%s'\n", dev_name(dev),
		 __func__, new_parent ? dev_name(new_parent) : "<NULL>");
	error = kobject_move(&dev->kobj, new_parent_kobj);
	if (error) {
		cleanup_glue_dir(dev, new_parent_kobj);
		put_device(new_parent);
		goto out;
	}
	old_parent = dev->parent;
	dev->parent = new_parent;
	if (old_parent)
		klist_remove(&dev->p->knode_parent);
	if (new_parent) {
		klist_add_tail(&dev->p->knode_parent,
			       &new_parent->p->klist_children);
		set_dev_node(dev, dev_to_node(new_parent));
	}

	if (dev->class) {
		error = device_move_class_links(dev, old_parent, new_parent);
		if (error) {
			/* We ignore errors on cleanup since we're hosed anyway... */
			device_move_class_links(dev, new_parent, old_parent);
			if (!kobject_move(&dev->kobj, &old_parent->kobj)) {
				if (new_parent)
					klist_remove(&dev->p->knode_parent);
				dev->parent = old_parent;
				if (old_parent) {
					klist_add_tail(&dev->p->knode_parent,
						       &old_parent->p->klist_children);
					set_dev_node(dev, dev_to_node(old_parent));
				}
			}
			cleanup_glue_dir(dev, new_parent_kobj);
			put_device(new_parent);
			goto out;
		}
	}
	switch (dpm_order) {
	case DPM_ORDER_NONE:
		break;
	case DPM_ORDER_DEV_AFTER_PARENT:
		device_pm_move_after(dev, new_parent);
		devices_kset_move_after(dev, new_parent);
		break;
	case DPM_ORDER_PARENT_BEFORE_DEV:
		device_pm_move_before(new_parent, dev);
		devices_kset_move_before(new_parent, dev);
		break;
	case DPM_ORDER_DEV_LAST:
		device_pm_move_last(dev);
		devices_kset_move_last(dev);
		break;
	}

	put_device(old_parent);
out:
	device_pm_unlock();
	put_device(dev);
	return error;
}
EXPORT_SYMBOL_GPL(device_move);

static int device_attrs_change_owner(struct device *dev, kuid_t kuid,
				     kgid_t kgid)
{
	struct kobject *kobj = &dev->kobj;
	struct class *class = dev->class;
	const struct device_type *type = dev->type;
	int error;

	if (class) {
		/*
		 * Change the device groups of the device class for @dev to
		 * @kuid/@kgid.
		 */
		error = sysfs_groups_change_owner(kobj, class->dev_groups, kuid,
						  kgid);
		if (error)
			return error;
	}

	if (type) {
		/*
		 * Change the device groups of the device type for @dev to
		 * @kuid/@kgid.
		 */
		error = sysfs_groups_change_owner(kobj, type->groups, kuid,
						  kgid);
		if (error)
			return error;
	}

	/* Change the device groups of @dev to @kuid/@kgid. */
	error = sysfs_groups_change_owner(kobj, dev->groups, kuid, kgid);
	if (error)
		return error;

	if (device_supports_offline(dev) && !dev->offline_disabled) {
		/* Change online device attributes of @dev to @kuid/@kgid. */
		error = sysfs_file_change_owner(kobj, dev_attr_online.attr.name,
						kuid, kgid);
		if (error)
			return error;
	}

	return 0;
}

/**
 * device_change_owner - change the owner of an existing device.
 * @dev: device.
 * @kuid: new owner's kuid
 * @kgid: new owner's kgid
 *
 * This changes the owner of @dev and its corresponding sysfs entries to
 * @kuid/@kgid. This function closely mirrors how @dev was added via driver
 * core.
 *
 * Returns 0 on success or error code on failure.
 */
int device_change_owner(struct device *dev, kuid_t kuid, kgid_t kgid)
{
	int error;
	struct kobject *kobj = &dev->kobj;

	dev = get_device(dev);
	if (!dev)
		return -EINVAL;

	/*
	 * Change the kobject and the default attributes and groups of the
	 * ktype associated with it to @kuid/@kgid.
	 */
	error = sysfs_change_owner(kobj, kuid, kgid);
	if (error)
		goto out;

	/*
	 * Change the uevent file for @dev to the new owner. The uevent file
	 * was created in a separate step when @dev got added and we mirror
	 * that step here.
	 */
	error = sysfs_file_change_owner(kobj, dev_attr_uevent.attr.name, kuid,
					kgid);
	if (error)
		goto out;

	/*
	 * Change the device groups, the device groups associated with the
	 * device class, and the groups associated with the device type of @dev
	 * to @kuid/@kgid.
	 */
	error = device_attrs_change_owner(dev, kuid, kgid);
	if (error)
		goto out;

	error = dpm_sysfs_change_owner(dev, kuid, kgid);
	if (error)
		goto out;

#ifdef CONFIG_BLOCK
	if (sysfs_deprecated && dev->class == &block_class)
		goto out;
#endif

	/*
	 * Change the owner of the symlink located in the class directory of
	 * the device class associated with @dev which points to the actual
	 * directory entry for @dev to @kuid/@kgid. This ensures that the
	 * symlink shows the same permissions as its target.
	 */
	error = sysfs_link_change_owner(&dev->class->p->subsys.kobj, &dev->kobj,
					dev_name(dev), kuid, kgid);
	if (error)
		goto out;

out:
	put_device(dev);
	return error;
}
EXPORT_SYMBOL_GPL(device_change_owner);

/**
 * device_shutdown - call ->shutdown() on each device to shutdown.
 */
void device_shutdown(void)
{
	struct device *dev, *parent;

	wait_for_device_probe();
	device_block_probing();

	cpufreq_suspend();

	spin_lock(&devices_kset->list_lock);
	/*
	 * Walk the devices list backward, shutting down each in turn.
	 * Beware that device unplug events may also start pulling
	 * devices offline, even as the system is shutting down.
	 */
	while (!list_empty(&devices_kset->list)) {
		dev = list_entry(devices_kset->list.prev, struct device,
				kobj.entry);

		/*
		 * hold reference count of device's parent to
		 * prevent it from being freed because parent's
		 * lock is to be held
		 */
		parent = get_device(dev->parent);
		get_device(dev);
		/*
		 * Make sure the device is off the kset list, in the
		 * event that dev->*->shutdown() doesn't remove it.
		 */
		list_del_init(&dev->kobj.entry);
		spin_unlock(&devices_kset->list_lock);

		/* hold lock to avoid race with probe/release */
		if (parent)
			device_lock(parent);
		device_lock(dev);

		/* Don't allow any more runtime suspends */
		pm_runtime_get_noresume(dev);
		pm_runtime_barrier(dev);

		if (dev->class && dev->class->shutdown_pre) {
			if (initcall_debug)
				dev_info(dev, "shutdown_pre\n");
			dev->class->shutdown_pre(dev);
		}
		if (dev->bus && dev->bus->shutdown) {
			if (initcall_debug)
				dev_info(dev, "shutdown\n");
			dev->bus->shutdown(dev);
		} else if (dev->driver && dev->driver->shutdown) {
			if (initcall_debug)
				dev_info(dev, "shutdown\n");
			dev->driver->shutdown(dev);
		}

		device_unlock(dev);
		if (parent)
			device_unlock(parent);

		put_device(dev);
		put_device(parent);

		spin_lock(&devices_kset->list_lock);
	}
	spin_unlock(&devices_kset->list_lock);
}

/*
 * Device logging functions
 */

#ifdef CONFIG_PRINTK
static void
set_dev_info(const struct device *dev, struct dev_printk_info *dev_info)
{
	const char *subsys;

	memset(dev_info, 0, sizeof(*dev_info));

	if (dev->class)
		subsys = dev->class->name;
	else if (dev->bus)
		subsys = dev->bus->name;
	else
		return;

	strscpy(dev_info->subsystem, subsys, sizeof(dev_info->subsystem));

	/*
	 * Add device identifier DEVICE=:
	 *   b12:8         block dev_t
	 *   c127:3        char dev_t
	 *   n8            netdev ifindex
	 *   +sound:card0  subsystem:devname
	 */
	if (MAJOR(dev->devt)) {
		char c;

		if (strcmp(subsys, "block") == 0)
			c = 'b';
		else
			c = 'c';

		snprintf(dev_info->device, sizeof(dev_info->device),
			 "%c%u:%u", c, MAJOR(dev->devt), MINOR(dev->devt));
	} else if (strcmp(subsys, "net") == 0) {
		struct net_device *net = to_net_dev(dev);

		snprintf(dev_info->device, sizeof(dev_info->device),
			 "n%u", net->ifindex);
	} else {
		snprintf(dev_info->device, sizeof(dev_info->device),
			 "+%s:%s", subsys, dev_name(dev));
	}
}

int dev_vprintk_emit(int level, const struct device *dev,
		     const char *fmt, va_list args)
{
	struct dev_printk_info dev_info;

	set_dev_info(dev, &dev_info);

	return vprintk_emit(0, level, &dev_info, fmt, args);
}
EXPORT_SYMBOL(dev_vprintk_emit);

int dev_printk_emit(int level, const struct device *dev, const char *fmt, ...)
{
	va_list args;
	int r;

	va_start(args, fmt);

	r = dev_vprintk_emit(level, dev, fmt, args);

	va_end(args);

	return r;
}
EXPORT_SYMBOL(dev_printk_emit);

static void __dev_printk(const char *level, const struct device *dev,
			struct va_format *vaf)
{
	if (dev)
		dev_printk_emit(level[1] - '0', dev, "%s %s: %pV",
				dev_driver_string(dev), dev_name(dev), vaf);
	else
		printk("%s(NULL device *): %pV", level, vaf);
}

void dev_printk(const char *level, const struct device *dev,
		const char *fmt, ...)
{
	struct va_format vaf;
	va_list args;

	va_start(args, fmt);

	vaf.fmt = fmt;
	vaf.va = &args;

	__dev_printk(level, dev, &vaf);

	va_end(args);
}
EXPORT_SYMBOL(dev_printk);

#define define_dev_printk_level(func, kern_level)		\
void func(const struct device *dev, const char *fmt, ...)	\
{								\
	struct va_format vaf;					\
	va_list args;						\
								\
	va_start(args, fmt);					\
								\
	vaf.fmt = fmt;						\
	vaf.va = &args;						\
								\
	__dev_printk(kern_level, dev, &vaf);			\
								\
	va_end(args);						\
}								\
EXPORT_SYMBOL(func);

define_dev_printk_level(_dev_emerg, KERN_EMERG);
define_dev_printk_level(_dev_alert, KERN_ALERT);
define_dev_printk_level(_dev_crit, KERN_CRIT);
define_dev_printk_level(_dev_err, KERN_ERR);
define_dev_printk_level(_dev_warn, KERN_WARNING);
define_dev_printk_level(_dev_notice, KERN_NOTICE);
define_dev_printk_level(_dev_info, KERN_INFO);

#endif

/**
 * dev_err_probe - probe error check and log helper
 * @dev: the pointer to the struct device
 * @err: error value to test
 * @fmt: printf-style format string
 * @...: arguments as specified in the format string
 *
 * This helper implements common pattern present in probe functions for error
 * checking: print debug or error message depending if the error value is
 * -EPROBE_DEFER and propagate error upwards.
 * In case of -EPROBE_DEFER it sets also defer probe reason, which can be
 * checked later by reading devices_deferred debugfs attribute.
 * It replaces code sequence::
 *
 * 	if (err != -EPROBE_DEFER)
 * 		dev_err(dev, ...);
 * 	else
 * 		dev_dbg(dev, ...);
 * 	return err;
 *
 * with::
 *
 * 	return dev_err_probe(dev, err, ...);
 *
 * Returns @err.
 *
 */
int dev_err_probe(const struct device *dev, int err, const char *fmt, ...)
{
	struct va_format vaf;
	va_list args;

	va_start(args, fmt);
	vaf.fmt = fmt;
	vaf.va = &args;

	if (err != -EPROBE_DEFER) {
		dev_err(dev, "error %pe: %pV", ERR_PTR(err), &vaf);
	} else {
		device_set_deferred_probe_reason(dev, &vaf);
		dev_dbg(dev, "error %pe: %pV", ERR_PTR(err), &vaf);
	}

	va_end(args);

	return err;
}
EXPORT_SYMBOL_GPL(dev_err_probe);

static inline bool fwnode_is_primary(struct fwnode_handle *fwnode)
{
	return fwnode && !IS_ERR(fwnode->secondary);
}

/**
 * set_primary_fwnode - Change the primary firmware node of a given device.
 * @dev: Device to handle.
 * @fwnode: New primary firmware node of the device.
 *
 * Set the device's firmware node pointer to @fwnode, but if a secondary
 * firmware node of the device is present, preserve it.
 */
void set_primary_fwnode(struct device *dev, struct fwnode_handle *fwnode)
{
	struct device *parent = dev->parent;
	struct fwnode_handle *fn = dev->fwnode;

	if (fwnode) {
		if (fwnode_is_primary(fn))
			fn = fn->secondary;

		if (fn) {
			WARN_ON(fwnode->secondary);
			fwnode->secondary = fn;
		}
		dev->fwnode = fwnode;
	} else {
		if (fwnode_is_primary(fn)) {
			dev->fwnode = fn->secondary;
			if (!(parent && fn == parent->fwnode))
				fn->secondary = NULL;
		} else {
			dev->fwnode = NULL;
		}
	}
}
EXPORT_SYMBOL_GPL(set_primary_fwnode);

/**
 * set_secondary_fwnode - Change the secondary firmware node of a given device.
 * @dev: Device to handle.
 * @fwnode: New secondary firmware node of the device.
 *
 * If a primary firmware node of the device is present, set its secondary
 * pointer to @fwnode.  Otherwise, set the device's firmware node pointer to
 * @fwnode.
 */
void set_secondary_fwnode(struct device *dev, struct fwnode_handle *fwnode)
{
	if (fwnode)
		fwnode->secondary = ERR_PTR(-ENODEV);

	if (fwnode_is_primary(dev->fwnode))
		dev->fwnode->secondary = fwnode;
	else
		dev->fwnode = fwnode;
}
EXPORT_SYMBOL_GPL(set_secondary_fwnode);

/**
 * device_set_of_node_from_dev - reuse device-tree node of another device
 * @dev: device whose device-tree node is being set
 * @dev2: device whose device-tree node is being reused
 *
 * Takes another reference to the new device-tree node after first dropping
 * any reference held to the old node.
 */
void device_set_of_node_from_dev(struct device *dev, const struct device *dev2)
{
	of_node_put(dev->of_node);
	dev->of_node = of_node_get(dev2->of_node);
	dev->of_node_reused = true;
}
EXPORT_SYMBOL_GPL(device_set_of_node_from_dev);

int device_match_name(struct device *dev, const void *name)
{
	return sysfs_streq(dev_name(dev), name);
}
EXPORT_SYMBOL_GPL(device_match_name);

int device_match_of_node(struct device *dev, const void *np)
{
	return dev->of_node == np;
}
EXPORT_SYMBOL_GPL(device_match_of_node);

int device_match_fwnode(struct device *dev, const void *fwnode)
{
	return dev_fwnode(dev) == fwnode;
}
EXPORT_SYMBOL_GPL(device_match_fwnode);

int device_match_devt(struct device *dev, const void *pdevt)
{
	return dev->devt == *(dev_t *)pdevt;
}
EXPORT_SYMBOL_GPL(device_match_devt);

int device_match_acpi_dev(struct device *dev, const void *adev)
{
	return ACPI_COMPANION(dev) == adev;
}
EXPORT_SYMBOL(device_match_acpi_dev);

int device_match_any(struct device *dev, const void *unused)
{
	return 1;
}
EXPORT_SYMBOL_GPL(device_match_any);<|MERGE_RESOLUTION|>--- conflicted
+++ resolved
@@ -348,12 +348,7 @@
 	/* Ensure that all references to the link object have been dropped. */
 	device_link_synchronize_removal();
 
-<<<<<<< HEAD
-	while (refcount_dec_not_one(&link->rpm_active))
-		pm_runtime_put(link->supplier);
-=======
 	pm_runtime_release_supplier(link, true);
->>>>>>> 13e45d7f
 
 	put_device(link->consumer);
 	put_device(link->supplier);
