--- conflicted
+++ resolved
@@ -305,9 +305,6 @@
 	return 0;
 }
 
-<<<<<<< HEAD
-static void __rpm_put_suppliers(struct device *dev, bool try_to_suspend)
-=======
 /**
  * pm_runtime_release_supplier - Drop references to device link's supplier.
  * @link: Target device link.
@@ -342,33 +339,6 @@
 	list_for_each_entry_rcu(link, &dev->links.suppliers, c_node,
 				device_links_read_lock_held())
 		pm_runtime_release_supplier(link, try_to_suspend);
-}
-
-static void rpm_put_suppliers(struct device *dev)
->>>>>>> 13e45d7f
-{
-	__rpm_put_suppliers(dev, true);
-}
-
-static void rpm_suspend_suppliers(struct device *dev)
-{
-	struct device_link *link;
-	int idx = device_links_read_lock();
-
-	list_for_each_entry_rcu(link, &dev->links.suppliers, c_node,
-				device_links_read_lock_held())
-		pm_request_idle(link->supplier);
-
-<<<<<<< HEAD
-		while (refcount_dec_not_one(&link->rpm_active))
-			pm_runtime_put_noidle(link->supplier);
-
-		if (try_to_suspend)
-			pm_request_idle(link->supplier);
-	}
-=======
-	device_links_read_unlock(idx);
->>>>>>> 13e45d7f
 }
 
 static void rpm_put_suppliers(struct device *dev)
