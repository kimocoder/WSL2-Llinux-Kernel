--- conflicted
+++ resolved
@@ -724,11 +724,6 @@
 
 		put_device(dev);
 
-<<<<<<< HEAD
-		put_device(dev);
-
-=======
->>>>>>> 5eb2b831
 		mutex_lock(&dpm_list_mtx);
 	}
 	mutex_unlock(&dpm_list_mtx);
@@ -862,18 +857,6 @@
 
 		device_resume_early(dev);
 
-<<<<<<< HEAD
-			error = device_resume_early(dev, state, false);
-			if (error) {
-				suspend_stats.failed_resume_early++;
-				dpm_save_failed_step(SUSPEND_RESUME_EARLY);
-				dpm_save_failed_dev(dev_name(dev));
-				pm_dev_err(dev, state, " early", error);
-			}
-		}
-
-=======
->>>>>>> 5eb2b831
 		put_device(dev);
 
 		mutex_lock(&dpm_list_mtx);
