--- conflicted
+++ resolved
@@ -3138,15 +3138,10 @@
 	/* Initialize the channels */
 	for_each_child_of_node(node, child) {
 		err = xilinx_dma_child_probe(xdev, child);
-<<<<<<< HEAD
-		if (err < 0)
-			goto error;
-=======
 		if (err < 0) {
 			of_node_put(child);
 			goto error;
 		}
->>>>>>> 9b37665a
 	}
 
 	if (xdev->dma_config->dmatype == XDMA_TYPE_VDMA) {
