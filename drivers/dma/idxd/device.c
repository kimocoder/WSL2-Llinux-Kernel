// SPDX-License-Identifier: GPL-2.0
/* Copyright(c) 2019 Intel Corporation. All rights rsvd. */
#include <linux/init.h>
#include <linux/kernel.h>
#include <linux/module.h>
#include <linux/pci.h>
#include <linux/io-64-nonatomic-lo-hi.h>
#include <linux/dmaengine.h>
#include <linux/irq.h>
#include <linux/msi.h>
#include <uapi/linux/idxd.h>
#include "../dmaengine.h"
#include "idxd.h"
#include "registers.h"

static void idxd_cmd_exec(struct idxd_device *idxd, int cmd_code, u32 operand,
			  u32 *status);
static void idxd_device_wqs_clear_state(struct idxd_device *idxd);
static void idxd_wq_disable_cleanup(struct idxd_wq *wq);

/* Interrupt control bits */
void idxd_mask_msix_vector(struct idxd_device *idxd, int vec_id)
{
	struct irq_data *data = irq_get_irq_data(idxd->irq_entries[vec_id].vector);

	pci_msi_mask_irq(data);
}

void idxd_mask_msix_vectors(struct idxd_device *idxd)
{
	struct pci_dev *pdev = idxd->pdev;
	int msixcnt = pci_msix_vec_count(pdev);
	int i;

	for (i = 0; i < msixcnt; i++)
		idxd_mask_msix_vector(idxd, i);
}

void idxd_unmask_msix_vector(struct idxd_device *idxd, int vec_id)
{
	struct irq_data *data = irq_get_irq_data(idxd->irq_entries[vec_id].vector);

	pci_msi_unmask_irq(data);
}

void idxd_unmask_error_interrupts(struct idxd_device *idxd)
{
	union genctrl_reg genctrl;

	genctrl.bits = ioread32(idxd->reg_base + IDXD_GENCTRL_OFFSET);
	genctrl.softerr_int_en = 1;
	genctrl.halt_int_en = 1;
	iowrite32(genctrl.bits, idxd->reg_base + IDXD_GENCTRL_OFFSET);
}

void idxd_mask_error_interrupts(struct idxd_device *idxd)
{
	union genctrl_reg genctrl;

	genctrl.bits = ioread32(idxd->reg_base + IDXD_GENCTRL_OFFSET);
	genctrl.softerr_int_en = 0;
	genctrl.halt_int_en = 0;
	iowrite32(genctrl.bits, idxd->reg_base + IDXD_GENCTRL_OFFSET);
}

static void free_hw_descs(struct idxd_wq *wq)
{
	int i;

	for (i = 0; i < wq->num_descs; i++)
		kfree(wq->hw_descs[i]);

	kfree(wq->hw_descs);
}

static int alloc_hw_descs(struct idxd_wq *wq, int num)
{
	struct device *dev = &wq->idxd->pdev->dev;
	int i;
	int node = dev_to_node(dev);

	wq->hw_descs = kcalloc_node(num, sizeof(struct dsa_hw_desc *),
				    GFP_KERNEL, node);
	if (!wq->hw_descs)
		return -ENOMEM;

	for (i = 0; i < num; i++) {
		wq->hw_descs[i] = kzalloc_node(sizeof(*wq->hw_descs[i]),
					       GFP_KERNEL, node);
		if (!wq->hw_descs[i]) {
			free_hw_descs(wq);
			return -ENOMEM;
		}
	}

	return 0;
}

static void free_descs(struct idxd_wq *wq)
{
	int i;

	for (i = 0; i < wq->num_descs; i++)
		kfree(wq->descs[i]);

	kfree(wq->descs);
}

static int alloc_descs(struct idxd_wq *wq, int num)
{
	struct device *dev = &wq->idxd->pdev->dev;
	int i;
	int node = dev_to_node(dev);

	wq->descs = kcalloc_node(num, sizeof(struct idxd_desc *),
				 GFP_KERNEL, node);
	if (!wq->descs)
		return -ENOMEM;

	for (i = 0; i < num; i++) {
		wq->descs[i] = kzalloc_node(sizeof(*wq->descs[i]),
					    GFP_KERNEL, node);
		if (!wq->descs[i]) {
			free_descs(wq);
			return -ENOMEM;
		}
	}

	return 0;
}

/* WQ control bits */
int idxd_wq_alloc_resources(struct idxd_wq *wq)
{
	struct idxd_device *idxd = wq->idxd;
	struct device *dev = &idxd->pdev->dev;
	int rc, num_descs, i;
	int align;
	u64 tmp;

	if (wq->type != IDXD_WQT_KERNEL)
		return 0;

	num_descs = wq_dedicated(wq) ? wq->size : wq->threshold;
	wq->num_descs = num_descs;

	rc = alloc_hw_descs(wq, num_descs);
	if (rc < 0)
		return rc;

	align = idxd->data->align;
	wq->compls_size = num_descs * idxd->data->compl_size + align;
	wq->compls_raw = dma_alloc_coherent(dev, wq->compls_size,
					    &wq->compls_addr_raw, GFP_KERNEL);
	if (!wq->compls_raw) {
		rc = -ENOMEM;
		goto fail_alloc_compls;
	}

	/* Adjust alignment */
	wq->compls_addr = (wq->compls_addr_raw + (align - 1)) & ~(align - 1);
	tmp = (u64)wq->compls_raw;
	tmp = (tmp + (align - 1)) & ~(align - 1);
	wq->compls = (struct dsa_completion_record *)tmp;

	rc = alloc_descs(wq, num_descs);
	if (rc < 0)
		goto fail_alloc_descs;

	rc = sbitmap_queue_init_node(&wq->sbq, num_descs, -1, false, GFP_KERNEL,
				     dev_to_node(dev));
	if (rc < 0)
		goto fail_sbitmap_init;

	for (i = 0; i < num_descs; i++) {
		struct idxd_desc *desc = wq->descs[i];

		desc->hw = wq->hw_descs[i];
		if (idxd->data->type == IDXD_TYPE_DSA)
			desc->completion = &wq->compls[i];
		else if (idxd->data->type == IDXD_TYPE_IAX)
			desc->iax_completion = &wq->iax_compls[i];
		desc->compl_dma = wq->compls_addr + idxd->data->compl_size * i;
		desc->id = i;
		desc->wq = wq;
		desc->cpu = -1;
	}

	return 0;

 fail_sbitmap_init:
	free_descs(wq);
 fail_alloc_descs:
	dma_free_coherent(dev, wq->compls_size, wq->compls_raw,
			  wq->compls_addr_raw);
 fail_alloc_compls:
	free_hw_descs(wq);
	return rc;
}

void idxd_wq_free_resources(struct idxd_wq *wq)
{
	struct device *dev = &wq->idxd->pdev->dev;

	if (wq->type != IDXD_WQT_KERNEL)
		return;

	free_hw_descs(wq);
	free_descs(wq);
	dma_free_coherent(dev, wq->compls_size, wq->compls_raw,
			  wq->compls_addr_raw);
	sbitmap_queue_free(&wq->sbq);
}

int idxd_wq_enable(struct idxd_wq *wq)
{
	struct idxd_device *idxd = wq->idxd;
	struct device *dev = &idxd->pdev->dev;
	u32 status;

	if (wq->state == IDXD_WQ_ENABLED) {
		dev_dbg(dev, "WQ %d already enabled\n", wq->id);
		return -ENXIO;
	}

	idxd_cmd_exec(idxd, IDXD_CMD_ENABLE_WQ, wq->id, &status);

	if (status != IDXD_CMDSTS_SUCCESS &&
	    status != IDXD_CMDSTS_ERR_WQ_ENABLED) {
		dev_dbg(dev, "WQ enable failed: %#x\n", status);
		return -ENXIO;
	}

	wq->state = IDXD_WQ_ENABLED;
	dev_dbg(dev, "WQ %d enabled\n", wq->id);
	return 0;
}

int idxd_wq_disable(struct idxd_wq *wq, bool reset_config)
{
	struct idxd_device *idxd = wq->idxd;
	struct device *dev = &idxd->pdev->dev;
	u32 status, operand;

	dev_dbg(dev, "Disabling WQ %d\n", wq->id);

	if (wq->state != IDXD_WQ_ENABLED) {
		dev_dbg(dev, "WQ %d in wrong state: %d\n", wq->id, wq->state);
		return 0;
	}

	operand = BIT(wq->id % 16) | ((wq->id / 16) << 16);
	idxd_cmd_exec(idxd, IDXD_CMD_DISABLE_WQ, operand, &status);

	if (status != IDXD_CMDSTS_SUCCESS) {
		dev_dbg(dev, "WQ disable failed: %#x\n", status);
		return -ENXIO;
	}

	if (reset_config)
		idxd_wq_disable_cleanup(wq);
	wq->state = IDXD_WQ_DISABLED;
	dev_dbg(dev, "WQ %d disabled\n", wq->id);
	return 0;
}

void idxd_wq_drain(struct idxd_wq *wq)
{
	struct idxd_device *idxd = wq->idxd;
	struct device *dev = &idxd->pdev->dev;
	u32 operand;

	if (wq->state != IDXD_WQ_ENABLED) {
		dev_dbg(dev, "WQ %d in wrong state: %d\n", wq->id, wq->state);
		return;
	}

	dev_dbg(dev, "Draining WQ %d\n", wq->id);
	operand = BIT(wq->id % 16) | ((wq->id / 16) << 16);
	idxd_cmd_exec(idxd, IDXD_CMD_DRAIN_WQ, operand, NULL);
}

void idxd_wq_reset(struct idxd_wq *wq)
{
	struct idxd_device *idxd = wq->idxd;
	struct device *dev = &idxd->pdev->dev;
	u32 operand;

	if (wq->state != IDXD_WQ_ENABLED) {
		dev_dbg(dev, "WQ %d in wrong state: %d\n", wq->id, wq->state);
		return;
	}

	operand = BIT(wq->id % 16) | ((wq->id / 16) << 16);
	idxd_cmd_exec(idxd, IDXD_CMD_RESET_WQ, operand, NULL);
	idxd_wq_disable_cleanup(wq);
	wq->state = IDXD_WQ_DISABLED;
}

int idxd_wq_map_portal(struct idxd_wq *wq)
{
	struct idxd_device *idxd = wq->idxd;
	struct pci_dev *pdev = idxd->pdev;
	struct device *dev = &pdev->dev;
	resource_size_t start;

	start = pci_resource_start(pdev, IDXD_WQ_BAR);
	start += idxd_get_wq_portal_full_offset(wq->id, IDXD_PORTAL_LIMITED);

	wq->portal = devm_ioremap(dev, start, IDXD_PORTAL_SIZE);
	if (!wq->portal)
		return -ENOMEM;

	return 0;
}

void idxd_wq_unmap_portal(struct idxd_wq *wq)
{
	struct device *dev = &wq->idxd->pdev->dev;

	devm_iounmap(dev, wq->portal);
	wq->portal = NULL;
	wq->portal_offset = 0;
}

void idxd_wqs_unmap_portal(struct idxd_device *idxd)
{
	int i;

	for (i = 0; i < idxd->max_wqs; i++) {
		struct idxd_wq *wq = idxd->wqs[i];

		if (wq->portal)
			idxd_wq_unmap_portal(wq);
	}
}

int idxd_wq_set_pasid(struct idxd_wq *wq, int pasid)
{
	struct idxd_device *idxd = wq->idxd;
	int rc;
	union wqcfg wqcfg;
	unsigned int offset;

	rc = idxd_wq_disable(wq, false);
	if (rc < 0)
		return rc;

	offset = WQCFG_OFFSET(idxd, wq->id, WQCFG_PASID_IDX);
	spin_lock(&idxd->dev_lock);
	wqcfg.bits[WQCFG_PASID_IDX] = ioread32(idxd->reg_base + offset);
	wqcfg.pasid_en = 1;
	wqcfg.pasid = pasid;
	iowrite32(wqcfg.bits[WQCFG_PASID_IDX], idxd->reg_base + offset);
	spin_unlock(&idxd->dev_lock);

	rc = idxd_wq_enable(wq);
	if (rc < 0)
		return rc;

	return 0;
}

int idxd_wq_disable_pasid(struct idxd_wq *wq)
{
	struct idxd_device *idxd = wq->idxd;
	int rc;
	union wqcfg wqcfg;
	unsigned int offset;

	rc = idxd_wq_disable(wq, false);
	if (rc < 0)
		return rc;

	offset = WQCFG_OFFSET(idxd, wq->id, WQCFG_PASID_IDX);
	spin_lock(&idxd->dev_lock);
	wqcfg.bits[WQCFG_PASID_IDX] = ioread32(idxd->reg_base + offset);
	wqcfg.pasid_en = 0;
	wqcfg.pasid = 0;
	iowrite32(wqcfg.bits[WQCFG_PASID_IDX], idxd->reg_base + offset);
	spin_unlock(&idxd->dev_lock);

	rc = idxd_wq_enable(wq);
	if (rc < 0)
		return rc;

	return 0;
}

static void idxd_wq_disable_cleanup(struct idxd_wq *wq)
{
	struct idxd_device *idxd = wq->idxd;

	lockdep_assert_held(&wq->wq_lock);
	memset(wq->wqcfg, 0, idxd->wqcfg_size);
	wq->type = IDXD_WQT_NONE;
	wq->threshold = 0;
	wq->priority = 0;
	wq->ats_dis = 0;
	clear_bit(WQ_FLAG_DEDICATED, &wq->flags);
	clear_bit(WQ_FLAG_BLOCK_ON_FAULT, &wq->flags);
	memset(wq->name, 0, WQ_NAME_SIZE);
}

static void idxd_wq_device_reset_cleanup(struct idxd_wq *wq)
{
	lockdep_assert_held(&wq->wq_lock);

	wq->size = 0;
	wq->group = NULL;
}

static void idxd_wq_ref_release(struct percpu_ref *ref)
{
	struct idxd_wq *wq = container_of(ref, struct idxd_wq, wq_active);

	complete(&wq->wq_dead);
}

int idxd_wq_init_percpu_ref(struct idxd_wq *wq)
{
	int rc;

	memset(&wq->wq_active, 0, sizeof(wq->wq_active));
	rc = percpu_ref_init(&wq->wq_active, idxd_wq_ref_release, 0, GFP_KERNEL);
	if (rc < 0)
		return rc;
	reinit_completion(&wq->wq_dead);
	return 0;
}

void idxd_wq_quiesce(struct idxd_wq *wq)
{
	percpu_ref_kill(&wq->wq_active);
	wait_for_completion(&wq->wq_dead);
}

/* Device control bits */
static inline bool idxd_is_enabled(struct idxd_device *idxd)
{
	union gensts_reg gensts;

	gensts.bits = ioread32(idxd->reg_base + IDXD_GENSTATS_OFFSET);

	if (gensts.state == IDXD_DEVICE_STATE_ENABLED)
		return true;
	return false;
}

static inline bool idxd_device_is_halted(struct idxd_device *idxd)
{
	union gensts_reg gensts;

	gensts.bits = ioread32(idxd->reg_base + IDXD_GENSTATS_OFFSET);

	return (gensts.state == IDXD_DEVICE_STATE_HALT);
}

/*
 * This is function is only used for reset during probe and will
 * poll for completion. Once the device is setup with interrupts,
 * all commands will be done via interrupt completion.
 */
int idxd_device_init_reset(struct idxd_device *idxd)
{
	struct device *dev = &idxd->pdev->dev;
	union idxd_command_reg cmd;

	if (idxd_device_is_halted(idxd)) {
		dev_warn(&idxd->pdev->dev, "Device is HALTED!\n");
		return -ENXIO;
	}

	memset(&cmd, 0, sizeof(cmd));
	cmd.cmd = IDXD_CMD_RESET_DEVICE;
	dev_dbg(dev, "%s: sending reset for init.\n", __func__);
	spin_lock(&idxd->cmd_lock);
	iowrite32(cmd.bits, idxd->reg_base + IDXD_CMD_OFFSET);

	while (ioread32(idxd->reg_base + IDXD_CMDSTS_OFFSET) &
	       IDXD_CMDSTS_ACTIVE)
		cpu_relax();
	spin_unlock(&idxd->cmd_lock);
	return 0;
}

static void idxd_cmd_exec(struct idxd_device *idxd, int cmd_code, u32 operand,
			  u32 *status)
{
	union idxd_command_reg cmd;
	DECLARE_COMPLETION_ONSTACK(done);
	u32 stat;

	if (idxd_device_is_halted(idxd)) {
		dev_warn(&idxd->pdev->dev, "Device is HALTED!\n");
		if (status)
			*status = IDXD_CMDSTS_HW_ERR;
		return;
	}

	memset(&cmd, 0, sizeof(cmd));
	cmd.cmd = cmd_code;
	cmd.operand = operand;
	cmd.int_req = 1;

	spin_lock(&idxd->cmd_lock);
	wait_event_lock_irq(idxd->cmd_waitq,
			    !test_bit(IDXD_FLAG_CMD_RUNNING, &idxd->flags),
			    idxd->cmd_lock);

	dev_dbg(&idxd->pdev->dev, "%s: sending cmd: %#x op: %#x\n",
		__func__, cmd_code, operand);

	idxd->cmd_status = 0;
	__set_bit(IDXD_FLAG_CMD_RUNNING, &idxd->flags);
	idxd->cmd_done = &done;
	iowrite32(cmd.bits, idxd->reg_base + IDXD_CMD_OFFSET);

	/*
	 * After command submitted, release lock and go to sleep until
	 * the command completes via interrupt.
	 */
	spin_unlock(&idxd->cmd_lock);
	wait_for_completion(&done);
	stat = ioread32(idxd->reg_base + IDXD_CMDSTS_OFFSET);
	spin_lock(&idxd->cmd_lock);
	if (status)
		*status = stat;
	idxd->cmd_status = stat & GENMASK(7, 0);

	__clear_bit(IDXD_FLAG_CMD_RUNNING, &idxd->flags);
	/* Wake up other pending commands */
	wake_up(&idxd->cmd_waitq);
	spin_unlock(&idxd->cmd_lock);
}

int idxd_device_enable(struct idxd_device *idxd)
{
	struct device *dev = &idxd->pdev->dev;
	u32 status;

	if (idxd_is_enabled(idxd)) {
		dev_dbg(dev, "Device already enabled\n");
		return -ENXIO;
	}

	idxd_cmd_exec(idxd, IDXD_CMD_ENABLE_DEVICE, 0, &status);

	/* If the command is successful or if the device was enabled */
	if (status != IDXD_CMDSTS_SUCCESS &&
	    status != IDXD_CMDSTS_ERR_DEV_ENABLED) {
		dev_dbg(dev, "%s: err_code: %#x\n", __func__, status);
		return -ENXIO;
	}

	idxd->state = IDXD_DEV_ENABLED;
	return 0;
}

int idxd_device_disable(struct idxd_device *idxd)
{
	struct device *dev = &idxd->pdev->dev;
	u32 status;

	if (!idxd_is_enabled(idxd)) {
		dev_dbg(dev, "Device is not enabled\n");
		return 0;
	}

	idxd_cmd_exec(idxd, IDXD_CMD_DISABLE_DEVICE, 0, &status);

	/* If the command is successful or if the device was disabled */
	if (status != IDXD_CMDSTS_SUCCESS &&
	    !(status & IDXD_CMDSTS_ERR_DIS_DEV_EN)) {
		dev_dbg(dev, "%s: err_code: %#x\n", __func__, status);
		return -ENXIO;
	}

	spin_lock(&idxd->dev_lock);
	idxd_device_clear_state(idxd);
	idxd->state = IDXD_DEV_DISABLED;
	spin_unlock(&idxd->dev_lock);
	return 0;
}

void idxd_device_reset(struct idxd_device *idxd)
{
	idxd_cmd_exec(idxd, IDXD_CMD_RESET_DEVICE, 0, NULL);
	spin_lock(&idxd->dev_lock);
	idxd_device_clear_state(idxd);
	idxd->state = IDXD_DEV_DISABLED;
	idxd_unmask_error_interrupts(idxd);
	idxd_msix_perm_setup(idxd);
	spin_unlock(&idxd->dev_lock);
}

void idxd_device_drain_pasid(struct idxd_device *idxd, int pasid)
{
	struct device *dev = &idxd->pdev->dev;
	u32 operand;

	operand = pasid;
	dev_dbg(dev, "cmd: %u operand: %#x\n", IDXD_CMD_DRAIN_PASID, operand);
	idxd_cmd_exec(idxd, IDXD_CMD_DRAIN_PASID, operand, NULL);
	dev_dbg(dev, "pasid %d drained\n", pasid);
}

int idxd_device_request_int_handle(struct idxd_device *idxd, int idx, int *handle,
				   enum idxd_interrupt_type irq_type)
{
	struct device *dev = &idxd->pdev->dev;
	u32 operand, status;

	if (!(idxd->hw.cmd_cap & BIT(IDXD_CMD_REQUEST_INT_HANDLE)))
		return -EOPNOTSUPP;

	dev_dbg(dev, "get int handle, idx %d\n", idx);

	operand = idx & GENMASK(15, 0);
	if (irq_type == IDXD_IRQ_IMS)
		operand |= CMD_INT_HANDLE_IMS;

	dev_dbg(dev, "cmd: %u operand: %#x\n", IDXD_CMD_REQUEST_INT_HANDLE, operand);

	idxd_cmd_exec(idxd, IDXD_CMD_REQUEST_INT_HANDLE, operand, &status);

	if ((status & IDXD_CMDSTS_ERR_MASK) != IDXD_CMDSTS_SUCCESS) {
		dev_dbg(dev, "request int handle failed: %#x\n", status);
		return -ENXIO;
	}

	*handle = (status >> IDXD_CMDSTS_RES_SHIFT) & GENMASK(15, 0);

	dev_dbg(dev, "int handle acquired: %u\n", *handle);
	return 0;
}

int idxd_device_release_int_handle(struct idxd_device *idxd, int handle,
				   enum idxd_interrupt_type irq_type)
{
	struct device *dev = &idxd->pdev->dev;
	u32 operand, status;
	union idxd_command_reg cmd;

	if (!(idxd->hw.cmd_cap & BIT(IDXD_CMD_RELEASE_INT_HANDLE)))
		return -EOPNOTSUPP;

	dev_dbg(dev, "release int handle, handle %d\n", handle);

	memset(&cmd, 0, sizeof(cmd));
	operand = handle & GENMASK(15, 0);

	if (irq_type == IDXD_IRQ_IMS)
		operand |= CMD_INT_HANDLE_IMS;

	cmd.cmd = IDXD_CMD_RELEASE_INT_HANDLE;
	cmd.operand = operand;

	dev_dbg(dev, "cmd: %u operand: %#x\n", IDXD_CMD_RELEASE_INT_HANDLE, operand);

	spin_lock(&idxd->cmd_lock);
	iowrite32(cmd.bits, idxd->reg_base + IDXD_CMD_OFFSET);

	while (ioread32(idxd->reg_base + IDXD_CMDSTS_OFFSET) & IDXD_CMDSTS_ACTIVE)
		cpu_relax();
	status = ioread32(idxd->reg_base + IDXD_CMDSTS_OFFSET);
	spin_unlock(&idxd->cmd_lock);

	if ((status & IDXD_CMDSTS_ERR_MASK) != IDXD_CMDSTS_SUCCESS) {
		dev_dbg(dev, "release int handle failed: %#x\n", status);
		return -ENXIO;
	}

	dev_dbg(dev, "int handle released.\n");
	return 0;
}

/* Device configuration bits */
static void idxd_engines_clear_state(struct idxd_device *idxd)
{
	struct idxd_engine *engine;
	int i;

	lockdep_assert_held(&idxd->dev_lock);
	for (i = 0; i < idxd->max_engines; i++) {
		engine = idxd->engines[i];
		engine->group = NULL;
	}
}

static void idxd_groups_clear_state(struct idxd_device *idxd)
{
	struct idxd_group *group;
	int i;

	lockdep_assert_held(&idxd->dev_lock);
	for (i = 0; i < idxd->max_groups; i++) {
		group = idxd->groups[i];
		memset(&group->grpcfg, 0, sizeof(group->grpcfg));
		group->num_engines = 0;
		group->num_wqs = 0;
		group->use_rdbuf_limit = false;
		group->rdbufs_allowed = 0;
		group->rdbufs_reserved = 0;
<<<<<<< HEAD
		if (idxd->hw.version < DEVICE_VERSION_2 && !tc_override) {
=======
		if (idxd->hw.version <= DEVICE_VERSION_2 && !tc_override) {
>>>>>>> 9b37665a
			group->tc_a = 1;
			group->tc_b = 1;
		} else {
			group->tc_a = -1;
			group->tc_b = -1;
		}
	}
}

static void idxd_device_wqs_clear_state(struct idxd_device *idxd)
{
	int i;

	lockdep_assert_held(&idxd->dev_lock);
	for (i = 0; i < idxd->max_wqs; i++) {
		struct idxd_wq *wq = idxd->wqs[i];

		idxd_wq_disable_cleanup(wq);
		idxd_wq_device_reset_cleanup(wq);
	}
}

void idxd_device_clear_state(struct idxd_device *idxd)
{
	if (!test_bit(IDXD_FLAG_CONFIGURABLE, &idxd->flags))
		return;

	idxd_groups_clear_state(idxd);
	idxd_engines_clear_state(idxd);
	idxd_device_wqs_clear_state(idxd);
}

void idxd_msix_perm_setup(struct idxd_device *idxd)
{
	union msix_perm mperm;
	int i, msixcnt;

	msixcnt = pci_msix_vec_count(idxd->pdev);
	if (msixcnt < 0)
		return;

	mperm.bits = 0;
	mperm.pasid = idxd->pasid;
	mperm.pasid_en = device_pasid_enabled(idxd);
	for (i = 1; i < msixcnt; i++)
		iowrite32(mperm.bits, idxd->reg_base + idxd->msix_perm_offset + i * 8);
}

void idxd_msix_perm_clear(struct idxd_device *idxd)
{
	union msix_perm mperm;
	int i, msixcnt;

	msixcnt = pci_msix_vec_count(idxd->pdev);
	if (msixcnt < 0)
		return;

	mperm.bits = 0;
	for (i = 1; i < msixcnt; i++)
		iowrite32(mperm.bits, idxd->reg_base + idxd->msix_perm_offset + i * 8);
}

static void idxd_group_config_write(struct idxd_group *group)
{
	struct idxd_device *idxd = group->idxd;
	struct device *dev = &idxd->pdev->dev;
	int i;
	u32 grpcfg_offset;

	dev_dbg(dev, "Writing group %d cfg registers\n", group->id);

	/* setup GRPWQCFG */
	for (i = 0; i < GRPWQCFG_STRIDES; i++) {
		grpcfg_offset = GRPWQCFG_OFFSET(idxd, group->id, i);
		iowrite64(group->grpcfg.wqs[i], idxd->reg_base + grpcfg_offset);
		dev_dbg(dev, "GRPCFG wq[%d:%d: %#x]: %#llx\n",
			group->id, i, grpcfg_offset,
			ioread64(idxd->reg_base + grpcfg_offset));
	}

	/* setup GRPENGCFG */
	grpcfg_offset = GRPENGCFG_OFFSET(idxd, group->id);
	iowrite64(group->grpcfg.engines, idxd->reg_base + grpcfg_offset);
	dev_dbg(dev, "GRPCFG engs[%d: %#x]: %#llx\n", group->id,
		grpcfg_offset, ioread64(idxd->reg_base + grpcfg_offset));

	/* setup GRPFLAGS */
	grpcfg_offset = GRPFLGCFG_OFFSET(idxd, group->id);
	iowrite32(group->grpcfg.flags.bits, idxd->reg_base + grpcfg_offset);
	dev_dbg(dev, "GRPFLAGS flags[%d: %#x]: %#x\n",
		group->id, grpcfg_offset,
		ioread32(idxd->reg_base + grpcfg_offset));
}

static int idxd_groups_config_write(struct idxd_device *idxd)

{
	union gencfg_reg reg;
	int i;
	struct device *dev = &idxd->pdev->dev;

	/* Setup bandwidth rdbuf limit */
	if (idxd->hw.gen_cap.config_en && idxd->rdbuf_limit) {
		reg.bits = ioread32(idxd->reg_base + IDXD_GENCFG_OFFSET);
		reg.rdbuf_limit = idxd->rdbuf_limit;
		iowrite32(reg.bits, idxd->reg_base + IDXD_GENCFG_OFFSET);
	}

	dev_dbg(dev, "GENCFG(%#x): %#x\n", IDXD_GENCFG_OFFSET,
		ioread32(idxd->reg_base + IDXD_GENCFG_OFFSET));

	for (i = 0; i < idxd->max_groups; i++) {
		struct idxd_group *group = idxd->groups[i];

		idxd_group_config_write(group);
	}

	return 0;
}

static bool idxd_device_pasid_priv_enabled(struct idxd_device *idxd)
{
	struct pci_dev *pdev = idxd->pdev;

	if (pdev->pasid_enabled && (pdev->pasid_features & PCI_PASID_CAP_PRIV))
		return true;
	return false;
}

static int idxd_wq_config_write(struct idxd_wq *wq)
{
	struct idxd_device *idxd = wq->idxd;
	struct device *dev = &idxd->pdev->dev;
	u32 wq_offset;
	int i;

	if (!wq->group)
		return 0;

	/*
	 * Instead of memset the entire shadow copy of WQCFG, copy from the hardware after
	 * wq reset. This will copy back the sticky values that are present on some devices.
	 */
	for (i = 0; i < WQCFG_STRIDES(idxd); i++) {
		wq_offset = WQCFG_OFFSET(idxd, wq->id, i);
		wq->wqcfg->bits[i] = ioread32(idxd->reg_base + wq_offset);
	}

	/* byte 0-3 */
	wq->wqcfg->wq_size = wq->size;

	if (wq->size == 0) {
		idxd->cmd_status = IDXD_SCMD_WQ_NO_SIZE;
		dev_warn(dev, "Incorrect work queue size: 0\n");
		return -EINVAL;
	}

	/* bytes 4-7 */
	wq->wqcfg->wq_thresh = wq->threshold;

	/* byte 8-11 */
	if (wq_dedicated(wq))
		wq->wqcfg->mode = 1;

	if (device_pasid_enabled(idxd)) {
		wq->wqcfg->pasid_en = 1;
		if (wq->type == IDXD_WQT_KERNEL && wq_dedicated(wq))
			wq->wqcfg->pasid = idxd->pasid;
	}

	/*
	 * Here the priv bit is set depending on the WQ type. priv = 1 if the
	 * WQ type is kernel to indicate privileged access. This setting only
	 * matters for dedicated WQ. According to the DSA spec:
	 * If the WQ is in dedicated mode, WQ PASID Enable is 1, and the
	 * Privileged Mode Enable field of the PCI Express PASID capability
	 * is 0, this field must be 0.
	 *
	 * In the case of a dedicated kernel WQ that is not able to support
	 * the PASID cap, then the configuration will be rejected.
	 */
	wq->wqcfg->priv = !!(wq->type == IDXD_WQT_KERNEL);
	if (wq_dedicated(wq) && wq->wqcfg->pasid_en &&
	    !idxd_device_pasid_priv_enabled(idxd) &&
	    wq->type == IDXD_WQT_KERNEL) {
		idxd->cmd_status = IDXD_SCMD_WQ_NO_PRIV;
		return -EOPNOTSUPP;
	}

	wq->wqcfg->priority = wq->priority;

	if (idxd->hw.gen_cap.block_on_fault &&
	    test_bit(WQ_FLAG_BLOCK_ON_FAULT, &wq->flags))
		wq->wqcfg->bof = 1;

	if (idxd->hw.wq_cap.wq_ats_support)
		wq->wqcfg->wq_ats_disable = wq->ats_dis;

	/* bytes 12-15 */
	wq->wqcfg->max_xfer_shift = ilog2(wq->max_xfer_bytes);
	wq->wqcfg->max_batch_shift = ilog2(wq->max_batch_size);

	dev_dbg(dev, "WQ %d CFGs\n", wq->id);
	for (i = 0; i < WQCFG_STRIDES(idxd); i++) {
		wq_offset = WQCFG_OFFSET(idxd, wq->id, i);
		iowrite32(wq->wqcfg->bits[i], idxd->reg_base + wq_offset);
		dev_dbg(dev, "WQ[%d][%d][%#x]: %#x\n",
			wq->id, i, wq_offset,
			ioread32(idxd->reg_base + wq_offset));
	}

	return 0;
}

static int idxd_wqs_config_write(struct idxd_device *idxd)
{
	int i, rc;

	for (i = 0; i < idxd->max_wqs; i++) {
		struct idxd_wq *wq = idxd->wqs[i];

		rc = idxd_wq_config_write(wq);
		if (rc < 0)
			return rc;
	}

	return 0;
}

static void idxd_group_flags_setup(struct idxd_device *idxd)
{
	int i;

	/* TC-A 0 and TC-B 1 should be defaults */
	for (i = 0; i < idxd->max_groups; i++) {
		struct idxd_group *group = idxd->groups[i];

		if (group->tc_a == -1)
			group->tc_a = group->grpcfg.flags.tc_a = 0;
		else
			group->grpcfg.flags.tc_a = group->tc_a;
		if (group->tc_b == -1)
			group->tc_b = group->grpcfg.flags.tc_b = 1;
		else
			group->grpcfg.flags.tc_b = group->tc_b;
		group->grpcfg.flags.use_rdbuf_limit = group->use_rdbuf_limit;
		group->grpcfg.flags.rdbufs_reserved = group->rdbufs_reserved;
		if (group->rdbufs_allowed)
			group->grpcfg.flags.rdbufs_allowed = group->rdbufs_allowed;
		else
			group->grpcfg.flags.rdbufs_allowed = idxd->max_rdbufs;
	}
}

static int idxd_engines_setup(struct idxd_device *idxd)
{
	int i, engines = 0;
	struct idxd_engine *eng;
	struct idxd_group *group;

	for (i = 0; i < idxd->max_groups; i++) {
		group = idxd->groups[i];
		group->grpcfg.engines = 0;
	}

	for (i = 0; i < idxd->max_engines; i++) {
		eng = idxd->engines[i];
		group = eng->group;

		if (!group)
			continue;

		group->grpcfg.engines |= BIT(eng->id);
		engines++;
	}

	if (!engines)
		return -EINVAL;

	return 0;
}

static int idxd_wqs_setup(struct idxd_device *idxd)
{
	struct idxd_wq *wq;
	struct idxd_group *group;
	int i, j, configured = 0;
	struct device *dev = &idxd->pdev->dev;

	for (i = 0; i < idxd->max_groups; i++) {
		group = idxd->groups[i];
		for (j = 0; j < 4; j++)
			group->grpcfg.wqs[j] = 0;
	}

	for (i = 0; i < idxd->max_wqs; i++) {
		wq = idxd->wqs[i];
		group = wq->group;

		if (!wq->group)
			continue;
		if (!wq->size)
			continue;

		if (wq_shared(wq) && !device_swq_supported(idxd)) {
			idxd->cmd_status = IDXD_SCMD_WQ_NO_SWQ_SUPPORT;
			dev_warn(dev, "No shared wq support but configured.\n");
			return -EINVAL;
		}

		group->grpcfg.wqs[wq->id / 64] |= BIT(wq->id % 64);
		configured++;
	}

	if (configured == 0) {
		idxd->cmd_status = IDXD_SCMD_WQ_NONE_CONFIGURED;
		return -EINVAL;
	}

	return 0;
}

int idxd_device_config(struct idxd_device *idxd)
{
	int rc;

	lockdep_assert_held(&idxd->dev_lock);
	rc = idxd_wqs_setup(idxd);
	if (rc < 0)
		return rc;

	rc = idxd_engines_setup(idxd);
	if (rc < 0)
		return rc;

	idxd_group_flags_setup(idxd);

	rc = idxd_wqs_config_write(idxd);
	if (rc < 0)
		return rc;

	rc = idxd_groups_config_write(idxd);
	if (rc < 0)
		return rc;

	return 0;
}

static int idxd_wq_load_config(struct idxd_wq *wq)
{
	struct idxd_device *idxd = wq->idxd;
	struct device *dev = &idxd->pdev->dev;
	int wqcfg_offset;
	int i;

	wqcfg_offset = WQCFG_OFFSET(idxd, wq->id, 0);
	memcpy_fromio(wq->wqcfg, idxd->reg_base + wqcfg_offset, idxd->wqcfg_size);

	wq->size = wq->wqcfg->wq_size;
	wq->threshold = wq->wqcfg->wq_thresh;
	if (wq->wqcfg->priv)
		wq->type = IDXD_WQT_KERNEL;

	/* The driver does not support shared WQ mode in read-only config yet */
	if (wq->wqcfg->mode == 0 || wq->wqcfg->pasid_en)
		return -EOPNOTSUPP;

	set_bit(WQ_FLAG_DEDICATED, &wq->flags);

	wq->priority = wq->wqcfg->priority;

	for (i = 0; i < WQCFG_STRIDES(idxd); i++) {
		wqcfg_offset = WQCFG_OFFSET(idxd, wq->id, i);
		dev_dbg(dev, "WQ[%d][%d][%#x]: %#x\n", wq->id, i, wqcfg_offset, wq->wqcfg->bits[i]);
	}

	return 0;
}

static void idxd_group_load_config(struct idxd_group *group)
{
	struct idxd_device *idxd = group->idxd;
	struct device *dev = &idxd->pdev->dev;
	int i, j, grpcfg_offset;

	/*
	 * Load WQS bit fields
	 * Iterate through all 256 bits 64 bits at a time
	 */
	for (i = 0; i < GRPWQCFG_STRIDES; i++) {
		struct idxd_wq *wq;

		grpcfg_offset = GRPWQCFG_OFFSET(idxd, group->id, i);
		group->grpcfg.wqs[i] = ioread64(idxd->reg_base + grpcfg_offset);
		dev_dbg(dev, "GRPCFG wq[%d:%d: %#x]: %#llx\n",
			group->id, i, grpcfg_offset, group->grpcfg.wqs[i]);

		if (i * 64 >= idxd->max_wqs)
			break;

		/* Iterate through all 64 bits and check for wq set */
		for (j = 0; j < 64; j++) {
			int id = i * 64 + j;

			/* No need to check beyond max wqs */
			if (id >= idxd->max_wqs)
				break;

			/* Set group assignment for wq if wq bit is set */
			if (group->grpcfg.wqs[i] & BIT(j)) {
				wq = idxd->wqs[id];
				wq->group = group;
			}
		}
	}

	grpcfg_offset = GRPENGCFG_OFFSET(idxd, group->id);
	group->grpcfg.engines = ioread64(idxd->reg_base + grpcfg_offset);
	dev_dbg(dev, "GRPCFG engs[%d: %#x]: %#llx\n", group->id,
		grpcfg_offset, group->grpcfg.engines);

	/* Iterate through all 64 bits to check engines set */
	for (i = 0; i < 64; i++) {
		if (i >= idxd->max_engines)
			break;

		if (group->grpcfg.engines & BIT(i)) {
			struct idxd_engine *engine = idxd->engines[i];

			engine->group = group;
		}
	}

	grpcfg_offset = GRPFLGCFG_OFFSET(idxd, group->id);
	group->grpcfg.flags.bits = ioread32(idxd->reg_base + grpcfg_offset);
	dev_dbg(dev, "GRPFLAGS flags[%d: %#x]: %#x\n",
		group->id, grpcfg_offset, group->grpcfg.flags.bits);
}

int idxd_device_load_config(struct idxd_device *idxd)
{
	union gencfg_reg reg;
	int i, rc;

	reg.bits = ioread32(idxd->reg_base + IDXD_GENCFG_OFFSET);
	idxd->rdbuf_limit = reg.rdbuf_limit;

	for (i = 0; i < idxd->max_groups; i++) {
		struct idxd_group *group = idxd->groups[i];

		idxd_group_load_config(group);
	}

	for (i = 0; i < idxd->max_wqs; i++) {
		struct idxd_wq *wq = idxd->wqs[i];

		rc = idxd_wq_load_config(wq);
		if (rc < 0)
			return rc;
	}

	return 0;
}

int __drv_enable_wq(struct idxd_wq *wq)
{
	struct idxd_device *idxd = wq->idxd;
	struct device *dev = &idxd->pdev->dev;
	int rc = -ENXIO;

	lockdep_assert_held(&wq->wq_lock);

	if (idxd->state != IDXD_DEV_ENABLED) {
		idxd->cmd_status = IDXD_SCMD_DEV_NOT_ENABLED;
		goto err;
	}

	if (wq->state != IDXD_WQ_DISABLED) {
		dev_dbg(dev, "wq %d already enabled.\n", wq->id);
		idxd->cmd_status = IDXD_SCMD_WQ_ENABLED;
		rc = -EBUSY;
		goto err;
	}

	if (!wq->group) {
		dev_dbg(dev, "wq %d not attached to group.\n", wq->id);
		idxd->cmd_status = IDXD_SCMD_WQ_NO_GRP;
		goto err;
	}

	if (strlen(wq->name) == 0) {
		idxd->cmd_status = IDXD_SCMD_WQ_NO_NAME;
		dev_dbg(dev, "wq %d name not set.\n", wq->id);
		goto err;
	}

	/* Shared WQ checks */
	if (wq_shared(wq)) {
		if (!device_swq_supported(idxd)) {
			idxd->cmd_status = IDXD_SCMD_WQ_NO_SVM;
			dev_dbg(dev, "PASID not enabled and shared wq.\n");
			goto err;
		}
		/*
		 * Shared wq with the threshold set to 0 means the user
		 * did not set the threshold or transitioned from a
		 * dedicated wq but did not set threshold. A value
		 * of 0 would effectively disable the shared wq. The
		 * driver does not allow a value of 0 to be set for
		 * threshold via sysfs.
		 */
		if (wq->threshold == 0) {
			idxd->cmd_status = IDXD_SCMD_WQ_NO_THRESH;
			dev_dbg(dev, "Shared wq and threshold 0.\n");
			goto err;
		}
	}

	rc = 0;
	spin_lock(&idxd->dev_lock);
	if (test_bit(IDXD_FLAG_CONFIGURABLE, &idxd->flags))
		rc = idxd_device_config(idxd);
	spin_unlock(&idxd->dev_lock);
	if (rc < 0) {
		dev_dbg(dev, "Writing wq %d config failed: %d\n", wq->id, rc);
		goto err;
	}

	rc = idxd_wq_enable(wq);
	if (rc < 0) {
		dev_dbg(dev, "wq %d enabling failed: %d\n", wq->id, rc);
		goto err;
	}

	rc = idxd_wq_map_portal(wq);
	if (rc < 0) {
		idxd->cmd_status = IDXD_SCMD_WQ_PORTAL_ERR;
		dev_dbg(dev, "wq %d portal mapping failed: %d\n", wq->id, rc);
		goto err_map_portal;
	}

	wq->client_count = 0;
	return 0;

err_map_portal:
	if (idxd_wq_disable(wq, false))
		dev_dbg(dev, "wq %s disable failed\n", dev_name(wq_confdev(wq)));
err:
	return rc;
}

int drv_enable_wq(struct idxd_wq *wq)
{
	int rc;

	mutex_lock(&wq->wq_lock);
	rc = __drv_enable_wq(wq);
	mutex_unlock(&wq->wq_lock);
	return rc;
}

void __drv_disable_wq(struct idxd_wq *wq)
{
	struct idxd_device *idxd = wq->idxd;
	struct device *dev = &idxd->pdev->dev;

	lockdep_assert_held(&wq->wq_lock);

	if (idxd_wq_refcount(wq))
		dev_warn(dev, "Clients has claim on wq %d: %d\n",
			 wq->id, idxd_wq_refcount(wq));

	idxd_wq_unmap_portal(wq);

	idxd_wq_drain(wq);
	idxd_wq_reset(wq);

	wq->client_count = 0;
}

void drv_disable_wq(struct idxd_wq *wq)
{
	mutex_lock(&wq->wq_lock);
	__drv_disable_wq(wq);
	mutex_unlock(&wq->wq_lock);
}

int idxd_device_drv_probe(struct idxd_dev *idxd_dev)
{
	struct idxd_device *idxd = idxd_dev_to_idxd(idxd_dev);
	int rc = 0;

	/*
	 * Device should be in disabled state for the idxd_drv to load. If it's in
	 * enabled state, then the device was altered outside of driver's control.
	 * If the state is in halted state, then we don't want to proceed.
	 */
	if (idxd->state != IDXD_DEV_DISABLED) {
		idxd->cmd_status = IDXD_SCMD_DEV_ENABLED;
		return -ENXIO;
	}

	/* Device configuration */
	spin_lock(&idxd->dev_lock);
	if (test_bit(IDXD_FLAG_CONFIGURABLE, &idxd->flags))
		rc = idxd_device_config(idxd);
	spin_unlock(&idxd->dev_lock);
	if (rc < 0)
		return -ENXIO;

	/* Start device */
	rc = idxd_device_enable(idxd);
	if (rc < 0)
		return rc;

	/* Setup DMA device without channels */
	rc = idxd_register_dma_device(idxd);
	if (rc < 0) {
		idxd_device_disable(idxd);
		idxd->cmd_status = IDXD_SCMD_DEV_DMA_ERR;
		return rc;
	}

	idxd->cmd_status = 0;
	return 0;
}

void idxd_device_drv_remove(struct idxd_dev *idxd_dev)
{
	struct device *dev = &idxd_dev->conf_dev;
	struct idxd_device *idxd = idxd_dev_to_idxd(idxd_dev);
	int i;

	for (i = 0; i < idxd->max_wqs; i++) {
		struct idxd_wq *wq = idxd->wqs[i];
		struct device *wq_dev = wq_confdev(wq);

		if (wq->state == IDXD_WQ_DISABLED)
			continue;
		dev_warn(dev, "Active wq %d on disable %s.\n", i, dev_name(wq_dev));
		device_release_driver(wq_dev);
	}

	idxd_unregister_dma_device(idxd);
	idxd_device_disable(idxd);
	if (test_bit(IDXD_FLAG_CONFIGURABLE, &idxd->flags))
		idxd_device_reset(idxd);
}

static enum idxd_dev_type dev_types[] = {
	IDXD_DEV_DSA,
	IDXD_DEV_IAX,
	IDXD_DEV_NONE,
};

struct idxd_device_driver idxd_drv = {
	.type = dev_types,
	.probe = idxd_device_drv_probe,
	.remove = idxd_device_drv_remove,
	.name = "idxd",
};
EXPORT_SYMBOL_GPL(idxd_drv);<|MERGE_RESOLUTION|>--- conflicted
+++ resolved
@@ -702,11 +702,7 @@
 		group->use_rdbuf_limit = false;
 		group->rdbufs_allowed = 0;
 		group->rdbufs_reserved = 0;
-<<<<<<< HEAD
-		if (idxd->hw.version < DEVICE_VERSION_2 && !tc_override) {
-=======
 		if (idxd->hw.version <= DEVICE_VERSION_2 && !tc_override) {
->>>>>>> 9b37665a
 			group->tc_a = 1;
 			group->tc_b = 1;
 		} else {
