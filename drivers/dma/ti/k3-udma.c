--- conflicted
+++ resolved
@@ -760,20 +760,12 @@
 	if (uc->desc->dir == DMA_DEV_TO_MEM) {
 		udma_rchanrt_write(uc, UDMA_CHAN_RT_BCNT_REG, val);
 		udma_rchanrt_write(uc, UDMA_CHAN_RT_SBCNT_REG, val);
-<<<<<<< HEAD
-		udma_rchanrt_write(uc, UDMA_CHAN_RT_PEER_BCNT_REG, val);
-	} else {
-		udma_tchanrt_write(uc, UDMA_CHAN_RT_BCNT_REG, val);
-		udma_tchanrt_write(uc, UDMA_CHAN_RT_SBCNT_REG, val);
-		if (!uc->bchan)
-=======
 		if (uc->config.ep_type != PSIL_EP_NATIVE)
 			udma_rchanrt_write(uc, UDMA_CHAN_RT_PEER_BCNT_REG, val);
 	} else {
 		udma_tchanrt_write(uc, UDMA_CHAN_RT_BCNT_REG, val);
 		udma_tchanrt_write(uc, UDMA_CHAN_RT_SBCNT_REG, val);
 		if (!uc->bchan && uc->config.ep_type != PSIL_EP_NATIVE)
->>>>>>> 9b37665a
 			udma_tchanrt_write(uc, UDMA_CHAN_RT_PEER_BCNT_REG, val);
 	}
 }
