--- conflicted
+++ resolved
@@ -3601,15 +3601,12 @@
 	cgroup_get(cgrp);
 	cgroup_kn_unlock(of->kn);
 
-<<<<<<< HEAD
-=======
 	/* Allow only one trigger per file descriptor */
 	if (of->priv) {
 		cgroup_put(cgrp);
 		return -EBUSY;
 	}
 
->>>>>>> 13e45d7f
 	psi = cgroup_ino(cgrp) == 1 ? &psi_system : &cgrp->psi;
 	new = psi_trigger_create(psi, buf, nbytes, res);
 	if (IS_ERR(new)) {
