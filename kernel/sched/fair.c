--- conflicted
+++ resolved
@@ -3674,9 +3674,6 @@
 
 		r = removed_util;
 		sub_positive(&sa->util_avg, r);
-<<<<<<< HEAD
-		sa->util_sum = sa->util_avg * divider;
-=======
 		sub_positive(&sa->util_sum, r * divider);
 		/*
 		 * Because of rounding, se->util_sum might ends up being +1 more than
@@ -3690,7 +3687,6 @@
 		 *    util_avg * minimum possible divider
 		 */
 		sa->util_sum = max_t(u32, sa->util_sum, sa->util_avg * PELT_MIN_DIVIDER);
->>>>>>> 13e45d7f
 
 		r = removed_runnable;
 		sub_positive(&sa->runnable_avg, r);
