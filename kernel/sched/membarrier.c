--- conflicted
+++ resolved
@@ -161,11 +161,8 @@
 	| MEMBARRIER_CMD_REGISTER_PRIVATE_EXPEDITED			\
 	| MEMBARRIER_PRIVATE_EXPEDITED_SYNC_CORE_BITMASK		\
 	| MEMBARRIER_PRIVATE_EXPEDITED_RSEQ_BITMASK)
-<<<<<<< HEAD
-=======
 
 static DEFINE_MUTEX(membarrier_ipi_mutex);
->>>>>>> 5eb2b831
 
 static void ipi_mb(void *info)
 {
