// SPDX-License-Identifier: GPL-2.0
/*
 * Performance events core code:
 *
 *  Copyright (C) 2008 Thomas Gleixner <tglx@linutronix.de>
 *  Copyright (C) 2008-2011 Red Hat, Inc., Ingo Molnar
 *  Copyright (C) 2008-2011 Red Hat, Inc., Peter Zijlstra
 *  Copyright  ©  2009 Paul Mackerras, IBM Corp. <paulus@au1.ibm.com>
 */

#include <linux/fs.h>
#include <linux/mm.h>
#include <linux/cpu.h>
#include <linux/smp.h>
#include <linux/idr.h>
#include <linux/file.h>
#include <linux/poll.h>
#include <linux/slab.h>
#include <linux/hash.h>
#include <linux/tick.h>
#include <linux/sysfs.h>
#include <linux/dcache.h>
#include <linux/percpu.h>
#include <linux/ptrace.h>
#include <linux/reboot.h>
#include <linux/vmstat.h>
#include <linux/device.h>
#include <linux/export.h>
#include <linux/vmalloc.h>
#include <linux/hardirq.h>
#include <linux/hugetlb.h>
#include <linux/rculist.h>
#include <linux/uaccess.h>
#include <linux/syscalls.h>
#include <linux/anon_inodes.h>
#include <linux/kernel_stat.h>
#include <linux/cgroup.h>
#include <linux/perf_event.h>
#include <linux/trace_events.h>
#include <linux/hw_breakpoint.h>
#include <linux/mm_types.h>
#include <linux/module.h>
#include <linux/mman.h>
#include <linux/compat.h>
#include <linux/bpf.h>
#include <linux/filter.h>
#include <linux/namei.h>
#include <linux/parser.h>
#include <linux/sched/clock.h>
#include <linux/sched/mm.h>
#include <linux/proc_ns.h>
#include <linux/mount.h>
#include <linux/min_heap.h>

#include "internal.h"

#include <asm/irq_regs.h>

typedef int (*remote_function_f)(void *);

struct remote_function_call {
	struct task_struct	*p;
	remote_function_f	func;
	void			*info;
	int			ret;
};

static void remote_function(void *data)
{
	struct remote_function_call *tfc = data;
	struct task_struct *p = tfc->p;

	if (p) {
		/* -EAGAIN */
		if (task_cpu(p) != smp_processor_id())
			return;

		/*
		 * Now that we're on right CPU with IRQs disabled, we can test
		 * if we hit the right task without races.
		 */

		tfc->ret = -ESRCH; /* No such (running) process */
		if (p != current)
			return;
	}

	tfc->ret = tfc->func(tfc->info);
}

/**
 * task_function_call - call a function on the cpu on which a task runs
 * @p:		the task to evaluate
 * @func:	the function to be called
 * @info:	the function call argument
 *
 * Calls the function @func when the task is currently running. This might
 * be on the current CPU, which just calls the function directly.  This will
 * retry due to any failures in smp_call_function_single(), such as if the
 * task_cpu() goes offline concurrently.
 *
 * returns @func return value or -ESRCH or -ENXIO when the process isn't running
 */
static int
task_function_call(struct task_struct *p, remote_function_f func, void *info)
{
	struct remote_function_call data = {
		.p	= p,
		.func	= func,
		.info	= info,
		.ret	= -EAGAIN,
	};
	int ret;

	for (;;) {
		ret = smp_call_function_single(task_cpu(p), remote_function,
					       &data, 1);
		if (!ret)
			ret = data.ret;

		if (ret != -EAGAIN)
			break;

		cond_resched();
	}

	return ret;
}

/**
 * cpu_function_call - call a function on the cpu
 * @func:	the function to be called
 * @info:	the function call argument
 *
 * Calls the function @func on the remote cpu.
 *
 * returns: @func return value or -ENXIO when the cpu is offline
 */
static int cpu_function_call(int cpu, remote_function_f func, void *info)
{
	struct remote_function_call data = {
		.p	= NULL,
		.func	= func,
		.info	= info,
		.ret	= -ENXIO, /* No such CPU */
	};

	smp_call_function_single(cpu, remote_function, &data, 1);

	return data.ret;
}

static inline struct perf_cpu_context *
__get_cpu_context(struct perf_event_context *ctx)
{
	return this_cpu_ptr(ctx->pmu->pmu_cpu_context);
}

static void perf_ctx_lock(struct perf_cpu_context *cpuctx,
			  struct perf_event_context *ctx)
{
	raw_spin_lock(&cpuctx->ctx.lock);
	if (ctx)
		raw_spin_lock(&ctx->lock);
}

static void perf_ctx_unlock(struct perf_cpu_context *cpuctx,
			    struct perf_event_context *ctx)
{
	if (ctx)
		raw_spin_unlock(&ctx->lock);
	raw_spin_unlock(&cpuctx->ctx.lock);
}

#define TASK_TOMBSTONE ((void *)-1L)

static bool is_kernel_event(struct perf_event *event)
{
	return READ_ONCE(event->owner) == TASK_TOMBSTONE;
}

/*
 * On task ctx scheduling...
 *
 * When !ctx->nr_events a task context will not be scheduled. This means
 * we can disable the scheduler hooks (for performance) without leaving
 * pending task ctx state.
 *
 * This however results in two special cases:
 *
 *  - removing the last event from a task ctx; this is relatively straight
 *    forward and is done in __perf_remove_from_context.
 *
 *  - adding the first event to a task ctx; this is tricky because we cannot
 *    rely on ctx->is_active and therefore cannot use event_function_call().
 *    See perf_install_in_context().
 *
 * If ctx->nr_events, then ctx->is_active and cpuctx->task_ctx are set.
 */

typedef void (*event_f)(struct perf_event *, struct perf_cpu_context *,
			struct perf_event_context *, void *);

struct event_function_struct {
	struct perf_event *event;
	event_f func;
	void *data;
};

static int event_function(void *info)
{
	struct event_function_struct *efs = info;
	struct perf_event *event = efs->event;
	struct perf_event_context *ctx = event->ctx;
	struct perf_cpu_context *cpuctx = __get_cpu_context(ctx);
	struct perf_event_context *task_ctx = cpuctx->task_ctx;
	int ret = 0;

	lockdep_assert_irqs_disabled();

	perf_ctx_lock(cpuctx, task_ctx);
	/*
	 * Since we do the IPI call without holding ctx->lock things can have
	 * changed, double check we hit the task we set out to hit.
	 */
	if (ctx->task) {
		if (ctx->task != current) {
			ret = -ESRCH;
			goto unlock;
		}

		/*
		 * We only use event_function_call() on established contexts,
		 * and event_function() is only ever called when active (or
		 * rather, we'll have bailed in task_function_call() or the
		 * above ctx->task != current test), therefore we must have
		 * ctx->is_active here.
		 */
		WARN_ON_ONCE(!ctx->is_active);
		/*
		 * And since we have ctx->is_active, cpuctx->task_ctx must
		 * match.
		 */
		WARN_ON_ONCE(task_ctx != ctx);
	} else {
		WARN_ON_ONCE(&cpuctx->ctx != ctx);
	}

	efs->func(event, cpuctx, ctx, efs->data);
unlock:
	perf_ctx_unlock(cpuctx, task_ctx);

	return ret;
}

static void event_function_call(struct perf_event *event, event_f func, void *data)
{
	struct perf_event_context *ctx = event->ctx;
	struct task_struct *task = READ_ONCE(ctx->task); /* verified in event_function */
	struct event_function_struct efs = {
		.event = event,
		.func = func,
		.data = data,
	};

	if (!event->parent) {
		/*
		 * If this is a !child event, we must hold ctx::mutex to
		 * stabilize the event->ctx relation. See
		 * perf_event_ctx_lock().
		 */
		lockdep_assert_held(&ctx->mutex);
	}

	if (!task) {
		cpu_function_call(event->cpu, event_function, &efs);
		return;
	}

	if (task == TASK_TOMBSTONE)
		return;

again:
	if (!task_function_call(task, event_function, &efs))
		return;

	raw_spin_lock_irq(&ctx->lock);
	/*
	 * Reload the task pointer, it might have been changed by
	 * a concurrent perf_event_context_sched_out().
	 */
	task = ctx->task;
	if (task == TASK_TOMBSTONE) {
		raw_spin_unlock_irq(&ctx->lock);
		return;
	}
	if (ctx->is_active) {
		raw_spin_unlock_irq(&ctx->lock);
		goto again;
	}
	func(event, NULL, ctx, data);
	raw_spin_unlock_irq(&ctx->lock);
}

/*
 * Similar to event_function_call() + event_function(), but hard assumes IRQs
 * are already disabled and we're on the right CPU.
 */
static void event_function_local(struct perf_event *event, event_f func, void *data)
{
	struct perf_event_context *ctx = event->ctx;
	struct perf_cpu_context *cpuctx = __get_cpu_context(ctx);
	struct task_struct *task = READ_ONCE(ctx->task);
	struct perf_event_context *task_ctx = NULL;

	lockdep_assert_irqs_disabled();

	if (task) {
		if (task == TASK_TOMBSTONE)
			return;

		task_ctx = ctx;
	}

	perf_ctx_lock(cpuctx, task_ctx);

	task = ctx->task;
	if (task == TASK_TOMBSTONE)
		goto unlock;

	if (task) {
		/*
		 * We must be either inactive or active and the right task,
		 * otherwise we're screwed, since we cannot IPI to somewhere
		 * else.
		 */
		if (ctx->is_active) {
			if (WARN_ON_ONCE(task != current))
				goto unlock;

			if (WARN_ON_ONCE(cpuctx->task_ctx != ctx))
				goto unlock;
		}
	} else {
		WARN_ON_ONCE(&cpuctx->ctx != ctx);
	}

	func(event, cpuctx, ctx, data);
unlock:
	perf_ctx_unlock(cpuctx, task_ctx);
}

#define PERF_FLAG_ALL (PERF_FLAG_FD_NO_GROUP |\
		       PERF_FLAG_FD_OUTPUT  |\
		       PERF_FLAG_PID_CGROUP |\
		       PERF_FLAG_FD_CLOEXEC)

/*
 * branch priv levels that need permission checks
 */
#define PERF_SAMPLE_BRANCH_PERM_PLM \
	(PERF_SAMPLE_BRANCH_KERNEL |\
	 PERF_SAMPLE_BRANCH_HV)

enum event_type_t {
	EVENT_FLEXIBLE = 0x1,
	EVENT_PINNED = 0x2,
	EVENT_TIME = 0x4,
	/* see ctx_resched() for details */
	EVENT_CPU = 0x8,
	EVENT_ALL = EVENT_FLEXIBLE | EVENT_PINNED,
};

/*
 * perf_sched_events : >0 events exist
 * perf_cgroup_events: >0 per-cpu cgroup events exist on this cpu
 */

static void perf_sched_delayed(struct work_struct *work);
DEFINE_STATIC_KEY_FALSE(perf_sched_events);
static DECLARE_DELAYED_WORK(perf_sched_work, perf_sched_delayed);
static DEFINE_MUTEX(perf_sched_mutex);
static atomic_t perf_sched_count;

static DEFINE_PER_CPU(atomic_t, perf_cgroup_events);
static DEFINE_PER_CPU(int, perf_sched_cb_usages);
static DEFINE_PER_CPU(struct pmu_event_list, pmu_sb_events);

static atomic_t nr_mmap_events __read_mostly;
static atomic_t nr_comm_events __read_mostly;
static atomic_t nr_namespaces_events __read_mostly;
static atomic_t nr_task_events __read_mostly;
static atomic_t nr_freq_events __read_mostly;
static atomic_t nr_switch_events __read_mostly;
static atomic_t nr_ksymbol_events __read_mostly;
static atomic_t nr_bpf_events __read_mostly;
static atomic_t nr_cgroup_events __read_mostly;
static atomic_t nr_text_poke_events __read_mostly;

static LIST_HEAD(pmus);
static DEFINE_MUTEX(pmus_lock);
static struct srcu_struct pmus_srcu;
static cpumask_var_t perf_online_mask;

/*
 * perf event paranoia level:
 *  -1 - not paranoid at all
 *   0 - disallow raw tracepoint access for unpriv
 *   1 - disallow cpu events for unpriv
 *   2 - disallow kernel profiling for unpriv
 */
int sysctl_perf_event_paranoid __read_mostly = 2;

/* Minimum for 512 kiB + 1 user control page */
int sysctl_perf_event_mlock __read_mostly = 512 + (PAGE_SIZE / 1024); /* 'free' kiB per user */

/*
 * max perf event sample rate
 */
#define DEFAULT_MAX_SAMPLE_RATE		100000
#define DEFAULT_SAMPLE_PERIOD_NS	(NSEC_PER_SEC / DEFAULT_MAX_SAMPLE_RATE)
#define DEFAULT_CPU_TIME_MAX_PERCENT	25

int sysctl_perf_event_sample_rate __read_mostly	= DEFAULT_MAX_SAMPLE_RATE;

static int max_samples_per_tick __read_mostly	= DIV_ROUND_UP(DEFAULT_MAX_SAMPLE_RATE, HZ);
static int perf_sample_period_ns __read_mostly	= DEFAULT_SAMPLE_PERIOD_NS;

static int perf_sample_allowed_ns __read_mostly =
	DEFAULT_SAMPLE_PERIOD_NS * DEFAULT_CPU_TIME_MAX_PERCENT / 100;

static void update_perf_cpu_limits(void)
{
	u64 tmp = perf_sample_period_ns;

	tmp *= sysctl_perf_cpu_time_max_percent;
	tmp = div_u64(tmp, 100);
	if (!tmp)
		tmp = 1;

	WRITE_ONCE(perf_sample_allowed_ns, tmp);
}

static bool perf_rotate_context(struct perf_cpu_context *cpuctx);

int perf_proc_update_handler(struct ctl_table *table, int write,
		void *buffer, size_t *lenp, loff_t *ppos)
{
	int ret;
	int perf_cpu = sysctl_perf_cpu_time_max_percent;
	/*
	 * If throttling is disabled don't allow the write:
	 */
	if (write && (perf_cpu == 100 || perf_cpu == 0))
		return -EINVAL;

	ret = proc_dointvec_minmax(table, write, buffer, lenp, ppos);
	if (ret || !write)
		return ret;

	max_samples_per_tick = DIV_ROUND_UP(sysctl_perf_event_sample_rate, HZ);
	perf_sample_period_ns = NSEC_PER_SEC / sysctl_perf_event_sample_rate;
	update_perf_cpu_limits();

	return 0;
}

int sysctl_perf_cpu_time_max_percent __read_mostly = DEFAULT_CPU_TIME_MAX_PERCENT;

int perf_cpu_time_max_percent_handler(struct ctl_table *table, int write,
		void *buffer, size_t *lenp, loff_t *ppos)
{
	int ret = proc_dointvec_minmax(table, write, buffer, lenp, ppos);

	if (ret || !write)
		return ret;

	if (sysctl_perf_cpu_time_max_percent == 100 ||
	    sysctl_perf_cpu_time_max_percent == 0) {
		printk(KERN_WARNING
		       "perf: Dynamic interrupt throttling disabled, can hang your system!\n");
		WRITE_ONCE(perf_sample_allowed_ns, 0);
	} else {
		update_perf_cpu_limits();
	}

	return 0;
}

/*
 * perf samples are done in some very critical code paths (NMIs).
 * If they take too much CPU time, the system can lock up and not
 * get any real work done.  This will drop the sample rate when
 * we detect that events are taking too long.
 */
#define NR_ACCUMULATED_SAMPLES 128
static DEFINE_PER_CPU(u64, running_sample_length);

static u64 __report_avg;
static u64 __report_allowed;

static void perf_duration_warn(struct irq_work *w)
{
	printk_ratelimited(KERN_INFO
		"perf: interrupt took too long (%lld > %lld), lowering "
		"kernel.perf_event_max_sample_rate to %d\n",
		__report_avg, __report_allowed,
		sysctl_perf_event_sample_rate);
}

static DEFINE_IRQ_WORK(perf_duration_work, perf_duration_warn);

void perf_sample_event_took(u64 sample_len_ns)
{
	u64 max_len = READ_ONCE(perf_sample_allowed_ns);
	u64 running_len;
	u64 avg_len;
	u32 max;

	if (max_len == 0)
		return;

	/* Decay the counter by 1 average sample. */
	running_len = __this_cpu_read(running_sample_length);
	running_len -= running_len/NR_ACCUMULATED_SAMPLES;
	running_len += sample_len_ns;
	__this_cpu_write(running_sample_length, running_len);

	/*
	 * Note: this will be biased artifically low until we have
	 * seen NR_ACCUMULATED_SAMPLES. Doing it this way keeps us
	 * from having to maintain a count.
	 */
	avg_len = running_len/NR_ACCUMULATED_SAMPLES;
	if (avg_len <= max_len)
		return;

	__report_avg = avg_len;
	__report_allowed = max_len;

	/*
	 * Compute a throttle threshold 25% below the current duration.
	 */
	avg_len += avg_len / 4;
	max = (TICK_NSEC / 100) * sysctl_perf_cpu_time_max_percent;
	if (avg_len < max)
		max /= (u32)avg_len;
	else
		max = 1;

	WRITE_ONCE(perf_sample_allowed_ns, avg_len);
	WRITE_ONCE(max_samples_per_tick, max);

	sysctl_perf_event_sample_rate = max * HZ;
	perf_sample_period_ns = NSEC_PER_SEC / sysctl_perf_event_sample_rate;

	if (!irq_work_queue(&perf_duration_work)) {
		early_printk("perf: interrupt took too long (%lld > %lld), lowering "
			     "kernel.perf_event_max_sample_rate to %d\n",
			     __report_avg, __report_allowed,
			     sysctl_perf_event_sample_rate);
	}
}

static atomic64_t perf_event_id;

static void cpu_ctx_sched_out(struct perf_cpu_context *cpuctx,
			      enum event_type_t event_type);

static void cpu_ctx_sched_in(struct perf_cpu_context *cpuctx,
			     enum event_type_t event_type,
			     struct task_struct *task);

static void update_context_time(struct perf_event_context *ctx);
static u64 perf_event_time(struct perf_event *event);

void __weak perf_event_print_debug(void)	{ }

extern __weak const char *perf_pmu_name(void)
{
	return "pmu";
}

static inline u64 perf_clock(void)
{
	return local_clock();
}

static inline u64 perf_event_clock(struct perf_event *event)
{
	return event->clock();
}

/*
 * State based event timekeeping...
 *
 * The basic idea is to use event->state to determine which (if any) time
 * fields to increment with the current delta. This means we only need to
 * update timestamps when we change state or when they are explicitly requested
 * (read).
 *
 * Event groups make things a little more complicated, but not terribly so. The
 * rules for a group are that if the group leader is OFF the entire group is
 * OFF, irrespecive of what the group member states are. This results in
 * __perf_effective_state().
 *
 * A futher ramification is that when a group leader flips between OFF and
 * !OFF, we need to update all group member times.
 *
 *
 * NOTE: perf_event_time() is based on the (cgroup) context time, and thus we
 * need to make sure the relevant context time is updated before we try and
 * update our timestamps.
 */

static __always_inline enum perf_event_state
__perf_effective_state(struct perf_event *event)
{
	struct perf_event *leader = event->group_leader;

	if (leader->state <= PERF_EVENT_STATE_OFF)
		return leader->state;

	return event->state;
}

static __always_inline void
__perf_update_times(struct perf_event *event, u64 now, u64 *enabled, u64 *running)
{
	enum perf_event_state state = __perf_effective_state(event);
	u64 delta = now - event->tstamp;

	*enabled = event->total_time_enabled;
	if (state >= PERF_EVENT_STATE_INACTIVE)
		*enabled += delta;

	*running = event->total_time_running;
	if (state >= PERF_EVENT_STATE_ACTIVE)
		*running += delta;
}

static void perf_event_update_time(struct perf_event *event)
{
	u64 now = perf_event_time(event);

	__perf_update_times(event, now, &event->total_time_enabled,
					&event->total_time_running);
	event->tstamp = now;
}

static void perf_event_update_sibling_time(struct perf_event *leader)
{
	struct perf_event *sibling;

	for_each_sibling_event(sibling, leader)
		perf_event_update_time(sibling);
}

static void
perf_event_set_state(struct perf_event *event, enum perf_event_state state)
{
	if (event->state == state)
		return;

	perf_event_update_time(event);
	/*
	 * If a group leader gets enabled/disabled all its siblings
	 * are affected too.
	 */
	if ((event->state < 0) ^ (state < 0))
		perf_event_update_sibling_time(event);

	WRITE_ONCE(event->state, state);
}

/*
 * UP store-release, load-acquire
 */

#define __store_release(ptr, val)					\
do {									\
	barrier();							\
	WRITE_ONCE(*(ptr), (val));					\
} while (0)

#define __load_acquire(ptr)						\
({									\
	__unqual_scalar_typeof(*(ptr)) ___p = READ_ONCE(*(ptr));	\
	barrier();							\
	___p;								\
})

#ifdef CONFIG_CGROUP_PERF

static inline bool
perf_cgroup_match(struct perf_event *event)
{
	struct perf_event_context *ctx = event->ctx;
	struct perf_cpu_context *cpuctx = __get_cpu_context(ctx);

	/* @event doesn't care about cgroup */
	if (!event->cgrp)
		return true;

	/* wants specific cgroup scope but @cpuctx isn't associated with any */
	if (!cpuctx->cgrp)
		return false;

	/*
	 * Cgroup scoping is recursive.  An event enabled for a cgroup is
	 * also enabled for all its descendant cgroups.  If @cpuctx's
	 * cgroup is a descendant of @event's (the test covers identity
	 * case), it's a match.
	 */
	return cgroup_is_descendant(cpuctx->cgrp->css.cgroup,
				    event->cgrp->css.cgroup);
}

static inline void perf_detach_cgroup(struct perf_event *event)
{
	css_put(&event->cgrp->css);
	event->cgrp = NULL;
}

static inline int is_cgroup_event(struct perf_event *event)
{
	return event->cgrp != NULL;
}

static inline u64 perf_cgroup_event_time(struct perf_event *event)
{
	struct perf_cgroup_info *t;

	t = per_cpu_ptr(event->cgrp->info, event->cpu);
	return t->time;
}

static inline u64 perf_cgroup_event_time_now(struct perf_event *event, u64 now)
{
	struct perf_cgroup_info *t;

	t = per_cpu_ptr(event->cgrp->info, event->cpu);
	if (!__load_acquire(&t->active))
		return t->time;
	now += READ_ONCE(t->timeoffset);
	return now;
}

static inline void __update_cgrp_time(struct perf_cgroup_info *info, u64 now, bool adv)
{
	if (adv)
		info->time += now - info->timestamp;
	info->timestamp = now;
	/*
	 * see update_context_time()
	 */
	WRITE_ONCE(info->timeoffset, info->time - info->timestamp);
}

static inline void update_cgrp_time_from_cpuctx(struct perf_cpu_context *cpuctx, bool final)
{
	struct perf_cgroup *cgrp = cpuctx->cgrp;
	struct cgroup_subsys_state *css;
	struct perf_cgroup_info *info;

	if (cgrp) {
		u64 now = perf_clock();

		for (css = &cgrp->css; css; css = css->parent) {
			cgrp = container_of(css, struct perf_cgroup, css);
			info = this_cpu_ptr(cgrp->info);

			__update_cgrp_time(info, now, true);
			if (final)
				__store_release(&info->active, 0);
		}
	}
}

static inline void update_cgrp_time_from_event(struct perf_event *event)
{
	struct perf_cgroup_info *info;
	struct perf_cgroup *cgrp;

	/*
	 * ensure we access cgroup data only when needed and
	 * when we know the cgroup is pinned (css_get)
	 */
	if (!is_cgroup_event(event))
		return;

	cgrp = perf_cgroup_from_task(current, event->ctx);
	/*
	 * Do not update time when cgroup is not active
	 */
	if (cgroup_is_descendant(cgrp->css.cgroup, event->cgrp->css.cgroup)) {
		info = this_cpu_ptr(event->cgrp->info);
		__update_cgrp_time(info, perf_clock(), true);
	}
}

static inline void
perf_cgroup_set_timestamp(struct task_struct *task,
			  struct perf_event_context *ctx)
{
	struct perf_cgroup *cgrp;
	struct perf_cgroup_info *info;
	struct cgroup_subsys_state *css;

	/*
	 * ctx->lock held by caller
	 * ensure we do not access cgroup data
	 * unless we have the cgroup pinned (css_get)
	 */
	if (!task || !ctx->nr_cgroups)
		return;

	cgrp = perf_cgroup_from_task(task, ctx);

	for (css = &cgrp->css; css; css = css->parent) {
		cgrp = container_of(css, struct perf_cgroup, css);
		info = this_cpu_ptr(cgrp->info);
		__update_cgrp_time(info, ctx->timestamp, false);
		__store_release(&info->active, 1);
	}
}

static DEFINE_PER_CPU(struct list_head, cgrp_cpuctx_list);

#define PERF_CGROUP_SWOUT	0x1 /* cgroup switch out every event */
#define PERF_CGROUP_SWIN	0x2 /* cgroup switch in events based on task */

/*
 * reschedule events based on the cgroup constraint of task.
 *
 * mode SWOUT : schedule out everything
 * mode SWIN : schedule in based on cgroup for next
 */
static void perf_cgroup_switch(struct task_struct *task, int mode)
{
	struct perf_cpu_context *cpuctx, *tmp;
	struct list_head *list;
	unsigned long flags;

	/*
	 * Disable interrupts and preemption to avoid this CPU's
	 * cgrp_cpuctx_entry to change under us.
	 */
	local_irq_save(flags);

	list = this_cpu_ptr(&cgrp_cpuctx_list);
	list_for_each_entry_safe(cpuctx, tmp, list, cgrp_cpuctx_entry) {
		WARN_ON_ONCE(cpuctx->ctx.nr_cgroups == 0);

		perf_ctx_lock(cpuctx, cpuctx->task_ctx);
		perf_pmu_disable(cpuctx->ctx.pmu);

		if (mode & PERF_CGROUP_SWOUT) {
			cpu_ctx_sched_out(cpuctx, EVENT_ALL);
			/*
			 * must not be done before ctxswout due
			 * to event_filter_match() in event_sched_out()
			 */
			cpuctx->cgrp = NULL;
		}

		if (mode & PERF_CGROUP_SWIN) {
			WARN_ON_ONCE(cpuctx->cgrp);
			/*
			 * set cgrp before ctxsw in to allow
			 * event_filter_match() to not have to pass
			 * task around
			 * we pass the cpuctx->ctx to perf_cgroup_from_task()
			 * because cgorup events are only per-cpu
			 */
			cpuctx->cgrp = perf_cgroup_from_task(task,
							     &cpuctx->ctx);
			cpu_ctx_sched_in(cpuctx, EVENT_ALL, task);
		}
		perf_pmu_enable(cpuctx->ctx.pmu);
		perf_ctx_unlock(cpuctx, cpuctx->task_ctx);
	}

	local_irq_restore(flags);
}

static inline void perf_cgroup_sched_out(struct task_struct *task,
					 struct task_struct *next)
{
	struct perf_cgroup *cgrp1;
	struct perf_cgroup *cgrp2 = NULL;

	rcu_read_lock();
	/*
	 * we come here when we know perf_cgroup_events > 0
	 * we do not need to pass the ctx here because we know
	 * we are holding the rcu lock
	 */
	cgrp1 = perf_cgroup_from_task(task, NULL);
	cgrp2 = perf_cgroup_from_task(next, NULL);

	/*
	 * only schedule out current cgroup events if we know
	 * that we are switching to a different cgroup. Otherwise,
	 * do no touch the cgroup events.
	 */
	if (cgrp1 != cgrp2)
		perf_cgroup_switch(task, PERF_CGROUP_SWOUT);

	rcu_read_unlock();
}

static inline void perf_cgroup_sched_in(struct task_struct *prev,
					struct task_struct *task)
{
	struct perf_cgroup *cgrp1;
	struct perf_cgroup *cgrp2 = NULL;

	rcu_read_lock();
	/*
	 * we come here when we know perf_cgroup_events > 0
	 * we do not need to pass the ctx here because we know
	 * we are holding the rcu lock
	 */
	cgrp1 = perf_cgroup_from_task(task, NULL);
	cgrp2 = perf_cgroup_from_task(prev, NULL);

	/*
	 * only need to schedule in cgroup events if we are changing
	 * cgroup during ctxsw. Cgroup events were not scheduled
	 * out of ctxsw out if that was not the case.
	 */
	if (cgrp1 != cgrp2)
		perf_cgroup_switch(task, PERF_CGROUP_SWIN);

	rcu_read_unlock();
}

static int perf_cgroup_ensure_storage(struct perf_event *event,
				struct cgroup_subsys_state *css)
{
	struct perf_cpu_context *cpuctx;
	struct perf_event **storage;
	int cpu, heap_size, ret = 0;

	/*
	 * Allow storage to have sufficent space for an iterator for each
	 * possibly nested cgroup plus an iterator for events with no cgroup.
	 */
	for (heap_size = 1; css; css = css->parent)
		heap_size++;

	for_each_possible_cpu(cpu) {
		cpuctx = per_cpu_ptr(event->pmu->pmu_cpu_context, cpu);
		if (heap_size <= cpuctx->heap_size)
			continue;

		storage = kmalloc_node(heap_size * sizeof(struct perf_event *),
				       GFP_KERNEL, cpu_to_node(cpu));
		if (!storage) {
			ret = -ENOMEM;
			break;
		}

		raw_spin_lock_irq(&cpuctx->ctx.lock);
		if (cpuctx->heap_size < heap_size) {
			swap(cpuctx->heap, storage);
			if (storage == cpuctx->heap_default)
				storage = NULL;
			cpuctx->heap_size = heap_size;
		}
		raw_spin_unlock_irq(&cpuctx->ctx.lock);

		kfree(storage);
	}

	return ret;
}

static inline int perf_cgroup_connect(int fd, struct perf_event *event,
				      struct perf_event_attr *attr,
				      struct perf_event *group_leader)
{
	struct perf_cgroup *cgrp;
	struct cgroup_subsys_state *css;
	struct fd f = fdget(fd);
	int ret = 0;

	if (!f.file)
		return -EBADF;

	css = css_tryget_online_from_dir(f.file->f_path.dentry,
					 &perf_event_cgrp_subsys);
	if (IS_ERR(css)) {
		ret = PTR_ERR(css);
		goto out;
	}

	ret = perf_cgroup_ensure_storage(event, css);
	if (ret)
		goto out;

	cgrp = container_of(css, struct perf_cgroup, css);
	event->cgrp = cgrp;

	/*
	 * all events in a group must monitor
	 * the same cgroup because a task belongs
	 * to only one perf cgroup at a time
	 */
	if (group_leader && group_leader->cgrp != cgrp) {
		perf_detach_cgroup(event);
		ret = -EINVAL;
	}
out:
	fdput(f);
	return ret;
}

static inline void
perf_cgroup_event_enable(struct perf_event *event, struct perf_event_context *ctx)
{
	struct perf_cpu_context *cpuctx;

	if (!is_cgroup_event(event))
		return;

	/*
	 * Because cgroup events are always per-cpu events,
	 * @ctx == &cpuctx->ctx.
	 */
	cpuctx = container_of(ctx, struct perf_cpu_context, ctx);

	/*
	 * Since setting cpuctx->cgrp is conditional on the current @cgrp
	 * matching the event's cgroup, we must do this for every new event,
	 * because if the first would mismatch, the second would not try again
	 * and we would leave cpuctx->cgrp unset.
	 */
	if (ctx->is_active && !cpuctx->cgrp) {
		struct perf_cgroup *cgrp = perf_cgroup_from_task(current, ctx);

		if (cgroup_is_descendant(cgrp->css.cgroup, event->cgrp->css.cgroup))
			cpuctx->cgrp = cgrp;
	}

	if (ctx->nr_cgroups++)
		return;

	list_add(&cpuctx->cgrp_cpuctx_entry,
			per_cpu_ptr(&cgrp_cpuctx_list, event->cpu));
}

static inline void
perf_cgroup_event_disable(struct perf_event *event, struct perf_event_context *ctx)
{
	struct perf_cpu_context *cpuctx;

	if (!is_cgroup_event(event))
		return;

	/*
	 * Because cgroup events are always per-cpu events,
	 * @ctx == &cpuctx->ctx.
	 */
	cpuctx = container_of(ctx, struct perf_cpu_context, ctx);

	if (--ctx->nr_cgroups)
		return;

	if (ctx->is_active && cpuctx->cgrp)
		cpuctx->cgrp = NULL;

	list_del(&cpuctx->cgrp_cpuctx_entry);
}

#else /* !CONFIG_CGROUP_PERF */

static inline bool
perf_cgroup_match(struct perf_event *event)
{
	return true;
}

static inline void perf_detach_cgroup(struct perf_event *event)
{}

static inline int is_cgroup_event(struct perf_event *event)
{
	return 0;
}

static inline void update_cgrp_time_from_event(struct perf_event *event)
{
}

static inline void update_cgrp_time_from_cpuctx(struct perf_cpu_context *cpuctx,
						bool final)
{
}

static inline void perf_cgroup_sched_out(struct task_struct *task,
					 struct task_struct *next)
{
}

static inline void perf_cgroup_sched_in(struct task_struct *prev,
					struct task_struct *task)
{
}

static inline int perf_cgroup_connect(pid_t pid, struct perf_event *event,
				      struct perf_event_attr *attr,
				      struct perf_event *group_leader)
{
	return -EINVAL;
}

static inline void
perf_cgroup_set_timestamp(struct task_struct *task,
			  struct perf_event_context *ctx)
{
}

static inline void
perf_cgroup_switch(struct task_struct *task, struct task_struct *next)
{
}

static inline u64 perf_cgroup_event_time(struct perf_event *event)
{
	return 0;
}

static inline u64 perf_cgroup_event_time_now(struct perf_event *event, u64 now)
{
	return 0;
}

static inline void
perf_cgroup_event_enable(struct perf_event *event, struct perf_event_context *ctx)
{
}

static inline void
perf_cgroup_event_disable(struct perf_event *event, struct perf_event_context *ctx)
{
}
#endif

/*
 * set default to be dependent on timer tick just
 * like original code
 */
#define PERF_CPU_HRTIMER (1000 / HZ)
/*
 * function must be called with interrupts disabled
 */
static enum hrtimer_restart perf_mux_hrtimer_handler(struct hrtimer *hr)
{
	struct perf_cpu_context *cpuctx;
	bool rotations;

	lockdep_assert_irqs_disabled();

	cpuctx = container_of(hr, struct perf_cpu_context, hrtimer);
	rotations = perf_rotate_context(cpuctx);

	raw_spin_lock(&cpuctx->hrtimer_lock);
	if (rotations)
		hrtimer_forward_now(hr, cpuctx->hrtimer_interval);
	else
		cpuctx->hrtimer_active = 0;
	raw_spin_unlock(&cpuctx->hrtimer_lock);

	return rotations ? HRTIMER_RESTART : HRTIMER_NORESTART;
}

static void __perf_mux_hrtimer_init(struct perf_cpu_context *cpuctx, int cpu)
{
	struct hrtimer *timer = &cpuctx->hrtimer;
	struct pmu *pmu = cpuctx->ctx.pmu;
	u64 interval;

	/* no multiplexing needed for SW PMU */
	if (pmu->task_ctx_nr == perf_sw_context)
		return;

	/*
	 * check default is sane, if not set then force to
	 * default interval (1/tick)
	 */
	interval = pmu->hrtimer_interval_ms;
	if (interval < 1)
		interval = pmu->hrtimer_interval_ms = PERF_CPU_HRTIMER;

	cpuctx->hrtimer_interval = ns_to_ktime(NSEC_PER_MSEC * interval);

	raw_spin_lock_init(&cpuctx->hrtimer_lock);
	hrtimer_init(timer, CLOCK_MONOTONIC, HRTIMER_MODE_ABS_PINNED_HARD);
	timer->function = perf_mux_hrtimer_handler;
}

static int perf_mux_hrtimer_restart(struct perf_cpu_context *cpuctx)
{
	struct hrtimer *timer = &cpuctx->hrtimer;
	struct pmu *pmu = cpuctx->ctx.pmu;
	unsigned long flags;

	/* not for SW PMU */
	if (pmu->task_ctx_nr == perf_sw_context)
		return 0;

	raw_spin_lock_irqsave(&cpuctx->hrtimer_lock, flags);
	if (!cpuctx->hrtimer_active) {
		cpuctx->hrtimer_active = 1;
		hrtimer_forward_now(timer, cpuctx->hrtimer_interval);
		hrtimer_start_expires(timer, HRTIMER_MODE_ABS_PINNED_HARD);
	}
	raw_spin_unlock_irqrestore(&cpuctx->hrtimer_lock, flags);

	return 0;
}

void perf_pmu_disable(struct pmu *pmu)
{
	int *count = this_cpu_ptr(pmu->pmu_disable_count);
	if (!(*count)++)
		pmu->pmu_disable(pmu);
}

void perf_pmu_enable(struct pmu *pmu)
{
	int *count = this_cpu_ptr(pmu->pmu_disable_count);
	if (!--(*count))
		pmu->pmu_enable(pmu);
}

static DEFINE_PER_CPU(struct list_head, active_ctx_list);

/*
 * perf_event_ctx_activate(), perf_event_ctx_deactivate(), and
 * perf_event_task_tick() are fully serialized because they're strictly cpu
 * affine and perf_event_ctx{activate,deactivate} are called with IRQs
 * disabled, while perf_event_task_tick is called from IRQ context.
 */
static void perf_event_ctx_activate(struct perf_event_context *ctx)
{
	struct list_head *head = this_cpu_ptr(&active_ctx_list);

	lockdep_assert_irqs_disabled();

	WARN_ON(!list_empty(&ctx->active_ctx_list));

	list_add(&ctx->active_ctx_list, head);
}

static void perf_event_ctx_deactivate(struct perf_event_context *ctx)
{
	lockdep_assert_irqs_disabled();

	WARN_ON(list_empty(&ctx->active_ctx_list));

	list_del_init(&ctx->active_ctx_list);
}

static void get_ctx(struct perf_event_context *ctx)
{
	refcount_inc(&ctx->refcount);
}

static void *alloc_task_ctx_data(struct pmu *pmu)
{
	if (pmu->task_ctx_cache)
		return kmem_cache_zalloc(pmu->task_ctx_cache, GFP_KERNEL);

	return NULL;
}

static void free_task_ctx_data(struct pmu *pmu, void *task_ctx_data)
{
	if (pmu->task_ctx_cache && task_ctx_data)
		kmem_cache_free(pmu->task_ctx_cache, task_ctx_data);
}

static void free_ctx(struct rcu_head *head)
{
	struct perf_event_context *ctx;

	ctx = container_of(head, struct perf_event_context, rcu_head);
	free_task_ctx_data(ctx->pmu, ctx->task_ctx_data);
	kfree(ctx);
}

static void put_ctx(struct perf_event_context *ctx)
{
	if (refcount_dec_and_test(&ctx->refcount)) {
		if (ctx->parent_ctx)
			put_ctx(ctx->parent_ctx);
		if (ctx->task && ctx->task != TASK_TOMBSTONE)
			put_task_struct(ctx->task);
		call_rcu(&ctx->rcu_head, free_ctx);
	}
}

/*
 * Because of perf_event::ctx migration in sys_perf_event_open::move_group and
 * perf_pmu_migrate_context() we need some magic.
 *
 * Those places that change perf_event::ctx will hold both
 * perf_event_ctx::mutex of the 'old' and 'new' ctx value.
 *
 * Lock ordering is by mutex address. There are two other sites where
 * perf_event_context::mutex nests and those are:
 *
 *  - perf_event_exit_task_context()	[ child , 0 ]
 *      perf_event_exit_event()
 *        put_event()			[ parent, 1 ]
 *
 *  - perf_event_init_context()		[ parent, 0 ]
 *      inherit_task_group()
 *        inherit_group()
 *          inherit_event()
 *            perf_event_alloc()
 *              perf_init_event()
 *                perf_try_init_event()	[ child , 1 ]
 *
 * While it appears there is an obvious deadlock here -- the parent and child
 * nesting levels are inverted between the two. This is in fact safe because
 * life-time rules separate them. That is an exiting task cannot fork, and a
 * spawning task cannot (yet) exit.
 *
 * But remember that these are parent<->child context relations, and
 * migration does not affect children, therefore these two orderings should not
 * interact.
 *
 * The change in perf_event::ctx does not affect children (as claimed above)
 * because the sys_perf_event_open() case will install a new event and break
 * the ctx parent<->child relation, and perf_pmu_migrate_context() is only
 * concerned with cpuctx and that doesn't have children.
 *
 * The places that change perf_event::ctx will issue:
 *
 *   perf_remove_from_context();
 *   synchronize_rcu();
 *   perf_install_in_context();
 *
 * to affect the change. The remove_from_context() + synchronize_rcu() should
 * quiesce the event, after which we can install it in the new location. This
 * means that only external vectors (perf_fops, prctl) can perturb the event
 * while in transit. Therefore all such accessors should also acquire
 * perf_event_context::mutex to serialize against this.
 *
 * However; because event->ctx can change while we're waiting to acquire
 * ctx->mutex we must be careful and use the below perf_event_ctx_lock()
 * function.
 *
 * Lock order:
 *    exec_update_lock
 *	task_struct::perf_event_mutex
 *	  perf_event_context::mutex
 *	    perf_event::child_mutex;
 *	      perf_event_context::lock
 *	    perf_event::mmap_mutex
 *	    mmap_lock
 *	      perf_addr_filters_head::lock
 *
 *    cpu_hotplug_lock
 *      pmus_lock
 *	  cpuctx->mutex / perf_event_context::mutex
 */
static struct perf_event_context *
perf_event_ctx_lock_nested(struct perf_event *event, int nesting)
{
	struct perf_event_context *ctx;

again:
	rcu_read_lock();
	ctx = READ_ONCE(event->ctx);
	if (!refcount_inc_not_zero(&ctx->refcount)) {
		rcu_read_unlock();
		goto again;
	}
	rcu_read_unlock();

	mutex_lock_nested(&ctx->mutex, nesting);
	if (event->ctx != ctx) {
		mutex_unlock(&ctx->mutex);
		put_ctx(ctx);
		goto again;
	}

	return ctx;
}

static inline struct perf_event_context *
perf_event_ctx_lock(struct perf_event *event)
{
	return perf_event_ctx_lock_nested(event, 0);
}

static void perf_event_ctx_unlock(struct perf_event *event,
				  struct perf_event_context *ctx)
{
	mutex_unlock(&ctx->mutex);
	put_ctx(ctx);
}

/*
 * This must be done under the ctx->lock, such as to serialize against
 * context_equiv(), therefore we cannot call put_ctx() since that might end up
 * calling scheduler related locks and ctx->lock nests inside those.
 */
static __must_check struct perf_event_context *
unclone_ctx(struct perf_event_context *ctx)
{
	struct perf_event_context *parent_ctx = ctx->parent_ctx;

	lockdep_assert_held(&ctx->lock);

	if (parent_ctx)
		ctx->parent_ctx = NULL;
	ctx->generation++;

	return parent_ctx;
}

static u32 perf_event_pid_type(struct perf_event *event, struct task_struct *p,
				enum pid_type type)
{
	u32 nr;
	/*
	 * only top level events have the pid namespace they were created in
	 */
	if (event->parent)
		event = event->parent;

	nr = __task_pid_nr_ns(p, type, event->ns);
	/* avoid -1 if it is idle thread or runs in another ns */
	if (!nr && !pid_alive(p))
		nr = -1;
	return nr;
}

static u32 perf_event_pid(struct perf_event *event, struct task_struct *p)
{
	return perf_event_pid_type(event, p, PIDTYPE_TGID);
}

static u32 perf_event_tid(struct perf_event *event, struct task_struct *p)
{
	return perf_event_pid_type(event, p, PIDTYPE_PID);
}

/*
 * If we inherit events we want to return the parent event id
 * to userspace.
 */
static u64 primary_event_id(struct perf_event *event)
{
	u64 id = event->id;

	if (event->parent)
		id = event->parent->id;

	return id;
}

/*
 * Get the perf_event_context for a task and lock it.
 *
 * This has to cope with the fact that until it is locked,
 * the context could get moved to another task.
 */
static struct perf_event_context *
perf_lock_task_context(struct task_struct *task, int ctxn, unsigned long *flags)
{
	struct perf_event_context *ctx;

retry:
	/*
	 * One of the few rules of preemptible RCU is that one cannot do
	 * rcu_read_unlock() while holding a scheduler (or nested) lock when
	 * part of the read side critical section was irqs-enabled -- see
	 * rcu_read_unlock_special().
	 *
	 * Since ctx->lock nests under rq->lock we must ensure the entire read
	 * side critical section has interrupts disabled.
	 */
	local_irq_save(*flags);
	rcu_read_lock();
	ctx = rcu_dereference(task->perf_event_ctxp[ctxn]);
	if (ctx) {
		/*
		 * If this context is a clone of another, it might
		 * get swapped for another underneath us by
		 * perf_event_task_sched_out, though the
		 * rcu_read_lock() protects us from any context
		 * getting freed.  Lock the context and check if it
		 * got swapped before we could get the lock, and retry
		 * if so.  If we locked the right context, then it
		 * can't get swapped on us any more.
		 */
		raw_spin_lock(&ctx->lock);
		if (ctx != rcu_dereference(task->perf_event_ctxp[ctxn])) {
			raw_spin_unlock(&ctx->lock);
			rcu_read_unlock();
			local_irq_restore(*flags);
			goto retry;
		}

		if (ctx->task == TASK_TOMBSTONE ||
		    !refcount_inc_not_zero(&ctx->refcount)) {
			raw_spin_unlock(&ctx->lock);
			ctx = NULL;
		} else {
			WARN_ON_ONCE(ctx->task != task);
		}
	}
	rcu_read_unlock();
	if (!ctx)
		local_irq_restore(*flags);
	return ctx;
}

/*
 * Get the context for a task and increment its pin_count so it
 * can't get swapped to another task.  This also increments its
 * reference count so that the context can't get freed.
 */
static struct perf_event_context *
perf_pin_task_context(struct task_struct *task, int ctxn)
{
	struct perf_event_context *ctx;
	unsigned long flags;

	ctx = perf_lock_task_context(task, ctxn, &flags);
	if (ctx) {
		++ctx->pin_count;
		raw_spin_unlock_irqrestore(&ctx->lock, flags);
	}
	return ctx;
}

static void perf_unpin_context(struct perf_event_context *ctx)
{
	unsigned long flags;

	raw_spin_lock_irqsave(&ctx->lock, flags);
	--ctx->pin_count;
	raw_spin_unlock_irqrestore(&ctx->lock, flags);
}

/*
 * Update the record of the current time in a context.
 */
static void __update_context_time(struct perf_event_context *ctx, bool adv)
{
	u64 now = perf_clock();

	if (adv)
		ctx->time += now - ctx->timestamp;
	ctx->timestamp = now;

	/*
	 * The above: time' = time + (now - timestamp), can be re-arranged
	 * into: time` = now + (time - timestamp), which gives a single value
	 * offset to compute future time without locks on.
	 *
	 * See perf_event_time_now(), which can be used from NMI context where
	 * it's (obviously) not possible to acquire ctx->lock in order to read
	 * both the above values in a consistent manner.
	 */
	WRITE_ONCE(ctx->timeoffset, ctx->time - ctx->timestamp);
}

static void update_context_time(struct perf_event_context *ctx)
{
	__update_context_time(ctx, true);
}

static u64 perf_event_time(struct perf_event *event)
{
	struct perf_event_context *ctx = event->ctx;

	if (unlikely(!ctx))
		return 0;

	if (is_cgroup_event(event))
		return perf_cgroup_event_time(event);

	return ctx->time;
}

static u64 perf_event_time_now(struct perf_event *event, u64 now)
{
	struct perf_event_context *ctx = event->ctx;

	if (unlikely(!ctx))
		return 0;

	if (is_cgroup_event(event))
		return perf_cgroup_event_time_now(event, now);

	if (!(__load_acquire(&ctx->is_active) & EVENT_TIME))
		return ctx->time;

	now += READ_ONCE(ctx->timeoffset);
	return now;
}

static enum event_type_t get_event_type(struct perf_event *event)
{
	struct perf_event_context *ctx = event->ctx;
	enum event_type_t event_type;

	lockdep_assert_held(&ctx->lock);

	/*
	 * It's 'group type', really, because if our group leader is
	 * pinned, so are we.
	 */
	if (event->group_leader != event)
		event = event->group_leader;

	event_type = event->attr.pinned ? EVENT_PINNED : EVENT_FLEXIBLE;
	if (!ctx->task)
		event_type |= EVENT_CPU;

	return event_type;
}

/*
 * Helper function to initialize event group nodes.
 */
static void init_event_group(struct perf_event *event)
{
	RB_CLEAR_NODE(&event->group_node);
	event->group_index = 0;
}

/*
 * Extract pinned or flexible groups from the context
 * based on event attrs bits.
 */
static struct perf_event_groups *
get_event_groups(struct perf_event *event, struct perf_event_context *ctx)
{
	if (event->attr.pinned)
		return &ctx->pinned_groups;
	else
		return &ctx->flexible_groups;
}

/*
 * Helper function to initializes perf_event_group trees.
 */
static void perf_event_groups_init(struct perf_event_groups *groups)
{
	groups->tree = RB_ROOT;
	groups->index = 0;
}

/*
 * Compare function for event groups;
 *
 * Implements complex key that first sorts by CPU and then by virtual index
 * which provides ordering when rotating groups for the same CPU.
 */
static bool
perf_event_groups_less(struct perf_event *left, struct perf_event *right)
{
	if (left->cpu < right->cpu)
		return true;
	if (left->cpu > right->cpu)
		return false;

#ifdef CONFIG_CGROUP_PERF
	if (left->cgrp != right->cgrp) {
		if (!left->cgrp || !left->cgrp->css.cgroup) {
			/*
			 * Left has no cgroup but right does, no cgroups come
			 * first.
			 */
			return true;
		}
		if (!right->cgrp || !right->cgrp->css.cgroup) {
			/*
			 * Right has no cgroup but left does, no cgroups come
			 * first.
			 */
			return false;
		}
		/* Two dissimilar cgroups, order by id. */
		if (left->cgrp->css.cgroup->kn->id < right->cgrp->css.cgroup->kn->id)
			return true;

		return false;
	}
#endif

	if (left->group_index < right->group_index)
		return true;
	if (left->group_index > right->group_index)
		return false;

	return false;
}

/*
 * Insert @event into @groups' tree; using {@event->cpu, ++@groups->index} for
 * key (see perf_event_groups_less). This places it last inside the CPU
 * subtree.
 */
static void
perf_event_groups_insert(struct perf_event_groups *groups,
			 struct perf_event *event)
{
	struct perf_event *node_event;
	struct rb_node *parent;
	struct rb_node **node;

	event->group_index = ++groups->index;

	node = &groups->tree.rb_node;
	parent = *node;

	while (*node) {
		parent = *node;
		node_event = container_of(*node, struct perf_event, group_node);

		if (perf_event_groups_less(event, node_event))
			node = &parent->rb_left;
		else
			node = &parent->rb_right;
	}

	rb_link_node(&event->group_node, parent, node);
	rb_insert_color(&event->group_node, &groups->tree);
}

/*
 * Helper function to insert event into the pinned or flexible groups.
 */
static void
add_event_to_groups(struct perf_event *event, struct perf_event_context *ctx)
{
	struct perf_event_groups *groups;

	groups = get_event_groups(event, ctx);
	perf_event_groups_insert(groups, event);
}

/*
 * Delete a group from a tree.
 */
static void
perf_event_groups_delete(struct perf_event_groups *groups,
			 struct perf_event *event)
{
	WARN_ON_ONCE(RB_EMPTY_NODE(&event->group_node) ||
		     RB_EMPTY_ROOT(&groups->tree));

	rb_erase(&event->group_node, &groups->tree);
	init_event_group(event);
}

/*
 * Helper function to delete event from its groups.
 */
static void
del_event_from_groups(struct perf_event *event, struct perf_event_context *ctx)
{
	struct perf_event_groups *groups;

	groups = get_event_groups(event, ctx);
	perf_event_groups_delete(groups, event);
}

/*
 * Get the leftmost event in the cpu/cgroup subtree.
 */
static struct perf_event *
perf_event_groups_first(struct perf_event_groups *groups, int cpu,
			struct cgroup *cgrp)
{
	struct perf_event *node_event = NULL, *match = NULL;
	struct rb_node *node = groups->tree.rb_node;
#ifdef CONFIG_CGROUP_PERF
	u64 node_cgrp_id, cgrp_id = 0;

	if (cgrp)
		cgrp_id = cgrp->kn->id;
#endif

	while (node) {
		node_event = container_of(node, struct perf_event, group_node);

		if (cpu < node_event->cpu) {
			node = node->rb_left;
			continue;
		}
		if (cpu > node_event->cpu) {
			node = node->rb_right;
			continue;
		}
#ifdef CONFIG_CGROUP_PERF
		node_cgrp_id = 0;
		if (node_event->cgrp && node_event->cgrp->css.cgroup)
			node_cgrp_id = node_event->cgrp->css.cgroup->kn->id;

		if (cgrp_id < node_cgrp_id) {
			node = node->rb_left;
			continue;
		}
		if (cgrp_id > node_cgrp_id) {
			node = node->rb_right;
			continue;
		}
#endif
		match = node_event;
		node = node->rb_left;
	}

	return match;
}

/*
 * Like rb_entry_next_safe() for the @cpu subtree.
 */
static struct perf_event *
perf_event_groups_next(struct perf_event *event)
{
	struct perf_event *next;
#ifdef CONFIG_CGROUP_PERF
	u64 curr_cgrp_id = 0;
	u64 next_cgrp_id = 0;
#endif

	next = rb_entry_safe(rb_next(&event->group_node), typeof(*event), group_node);
	if (next == NULL || next->cpu != event->cpu)
		return NULL;

#ifdef CONFIG_CGROUP_PERF
	if (event->cgrp && event->cgrp->css.cgroup)
		curr_cgrp_id = event->cgrp->css.cgroup->kn->id;

	if (next->cgrp && next->cgrp->css.cgroup)
		next_cgrp_id = next->cgrp->css.cgroup->kn->id;

	if (curr_cgrp_id != next_cgrp_id)
		return NULL;
#endif
	return next;
}

/*
 * Iterate through the whole groups tree.
 */
#define perf_event_groups_for_each(event, groups)			\
	for (event = rb_entry_safe(rb_first(&((groups)->tree)),		\
				typeof(*event), group_node); event;	\
		event = rb_entry_safe(rb_next(&event->group_node),	\
				typeof(*event), group_node))

/*
 * Add an event from the lists for its context.
 * Must be called with ctx->mutex and ctx->lock held.
 */
static void
list_add_event(struct perf_event *event, struct perf_event_context *ctx)
{
	lockdep_assert_held(&ctx->lock);

	WARN_ON_ONCE(event->attach_state & PERF_ATTACH_CONTEXT);
	event->attach_state |= PERF_ATTACH_CONTEXT;

	event->tstamp = perf_event_time(event);

	/*
	 * If we're a stand alone event or group leader, we go to the context
	 * list, group events are kept attached to the group so that
	 * perf_group_detach can, at all times, locate all siblings.
	 */
	if (event->group_leader == event) {
		event->group_caps = event->event_caps;
		add_event_to_groups(event, ctx);
	}

	list_add_rcu(&event->event_entry, &ctx->event_list);
	ctx->nr_events++;
	if (event->attr.inherit_stat)
		ctx->nr_stat++;

	if (event->state > PERF_EVENT_STATE_OFF)
		perf_cgroup_event_enable(event, ctx);

	ctx->generation++;
}

/*
 * Initialize event state based on the perf_event_attr::disabled.
 */
static inline void perf_event__state_init(struct perf_event *event)
{
	event->state = event->attr.disabled ? PERF_EVENT_STATE_OFF :
					      PERF_EVENT_STATE_INACTIVE;
}

static void __perf_event_read_size(struct perf_event *event, int nr_siblings)
{
	int entry = sizeof(u64); /* value */
	int size = 0;
	int nr = 1;

	if (event->attr.read_format & PERF_FORMAT_TOTAL_TIME_ENABLED)
		size += sizeof(u64);

	if (event->attr.read_format & PERF_FORMAT_TOTAL_TIME_RUNNING)
		size += sizeof(u64);

	if (event->attr.read_format & PERF_FORMAT_ID)
		entry += sizeof(u64);

	if (event->attr.read_format & PERF_FORMAT_GROUP) {
		nr += nr_siblings;
		size += sizeof(u64);
	}

	size += entry * nr;
	event->read_size = size;
}

static void __perf_event_header_size(struct perf_event *event, u64 sample_type)
{
	struct perf_sample_data *data;
	u16 size = 0;

	if (sample_type & PERF_SAMPLE_IP)
		size += sizeof(data->ip);

	if (sample_type & PERF_SAMPLE_ADDR)
		size += sizeof(data->addr);

	if (sample_type & PERF_SAMPLE_PERIOD)
		size += sizeof(data->period);

	if (sample_type & PERF_SAMPLE_WEIGHT)
		size += sizeof(data->weight);

	if (sample_type & PERF_SAMPLE_READ)
		size += event->read_size;

	if (sample_type & PERF_SAMPLE_DATA_SRC)
		size += sizeof(data->data_src.val);

	if (sample_type & PERF_SAMPLE_TRANSACTION)
		size += sizeof(data->txn);

	if (sample_type & PERF_SAMPLE_PHYS_ADDR)
		size += sizeof(data->phys_addr);

	if (sample_type & PERF_SAMPLE_CGROUP)
		size += sizeof(data->cgroup);

	event->header_size = size;
}

/*
 * Called at perf_event creation and when events are attached/detached from a
 * group.
 */
static void perf_event__header_size(struct perf_event *event)
{
	__perf_event_read_size(event,
			       event->group_leader->nr_siblings);
	__perf_event_header_size(event, event->attr.sample_type);
}

static void perf_event__id_header_size(struct perf_event *event)
{
	struct perf_sample_data *data;
	u64 sample_type = event->attr.sample_type;
	u16 size = 0;

	if (sample_type & PERF_SAMPLE_TID)
		size += sizeof(data->tid_entry);

	if (sample_type & PERF_SAMPLE_TIME)
		size += sizeof(data->time);

	if (sample_type & PERF_SAMPLE_IDENTIFIER)
		size += sizeof(data->id);

	if (sample_type & PERF_SAMPLE_ID)
		size += sizeof(data->id);

	if (sample_type & PERF_SAMPLE_STREAM_ID)
		size += sizeof(data->stream_id);

	if (sample_type & PERF_SAMPLE_CPU)
		size += sizeof(data->cpu_entry);

	event->id_header_size = size;
}

static bool perf_event_validate_size(struct perf_event *event)
{
	/*
	 * The values computed here will be over-written when we actually
	 * attach the event.
	 */
	__perf_event_read_size(event, event->group_leader->nr_siblings + 1);
	__perf_event_header_size(event, event->attr.sample_type & ~PERF_SAMPLE_READ);
	perf_event__id_header_size(event);

	/*
	 * Sum the lot; should not exceed the 64k limit we have on records.
	 * Conservative limit to allow for callchains and other variable fields.
	 */
	if (event->read_size + event->header_size +
	    event->id_header_size + sizeof(struct perf_event_header) >= 16*1024)
		return false;

	return true;
}

static void perf_group_attach(struct perf_event *event)
{
	struct perf_event *group_leader = event->group_leader, *pos;

	lockdep_assert_held(&event->ctx->lock);

	/*
	 * We can have double attach due to group movement in perf_event_open.
	 */
	if (event->attach_state & PERF_ATTACH_GROUP)
		return;

	event->attach_state |= PERF_ATTACH_GROUP;

	if (group_leader == event)
		return;

	WARN_ON_ONCE(group_leader->ctx != event->ctx);

	group_leader->group_caps &= event->event_caps;

	list_add_tail(&event->sibling_list, &group_leader->sibling_list);
	group_leader->nr_siblings++;

	perf_event__header_size(group_leader);

	for_each_sibling_event(pos, group_leader)
		perf_event__header_size(pos);
}

/*
 * Remove an event from the lists for its context.
 * Must be called with ctx->mutex and ctx->lock held.
 */
static void
list_del_event(struct perf_event *event, struct perf_event_context *ctx)
{
	WARN_ON_ONCE(event->ctx != ctx);
	lockdep_assert_held(&ctx->lock);

	/*
	 * We can have double detach due to exit/hot-unplug + close.
	 */
	if (!(event->attach_state & PERF_ATTACH_CONTEXT))
		return;

	event->attach_state &= ~PERF_ATTACH_CONTEXT;

	ctx->nr_events--;
	if (event->attr.inherit_stat)
		ctx->nr_stat--;

	list_del_rcu(&event->event_entry);

	if (event->group_leader == event)
		del_event_from_groups(event, ctx);

	/*
	 * If event was in error state, then keep it
	 * that way, otherwise bogus counts will be
	 * returned on read(). The only way to get out
	 * of error state is by explicit re-enabling
	 * of the event
	 */
	if (event->state > PERF_EVENT_STATE_OFF) {
		perf_cgroup_event_disable(event, ctx);
		perf_event_set_state(event, PERF_EVENT_STATE_OFF);
	}

	ctx->generation++;
}

static int
perf_aux_output_match(struct perf_event *event, struct perf_event *aux_event)
{
	if (!has_aux(aux_event))
		return 0;

	if (!event->pmu->aux_output_match)
		return 0;

	return event->pmu->aux_output_match(aux_event);
}

static void put_event(struct perf_event *event);
static void event_sched_out(struct perf_event *event,
			    struct perf_cpu_context *cpuctx,
			    struct perf_event_context *ctx);

static void perf_put_aux_event(struct perf_event *event)
{
	struct perf_event_context *ctx = event->ctx;
	struct perf_cpu_context *cpuctx = __get_cpu_context(ctx);
	struct perf_event *iter;

	/*
	 * If event uses aux_event tear down the link
	 */
	if (event->aux_event) {
		iter = event->aux_event;
		event->aux_event = NULL;
		put_event(iter);
		return;
	}

	/*
	 * If the event is an aux_event, tear down all links to
	 * it from other events.
	 */
	for_each_sibling_event(iter, event->group_leader) {
		if (iter->aux_event != event)
			continue;

		iter->aux_event = NULL;
		put_event(event);

		/*
		 * If it's ACTIVE, schedule it out and put it into ERROR
		 * state so that we don't try to schedule it again. Note
		 * that perf_event_enable() will clear the ERROR status.
		 */
		event_sched_out(iter, cpuctx, ctx);
		perf_event_set_state(event, PERF_EVENT_STATE_ERROR);
	}
}

static bool perf_need_aux_event(struct perf_event *event)
{
	return !!event->attr.aux_output || !!event->attr.aux_sample_size;
}

static int perf_get_aux_event(struct perf_event *event,
			      struct perf_event *group_leader)
{
	/*
	 * Our group leader must be an aux event if we want to be
	 * an aux_output. This way, the aux event will precede its
	 * aux_output events in the group, and therefore will always
	 * schedule first.
	 */
	if (!group_leader)
		return 0;

	/*
	 * aux_output and aux_sample_size are mutually exclusive.
	 */
	if (event->attr.aux_output && event->attr.aux_sample_size)
		return 0;

	if (event->attr.aux_output &&
	    !perf_aux_output_match(event, group_leader))
		return 0;

	if (event->attr.aux_sample_size && !group_leader->pmu->snapshot_aux)
		return 0;

	if (!atomic_long_inc_not_zero(&group_leader->refcount))
		return 0;

	/*
	 * Link aux_outputs to their aux event; this is undone in
	 * perf_group_detach() by perf_put_aux_event(). When the
	 * group in torn down, the aux_output events loose their
	 * link to the aux_event and can't schedule any more.
	 */
	event->aux_event = group_leader;

	return 1;
}

static inline struct list_head *get_event_list(struct perf_event *event)
{
	struct perf_event_context *ctx = event->ctx;
	return event->attr.pinned ? &ctx->pinned_active : &ctx->flexible_active;
}

/*
 * Events that have PERF_EV_CAP_SIBLING require being part of a group and
 * cannot exist on their own, schedule them out and move them into the ERROR
 * state. Also see _perf_event_enable(), it will not be able to recover
 * this ERROR state.
 */
static inline void perf_remove_sibling_event(struct perf_event *event)
{
	struct perf_event_context *ctx = event->ctx;
	struct perf_cpu_context *cpuctx = __get_cpu_context(ctx);

	event_sched_out(event, cpuctx, ctx);
	perf_event_set_state(event, PERF_EVENT_STATE_ERROR);
}

static void perf_group_detach(struct perf_event *event)
{
	struct perf_event *leader = event->group_leader;
	struct perf_event *sibling, *tmp;
	struct perf_event_context *ctx = event->ctx;

	lockdep_assert_held(&ctx->lock);

	/*
	 * We can have double detach due to exit/hot-unplug + close.
	 */
	if (!(event->attach_state & PERF_ATTACH_GROUP))
		return;

	event->attach_state &= ~PERF_ATTACH_GROUP;

	perf_put_aux_event(event);

	/*
	 * If this is a sibling, remove it from its group.
	 */
	if (leader != event) {
		list_del_init(&event->sibling_list);
		event->group_leader->nr_siblings--;
		goto out;
	}

	/*
	 * If this was a group event with sibling events then
	 * upgrade the siblings to singleton events by adding them
	 * to whatever list we are on.
	 */
	list_for_each_entry_safe(sibling, tmp, &event->sibling_list, sibling_list) {

		if (sibling->event_caps & PERF_EV_CAP_SIBLING)
			perf_remove_sibling_event(sibling);

		sibling->group_leader = sibling;
		list_del_init(&sibling->sibling_list);

		/* Inherit group flags from the previous leader */
		sibling->group_caps = event->group_caps;

		if (!RB_EMPTY_NODE(&event->group_node)) {
			add_event_to_groups(sibling, event->ctx);

			if (sibling->state == PERF_EVENT_STATE_ACTIVE)
				list_add_tail(&sibling->active_list, get_event_list(sibling));
		}

		WARN_ON_ONCE(sibling->ctx != event->ctx);
	}

out:
	for_each_sibling_event(tmp, leader)
		perf_event__header_size(tmp);

	perf_event__header_size(leader);
}

static bool is_orphaned_event(struct perf_event *event)
{
	return event->state == PERF_EVENT_STATE_DEAD;
}

static inline int __pmu_filter_match(struct perf_event *event)
{
	struct pmu *pmu = event->pmu;
	return pmu->filter_match ? pmu->filter_match(event) : 1;
}

/*
 * Check whether we should attempt to schedule an event group based on
 * PMU-specific filtering. An event group can consist of HW and SW events,
 * potentially with a SW leader, so we must check all the filters, to
 * determine whether a group is schedulable:
 */
static inline int pmu_filter_match(struct perf_event *event)
{
	struct perf_event *sibling;

	if (!__pmu_filter_match(event))
		return 0;

	for_each_sibling_event(sibling, event) {
		if (!__pmu_filter_match(sibling))
			return 0;
	}

	return 1;
}

static inline int
event_filter_match(struct perf_event *event)
{
	return (event->cpu == -1 || event->cpu == smp_processor_id()) &&
	       perf_cgroup_match(event) && pmu_filter_match(event);
}

static void
event_sched_out(struct perf_event *event,
		  struct perf_cpu_context *cpuctx,
		  struct perf_event_context *ctx)
{
	enum perf_event_state state = PERF_EVENT_STATE_INACTIVE;

	WARN_ON_ONCE(event->ctx != ctx);
	lockdep_assert_held(&ctx->lock);

	if (event->state != PERF_EVENT_STATE_ACTIVE)
		return;

	/*
	 * Asymmetry; we only schedule events _IN_ through ctx_sched_in(), but
	 * we can schedule events _OUT_ individually through things like
	 * __perf_remove_from_context().
	 */
	list_del_init(&event->active_list);

	perf_pmu_disable(event->pmu);

	event->pmu->del(event, 0);
	event->oncpu = -1;

	if (READ_ONCE(event->pending_disable) >= 0) {
		WRITE_ONCE(event->pending_disable, -1);
		perf_cgroup_event_disable(event, ctx);
		state = PERF_EVENT_STATE_OFF;
	}
	perf_event_set_state(event, state);

	if (!is_software_event(event))
		cpuctx->active_oncpu--;
	if (!--ctx->nr_active)
		perf_event_ctx_deactivate(ctx);
	if (event->attr.freq && event->attr.sample_freq)
		ctx->nr_freq--;
	if (event->attr.exclusive || !cpuctx->active_oncpu)
		cpuctx->exclusive = 0;

	perf_pmu_enable(event->pmu);
}

static void
group_sched_out(struct perf_event *group_event,
		struct perf_cpu_context *cpuctx,
		struct perf_event_context *ctx)
{
	struct perf_event *event;

	if (group_event->state != PERF_EVENT_STATE_ACTIVE)
		return;

	perf_pmu_disable(ctx->pmu);

	event_sched_out(group_event, cpuctx, ctx);

	/*
	 * Schedule out siblings (if any):
	 */
	for_each_sibling_event(event, group_event)
		event_sched_out(event, cpuctx, ctx);

	perf_pmu_enable(ctx->pmu);
}

#define DETACH_GROUP	0x01UL

/*
 * Cross CPU call to remove a performance event
 *
 * We disable the event on the hardware level first. After that we
 * remove it from the context list.
 */
static void
__perf_remove_from_context(struct perf_event *event,
			   struct perf_cpu_context *cpuctx,
			   struct perf_event_context *ctx,
			   void *info)
{
	unsigned long flags = (unsigned long)info;

	if (ctx->is_active & EVENT_TIME) {
		update_context_time(ctx);
		update_cgrp_time_from_cpuctx(cpuctx, false);
	}

	event_sched_out(event, cpuctx, ctx);
	if (flags & DETACH_GROUP)
		perf_group_detach(event);
	list_del_event(event, ctx);

	if (!ctx->nr_events && ctx->is_active) {
		if (ctx == &cpuctx->ctx)
			update_cgrp_time_from_cpuctx(cpuctx, true);

		ctx->is_active = 0;
		ctx->rotate_necessary = 0;
		if (ctx->task) {
			WARN_ON_ONCE(cpuctx->task_ctx != ctx);
			cpuctx->task_ctx = NULL;
		}
	}
}

/*
 * Remove the event from a task's (or a CPU's) list of events.
 *
 * If event->ctx is a cloned context, callers must make sure that
 * every task struct that event->ctx->task could possibly point to
 * remains valid.  This is OK when called from perf_release since
 * that only calls us on the top-level context, which can't be a clone.
 * When called from perf_event_exit_task, it's OK because the
 * context has been detached from its task.
 */
static void perf_remove_from_context(struct perf_event *event, unsigned long flags)
{
	struct perf_event_context *ctx = event->ctx;

	lockdep_assert_held(&ctx->mutex);

	event_function_call(event, __perf_remove_from_context, (void *)flags);

	/*
	 * The above event_function_call() can NO-OP when it hits
	 * TASK_TOMBSTONE. In that case we must already have been detached
	 * from the context (by perf_event_exit_event()) but the grouping
	 * might still be in-tact.
	 */
	WARN_ON_ONCE(event->attach_state & PERF_ATTACH_CONTEXT);
	if ((flags & DETACH_GROUP) &&
	    (event->attach_state & PERF_ATTACH_GROUP)) {
		/*
		 * Since in that case we cannot possibly be scheduled, simply
		 * detach now.
		 */
		raw_spin_lock_irq(&ctx->lock);
		perf_group_detach(event);
		raw_spin_unlock_irq(&ctx->lock);
	}
}

/*
 * Cross CPU call to disable a performance event
 */
static void __perf_event_disable(struct perf_event *event,
				 struct perf_cpu_context *cpuctx,
				 struct perf_event_context *ctx,
				 void *info)
{
	if (event->state < PERF_EVENT_STATE_INACTIVE)
		return;

	if (ctx->is_active & EVENT_TIME) {
		update_context_time(ctx);
		update_cgrp_time_from_event(event);
	}

	if (event == event->group_leader)
		group_sched_out(event, cpuctx, ctx);
	else
		event_sched_out(event, cpuctx, ctx);

	perf_event_set_state(event, PERF_EVENT_STATE_OFF);
	perf_cgroup_event_disable(event, ctx);
}

/*
 * Disable an event.
 *
 * If event->ctx is a cloned context, callers must make sure that
 * every task struct that event->ctx->task could possibly point to
 * remains valid.  This condition is satisfied when called through
 * perf_event_for_each_child or perf_event_for_each because they
 * hold the top-level event's child_mutex, so any descendant that
 * goes to exit will block in perf_event_exit_event().
 *
 * When called from perf_pending_event it's OK because event->ctx
 * is the current context on this CPU and preemption is disabled,
 * hence we can't get into perf_event_task_sched_out for this context.
 */
static void _perf_event_disable(struct perf_event *event)
{
	struct perf_event_context *ctx = event->ctx;

	raw_spin_lock_irq(&ctx->lock);
	if (event->state <= PERF_EVENT_STATE_OFF) {
		raw_spin_unlock_irq(&ctx->lock);
		return;
	}
	raw_spin_unlock_irq(&ctx->lock);

	event_function_call(event, __perf_event_disable, NULL);
}

void perf_event_disable_local(struct perf_event *event)
{
	event_function_local(event, __perf_event_disable, NULL);
}

/*
 * Strictly speaking kernel users cannot create groups and therefore this
 * interface does not need the perf_event_ctx_lock() magic.
 */
void perf_event_disable(struct perf_event *event)
{
	struct perf_event_context *ctx;

	ctx = perf_event_ctx_lock(event);
	_perf_event_disable(event);
	perf_event_ctx_unlock(event, ctx);
}
EXPORT_SYMBOL_GPL(perf_event_disable);

void perf_event_disable_inatomic(struct perf_event *event)
{
	WRITE_ONCE(event->pending_disable, smp_processor_id());
	/* can fail, see perf_pending_event_disable() */
	irq_work_queue(&event->pending);
}

#define MAX_INTERRUPTS (~0ULL)

static void perf_log_throttle(struct perf_event *event, int enable);
static void perf_log_itrace_start(struct perf_event *event);

static int
event_sched_in(struct perf_event *event,
		 struct perf_cpu_context *cpuctx,
		 struct perf_event_context *ctx)
{
	int ret = 0;

	WARN_ON_ONCE(event->ctx != ctx);

	lockdep_assert_held(&ctx->lock);

	if (event->state <= PERF_EVENT_STATE_OFF)
		return 0;

	WRITE_ONCE(event->oncpu, smp_processor_id());
	/*
	 * Order event::oncpu write to happen before the ACTIVE state is
	 * visible. This allows perf_event_{stop,read}() to observe the correct
	 * ->oncpu if it sees ACTIVE.
	 */
	smp_wmb();
	perf_event_set_state(event, PERF_EVENT_STATE_ACTIVE);

	/*
	 * Unthrottle events, since we scheduled we might have missed several
	 * ticks already, also for a heavily scheduling task there is little
	 * guarantee it'll get a tick in a timely manner.
	 */
	if (unlikely(event->hw.interrupts == MAX_INTERRUPTS)) {
		perf_log_throttle(event, 1);
		event->hw.interrupts = 0;
	}

	perf_pmu_disable(event->pmu);

	perf_log_itrace_start(event);

	if (event->pmu->add(event, PERF_EF_START)) {
		perf_event_set_state(event, PERF_EVENT_STATE_INACTIVE);
		event->oncpu = -1;
		ret = -EAGAIN;
		goto out;
	}

	if (!is_software_event(event))
		cpuctx->active_oncpu++;
	if (!ctx->nr_active++)
		perf_event_ctx_activate(ctx);
	if (event->attr.freq && event->attr.sample_freq)
		ctx->nr_freq++;

	if (event->attr.exclusive)
		cpuctx->exclusive = 1;

out:
	perf_pmu_enable(event->pmu);

	return ret;
}

static int
group_sched_in(struct perf_event *group_event,
	       struct perf_cpu_context *cpuctx,
	       struct perf_event_context *ctx)
{
	struct perf_event *event, *partial_group = NULL;
	struct pmu *pmu = ctx->pmu;

	if (group_event->state == PERF_EVENT_STATE_OFF)
		return 0;

	pmu->start_txn(pmu, PERF_PMU_TXN_ADD);

	if (event_sched_in(group_event, cpuctx, ctx))
		goto error;

	/*
	 * Schedule in siblings as one group (if any):
	 */
	for_each_sibling_event(event, group_event) {
		if (event_sched_in(event, cpuctx, ctx)) {
			partial_group = event;
			goto group_error;
		}
	}

	if (!pmu->commit_txn(pmu))
		return 0;

group_error:
	/*
	 * Groups can be scheduled in as one unit only, so undo any
	 * partial group before returning:
	 * The events up to the failed event are scheduled out normally.
	 */
	for_each_sibling_event(event, group_event) {
		if (event == partial_group)
			break;

		event_sched_out(event, cpuctx, ctx);
	}
	event_sched_out(group_event, cpuctx, ctx);

error:
	pmu->cancel_txn(pmu);
	return -EAGAIN;
}

/*
 * Work out whether we can put this event group on the CPU now.
 */
static int group_can_go_on(struct perf_event *event,
			   struct perf_cpu_context *cpuctx,
			   int can_add_hw)
{
	/*
	 * Groups consisting entirely of software events can always go on.
	 */
	if (event->group_caps & PERF_EV_CAP_SOFTWARE)
		return 1;
	/*
	 * If an exclusive group is already on, no other hardware
	 * events can go on.
	 */
	if (cpuctx->exclusive)
		return 0;
	/*
	 * If this group is exclusive and there are already
	 * events on the CPU, it can't go on.
	 */
	if (event->attr.exclusive && !list_empty(get_event_list(event)))
		return 0;
	/*
	 * Otherwise, try to add it if all previous groups were able
	 * to go on.
	 */
	return can_add_hw;
}

static void add_event_to_ctx(struct perf_event *event,
			       struct perf_event_context *ctx)
{
	list_add_event(event, ctx);
	perf_group_attach(event);
}

static void ctx_sched_out(struct perf_event_context *ctx,
			  struct perf_cpu_context *cpuctx,
			  enum event_type_t event_type);
static void
ctx_sched_in(struct perf_event_context *ctx,
	     struct perf_cpu_context *cpuctx,
	     enum event_type_t event_type,
	     struct task_struct *task);

static void task_ctx_sched_out(struct perf_cpu_context *cpuctx,
			       struct perf_event_context *ctx,
			       enum event_type_t event_type)
{
	if (!cpuctx->task_ctx)
		return;

	if (WARN_ON_ONCE(ctx != cpuctx->task_ctx))
		return;

	ctx_sched_out(ctx, cpuctx, event_type);
}

static void perf_event_sched_in(struct perf_cpu_context *cpuctx,
				struct perf_event_context *ctx,
				struct task_struct *task)
{
	cpu_ctx_sched_in(cpuctx, EVENT_PINNED, task);
	if (ctx)
		ctx_sched_in(ctx, cpuctx, EVENT_PINNED, task);
	cpu_ctx_sched_in(cpuctx, EVENT_FLEXIBLE, task);
	if (ctx)
		ctx_sched_in(ctx, cpuctx, EVENT_FLEXIBLE, task);
}

/*
 * We want to maintain the following priority of scheduling:
 *  - CPU pinned (EVENT_CPU | EVENT_PINNED)
 *  - task pinned (EVENT_PINNED)
 *  - CPU flexible (EVENT_CPU | EVENT_FLEXIBLE)
 *  - task flexible (EVENT_FLEXIBLE).
 *
 * In order to avoid unscheduling and scheduling back in everything every
 * time an event is added, only do it for the groups of equal priority and
 * below.
 *
 * This can be called after a batch operation on task events, in which case
 * event_type is a bit mask of the types of events involved. For CPU events,
 * event_type is only either EVENT_PINNED or EVENT_FLEXIBLE.
 */
static void ctx_resched(struct perf_cpu_context *cpuctx,
			struct perf_event_context *task_ctx,
			enum event_type_t event_type)
{
	enum event_type_t ctx_event_type;
	bool cpu_event = !!(event_type & EVENT_CPU);

	/*
	 * If pinned groups are involved, flexible groups also need to be
	 * scheduled out.
	 */
	if (event_type & EVENT_PINNED)
		event_type |= EVENT_FLEXIBLE;

	ctx_event_type = event_type & EVENT_ALL;

	perf_pmu_disable(cpuctx->ctx.pmu);
	if (task_ctx)
		task_ctx_sched_out(cpuctx, task_ctx, event_type);

	/*
	 * Decide which cpu ctx groups to schedule out based on the types
	 * of events that caused rescheduling:
	 *  - EVENT_CPU: schedule out corresponding groups;
	 *  - EVENT_PINNED task events: schedule out EVENT_FLEXIBLE groups;
	 *  - otherwise, do nothing more.
	 */
	if (cpu_event)
		cpu_ctx_sched_out(cpuctx, ctx_event_type);
	else if (ctx_event_type & EVENT_PINNED)
		cpu_ctx_sched_out(cpuctx, EVENT_FLEXIBLE);

	perf_event_sched_in(cpuctx, task_ctx, current);
	perf_pmu_enable(cpuctx->ctx.pmu);
}

void perf_pmu_resched(struct pmu *pmu)
{
	struct perf_cpu_context *cpuctx = this_cpu_ptr(pmu->pmu_cpu_context);
	struct perf_event_context *task_ctx = cpuctx->task_ctx;

	perf_ctx_lock(cpuctx, task_ctx);
	ctx_resched(cpuctx, task_ctx, EVENT_ALL|EVENT_CPU);
	perf_ctx_unlock(cpuctx, task_ctx);
}

/*
 * Cross CPU call to install and enable a performance event
 *
 * Very similar to remote_function() + event_function() but cannot assume that
 * things like ctx->is_active and cpuctx->task_ctx are set.
 */
static int  __perf_install_in_context(void *info)
{
	struct perf_event *event = info;
	struct perf_event_context *ctx = event->ctx;
	struct perf_cpu_context *cpuctx = __get_cpu_context(ctx);
	struct perf_event_context *task_ctx = cpuctx->task_ctx;
	bool reprogram = true;
	int ret = 0;

	raw_spin_lock(&cpuctx->ctx.lock);
	if (ctx->task) {
		raw_spin_lock(&ctx->lock);
		task_ctx = ctx;

		reprogram = (ctx->task == current);

		/*
		 * If the task is running, it must be running on this CPU,
		 * otherwise we cannot reprogram things.
		 *
		 * If its not running, we don't care, ctx->lock will
		 * serialize against it becoming runnable.
		 */
		if (task_curr(ctx->task) && !reprogram) {
			ret = -ESRCH;
			goto unlock;
		}

		WARN_ON_ONCE(reprogram && cpuctx->task_ctx && cpuctx->task_ctx != ctx);
	} else if (task_ctx) {
		raw_spin_lock(&task_ctx->lock);
	}

#ifdef CONFIG_CGROUP_PERF
	if (event->state > PERF_EVENT_STATE_OFF && is_cgroup_event(event)) {
		/*
		 * If the current cgroup doesn't match the event's
		 * cgroup, we should not try to schedule it.
		 */
		struct perf_cgroup *cgrp = perf_cgroup_from_task(current, ctx);
		reprogram = cgroup_is_descendant(cgrp->css.cgroup,
					event->cgrp->css.cgroup);
	}
#endif

	if (reprogram) {
		ctx_sched_out(ctx, cpuctx, EVENT_TIME);
		add_event_to_ctx(event, ctx);
		ctx_resched(cpuctx, task_ctx, get_event_type(event));
	} else {
		add_event_to_ctx(event, ctx);
	}

unlock:
	perf_ctx_unlock(cpuctx, task_ctx);

	return ret;
}

static bool exclusive_event_installable(struct perf_event *event,
					struct perf_event_context *ctx);

/*
 * Attach a performance event to a context.
 *
 * Very similar to event_function_call, see comment there.
 */
static void
perf_install_in_context(struct perf_event_context *ctx,
			struct perf_event *event,
			int cpu)
{
	struct task_struct *task = READ_ONCE(ctx->task);

	lockdep_assert_held(&ctx->mutex);

	WARN_ON_ONCE(!exclusive_event_installable(event, ctx));

	if (event->cpu != -1)
		event->cpu = cpu;

	/*
	 * Ensures that if we can observe event->ctx, both the event and ctx
	 * will be 'complete'. See perf_iterate_sb_cpu().
	 */
	smp_store_release(&event->ctx, ctx);

	/*
	 * perf_event_attr::disabled events will not run and can be initialized
	 * without IPI. Except when this is the first event for the context, in
	 * that case we need the magic of the IPI to set ctx->is_active.
	 *
	 * The IOC_ENABLE that is sure to follow the creation of a disabled
	 * event will issue the IPI and reprogram the hardware.
	 */
	if (__perf_effective_state(event) == PERF_EVENT_STATE_OFF && ctx->nr_events) {
		raw_spin_lock_irq(&ctx->lock);
		if (ctx->task == TASK_TOMBSTONE) {
			raw_spin_unlock_irq(&ctx->lock);
			return;
		}
		add_event_to_ctx(event, ctx);
		raw_spin_unlock_irq(&ctx->lock);
		return;
	}

	if (!task) {
		cpu_function_call(cpu, __perf_install_in_context, event);
		return;
	}

	/*
	 * Should not happen, we validate the ctx is still alive before calling.
	 */
	if (WARN_ON_ONCE(task == TASK_TOMBSTONE))
		return;

	/*
	 * Installing events is tricky because we cannot rely on ctx->is_active
	 * to be set in case this is the nr_events 0 -> 1 transition.
	 *
	 * Instead we use task_curr(), which tells us if the task is running.
	 * However, since we use task_curr() outside of rq::lock, we can race
	 * against the actual state. This means the result can be wrong.
	 *
	 * If we get a false positive, we retry, this is harmless.
	 *
	 * If we get a false negative, things are complicated. If we are after
	 * perf_event_context_sched_in() ctx::lock will serialize us, and the
	 * value must be correct. If we're before, it doesn't matter since
	 * perf_event_context_sched_in() will program the counter.
	 *
	 * However, this hinges on the remote context switch having observed
	 * our task->perf_event_ctxp[] store, such that it will in fact take
	 * ctx::lock in perf_event_context_sched_in().
	 *
	 * We do this by task_function_call(), if the IPI fails to hit the task
	 * we know any future context switch of task must see the
	 * perf_event_ctpx[] store.
	 */

	/*
	 * This smp_mb() orders the task->perf_event_ctxp[] store with the
	 * task_cpu() load, such that if the IPI then does not find the task
	 * running, a future context switch of that task must observe the
	 * store.
	 */
	smp_mb();
again:
	if (!task_function_call(task, __perf_install_in_context, event))
		return;

	raw_spin_lock_irq(&ctx->lock);
	task = ctx->task;
	if (WARN_ON_ONCE(task == TASK_TOMBSTONE)) {
		/*
		 * Cannot happen because we already checked above (which also
		 * cannot happen), and we hold ctx->mutex, which serializes us
		 * against perf_event_exit_task_context().
		 */
		raw_spin_unlock_irq(&ctx->lock);
		return;
	}
	/*
	 * If the task is not running, ctx->lock will avoid it becoming so,
	 * thus we can safely install the event.
	 */
	if (task_curr(task)) {
		raw_spin_unlock_irq(&ctx->lock);
		goto again;
	}
	add_event_to_ctx(event, ctx);
	raw_spin_unlock_irq(&ctx->lock);
}

/*
 * Cross CPU call to enable a performance event
 */
static void __perf_event_enable(struct perf_event *event,
				struct perf_cpu_context *cpuctx,
				struct perf_event_context *ctx,
				void *info)
{
	struct perf_event *leader = event->group_leader;
	struct perf_event_context *task_ctx;

	if (event->state >= PERF_EVENT_STATE_INACTIVE ||
	    event->state <= PERF_EVENT_STATE_ERROR)
		return;

	if (ctx->is_active)
		ctx_sched_out(ctx, cpuctx, EVENT_TIME);

	perf_event_set_state(event, PERF_EVENT_STATE_INACTIVE);
	perf_cgroup_event_enable(event, ctx);

	if (!ctx->is_active)
		return;

	if (!event_filter_match(event)) {
		ctx_sched_in(ctx, cpuctx, EVENT_TIME, current);
		return;
	}

	/*
	 * If the event is in a group and isn't the group leader,
	 * then don't put it on unless the group is on.
	 */
	if (leader != event && leader->state != PERF_EVENT_STATE_ACTIVE) {
		ctx_sched_in(ctx, cpuctx, EVENT_TIME, current);
		return;
	}

	task_ctx = cpuctx->task_ctx;
	if (ctx->task)
		WARN_ON_ONCE(task_ctx != ctx);

	ctx_resched(cpuctx, task_ctx, get_event_type(event));
}

/*
 * Enable an event.
 *
 * If event->ctx is a cloned context, callers must make sure that
 * every task struct that event->ctx->task could possibly point to
 * remains valid.  This condition is satisfied when called through
 * perf_event_for_each_child or perf_event_for_each as described
 * for perf_event_disable.
 */
static void _perf_event_enable(struct perf_event *event)
{
	struct perf_event_context *ctx = event->ctx;

	raw_spin_lock_irq(&ctx->lock);
	if (event->state >= PERF_EVENT_STATE_INACTIVE ||
	    event->state <  PERF_EVENT_STATE_ERROR) {
out:
		raw_spin_unlock_irq(&ctx->lock);
		return;
	}

	/*
	 * If the event is in error state, clear that first.
	 *
	 * That way, if we see the event in error state below, we know that it
	 * has gone back into error state, as distinct from the task having
	 * been scheduled away before the cross-call arrived.
	 */
	if (event->state == PERF_EVENT_STATE_ERROR) {
		/*
		 * Detached SIBLING events cannot leave ERROR state.
		 */
		if (event->event_caps & PERF_EV_CAP_SIBLING &&
		    event->group_leader == event)
			goto out;

		event->state = PERF_EVENT_STATE_OFF;
	}
	raw_spin_unlock_irq(&ctx->lock);

	event_function_call(event, __perf_event_enable, NULL);
}

/*
 * See perf_event_disable();
 */
void perf_event_enable(struct perf_event *event)
{
	struct perf_event_context *ctx;

	ctx = perf_event_ctx_lock(event);
	_perf_event_enable(event);
	perf_event_ctx_unlock(event, ctx);
}
EXPORT_SYMBOL_GPL(perf_event_enable);

struct stop_event_data {
	struct perf_event	*event;
	unsigned int		restart;
};

static int __perf_event_stop(void *info)
{
	struct stop_event_data *sd = info;
	struct perf_event *event = sd->event;

	/* if it's already INACTIVE, do nothing */
	if (READ_ONCE(event->state) != PERF_EVENT_STATE_ACTIVE)
		return 0;

	/* matches smp_wmb() in event_sched_in() */
	smp_rmb();

	/*
	 * There is a window with interrupts enabled before we get here,
	 * so we need to check again lest we try to stop another CPU's event.
	 */
	if (READ_ONCE(event->oncpu) != smp_processor_id())
		return -EAGAIN;

	event->pmu->stop(event, PERF_EF_UPDATE);

	/*
	 * May race with the actual stop (through perf_pmu_output_stop()),
	 * but it is only used for events with AUX ring buffer, and such
	 * events will refuse to restart because of rb::aux_mmap_count==0,
	 * see comments in perf_aux_output_begin().
	 *
	 * Since this is happening on an event-local CPU, no trace is lost
	 * while restarting.
	 */
	if (sd->restart)
		event->pmu->start(event, 0);

	return 0;
}

static int perf_event_stop(struct perf_event *event, int restart)
{
	struct stop_event_data sd = {
		.event		= event,
		.restart	= restart,
	};
	int ret = 0;

	do {
		if (READ_ONCE(event->state) != PERF_EVENT_STATE_ACTIVE)
			return 0;

		/* matches smp_wmb() in event_sched_in() */
		smp_rmb();

		/*
		 * We only want to restart ACTIVE events, so if the event goes
		 * inactive here (event->oncpu==-1), there's nothing more to do;
		 * fall through with ret==-ENXIO.
		 */
		ret = cpu_function_call(READ_ONCE(event->oncpu),
					__perf_event_stop, &sd);
	} while (ret == -EAGAIN);

	return ret;
}

/*
 * In order to contain the amount of racy and tricky in the address filter
 * configuration management, it is a two part process:
 *
 * (p1) when userspace mappings change as a result of (1) or (2) or (3) below,
 *      we update the addresses of corresponding vmas in
 *	event::addr_filter_ranges array and bump the event::addr_filters_gen;
 * (p2) when an event is scheduled in (pmu::add), it calls
 *      perf_event_addr_filters_sync() which calls pmu::addr_filters_sync()
 *      if the generation has changed since the previous call.
 *
 * If (p1) happens while the event is active, we restart it to force (p2).
 *
 * (1) perf_addr_filters_apply(): adjusting filters' offsets based on
 *     pre-existing mappings, called once when new filters arrive via SET_FILTER
 *     ioctl;
 * (2) perf_addr_filters_adjust(): adjusting filters' offsets based on newly
 *     registered mapping, called for every new mmap(), with mm::mmap_lock down
 *     for reading;
 * (3) perf_event_addr_filters_exec(): clearing filters' offsets in the process
 *     of exec.
 */
void perf_event_addr_filters_sync(struct perf_event *event)
{
	struct perf_addr_filters_head *ifh = perf_event_addr_filters(event);

	if (!has_addr_filter(event))
		return;

	raw_spin_lock(&ifh->lock);
	if (event->addr_filters_gen != event->hw.addr_filters_gen) {
		event->pmu->addr_filters_sync(event);
		event->hw.addr_filters_gen = event->addr_filters_gen;
	}
	raw_spin_unlock(&ifh->lock);
}
EXPORT_SYMBOL_GPL(perf_event_addr_filters_sync);

static int _perf_event_refresh(struct perf_event *event, int refresh)
{
	/*
	 * not supported on inherited events
	 */
	if (event->attr.inherit || !is_sampling_event(event))
		return -EINVAL;

	atomic_add(refresh, &event->event_limit);
	_perf_event_enable(event);

	return 0;
}

/*
 * See perf_event_disable()
 */
int perf_event_refresh(struct perf_event *event, int refresh)
{
	struct perf_event_context *ctx;
	int ret;

	ctx = perf_event_ctx_lock(event);
	ret = _perf_event_refresh(event, refresh);
	perf_event_ctx_unlock(event, ctx);

	return ret;
}
EXPORT_SYMBOL_GPL(perf_event_refresh);

static int perf_event_modify_breakpoint(struct perf_event *bp,
					 struct perf_event_attr *attr)
{
	int err;

	_perf_event_disable(bp);

	err = modify_user_hw_breakpoint_check(bp, attr, true);

	if (!bp->attr.disabled)
		_perf_event_enable(bp);

	return err;
}

static int perf_event_modify_attr(struct perf_event *event,
				  struct perf_event_attr *attr)
{
	if (event->attr.type != attr->type)
		return -EINVAL;

	switch (event->attr.type) {
	case PERF_TYPE_BREAKPOINT:
		return perf_event_modify_breakpoint(event, attr);
	default:
		/* Place holder for future additions. */
		return -EOPNOTSUPP;
	}
}

static void ctx_sched_out(struct perf_event_context *ctx,
			  struct perf_cpu_context *cpuctx,
			  enum event_type_t event_type)
{
	struct perf_event *event, *tmp;
	int is_active = ctx->is_active;

	lockdep_assert_held(&ctx->lock);

	if (likely(!ctx->nr_events)) {
		/*
		 * See __perf_remove_from_context().
		 */
		WARN_ON_ONCE(ctx->is_active);
		if (ctx->task)
			WARN_ON_ONCE(cpuctx->task_ctx);
		return;
	}

	/*
	 * Always update time if it was set; not only when it changes.
	 * Otherwise we can 'forget' to update time for any but the last
	 * context we sched out. For example:
	 *
	 *   ctx_sched_out(.event_type = EVENT_FLEXIBLE)
	 *   ctx_sched_out(.event_type = EVENT_PINNED)
	 *
	 * would only update time for the pinned events.
	 */
	if (is_active & EVENT_TIME) {
		/* update (and stop) ctx time */
		update_context_time(ctx);
		update_cgrp_time_from_cpuctx(cpuctx, ctx == &cpuctx->ctx);
		/*
		 * CPU-release for the below ->is_active store,
		 * see __load_acquire() in perf_event_time_now()
		 */
		barrier();
	}

	ctx->is_active &= ~event_type;
	if (!(ctx->is_active & EVENT_ALL))
		ctx->is_active = 0;

	if (ctx->task) {
		WARN_ON_ONCE(cpuctx->task_ctx != ctx);
		if (!ctx->is_active)
			cpuctx->task_ctx = NULL;
	}

	is_active ^= ctx->is_active; /* changed bits */

	if (!ctx->nr_active || !(is_active & EVENT_ALL))
		return;

	perf_pmu_disable(ctx->pmu);
	if (is_active & EVENT_PINNED) {
		list_for_each_entry_safe(event, tmp, &ctx->pinned_active, active_list)
			group_sched_out(event, cpuctx, ctx);
	}

	if (is_active & EVENT_FLEXIBLE) {
		list_for_each_entry_safe(event, tmp, &ctx->flexible_active, active_list)
			group_sched_out(event, cpuctx, ctx);

		/*
		 * Since we cleared EVENT_FLEXIBLE, also clear
		 * rotate_necessary, is will be reset by
		 * ctx_flexible_sched_in() when needed.
		 */
		ctx->rotate_necessary = 0;
	}
	perf_pmu_enable(ctx->pmu);
}

/*
 * Test whether two contexts are equivalent, i.e. whether they have both been
 * cloned from the same version of the same context.
 *
 * Equivalence is measured using a generation number in the context that is
 * incremented on each modification to it; see unclone_ctx(), list_add_event()
 * and list_del_event().
 */
static int context_equiv(struct perf_event_context *ctx1,
			 struct perf_event_context *ctx2)
{
	lockdep_assert_held(&ctx1->lock);
	lockdep_assert_held(&ctx2->lock);

	/* Pinning disables the swap optimization */
	if (ctx1->pin_count || ctx2->pin_count)
		return 0;

	/* If ctx1 is the parent of ctx2 */
	if (ctx1 == ctx2->parent_ctx && ctx1->generation == ctx2->parent_gen)
		return 1;

	/* If ctx2 is the parent of ctx1 */
	if (ctx1->parent_ctx == ctx2 && ctx1->parent_gen == ctx2->generation)
		return 1;

	/*
	 * If ctx1 and ctx2 have the same parent; we flatten the parent
	 * hierarchy, see perf_event_init_context().
	 */
	if (ctx1->parent_ctx && ctx1->parent_ctx == ctx2->parent_ctx &&
			ctx1->parent_gen == ctx2->parent_gen)
		return 1;

	/* Unmatched */
	return 0;
}

static void __perf_event_sync_stat(struct perf_event *event,
				     struct perf_event *next_event)
{
	u64 value;

	if (!event->attr.inherit_stat)
		return;

	/*
	 * Update the event value, we cannot use perf_event_read()
	 * because we're in the middle of a context switch and have IRQs
	 * disabled, which upsets smp_call_function_single(), however
	 * we know the event must be on the current CPU, therefore we
	 * don't need to use it.
	 */
	if (event->state == PERF_EVENT_STATE_ACTIVE)
		event->pmu->read(event);

	perf_event_update_time(event);

	/*
	 * In order to keep per-task stats reliable we need to flip the event
	 * values when we flip the contexts.
	 */
	value = local64_read(&next_event->count);
	value = local64_xchg(&event->count, value);
	local64_set(&next_event->count, value);

	swap(event->total_time_enabled, next_event->total_time_enabled);
	swap(event->total_time_running, next_event->total_time_running);

	/*
	 * Since we swizzled the values, update the user visible data too.
	 */
	perf_event_update_userpage(event);
	perf_event_update_userpage(next_event);
}

static void perf_event_sync_stat(struct perf_event_context *ctx,
				   struct perf_event_context *next_ctx)
{
	struct perf_event *event, *next_event;

	if (!ctx->nr_stat)
		return;

	update_context_time(ctx);

	event = list_first_entry(&ctx->event_list,
				   struct perf_event, event_entry);

	next_event = list_first_entry(&next_ctx->event_list,
					struct perf_event, event_entry);

	while (&event->event_entry != &ctx->event_list &&
	       &next_event->event_entry != &next_ctx->event_list) {

		__perf_event_sync_stat(event, next_event);

		event = list_next_entry(event, event_entry);
		next_event = list_next_entry(next_event, event_entry);
	}
}

static void perf_event_context_sched_out(struct task_struct *task, int ctxn,
					 struct task_struct *next)
{
	struct perf_event_context *ctx = task->perf_event_ctxp[ctxn];
	struct perf_event_context *next_ctx;
	struct perf_event_context *parent, *next_parent;
	struct perf_cpu_context *cpuctx;
	int do_switch = 1;
	struct pmu *pmu;

	if (likely(!ctx))
		return;

	pmu = ctx->pmu;
	cpuctx = __get_cpu_context(ctx);
	if (!cpuctx->task_ctx)
		return;

	rcu_read_lock();
	next_ctx = next->perf_event_ctxp[ctxn];
	if (!next_ctx)
		goto unlock;

	parent = rcu_dereference(ctx->parent_ctx);
	next_parent = rcu_dereference(next_ctx->parent_ctx);

	/* If neither context have a parent context; they cannot be clones. */
	if (!parent && !next_parent)
		goto unlock;

	if (next_parent == ctx || next_ctx == parent || next_parent == parent) {
		/*
		 * Looks like the two contexts are clones, so we might be
		 * able to optimize the context switch.  We lock both
		 * contexts and check that they are clones under the
		 * lock (including re-checking that neither has been
		 * uncloned in the meantime).  It doesn't matter which
		 * order we take the locks because no other cpu could
		 * be trying to lock both of these tasks.
		 */
		raw_spin_lock(&ctx->lock);
		raw_spin_lock_nested(&next_ctx->lock, SINGLE_DEPTH_NESTING);
		if (context_equiv(ctx, next_ctx)) {

			WRITE_ONCE(ctx->task, next);
			WRITE_ONCE(next_ctx->task, task);

			perf_pmu_disable(pmu);

			if (cpuctx->sched_cb_usage && pmu->sched_task)
				pmu->sched_task(ctx, false);

			/*
			 * PMU specific parts of task perf context can require
			 * additional synchronization. As an example of such
			 * synchronization see implementation details of Intel
			 * LBR call stack data profiling;
			 */
			if (pmu->swap_task_ctx)
				pmu->swap_task_ctx(ctx, next_ctx);
			else
				swap(ctx->task_ctx_data, next_ctx->task_ctx_data);

			perf_pmu_enable(pmu);

			/*
			 * RCU_INIT_POINTER here is safe because we've not
			 * modified the ctx and the above modification of
			 * ctx->task and ctx->task_ctx_data are immaterial
			 * since those values are always verified under
			 * ctx->lock which we're now holding.
			 */
			RCU_INIT_POINTER(task->perf_event_ctxp[ctxn], next_ctx);
			RCU_INIT_POINTER(next->perf_event_ctxp[ctxn], ctx);

			do_switch = 0;

			perf_event_sync_stat(ctx, next_ctx);
		}
		raw_spin_unlock(&next_ctx->lock);
		raw_spin_unlock(&ctx->lock);
	}
unlock:
	rcu_read_unlock();

	if (do_switch) {
		raw_spin_lock(&ctx->lock);
		perf_pmu_disable(pmu);

		if (cpuctx->sched_cb_usage && pmu->sched_task)
			pmu->sched_task(ctx, false);
		task_ctx_sched_out(cpuctx, ctx, EVENT_ALL);

		perf_pmu_enable(pmu);
		raw_spin_unlock(&ctx->lock);
	}
}

static DEFINE_PER_CPU(struct list_head, sched_cb_list);

void perf_sched_cb_dec(struct pmu *pmu)
{
	struct perf_cpu_context *cpuctx = this_cpu_ptr(pmu->pmu_cpu_context);

	this_cpu_dec(perf_sched_cb_usages);

	if (!--cpuctx->sched_cb_usage)
		list_del(&cpuctx->sched_cb_entry);
}


void perf_sched_cb_inc(struct pmu *pmu)
{
	struct perf_cpu_context *cpuctx = this_cpu_ptr(pmu->pmu_cpu_context);

	if (!cpuctx->sched_cb_usage++)
		list_add(&cpuctx->sched_cb_entry, this_cpu_ptr(&sched_cb_list));

	this_cpu_inc(perf_sched_cb_usages);
}

/*
 * This function provides the context switch callback to the lower code
 * layer. It is invoked ONLY when the context switch callback is enabled.
 *
 * This callback is relevant even to per-cpu events; for example multi event
 * PEBS requires this to provide PID/TID information. This requires we flush
 * all queued PEBS records before we context switch to a new task.
 */
static void __perf_pmu_sched_task(struct perf_cpu_context *cpuctx, bool sched_in)
{
	struct pmu *pmu;

	pmu = cpuctx->ctx.pmu; /* software PMUs will not have sched_task */

	if (WARN_ON_ONCE(!pmu->sched_task))
		return;

	perf_ctx_lock(cpuctx, cpuctx->task_ctx);
	perf_pmu_disable(pmu);

	pmu->sched_task(cpuctx->task_ctx, sched_in);

	perf_pmu_enable(pmu);
	perf_ctx_unlock(cpuctx, cpuctx->task_ctx);
}

static void perf_pmu_sched_task(struct task_struct *prev,
				struct task_struct *next,
				bool sched_in)
{
	struct perf_cpu_context *cpuctx;

	if (prev == next)
		return;

	list_for_each_entry(cpuctx, this_cpu_ptr(&sched_cb_list), sched_cb_entry) {
		/* will be handled in perf_event_context_sched_in/out */
		if (cpuctx->task_ctx)
			continue;

		__perf_pmu_sched_task(cpuctx, sched_in);
	}
}

static void perf_event_switch(struct task_struct *task,
			      struct task_struct *next_prev, bool sched_in);

#define for_each_task_context_nr(ctxn)					\
	for ((ctxn) = 0; (ctxn) < perf_nr_task_contexts; (ctxn)++)

/*
 * Called from scheduler to remove the events of the current task,
 * with interrupts disabled.
 *
 * We stop each event and update the event value in event->count.
 *
 * This does not protect us against NMI, but disable()
 * sets the disabled bit in the control field of event _before_
 * accessing the event control register. If a NMI hits, then it will
 * not restart the event.
 */
void __perf_event_task_sched_out(struct task_struct *task,
				 struct task_struct *next)
{
	int ctxn;

	if (__this_cpu_read(perf_sched_cb_usages))
		perf_pmu_sched_task(task, next, false);

	if (atomic_read(&nr_switch_events))
		perf_event_switch(task, next, false);

	for_each_task_context_nr(ctxn)
		perf_event_context_sched_out(task, ctxn, next);

	/*
	 * if cgroup events exist on this CPU, then we need
	 * to check if we have to switch out PMU state.
	 * cgroup event are system-wide mode only
	 */
	if (atomic_read(this_cpu_ptr(&perf_cgroup_events)))
		perf_cgroup_sched_out(task, next);
}

/*
 * Called with IRQs disabled
 */
static void cpu_ctx_sched_out(struct perf_cpu_context *cpuctx,
			      enum event_type_t event_type)
{
	ctx_sched_out(&cpuctx->ctx, cpuctx, event_type);
}

static bool perf_less_group_idx(const void *l, const void *r)
{
	const struct perf_event *le = *(const struct perf_event **)l;
	const struct perf_event *re = *(const struct perf_event **)r;

	return le->group_index < re->group_index;
}

static void swap_ptr(void *l, void *r)
{
	void **lp = l, **rp = r;

	swap(*lp, *rp);
}

static const struct min_heap_callbacks perf_min_heap = {
	.elem_size = sizeof(struct perf_event *),
	.less = perf_less_group_idx,
	.swp = swap_ptr,
};

static void __heap_add(struct min_heap *heap, struct perf_event *event)
{
	struct perf_event **itrs = heap->data;

	if (event) {
		itrs[heap->nr] = event;
		heap->nr++;
	}
}

static noinline int visit_groups_merge(struct perf_cpu_context *cpuctx,
				struct perf_event_groups *groups, int cpu,
				int (*func)(struct perf_event *, void *),
				void *data)
{
#ifdef CONFIG_CGROUP_PERF
	struct cgroup_subsys_state *css = NULL;
#endif
	/* Space for per CPU and/or any CPU event iterators. */
	struct perf_event *itrs[2];
	struct min_heap event_heap;
	struct perf_event **evt;
	int ret;

	if (cpuctx) {
		event_heap = (struct min_heap){
			.data = cpuctx->heap,
			.nr = 0,
			.size = cpuctx->heap_size,
		};

		lockdep_assert_held(&cpuctx->ctx.lock);

#ifdef CONFIG_CGROUP_PERF
		if (cpuctx->cgrp)
			css = &cpuctx->cgrp->css;
#endif
	} else {
		event_heap = (struct min_heap){
			.data = itrs,
			.nr = 0,
			.size = ARRAY_SIZE(itrs),
		};
		/* Events not within a CPU context may be on any CPU. */
		__heap_add(&event_heap, perf_event_groups_first(groups, -1, NULL));
	}
	evt = event_heap.data;

	__heap_add(&event_heap, perf_event_groups_first(groups, cpu, NULL));

#ifdef CONFIG_CGROUP_PERF
	for (; css; css = css->parent)
		__heap_add(&event_heap, perf_event_groups_first(groups, cpu, css->cgroup));
#endif

	min_heapify_all(&event_heap, &perf_min_heap);

	while (event_heap.nr) {
		ret = func(*evt, data);
		if (ret)
			return ret;

		*evt = perf_event_groups_next(*evt);
		if (*evt)
			min_heapify(&event_heap, 0, &perf_min_heap);
		else
			min_heap_pop(&event_heap, &perf_min_heap);
	}

	return 0;
}

<<<<<<< HEAD
=======
/*
 * Because the userpage is strictly per-event (there is no concept of context,
 * so there cannot be a context indirection), every userpage must be updated
 * when context time starts :-(
 *
 * IOW, we must not miss EVENT_TIME edges.
 */
>>>>>>> 13e45d7f
static inline bool event_update_userpage(struct perf_event *event)
{
	if (likely(!atomic_read(&event->mmap_count)))
		return false;

	perf_event_update_time(event);
<<<<<<< HEAD
	perf_set_shadow_time(event, event->ctx);
=======
>>>>>>> 13e45d7f
	perf_event_update_userpage(event);

	return true;
}

static inline void group_update_userpage(struct perf_event *group_event)
{
	struct perf_event *event;

	if (!event_update_userpage(group_event))
		return;

	for_each_sibling_event(event, group_event)
		event_update_userpage(event);
}

static int merge_sched_in(struct perf_event *event, void *data)
{
	struct perf_event_context *ctx = event->ctx;
	struct perf_cpu_context *cpuctx = __get_cpu_context(ctx);
	int *can_add_hw = data;

	if (event->state <= PERF_EVENT_STATE_OFF)
		return 0;

	if (!event_filter_match(event))
		return 0;

	if (group_can_go_on(event, cpuctx, *can_add_hw)) {
		if (!group_sched_in(event, cpuctx, ctx))
			list_add_tail(&event->active_list, get_event_list(event));
	}

	if (event->state == PERF_EVENT_STATE_INACTIVE) {
		*can_add_hw = 0;
		if (event->attr.pinned) {
			perf_cgroup_event_disable(event, ctx);
			perf_event_set_state(event, PERF_EVENT_STATE_ERROR);
		} else {
			ctx->rotate_necessary = 1;
			perf_mux_hrtimer_restart(cpuctx);
			group_update_userpage(event);
		}
	}

	return 0;
}

static void
ctx_pinned_sched_in(struct perf_event_context *ctx,
		    struct perf_cpu_context *cpuctx)
{
	int can_add_hw = 1;

	if (ctx != &cpuctx->ctx)
		cpuctx = NULL;

	visit_groups_merge(cpuctx, &ctx->pinned_groups,
			   smp_processor_id(),
			   merge_sched_in, &can_add_hw);
}

static void
ctx_flexible_sched_in(struct perf_event_context *ctx,
		      struct perf_cpu_context *cpuctx)
{
	int can_add_hw = 1;

	if (ctx != &cpuctx->ctx)
		cpuctx = NULL;

	visit_groups_merge(cpuctx, &ctx->flexible_groups,
			   smp_processor_id(),
			   merge_sched_in, &can_add_hw);
}

static void
ctx_sched_in(struct perf_event_context *ctx,
	     struct perf_cpu_context *cpuctx,
	     enum event_type_t event_type,
	     struct task_struct *task)
{
	int is_active = ctx->is_active;

	lockdep_assert_held(&ctx->lock);

	if (likely(!ctx->nr_events))
		return;

	if (is_active ^ EVENT_TIME) {
		/* start ctx time */
		__update_context_time(ctx, false);
		perf_cgroup_set_timestamp(task, ctx);
		/*
		 * CPU-release for the below ->is_active store,
		 * see __load_acquire() in perf_event_time_now()
		 */
		barrier();
	}

	ctx->is_active |= (event_type | EVENT_TIME);
	if (ctx->task) {
		if (!is_active)
			cpuctx->task_ctx = ctx;
		else
			WARN_ON_ONCE(cpuctx->task_ctx != ctx);
	}

	is_active ^= ctx->is_active; /* changed bits */

	/*
	 * First go through the list and put on any pinned groups
	 * in order to give them the best chance of going on.
	 */
	if (is_active & EVENT_PINNED)
		ctx_pinned_sched_in(ctx, cpuctx);

	/* Then walk through the lower prio flexible groups */
	if (is_active & EVENT_FLEXIBLE)
		ctx_flexible_sched_in(ctx, cpuctx);
}

static void cpu_ctx_sched_in(struct perf_cpu_context *cpuctx,
			     enum event_type_t event_type,
			     struct task_struct *task)
{
	struct perf_event_context *ctx = &cpuctx->ctx;

	ctx_sched_in(ctx, cpuctx, event_type, task);
}

static void perf_event_context_sched_in(struct perf_event_context *ctx,
					struct task_struct *task)
{
	struct perf_cpu_context *cpuctx;
	struct pmu *pmu = ctx->pmu;

	cpuctx = __get_cpu_context(ctx);
	if (cpuctx->task_ctx == ctx) {
		if (cpuctx->sched_cb_usage)
			__perf_pmu_sched_task(cpuctx, true);
		return;
	}

	perf_ctx_lock(cpuctx, ctx);
	/*
	 * We must check ctx->nr_events while holding ctx->lock, such
	 * that we serialize against perf_install_in_context().
	 */
	if (!ctx->nr_events)
		goto unlock;

	perf_pmu_disable(pmu);
	/*
	 * We want to keep the following priority order:
	 * cpu pinned (that don't need to move), task pinned,
	 * cpu flexible, task flexible.
	 *
	 * However, if task's ctx is not carrying any pinned
	 * events, no need to flip the cpuctx's events around.
	 */
	if (!RB_EMPTY_ROOT(&ctx->pinned_groups.tree))
		cpu_ctx_sched_out(cpuctx, EVENT_FLEXIBLE);
	perf_event_sched_in(cpuctx, ctx, task);

	if (cpuctx->sched_cb_usage && pmu->sched_task)
		pmu->sched_task(cpuctx->task_ctx, true);

	perf_pmu_enable(pmu);

unlock:
	perf_ctx_unlock(cpuctx, ctx);
}

/*
 * Called from scheduler to add the events of the current task
 * with interrupts disabled.
 *
 * We restore the event value and then enable it.
 *
 * This does not protect us against NMI, but enable()
 * sets the enabled bit in the control field of event _before_
 * accessing the event control register. If a NMI hits, then it will
 * keep the event running.
 */
void __perf_event_task_sched_in(struct task_struct *prev,
				struct task_struct *task)
{
	struct perf_event_context *ctx;
	int ctxn;

	/*
	 * If cgroup events exist on this CPU, then we need to check if we have
	 * to switch in PMU state; cgroup event are system-wide mode only.
	 *
	 * Since cgroup events are CPU events, we must schedule these in before
	 * we schedule in the task events.
	 */
	if (atomic_read(this_cpu_ptr(&perf_cgroup_events)))
		perf_cgroup_sched_in(prev, task);

	for_each_task_context_nr(ctxn) {
		ctx = task->perf_event_ctxp[ctxn];
		if (likely(!ctx))
			continue;

		perf_event_context_sched_in(ctx, task);
	}

	if (atomic_read(&nr_switch_events))
		perf_event_switch(task, prev, true);

	if (__this_cpu_read(perf_sched_cb_usages))
		perf_pmu_sched_task(prev, task, true);
}

static u64 perf_calculate_period(struct perf_event *event, u64 nsec, u64 count)
{
	u64 frequency = event->attr.sample_freq;
	u64 sec = NSEC_PER_SEC;
	u64 divisor, dividend;

	int count_fls, nsec_fls, frequency_fls, sec_fls;

	count_fls = fls64(count);
	nsec_fls = fls64(nsec);
	frequency_fls = fls64(frequency);
	sec_fls = 30;

	/*
	 * We got @count in @nsec, with a target of sample_freq HZ
	 * the target period becomes:
	 *
	 *             @count * 10^9
	 * period = -------------------
	 *          @nsec * sample_freq
	 *
	 */

	/*
	 * Reduce accuracy by one bit such that @a and @b converge
	 * to a similar magnitude.
	 */
#define REDUCE_FLS(a, b)		\
do {					\
	if (a##_fls > b##_fls) {	\
		a >>= 1;		\
		a##_fls--;		\
	} else {			\
		b >>= 1;		\
		b##_fls--;		\
	}				\
} while (0)

	/*
	 * Reduce accuracy until either term fits in a u64, then proceed with
	 * the other, so that finally we can do a u64/u64 division.
	 */
	while (count_fls + sec_fls > 64 && nsec_fls + frequency_fls > 64) {
		REDUCE_FLS(nsec, frequency);
		REDUCE_FLS(sec, count);
	}

	if (count_fls + sec_fls > 64) {
		divisor = nsec * frequency;

		while (count_fls + sec_fls > 64) {
			REDUCE_FLS(count, sec);
			divisor >>= 1;
		}

		dividend = count * sec;
	} else {
		dividend = count * sec;

		while (nsec_fls + frequency_fls > 64) {
			REDUCE_FLS(nsec, frequency);
			dividend >>= 1;
		}

		divisor = nsec * frequency;
	}

	if (!divisor)
		return dividend;

	return div64_u64(dividend, divisor);
}

static DEFINE_PER_CPU(int, perf_throttled_count);
static DEFINE_PER_CPU(u64, perf_throttled_seq);

static void perf_adjust_period(struct perf_event *event, u64 nsec, u64 count, bool disable)
{
	struct hw_perf_event *hwc = &event->hw;
	s64 period, sample_period;
	s64 delta;

	period = perf_calculate_period(event, nsec, count);

	delta = (s64)(period - hwc->sample_period);
	delta = (delta + 7) / 8; /* low pass filter */

	sample_period = hwc->sample_period + delta;

	if (!sample_period)
		sample_period = 1;

	hwc->sample_period = sample_period;

	if (local64_read(&hwc->period_left) > 8*sample_period) {
		if (disable)
			event->pmu->stop(event, PERF_EF_UPDATE);

		local64_set(&hwc->period_left, 0);

		if (disable)
			event->pmu->start(event, PERF_EF_RELOAD);
	}
}

/*
 * combine freq adjustment with unthrottling to avoid two passes over the
 * events. At the same time, make sure, having freq events does not change
 * the rate of unthrottling as that would introduce bias.
 */
static void perf_adjust_freq_unthr_context(struct perf_event_context *ctx,
					   int needs_unthr)
{
	struct perf_event *event;
	struct hw_perf_event *hwc;
	u64 now, period = TICK_NSEC;
	s64 delta;

	/*
	 * only need to iterate over all events iff:
	 * - context have events in frequency mode (needs freq adjust)
	 * - there are events to unthrottle on this cpu
	 */
	if (!(ctx->nr_freq || needs_unthr))
		return;

	raw_spin_lock(&ctx->lock);
	perf_pmu_disable(ctx->pmu);

	list_for_each_entry_rcu(event, &ctx->event_list, event_entry) {
		if (event->state != PERF_EVENT_STATE_ACTIVE)
			continue;

		if (!event_filter_match(event))
			continue;

		perf_pmu_disable(event->pmu);

		hwc = &event->hw;

		if (hwc->interrupts == MAX_INTERRUPTS) {
			hwc->interrupts = 0;
			perf_log_throttle(event, 1);
			event->pmu->start(event, 0);
		}

		if (!event->attr.freq || !event->attr.sample_freq)
			goto next;

		/*
		 * stop the event and update event->count
		 */
		event->pmu->stop(event, PERF_EF_UPDATE);

		now = local64_read(&event->count);
		delta = now - hwc->freq_count_stamp;
		hwc->freq_count_stamp = now;

		/*
		 * restart the event
		 * reload only if value has changed
		 * we have stopped the event so tell that
		 * to perf_adjust_period() to avoid stopping it
		 * twice.
		 */
		if (delta > 0)
			perf_adjust_period(event, period, delta, false);

		event->pmu->start(event, delta > 0 ? PERF_EF_RELOAD : 0);
	next:
		perf_pmu_enable(event->pmu);
	}

	perf_pmu_enable(ctx->pmu);
	raw_spin_unlock(&ctx->lock);
}

/*
 * Move @event to the tail of the @ctx's elegible events.
 */
static void rotate_ctx(struct perf_event_context *ctx, struct perf_event *event)
{
	/*
	 * Rotate the first entry last of non-pinned groups. Rotation might be
	 * disabled by the inheritance code.
	 */
	if (ctx->rotate_disable)
		return;

	perf_event_groups_delete(&ctx->flexible_groups, event);
	perf_event_groups_insert(&ctx->flexible_groups, event);
}

/* pick an event from the flexible_groups to rotate */
static inline struct perf_event *
ctx_event_to_rotate(struct perf_event_context *ctx)
{
	struct perf_event *event;

	/* pick the first active flexible event */
	event = list_first_entry_or_null(&ctx->flexible_active,
					 struct perf_event, active_list);

	/* if no active flexible event, pick the first event */
	if (!event) {
		event = rb_entry_safe(rb_first(&ctx->flexible_groups.tree),
				      typeof(*event), group_node);
	}

	/*
	 * Unconditionally clear rotate_necessary; if ctx_flexible_sched_in()
	 * finds there are unschedulable events, it will set it again.
	 */
	ctx->rotate_necessary = 0;

	return event;
}

static bool perf_rotate_context(struct perf_cpu_context *cpuctx)
{
	struct perf_event *cpu_event = NULL, *task_event = NULL;
	struct perf_event_context *task_ctx = NULL;
	int cpu_rotate, task_rotate;

	/*
	 * Since we run this from IRQ context, nobody can install new
	 * events, thus the event count values are stable.
	 */

	cpu_rotate = cpuctx->ctx.rotate_necessary;
	task_ctx = cpuctx->task_ctx;
	task_rotate = task_ctx ? task_ctx->rotate_necessary : 0;

	if (!(cpu_rotate || task_rotate))
		return false;

	perf_ctx_lock(cpuctx, cpuctx->task_ctx);
	perf_pmu_disable(cpuctx->ctx.pmu);

	if (task_rotate)
		task_event = ctx_event_to_rotate(task_ctx);
	if (cpu_rotate)
		cpu_event = ctx_event_to_rotate(&cpuctx->ctx);

	/*
	 * As per the order given at ctx_resched() first 'pop' task flexible
	 * and then, if needed CPU flexible.
	 */
	if (task_event || (task_ctx && cpu_event))
		ctx_sched_out(task_ctx, cpuctx, EVENT_FLEXIBLE);
	if (cpu_event)
		cpu_ctx_sched_out(cpuctx, EVENT_FLEXIBLE);

	if (task_event)
		rotate_ctx(task_ctx, task_event);
	if (cpu_event)
		rotate_ctx(&cpuctx->ctx, cpu_event);

	perf_event_sched_in(cpuctx, task_ctx, current);

	perf_pmu_enable(cpuctx->ctx.pmu);
	perf_ctx_unlock(cpuctx, cpuctx->task_ctx);

	return true;
}

void perf_event_task_tick(void)
{
	struct list_head *head = this_cpu_ptr(&active_ctx_list);
	struct perf_event_context *ctx, *tmp;
	int throttled;

	lockdep_assert_irqs_disabled();

	__this_cpu_inc(perf_throttled_seq);
	throttled = __this_cpu_xchg(perf_throttled_count, 0);
	tick_dep_clear_cpu(smp_processor_id(), TICK_DEP_BIT_PERF_EVENTS);

	list_for_each_entry_safe(ctx, tmp, head, active_ctx_list)
		perf_adjust_freq_unthr_context(ctx, throttled);
}

static int event_enable_on_exec(struct perf_event *event,
				struct perf_event_context *ctx)
{
	if (!event->attr.enable_on_exec)
		return 0;

	event->attr.enable_on_exec = 0;
	if (event->state >= PERF_EVENT_STATE_INACTIVE)
		return 0;

	perf_event_set_state(event, PERF_EVENT_STATE_INACTIVE);

	return 1;
}

/*
 * Enable all of a task's events that have been marked enable-on-exec.
 * This expects task == current.
 */
static void perf_event_enable_on_exec(int ctxn)
{
	struct perf_event_context *ctx, *clone_ctx = NULL;
	enum event_type_t event_type = 0;
	struct perf_cpu_context *cpuctx;
	struct perf_event *event;
	unsigned long flags;
	int enabled = 0;

	local_irq_save(flags);
	ctx = current->perf_event_ctxp[ctxn];
	if (!ctx || !ctx->nr_events)
		goto out;

	cpuctx = __get_cpu_context(ctx);
	perf_ctx_lock(cpuctx, ctx);
	ctx_sched_out(ctx, cpuctx, EVENT_TIME);
	list_for_each_entry(event, &ctx->event_list, event_entry) {
		enabled |= event_enable_on_exec(event, ctx);
		event_type |= get_event_type(event);
	}

	/*
	 * Unclone and reschedule this context if we enabled any event.
	 */
	if (enabled) {
		clone_ctx = unclone_ctx(ctx);
		ctx_resched(cpuctx, ctx, event_type);
	} else {
		ctx_sched_in(ctx, cpuctx, EVENT_TIME, current);
	}
	perf_ctx_unlock(cpuctx, ctx);

out:
	local_irq_restore(flags);

	if (clone_ctx)
		put_ctx(clone_ctx);
}

struct perf_read_data {
	struct perf_event *event;
	bool group;
	int ret;
};

static int __perf_event_read_cpu(struct perf_event *event, int event_cpu)
{
	u16 local_pkg, event_pkg;

	if (event->group_caps & PERF_EV_CAP_READ_ACTIVE_PKG) {
		int local_cpu = smp_processor_id();

		event_pkg = topology_physical_package_id(event_cpu);
		local_pkg = topology_physical_package_id(local_cpu);

		if (event_pkg == local_pkg)
			return local_cpu;
	}

	return event_cpu;
}

/*
 * Cross CPU call to read the hardware event
 */
static void __perf_event_read(void *info)
{
	struct perf_read_data *data = info;
	struct perf_event *sub, *event = data->event;
	struct perf_event_context *ctx = event->ctx;
	struct perf_cpu_context *cpuctx = __get_cpu_context(ctx);
	struct pmu *pmu = event->pmu;

	/*
	 * If this is a task context, we need to check whether it is
	 * the current task context of this cpu.  If not it has been
	 * scheduled out before the smp call arrived.  In that case
	 * event->count would have been updated to a recent sample
	 * when the event was scheduled out.
	 */
	if (ctx->task && cpuctx->task_ctx != ctx)
		return;

	raw_spin_lock(&ctx->lock);
	if (ctx->is_active & EVENT_TIME) {
		update_context_time(ctx);
		update_cgrp_time_from_event(event);
	}

	perf_event_update_time(event);
	if (data->group)
		perf_event_update_sibling_time(event);

	if (event->state != PERF_EVENT_STATE_ACTIVE)
		goto unlock;

	if (!data->group) {
		pmu->read(event);
		data->ret = 0;
		goto unlock;
	}

	pmu->start_txn(pmu, PERF_PMU_TXN_READ);

	pmu->read(event);

	for_each_sibling_event(sub, event) {
		if (sub->state == PERF_EVENT_STATE_ACTIVE) {
			/*
			 * Use sibling's PMU rather than @event's since
			 * sibling could be on different (eg: software) PMU.
			 */
			sub->pmu->read(sub);
		}
	}

	data->ret = pmu->commit_txn(pmu);

unlock:
	raw_spin_unlock(&ctx->lock);
}

static inline u64 perf_event_count(struct perf_event *event)
{
	return local64_read(&event->count) + atomic64_read(&event->child_count);
}

static void calc_timer_values(struct perf_event *event,
				u64 *now,
				u64 *enabled,
				u64 *running)
{
	u64 ctx_time;

	*now = perf_clock();
	ctx_time = perf_event_time_now(event, *now);
	__perf_update_times(event, ctx_time, enabled, running);
}

/*
 * NMI-safe method to read a local event, that is an event that
 * is:
 *   - either for the current task, or for this CPU
 *   - does not have inherit set, for inherited task events
 *     will not be local and we cannot read them atomically
 *   - must not have a pmu::count method
 */
int perf_event_read_local(struct perf_event *event, u64 *value,
			  u64 *enabled, u64 *running)
{
	unsigned long flags;
	int ret = 0;

	/*
	 * Disabling interrupts avoids all counter scheduling (context
	 * switches, timer based rotation and IPIs).
	 */
	local_irq_save(flags);

	/*
	 * It must not be an event with inherit set, we cannot read
	 * all child counters from atomic context.
	 */
	if (event->attr.inherit) {
		ret = -EOPNOTSUPP;
		goto out;
	}

	/* If this is a per-task event, it must be for current */
	if ((event->attach_state & PERF_ATTACH_TASK) &&
	    event->hw.target != current) {
		ret = -EINVAL;
		goto out;
	}

	/* If this is a per-CPU event, it must be for this CPU */
	if (!(event->attach_state & PERF_ATTACH_TASK) &&
	    event->cpu != smp_processor_id()) {
		ret = -EINVAL;
		goto out;
	}

	/* If this is a pinned event it must be running on this CPU */
	if (event->attr.pinned && event->oncpu != smp_processor_id()) {
		ret = -EBUSY;
		goto out;
	}

	/*
	 * If the event is currently on this CPU, its either a per-task event,
	 * or local to this CPU. Furthermore it means its ACTIVE (otherwise
	 * oncpu == -1).
	 */
	if (event->oncpu == smp_processor_id())
		event->pmu->read(event);

	*value = local64_read(&event->count);
	if (enabled || running) {
		u64 __enabled, __running, __now;;

		calc_timer_values(event, &__now, &__enabled, &__running);
		if (enabled)
			*enabled = __enabled;
		if (running)
			*running = __running;
	}
out:
	local_irq_restore(flags);

	return ret;
}

static int perf_event_read(struct perf_event *event, bool group)
{
	enum perf_event_state state = READ_ONCE(event->state);
	int event_cpu, ret = 0;

	/*
	 * If event is enabled and currently active on a CPU, update the
	 * value in the event structure:
	 */
again:
	if (state == PERF_EVENT_STATE_ACTIVE) {
		struct perf_read_data data;

		/*
		 * Orders the ->state and ->oncpu loads such that if we see
		 * ACTIVE we must also see the right ->oncpu.
		 *
		 * Matches the smp_wmb() from event_sched_in().
		 */
		smp_rmb();

		event_cpu = READ_ONCE(event->oncpu);
		if ((unsigned)event_cpu >= nr_cpu_ids)
			return 0;

		data = (struct perf_read_data){
			.event = event,
			.group = group,
			.ret = 0,
		};

		preempt_disable();
		event_cpu = __perf_event_read_cpu(event, event_cpu);

		/*
		 * Purposely ignore the smp_call_function_single() return
		 * value.
		 *
		 * If event_cpu isn't a valid CPU it means the event got
		 * scheduled out and that will have updated the event count.
		 *
		 * Therefore, either way, we'll have an up-to-date event count
		 * after this.
		 */
		(void)smp_call_function_single(event_cpu, __perf_event_read, &data, 1);
		preempt_enable();
		ret = data.ret;

	} else if (state == PERF_EVENT_STATE_INACTIVE) {
		struct perf_event_context *ctx = event->ctx;
		unsigned long flags;

		raw_spin_lock_irqsave(&ctx->lock, flags);
		state = event->state;
		if (state != PERF_EVENT_STATE_INACTIVE) {
			raw_spin_unlock_irqrestore(&ctx->lock, flags);
			goto again;
		}

		/*
		 * May read while context is not active (e.g., thread is
		 * blocked), in that case we cannot update context time
		 */
		if (ctx->is_active & EVENT_TIME) {
			update_context_time(ctx);
			update_cgrp_time_from_event(event);
		}

		perf_event_update_time(event);
		if (group)
			perf_event_update_sibling_time(event);
		raw_spin_unlock_irqrestore(&ctx->lock, flags);
	}

	return ret;
}

/*
 * Initialize the perf_event context in a task_struct:
 */
static void __perf_event_init_context(struct perf_event_context *ctx)
{
	raw_spin_lock_init(&ctx->lock);
	mutex_init(&ctx->mutex);
	INIT_LIST_HEAD(&ctx->active_ctx_list);
	perf_event_groups_init(&ctx->pinned_groups);
	perf_event_groups_init(&ctx->flexible_groups);
	INIT_LIST_HEAD(&ctx->event_list);
	INIT_LIST_HEAD(&ctx->pinned_active);
	INIT_LIST_HEAD(&ctx->flexible_active);
	refcount_set(&ctx->refcount, 1);
}

static struct perf_event_context *
alloc_perf_context(struct pmu *pmu, struct task_struct *task)
{
	struct perf_event_context *ctx;

	ctx = kzalloc(sizeof(struct perf_event_context), GFP_KERNEL);
	if (!ctx)
		return NULL;

	__perf_event_init_context(ctx);
	if (task)
		ctx->task = get_task_struct(task);
	ctx->pmu = pmu;

	return ctx;
}

static struct task_struct *
find_lively_task_by_vpid(pid_t vpid)
{
	struct task_struct *task;

	rcu_read_lock();
	if (!vpid)
		task = current;
	else
		task = find_task_by_vpid(vpid);
	if (task)
		get_task_struct(task);
	rcu_read_unlock();

	if (!task)
		return ERR_PTR(-ESRCH);

	return task;
}

/*
 * Returns a matching context with refcount and pincount.
 */
static struct perf_event_context *
find_get_context(struct pmu *pmu, struct task_struct *task,
		struct perf_event *event)
{
	struct perf_event_context *ctx, *clone_ctx = NULL;
	struct perf_cpu_context *cpuctx;
	void *task_ctx_data = NULL;
	unsigned long flags;
	int ctxn, err;
	int cpu = event->cpu;

	if (!task) {
		/* Must be root to operate on a CPU event: */
		err = perf_allow_cpu(&event->attr);
		if (err)
			return ERR_PTR(err);

		cpuctx = per_cpu_ptr(pmu->pmu_cpu_context, cpu);
		ctx = &cpuctx->ctx;
		get_ctx(ctx);
		raw_spin_lock_irqsave(&ctx->lock, flags);
		++ctx->pin_count;
		raw_spin_unlock_irqrestore(&ctx->lock, flags);

		return ctx;
	}

	err = -EINVAL;
	ctxn = pmu->task_ctx_nr;
	if (ctxn < 0)
		goto errout;

	if (event->attach_state & PERF_ATTACH_TASK_DATA) {
		task_ctx_data = alloc_task_ctx_data(pmu);
		if (!task_ctx_data) {
			err = -ENOMEM;
			goto errout;
		}
	}

retry:
	ctx = perf_lock_task_context(task, ctxn, &flags);
	if (ctx) {
		clone_ctx = unclone_ctx(ctx);
		++ctx->pin_count;

		if (task_ctx_data && !ctx->task_ctx_data) {
			ctx->task_ctx_data = task_ctx_data;
			task_ctx_data = NULL;
		}
		raw_spin_unlock_irqrestore(&ctx->lock, flags);

		if (clone_ctx)
			put_ctx(clone_ctx);
	} else {
		ctx = alloc_perf_context(pmu, task);
		err = -ENOMEM;
		if (!ctx)
			goto errout;

		if (task_ctx_data) {
			ctx->task_ctx_data = task_ctx_data;
			task_ctx_data = NULL;
		}

		err = 0;
		mutex_lock(&task->perf_event_mutex);
		/*
		 * If it has already passed perf_event_exit_task().
		 * we must see PF_EXITING, it takes this mutex too.
		 */
		if (task->flags & PF_EXITING)
			err = -ESRCH;
		else if (task->perf_event_ctxp[ctxn])
			err = -EAGAIN;
		else {
			get_ctx(ctx);
			++ctx->pin_count;
			rcu_assign_pointer(task->perf_event_ctxp[ctxn], ctx);
		}
		mutex_unlock(&task->perf_event_mutex);

		if (unlikely(err)) {
			put_ctx(ctx);

			if (err == -EAGAIN)
				goto retry;
			goto errout;
		}
	}

	free_task_ctx_data(pmu, task_ctx_data);
	return ctx;

errout:
	free_task_ctx_data(pmu, task_ctx_data);
	return ERR_PTR(err);
}

static void perf_event_free_filter(struct perf_event *event);
static void perf_event_free_bpf_prog(struct perf_event *event);

static void free_event_rcu(struct rcu_head *head)
{
	struct perf_event *event;

	event = container_of(head, struct perf_event, rcu_head);
	if (event->ns)
		put_pid_ns(event->ns);
	perf_event_free_filter(event);
	kfree(event);
}

static void ring_buffer_attach(struct perf_event *event,
			       struct perf_buffer *rb);

static void detach_sb_event(struct perf_event *event)
{
	struct pmu_event_list *pel = per_cpu_ptr(&pmu_sb_events, event->cpu);

	raw_spin_lock(&pel->lock);
	list_del_rcu(&event->sb_list);
	raw_spin_unlock(&pel->lock);
}

static bool is_sb_event(struct perf_event *event)
{
	struct perf_event_attr *attr = &event->attr;

	if (event->parent)
		return false;

	if (event->attach_state & PERF_ATTACH_TASK)
		return false;

	if (attr->mmap || attr->mmap_data || attr->mmap2 ||
	    attr->comm || attr->comm_exec ||
	    attr->task || attr->ksymbol ||
	    attr->context_switch || attr->text_poke ||
	    attr->bpf_event)
		return true;
	return false;
}

static void unaccount_pmu_sb_event(struct perf_event *event)
{
	if (is_sb_event(event))
		detach_sb_event(event);
}

static void unaccount_event_cpu(struct perf_event *event, int cpu)
{
	if (event->parent)
		return;

	if (is_cgroup_event(event))
		atomic_dec(&per_cpu(perf_cgroup_events, cpu));
}

#ifdef CONFIG_NO_HZ_FULL
static DEFINE_SPINLOCK(nr_freq_lock);
#endif

static void unaccount_freq_event_nohz(void)
{
#ifdef CONFIG_NO_HZ_FULL
	spin_lock(&nr_freq_lock);
	if (atomic_dec_and_test(&nr_freq_events))
		tick_nohz_dep_clear(TICK_DEP_BIT_PERF_EVENTS);
	spin_unlock(&nr_freq_lock);
#endif
}

static void unaccount_freq_event(void)
{
	if (tick_nohz_full_enabled())
		unaccount_freq_event_nohz();
	else
		atomic_dec(&nr_freq_events);
}

static void unaccount_event(struct perf_event *event)
{
	bool dec = false;

	if (event->parent)
		return;

	if (event->attach_state & (PERF_ATTACH_TASK | PERF_ATTACH_SCHED_CB))
		dec = true;
	if (event->attr.mmap || event->attr.mmap_data)
		atomic_dec(&nr_mmap_events);
	if (event->attr.comm)
		atomic_dec(&nr_comm_events);
	if (event->attr.namespaces)
		atomic_dec(&nr_namespaces_events);
	if (event->attr.cgroup)
		atomic_dec(&nr_cgroup_events);
	if (event->attr.task)
		atomic_dec(&nr_task_events);
	if (event->attr.freq)
		unaccount_freq_event();
	if (event->attr.context_switch) {
		dec = true;
		atomic_dec(&nr_switch_events);
	}
	if (is_cgroup_event(event))
		dec = true;
	if (has_branch_stack(event))
		dec = true;
	if (event->attr.ksymbol)
		atomic_dec(&nr_ksymbol_events);
	if (event->attr.bpf_event)
		atomic_dec(&nr_bpf_events);
	if (event->attr.text_poke)
		atomic_dec(&nr_text_poke_events);

	if (dec) {
		if (!atomic_add_unless(&perf_sched_count, -1, 1))
			schedule_delayed_work(&perf_sched_work, HZ);
	}

	unaccount_event_cpu(event, event->cpu);

	unaccount_pmu_sb_event(event);
}

static void perf_sched_delayed(struct work_struct *work)
{
	mutex_lock(&perf_sched_mutex);
	if (atomic_dec_and_test(&perf_sched_count))
		static_branch_disable(&perf_sched_events);
	mutex_unlock(&perf_sched_mutex);
}

/*
 * The following implement mutual exclusion of events on "exclusive" pmus
 * (PERF_PMU_CAP_EXCLUSIVE). Such pmus can only have one event scheduled
 * at a time, so we disallow creating events that might conflict, namely:
 *
 *  1) cpu-wide events in the presence of per-task events,
 *  2) per-task events in the presence of cpu-wide events,
 *  3) two matching events on the same context.
 *
 * The former two cases are handled in the allocation path (perf_event_alloc(),
 * _free_event()), the latter -- before the first perf_install_in_context().
 */
static int exclusive_event_init(struct perf_event *event)
{
	struct pmu *pmu = event->pmu;

	if (!is_exclusive_pmu(pmu))
		return 0;

	/*
	 * Prevent co-existence of per-task and cpu-wide events on the
	 * same exclusive pmu.
	 *
	 * Negative pmu::exclusive_cnt means there are cpu-wide
	 * events on this "exclusive" pmu, positive means there are
	 * per-task events.
	 *
	 * Since this is called in perf_event_alloc() path, event::ctx
	 * doesn't exist yet; it is, however, safe to use PERF_ATTACH_TASK
	 * to mean "per-task event", because unlike other attach states it
	 * never gets cleared.
	 */
	if (event->attach_state & PERF_ATTACH_TASK) {
		if (!atomic_inc_unless_negative(&pmu->exclusive_cnt))
			return -EBUSY;
	} else {
		if (!atomic_dec_unless_positive(&pmu->exclusive_cnt))
			return -EBUSY;
	}

	return 0;
}

static void exclusive_event_destroy(struct perf_event *event)
{
	struct pmu *pmu = event->pmu;

	if (!is_exclusive_pmu(pmu))
		return;

	/* see comment in exclusive_event_init() */
	if (event->attach_state & PERF_ATTACH_TASK)
		atomic_dec(&pmu->exclusive_cnt);
	else
		atomic_inc(&pmu->exclusive_cnt);
}

static bool exclusive_event_match(struct perf_event *e1, struct perf_event *e2)
{
	if ((e1->pmu == e2->pmu) &&
	    (e1->cpu == e2->cpu ||
	     e1->cpu == -1 ||
	     e2->cpu == -1))
		return true;
	return false;
}

static bool exclusive_event_installable(struct perf_event *event,
					struct perf_event_context *ctx)
{
	struct perf_event *iter_event;
	struct pmu *pmu = event->pmu;

	lockdep_assert_held(&ctx->mutex);

	if (!is_exclusive_pmu(pmu))
		return true;

	list_for_each_entry(iter_event, &ctx->event_list, event_entry) {
		if (exclusive_event_match(iter_event, event))
			return false;
	}

	return true;
}

static void perf_addr_filters_splice(struct perf_event *event,
				       struct list_head *head);

static void _free_event(struct perf_event *event)
{
	irq_work_sync(&event->pending);

	unaccount_event(event);

	security_perf_event_free(event);

	if (event->rb) {
		/*
		 * Can happen when we close an event with re-directed output.
		 *
		 * Since we have a 0 refcount, perf_mmap_close() will skip
		 * over us; possibly making our ring_buffer_put() the last.
		 */
		mutex_lock(&event->mmap_mutex);
		ring_buffer_attach(event, NULL);
		mutex_unlock(&event->mmap_mutex);
	}

	if (is_cgroup_event(event))
		perf_detach_cgroup(event);

	if (!event->parent) {
		if (event->attr.sample_type & PERF_SAMPLE_CALLCHAIN)
			put_callchain_buffers();
	}

	perf_event_free_bpf_prog(event);
	perf_addr_filters_splice(event, NULL);
	kfree(event->addr_filter_ranges);

	if (event->destroy)
		event->destroy(event);

	/*
	 * Must be after ->destroy(), due to uprobe_perf_close() using
	 * hw.target.
	 */
	if (event->hw.target)
		put_task_struct(event->hw.target);

	/*
	 * perf_event_free_task() relies on put_ctx() being 'last', in particular
	 * all task references must be cleaned up.
	 */
	if (event->ctx)
		put_ctx(event->ctx);

	exclusive_event_destroy(event);
	module_put(event->pmu->module);

	call_rcu(&event->rcu_head, free_event_rcu);
}

/*
 * Used to free events which have a known refcount of 1, such as in error paths
 * where the event isn't exposed yet and inherited events.
 */
static void free_event(struct perf_event *event)
{
	if (WARN(atomic_long_cmpxchg(&event->refcount, 1, 0) != 1,
				"unexpected event refcount: %ld; ptr=%p\n",
				atomic_long_read(&event->refcount), event)) {
		/* leak to avoid use-after-free */
		return;
	}

	_free_event(event);
}

/*
 * Remove user event from the owner task.
 */
static void perf_remove_from_owner(struct perf_event *event)
{
	struct task_struct *owner;

	rcu_read_lock();
	/*
	 * Matches the smp_store_release() in perf_event_exit_task(). If we
	 * observe !owner it means the list deletion is complete and we can
	 * indeed free this event, otherwise we need to serialize on
	 * owner->perf_event_mutex.
	 */
	owner = READ_ONCE(event->owner);
	if (owner) {
		/*
		 * Since delayed_put_task_struct() also drops the last
		 * task reference we can safely take a new reference
		 * while holding the rcu_read_lock().
		 */
		get_task_struct(owner);
	}
	rcu_read_unlock();

	if (owner) {
		/*
		 * If we're here through perf_event_exit_task() we're already
		 * holding ctx->mutex which would be an inversion wrt. the
		 * normal lock order.
		 *
		 * However we can safely take this lock because its the child
		 * ctx->mutex.
		 */
		mutex_lock_nested(&owner->perf_event_mutex, SINGLE_DEPTH_NESTING);

		/*
		 * We have to re-check the event->owner field, if it is cleared
		 * we raced with perf_event_exit_task(), acquiring the mutex
		 * ensured they're done, and we can proceed with freeing the
		 * event.
		 */
		if (event->owner) {
			list_del_init(&event->owner_entry);
			smp_store_release(&event->owner, NULL);
		}
		mutex_unlock(&owner->perf_event_mutex);
		put_task_struct(owner);
	}
}

static void put_event(struct perf_event *event)
{
	if (!atomic_long_dec_and_test(&event->refcount))
		return;

	_free_event(event);
}

/*
 * Kill an event dead; while event:refcount will preserve the event
 * object, it will not preserve its functionality. Once the last 'user'
 * gives up the object, we'll destroy the thing.
 */
int perf_event_release_kernel(struct perf_event *event)
{
	struct perf_event_context *ctx = event->ctx;
	struct perf_event *child, *tmp;
	LIST_HEAD(free_list);

	/*
	 * If we got here through err_file: fput(event_file); we will not have
	 * attached to a context yet.
	 */
	if (!ctx) {
		WARN_ON_ONCE(event->attach_state &
				(PERF_ATTACH_CONTEXT|PERF_ATTACH_GROUP));
		goto no_ctx;
	}

	if (!is_kernel_event(event))
		perf_remove_from_owner(event);

	ctx = perf_event_ctx_lock(event);
	WARN_ON_ONCE(ctx->parent_ctx);
	perf_remove_from_context(event, DETACH_GROUP);

	raw_spin_lock_irq(&ctx->lock);
	/*
	 * Mark this event as STATE_DEAD, there is no external reference to it
	 * anymore.
	 *
	 * Anybody acquiring event->child_mutex after the below loop _must_
	 * also see this, most importantly inherit_event() which will avoid
	 * placing more children on the list.
	 *
	 * Thus this guarantees that we will in fact observe and kill _ALL_
	 * child events.
	 */
	event->state = PERF_EVENT_STATE_DEAD;
	raw_spin_unlock_irq(&ctx->lock);

	perf_event_ctx_unlock(event, ctx);

again:
	mutex_lock(&event->child_mutex);
	list_for_each_entry(child, &event->child_list, child_list) {

		/*
		 * Cannot change, child events are not migrated, see the
		 * comment with perf_event_ctx_lock_nested().
		 */
		ctx = READ_ONCE(child->ctx);
		/*
		 * Since child_mutex nests inside ctx::mutex, we must jump
		 * through hoops. We start by grabbing a reference on the ctx.
		 *
		 * Since the event cannot get freed while we hold the
		 * child_mutex, the context must also exist and have a !0
		 * reference count.
		 */
		get_ctx(ctx);

		/*
		 * Now that we have a ctx ref, we can drop child_mutex, and
		 * acquire ctx::mutex without fear of it going away. Then we
		 * can re-acquire child_mutex.
		 */
		mutex_unlock(&event->child_mutex);
		mutex_lock(&ctx->mutex);
		mutex_lock(&event->child_mutex);

		/*
		 * Now that we hold ctx::mutex and child_mutex, revalidate our
		 * state, if child is still the first entry, it didn't get freed
		 * and we can continue doing so.
		 */
		tmp = list_first_entry_or_null(&event->child_list,
					       struct perf_event, child_list);
		if (tmp == child) {
			perf_remove_from_context(child, DETACH_GROUP);
			list_move(&child->child_list, &free_list);
			/*
			 * This matches the refcount bump in inherit_event();
			 * this can't be the last reference.
			 */
			put_event(event);
		}

		mutex_unlock(&event->child_mutex);
		mutex_unlock(&ctx->mutex);
		put_ctx(ctx);
		goto again;
	}
	mutex_unlock(&event->child_mutex);

	list_for_each_entry_safe(child, tmp, &free_list, child_list) {
		void *var = &child->ctx->refcount;

		list_del(&child->child_list);
		free_event(child);

		/*
		 * Wake any perf_event_free_task() waiting for this event to be
		 * freed.
		 */
		smp_mb(); /* pairs with wait_var_event() */
		wake_up_var(var);
	}

no_ctx:
	put_event(event); /* Must be the 'last' reference */
	return 0;
}
EXPORT_SYMBOL_GPL(perf_event_release_kernel);

/*
 * Called when the last reference to the file is gone.
 */
static int perf_release(struct inode *inode, struct file *file)
{
	perf_event_release_kernel(file->private_data);
	return 0;
}

static u64 __perf_event_read_value(struct perf_event *event, u64 *enabled, u64 *running)
{
	struct perf_event *child;
	u64 total = 0;

	*enabled = 0;
	*running = 0;

	mutex_lock(&event->child_mutex);

	(void)perf_event_read(event, false);
	total += perf_event_count(event);

	*enabled += event->total_time_enabled +
			atomic64_read(&event->child_total_time_enabled);
	*running += event->total_time_running +
			atomic64_read(&event->child_total_time_running);

	list_for_each_entry(child, &event->child_list, child_list) {
		(void)perf_event_read(child, false);
		total += perf_event_count(child);
		*enabled += child->total_time_enabled;
		*running += child->total_time_running;
	}
	mutex_unlock(&event->child_mutex);

	return total;
}

u64 perf_event_read_value(struct perf_event *event, u64 *enabled, u64 *running)
{
	struct perf_event_context *ctx;
	u64 count;

	ctx = perf_event_ctx_lock(event);
	count = __perf_event_read_value(event, enabled, running);
	perf_event_ctx_unlock(event, ctx);

	return count;
}
EXPORT_SYMBOL_GPL(perf_event_read_value);

static int __perf_read_group_add(struct perf_event *leader,
					u64 read_format, u64 *values)
{
	struct perf_event_context *ctx = leader->ctx;
	struct perf_event *sub;
	unsigned long flags;
	int n = 1; /* skip @nr */
	int ret;

	ret = perf_event_read(leader, true);
	if (ret)
		return ret;

	raw_spin_lock_irqsave(&ctx->lock, flags);

	/*
	 * Since we co-schedule groups, {enabled,running} times of siblings
	 * will be identical to those of the leader, so we only publish one
	 * set.
	 */
	if (read_format & PERF_FORMAT_TOTAL_TIME_ENABLED) {
		values[n++] += leader->total_time_enabled +
			atomic64_read(&leader->child_total_time_enabled);
	}

	if (read_format & PERF_FORMAT_TOTAL_TIME_RUNNING) {
		values[n++] += leader->total_time_running +
			atomic64_read(&leader->child_total_time_running);
	}

	/*
	 * Write {count,id} tuples for every sibling.
	 */
	values[n++] += perf_event_count(leader);
	if (read_format & PERF_FORMAT_ID)
		values[n++] = primary_event_id(leader);

	for_each_sibling_event(sub, leader) {
		values[n++] += perf_event_count(sub);
		if (read_format & PERF_FORMAT_ID)
			values[n++] = primary_event_id(sub);
	}

	raw_spin_unlock_irqrestore(&ctx->lock, flags);
	return 0;
}

static int perf_read_group(struct perf_event *event,
				   u64 read_format, char __user *buf)
{
	struct perf_event *leader = event->group_leader, *child;
	struct perf_event_context *ctx = leader->ctx;
	int ret;
	u64 *values;

	lockdep_assert_held(&ctx->mutex);

	values = kzalloc(event->read_size, GFP_KERNEL);
	if (!values)
		return -ENOMEM;

	values[0] = 1 + leader->nr_siblings;

	/*
	 * By locking the child_mutex of the leader we effectively
	 * lock the child list of all siblings.. XXX explain how.
	 */
	mutex_lock(&leader->child_mutex);

	ret = __perf_read_group_add(leader, read_format, values);
	if (ret)
		goto unlock;

	list_for_each_entry(child, &leader->child_list, child_list) {
		ret = __perf_read_group_add(child, read_format, values);
		if (ret)
			goto unlock;
	}

	mutex_unlock(&leader->child_mutex);

	ret = event->read_size;
	if (copy_to_user(buf, values, event->read_size))
		ret = -EFAULT;
	goto out;

unlock:
	mutex_unlock(&leader->child_mutex);
out:
	kfree(values);
	return ret;
}

static int perf_read_one(struct perf_event *event,
				 u64 read_format, char __user *buf)
{
	u64 enabled, running;
	u64 values[4];
	int n = 0;

	values[n++] = __perf_event_read_value(event, &enabled, &running);
	if (read_format & PERF_FORMAT_TOTAL_TIME_ENABLED)
		values[n++] = enabled;
	if (read_format & PERF_FORMAT_TOTAL_TIME_RUNNING)
		values[n++] = running;
	if (read_format & PERF_FORMAT_ID)
		values[n++] = primary_event_id(event);

	if (copy_to_user(buf, values, n * sizeof(u64)))
		return -EFAULT;

	return n * sizeof(u64);
}

static bool is_event_hup(struct perf_event *event)
{
	bool no_children;

	if (event->state > PERF_EVENT_STATE_EXIT)
		return false;

	mutex_lock(&event->child_mutex);
	no_children = list_empty(&event->child_list);
	mutex_unlock(&event->child_mutex);
	return no_children;
}

/*
 * Read the performance event - simple non blocking version for now
 */
static ssize_t
__perf_read(struct perf_event *event, char __user *buf, size_t count)
{
	u64 read_format = event->attr.read_format;
	int ret;

	/*
	 * Return end-of-file for a read on an event that is in
	 * error state (i.e. because it was pinned but it couldn't be
	 * scheduled on to the CPU at some point).
	 */
	if (event->state == PERF_EVENT_STATE_ERROR)
		return 0;

	if (count < event->read_size)
		return -ENOSPC;

	WARN_ON_ONCE(event->ctx->parent_ctx);
	if (read_format & PERF_FORMAT_GROUP)
		ret = perf_read_group(event, read_format, buf);
	else
		ret = perf_read_one(event, read_format, buf);

	return ret;
}

static ssize_t
perf_read(struct file *file, char __user *buf, size_t count, loff_t *ppos)
{
	struct perf_event *event = file->private_data;
	struct perf_event_context *ctx;
	int ret;

	ret = security_perf_event_read(event);
	if (ret)
		return ret;

	ctx = perf_event_ctx_lock(event);
	ret = __perf_read(event, buf, count);
	perf_event_ctx_unlock(event, ctx);

	return ret;
}

static __poll_t perf_poll(struct file *file, poll_table *wait)
{
	struct perf_event *event = file->private_data;
	struct perf_buffer *rb;
	__poll_t events = EPOLLHUP;

	poll_wait(file, &event->waitq, wait);

	if (is_event_hup(event))
		return events;

	/*
	 * Pin the event->rb by taking event->mmap_mutex; otherwise
	 * perf_event_set_output() can swizzle our rb and make us miss wakeups.
	 */
	mutex_lock(&event->mmap_mutex);
	rb = event->rb;
	if (rb)
		events = atomic_xchg(&rb->poll, 0);
	mutex_unlock(&event->mmap_mutex);
	return events;
}

static void _perf_event_reset(struct perf_event *event)
{
	(void)perf_event_read(event, false);
	local64_set(&event->count, 0);
	perf_event_update_userpage(event);
}

/* Assume it's not an event with inherit set. */
u64 perf_event_pause(struct perf_event *event, bool reset)
{
	struct perf_event_context *ctx;
	u64 count;

	ctx = perf_event_ctx_lock(event);
	WARN_ON_ONCE(event->attr.inherit);
	_perf_event_disable(event);
	count = local64_read(&event->count);
	if (reset)
		local64_set(&event->count, 0);
	perf_event_ctx_unlock(event, ctx);

	return count;
}
EXPORT_SYMBOL_GPL(perf_event_pause);

/*
 * Holding the top-level event's child_mutex means that any
 * descendant process that has inherited this event will block
 * in perf_event_exit_event() if it goes to exit, thus satisfying the
 * task existence requirements of perf_event_enable/disable.
 */
static void perf_event_for_each_child(struct perf_event *event,
					void (*func)(struct perf_event *))
{
	struct perf_event *child;

	WARN_ON_ONCE(event->ctx->parent_ctx);

	mutex_lock(&event->child_mutex);
	func(event);
	list_for_each_entry(child, &event->child_list, child_list)
		func(child);
	mutex_unlock(&event->child_mutex);
}

static void perf_event_for_each(struct perf_event *event,
				  void (*func)(struct perf_event *))
{
	struct perf_event_context *ctx = event->ctx;
	struct perf_event *sibling;

	lockdep_assert_held(&ctx->mutex);

	event = event->group_leader;

	perf_event_for_each_child(event, func);
	for_each_sibling_event(sibling, event)
		perf_event_for_each_child(sibling, func);
}

static void __perf_event_period(struct perf_event *event,
				struct perf_cpu_context *cpuctx,
				struct perf_event_context *ctx,
				void *info)
{
	u64 value = *((u64 *)info);
	bool active;

	if (event->attr.freq) {
		event->attr.sample_freq = value;
	} else {
		event->attr.sample_period = value;
		event->hw.sample_period = value;
	}

	active = (event->state == PERF_EVENT_STATE_ACTIVE);
	if (active) {
		perf_pmu_disable(ctx->pmu);
		/*
		 * We could be throttled; unthrottle now to avoid the tick
		 * trying to unthrottle while we already re-started the event.
		 */
		if (event->hw.interrupts == MAX_INTERRUPTS) {
			event->hw.interrupts = 0;
			perf_log_throttle(event, 1);
		}
		event->pmu->stop(event, PERF_EF_UPDATE);
	}

	local64_set(&event->hw.period_left, 0);

	if (active) {
		event->pmu->start(event, PERF_EF_RELOAD);
		perf_pmu_enable(ctx->pmu);
	}
}

static int perf_event_check_period(struct perf_event *event, u64 value)
{
	return event->pmu->check_period(event, value);
}

static int _perf_event_period(struct perf_event *event, u64 value)
{
	if (!is_sampling_event(event))
		return -EINVAL;

	if (!value)
		return -EINVAL;

	if (event->attr.freq && value > sysctl_perf_event_sample_rate)
		return -EINVAL;

	if (perf_event_check_period(event, value))
		return -EINVAL;

	if (!event->attr.freq && (value & (1ULL << 63)))
		return -EINVAL;

	event_function_call(event, __perf_event_period, &value);

	return 0;
}

int perf_event_period(struct perf_event *event, u64 value)
{
	struct perf_event_context *ctx;
	int ret;

	ctx = perf_event_ctx_lock(event);
	ret = _perf_event_period(event, value);
	perf_event_ctx_unlock(event, ctx);

	return ret;
}
EXPORT_SYMBOL_GPL(perf_event_period);

static const struct file_operations perf_fops;

static inline int perf_fget_light(int fd, struct fd *p)
{
	struct fd f = fdget(fd);
	if (!f.file)
		return -EBADF;

	if (f.file->f_op != &perf_fops) {
		fdput(f);
		return -EBADF;
	}
	*p = f;
	return 0;
}

static int perf_event_set_output(struct perf_event *event,
				 struct perf_event *output_event);
static int perf_event_set_filter(struct perf_event *event, void __user *arg);
static int perf_event_set_bpf_prog(struct perf_event *event, u32 prog_fd);
static int perf_copy_attr(struct perf_event_attr __user *uattr,
			  struct perf_event_attr *attr);

static long _perf_ioctl(struct perf_event *event, unsigned int cmd, unsigned long arg)
{
	void (*func)(struct perf_event *);
	u32 flags = arg;

	switch (cmd) {
	case PERF_EVENT_IOC_ENABLE:
		func = _perf_event_enable;
		break;
	case PERF_EVENT_IOC_DISABLE:
		func = _perf_event_disable;
		break;
	case PERF_EVENT_IOC_RESET:
		func = _perf_event_reset;
		break;

	case PERF_EVENT_IOC_REFRESH:
		return _perf_event_refresh(event, arg);

	case PERF_EVENT_IOC_PERIOD:
	{
		u64 value;

		if (copy_from_user(&value, (u64 __user *)arg, sizeof(value)))
			return -EFAULT;

		return _perf_event_period(event, value);
	}
	case PERF_EVENT_IOC_ID:
	{
		u64 id = primary_event_id(event);

		if (copy_to_user((void __user *)arg, &id, sizeof(id)))
			return -EFAULT;
		return 0;
	}

	case PERF_EVENT_IOC_SET_OUTPUT:
	{
		int ret;
		if (arg != -1) {
			struct perf_event *output_event;
			struct fd output;
			ret = perf_fget_light(arg, &output);
			if (ret)
				return ret;
			output_event = output.file->private_data;
			ret = perf_event_set_output(event, output_event);
			fdput(output);
		} else {
			ret = perf_event_set_output(event, NULL);
		}
		return ret;
	}

	case PERF_EVENT_IOC_SET_FILTER:
		return perf_event_set_filter(event, (void __user *)arg);

	case PERF_EVENT_IOC_SET_BPF:
		return perf_event_set_bpf_prog(event, arg);

	case PERF_EVENT_IOC_PAUSE_OUTPUT: {
		struct perf_buffer *rb;

		rcu_read_lock();
		rb = rcu_dereference(event->rb);
		if (!rb || !rb->nr_pages) {
			rcu_read_unlock();
			return -EINVAL;
		}
		rb_toggle_paused(rb, !!arg);
		rcu_read_unlock();
		return 0;
	}

	case PERF_EVENT_IOC_QUERY_BPF:
		return perf_event_query_prog_array(event, (void __user *)arg);

	case PERF_EVENT_IOC_MODIFY_ATTRIBUTES: {
		struct perf_event_attr new_attr;
		int err = perf_copy_attr((struct perf_event_attr __user *)arg,
					 &new_attr);

		if (err)
			return err;

		return perf_event_modify_attr(event,  &new_attr);
	}
	default:
		return -ENOTTY;
	}

	if (flags & PERF_IOC_FLAG_GROUP)
		perf_event_for_each(event, func);
	else
		perf_event_for_each_child(event, func);

	return 0;
}

static long perf_ioctl(struct file *file, unsigned int cmd, unsigned long arg)
{
	struct perf_event *event = file->private_data;
	struct perf_event_context *ctx;
	long ret;

	/* Treat ioctl like writes as it is likely a mutating operation. */
	ret = security_perf_event_write(event);
	if (ret)
		return ret;

	ctx = perf_event_ctx_lock(event);
	ret = _perf_ioctl(event, cmd, arg);
	perf_event_ctx_unlock(event, ctx);

	return ret;
}

#ifdef CONFIG_COMPAT
static long perf_compat_ioctl(struct file *file, unsigned int cmd,
				unsigned long arg)
{
	switch (_IOC_NR(cmd)) {
	case _IOC_NR(PERF_EVENT_IOC_SET_FILTER):
	case _IOC_NR(PERF_EVENT_IOC_ID):
	case _IOC_NR(PERF_EVENT_IOC_QUERY_BPF):
	case _IOC_NR(PERF_EVENT_IOC_MODIFY_ATTRIBUTES):
		/* Fix up pointer size (usually 4 -> 8 in 32-on-64-bit case */
		if (_IOC_SIZE(cmd) == sizeof(compat_uptr_t)) {
			cmd &= ~IOCSIZE_MASK;
			cmd |= sizeof(void *) << IOCSIZE_SHIFT;
		}
		break;
	}
	return perf_ioctl(file, cmd, arg);
}
#else
# define perf_compat_ioctl NULL
#endif

int perf_event_task_enable(void)
{
	struct perf_event_context *ctx;
	struct perf_event *event;

	mutex_lock(&current->perf_event_mutex);
	list_for_each_entry(event, &current->perf_event_list, owner_entry) {
		ctx = perf_event_ctx_lock(event);
		perf_event_for_each_child(event, _perf_event_enable);
		perf_event_ctx_unlock(event, ctx);
	}
	mutex_unlock(&current->perf_event_mutex);

	return 0;
}

int perf_event_task_disable(void)
{
	struct perf_event_context *ctx;
	struct perf_event *event;

	mutex_lock(&current->perf_event_mutex);
	list_for_each_entry(event, &current->perf_event_list, owner_entry) {
		ctx = perf_event_ctx_lock(event);
		perf_event_for_each_child(event, _perf_event_disable);
		perf_event_ctx_unlock(event, ctx);
	}
	mutex_unlock(&current->perf_event_mutex);

	return 0;
}

static int perf_event_index(struct perf_event *event)
{
	if (event->hw.state & PERF_HES_STOPPED)
		return 0;

	if (event->state != PERF_EVENT_STATE_ACTIVE)
		return 0;

	return event->pmu->event_idx(event);
}

static void perf_event_init_userpage(struct perf_event *event)
{
	struct perf_event_mmap_page *userpg;
	struct perf_buffer *rb;

	rcu_read_lock();
	rb = rcu_dereference(event->rb);
	if (!rb)
		goto unlock;

	userpg = rb->user_page;

	/* Allow new userspace to detect that bit 0 is deprecated */
	userpg->cap_bit0_is_deprecated = 1;
	userpg->size = offsetof(struct perf_event_mmap_page, __reserved);
	userpg->data_offset = PAGE_SIZE;
	userpg->data_size = perf_data_size(rb);

unlock:
	rcu_read_unlock();
}

void __weak arch_perf_update_userpage(
	struct perf_event *event, struct perf_event_mmap_page *userpg, u64 now)
{
}

/*
 * Callers need to ensure there can be no nesting of this function, otherwise
 * the seqlock logic goes bad. We can not serialize this because the arch
 * code calls this from NMI context.
 */
void perf_event_update_userpage(struct perf_event *event)
{
	struct perf_event_mmap_page *userpg;
	struct perf_buffer *rb;
	u64 enabled, running, now;

	rcu_read_lock();
	rb = rcu_dereference(event->rb);
	if (!rb)
		goto unlock;

	/*
	 * compute total_time_enabled, total_time_running
	 * based on snapshot values taken when the event
	 * was last scheduled in.
	 *
	 * we cannot simply called update_context_time()
	 * because of locking issue as we can be called in
	 * NMI context
	 */
	calc_timer_values(event, &now, &enabled, &running);

	userpg = rb->user_page;
	/*
	 * Disable preemption to guarantee consistent time stamps are stored to
	 * the user page.
	 */
	preempt_disable();
	++userpg->lock;
	barrier();
	userpg->index = perf_event_index(event);
	userpg->offset = perf_event_count(event);
	if (userpg->index)
		userpg->offset -= local64_read(&event->hw.prev_count);

	userpg->time_enabled = enabled +
			atomic64_read(&event->child_total_time_enabled);

	userpg->time_running = running +
			atomic64_read(&event->child_total_time_running);

	arch_perf_update_userpage(event, userpg, now);

	barrier();
	++userpg->lock;
	preempt_enable();
unlock:
	rcu_read_unlock();
}
EXPORT_SYMBOL_GPL(perf_event_update_userpage);

static vm_fault_t perf_mmap_fault(struct vm_fault *vmf)
{
	struct perf_event *event = vmf->vma->vm_file->private_data;
	struct perf_buffer *rb;
	vm_fault_t ret = VM_FAULT_SIGBUS;

	if (vmf->flags & FAULT_FLAG_MKWRITE) {
		if (vmf->pgoff == 0)
			ret = 0;
		return ret;
	}

	rcu_read_lock();
	rb = rcu_dereference(event->rb);
	if (!rb)
		goto unlock;

	if (vmf->pgoff && (vmf->flags & FAULT_FLAG_WRITE))
		goto unlock;

	vmf->page = perf_mmap_to_page(rb, vmf->pgoff);
	if (!vmf->page)
		goto unlock;

	get_page(vmf->page);
	vmf->page->mapping = vmf->vma->vm_file->f_mapping;
	vmf->page->index   = vmf->pgoff;

	ret = 0;
unlock:
	rcu_read_unlock();

	return ret;
}

static void ring_buffer_attach(struct perf_event *event,
			       struct perf_buffer *rb)
{
	struct perf_buffer *old_rb = NULL;
	unsigned long flags;

	WARN_ON_ONCE(event->parent);

	if (event->rb) {
		/*
		 * Should be impossible, we set this when removing
		 * event->rb_entry and wait/clear when adding event->rb_entry.
		 */
		WARN_ON_ONCE(event->rcu_pending);

		old_rb = event->rb;
		spin_lock_irqsave(&old_rb->event_lock, flags);
		list_del_rcu(&event->rb_entry);
		spin_unlock_irqrestore(&old_rb->event_lock, flags);

		event->rcu_batches = get_state_synchronize_rcu();
		event->rcu_pending = 1;
	}

	if (rb) {
		if (event->rcu_pending) {
			cond_synchronize_rcu(event->rcu_batches);
			event->rcu_pending = 0;
		}

		spin_lock_irqsave(&rb->event_lock, flags);
		list_add_rcu(&event->rb_entry, &rb->event_list);
		spin_unlock_irqrestore(&rb->event_lock, flags);
	}

	/*
	 * Avoid racing with perf_mmap_close(AUX): stop the event
	 * before swizzling the event::rb pointer; if it's getting
	 * unmapped, its aux_mmap_count will be 0 and it won't
	 * restart. See the comment in __perf_pmu_output_stop().
	 *
	 * Data will inevitably be lost when set_output is done in
	 * mid-air, but then again, whoever does it like this is
	 * not in for the data anyway.
	 */
	if (has_aux(event))
		perf_event_stop(event, 0);

	rcu_assign_pointer(event->rb, rb);

	if (old_rb) {
		ring_buffer_put(old_rb);
		/*
		 * Since we detached before setting the new rb, so that we
		 * could attach the new rb, we could have missed a wakeup.
		 * Provide it now.
		 */
		wake_up_all(&event->waitq);
	}
}

static void ring_buffer_wakeup(struct perf_event *event)
{
	struct perf_buffer *rb;

	if (event->parent)
		event = event->parent;

	rcu_read_lock();
	rb = rcu_dereference(event->rb);
	if (rb) {
		list_for_each_entry_rcu(event, &rb->event_list, rb_entry)
			wake_up_all(&event->waitq);
	}
	rcu_read_unlock();
}

struct perf_buffer *ring_buffer_get(struct perf_event *event)
{
	struct perf_buffer *rb;

	if (event->parent)
		event = event->parent;

	rcu_read_lock();
	rb = rcu_dereference(event->rb);
	if (rb) {
		if (!refcount_inc_not_zero(&rb->refcount))
			rb = NULL;
	}
	rcu_read_unlock();

	return rb;
}

void ring_buffer_put(struct perf_buffer *rb)
{
	if (!refcount_dec_and_test(&rb->refcount))
		return;

	WARN_ON_ONCE(!list_empty(&rb->event_list));

	call_rcu(&rb->rcu_head, rb_free_rcu);
}

static void perf_mmap_open(struct vm_area_struct *vma)
{
	struct perf_event *event = vma->vm_file->private_data;

	atomic_inc(&event->mmap_count);
	atomic_inc(&event->rb->mmap_count);

	if (vma->vm_pgoff)
		atomic_inc(&event->rb->aux_mmap_count);

	if (event->pmu->event_mapped)
		event->pmu->event_mapped(event, vma->vm_mm);
}

static void perf_pmu_output_stop(struct perf_event *event);

/*
 * A buffer can be mmap()ed multiple times; either directly through the same
 * event, or through other events by use of perf_event_set_output().
 *
 * In order to undo the VM accounting done by perf_mmap() we need to destroy
 * the buffer here, where we still have a VM context. This means we need
 * to detach all events redirecting to us.
 */
static void perf_mmap_close(struct vm_area_struct *vma)
{
	struct perf_event *event = vma->vm_file->private_data;
	struct perf_buffer *rb = ring_buffer_get(event);
	struct user_struct *mmap_user = rb->mmap_user;
	int mmap_locked = rb->mmap_locked;
	unsigned long size = perf_data_size(rb);
	bool detach_rest = false;

	if (event->pmu->event_unmapped)
		event->pmu->event_unmapped(event, vma->vm_mm);

	/*
	 * rb->aux_mmap_count will always drop before rb->mmap_count and
	 * event->mmap_count, so it is ok to use event->mmap_mutex to
	 * serialize with perf_mmap here.
	 */
	if (rb_has_aux(rb) && vma->vm_pgoff == rb->aux_pgoff &&
	    atomic_dec_and_mutex_lock(&rb->aux_mmap_count, &event->mmap_mutex)) {
		/*
		 * Stop all AUX events that are writing to this buffer,
		 * so that we can free its AUX pages and corresponding PMU
		 * data. Note that after rb::aux_mmap_count dropped to zero,
		 * they won't start any more (see perf_aux_output_begin()).
		 */
		perf_pmu_output_stop(event);

		/* now it's safe to free the pages */
		atomic_long_sub(rb->aux_nr_pages - rb->aux_mmap_locked, &mmap_user->locked_vm);
		atomic64_sub(rb->aux_mmap_locked, &vma->vm_mm->pinned_vm);

		/* this has to be the last one */
		rb_free_aux(rb);
		WARN_ON_ONCE(refcount_read(&rb->aux_refcount));

		mutex_unlock(&event->mmap_mutex);
	}

	if (atomic_dec_and_test(&rb->mmap_count))
		detach_rest = true;

	if (!atomic_dec_and_mutex_lock(&event->mmap_count, &event->mmap_mutex))
		goto out_put;

	ring_buffer_attach(event, NULL);
	mutex_unlock(&event->mmap_mutex);

	/* If there's still other mmap()s of this buffer, we're done. */
	if (!detach_rest)
		goto out_put;

	/*
	 * No other mmap()s, detach from all other events that might redirect
	 * into the now unreachable buffer. Somewhat complicated by the
	 * fact that rb::event_lock otherwise nests inside mmap_mutex.
	 */
again:
	rcu_read_lock();
	list_for_each_entry_rcu(event, &rb->event_list, rb_entry) {
		if (!atomic_long_inc_not_zero(&event->refcount)) {
			/*
			 * This event is en-route to free_event() which will
			 * detach it and remove it from the list.
			 */
			continue;
		}
		rcu_read_unlock();

		mutex_lock(&event->mmap_mutex);
		/*
		 * Check we didn't race with perf_event_set_output() which can
		 * swizzle the rb from under us while we were waiting to
		 * acquire mmap_mutex.
		 *
		 * If we find a different rb; ignore this event, a next
		 * iteration will no longer find it on the list. We have to
		 * still restart the iteration to make sure we're not now
		 * iterating the wrong list.
		 */
		if (event->rb == rb)
			ring_buffer_attach(event, NULL);

		mutex_unlock(&event->mmap_mutex);
		put_event(event);

		/*
		 * Restart the iteration; either we're on the wrong list or
		 * destroyed its integrity by doing a deletion.
		 */
		goto again;
	}
	rcu_read_unlock();

	/*
	 * It could be there's still a few 0-ref events on the list; they'll
	 * get cleaned up by free_event() -- they'll also still have their
	 * ref on the rb and will free it whenever they are done with it.
	 *
	 * Aside from that, this buffer is 'fully' detached and unmapped,
	 * undo the VM accounting.
	 */

	atomic_long_sub((size >> PAGE_SHIFT) + 1 - mmap_locked,
			&mmap_user->locked_vm);
	atomic64_sub(mmap_locked, &vma->vm_mm->pinned_vm);
	free_uid(mmap_user);

out_put:
	ring_buffer_put(rb); /* could be last */
}

static const struct vm_operations_struct perf_mmap_vmops = {
	.open		= perf_mmap_open,
	.close		= perf_mmap_close, /* non mergeable */
	.fault		= perf_mmap_fault,
	.page_mkwrite	= perf_mmap_fault,
};

static int perf_mmap(struct file *file, struct vm_area_struct *vma)
{
	struct perf_event *event = file->private_data;
	unsigned long user_locked, user_lock_limit;
	struct user_struct *user = current_user();
	struct perf_buffer *rb = NULL;
	unsigned long locked, lock_limit;
	unsigned long vma_size;
	unsigned long nr_pages;
	long user_extra = 0, extra = 0;
	int ret = 0, flags = 0;

	/*
	 * Don't allow mmap() of inherited per-task counters. This would
	 * create a performance issue due to all children writing to the
	 * same rb.
	 */
	if (event->cpu == -1 && event->attr.inherit)
		return -EINVAL;

	if (!(vma->vm_flags & VM_SHARED))
		return -EINVAL;

	ret = security_perf_event_read(event);
	if (ret)
		return ret;

	vma_size = vma->vm_end - vma->vm_start;

	if (vma->vm_pgoff == 0) {
		nr_pages = (vma_size / PAGE_SIZE) - 1;
	} else {
		/*
		 * AUX area mapping: if rb->aux_nr_pages != 0, it's already
		 * mapped, all subsequent mappings should have the same size
		 * and offset. Must be above the normal perf buffer.
		 */
		u64 aux_offset, aux_size;

		if (!event->rb)
			return -EINVAL;

		nr_pages = vma_size / PAGE_SIZE;

		mutex_lock(&event->mmap_mutex);
		ret = -EINVAL;

		rb = event->rb;
		if (!rb)
			goto aux_unlock;

		aux_offset = READ_ONCE(rb->user_page->aux_offset);
		aux_size = READ_ONCE(rb->user_page->aux_size);

		if (aux_offset < perf_data_size(rb) + PAGE_SIZE)
			goto aux_unlock;

		if (aux_offset != vma->vm_pgoff << PAGE_SHIFT)
			goto aux_unlock;

		/* already mapped with a different offset */
		if (rb_has_aux(rb) && rb->aux_pgoff != vma->vm_pgoff)
			goto aux_unlock;

		if (aux_size != vma_size || aux_size != nr_pages * PAGE_SIZE)
			goto aux_unlock;

		/* already mapped with a different size */
		if (rb_has_aux(rb) && rb->aux_nr_pages != nr_pages)
			goto aux_unlock;

		if (!is_power_of_2(nr_pages))
			goto aux_unlock;

		if (!atomic_inc_not_zero(&rb->mmap_count))
			goto aux_unlock;

		if (rb_has_aux(rb)) {
			atomic_inc(&rb->aux_mmap_count);
			ret = 0;
			goto unlock;
		}

		atomic_set(&rb->aux_mmap_count, 1);
		user_extra = nr_pages;

		goto accounting;
	}

	/*
	 * If we have rb pages ensure they're a power-of-two number, so we
	 * can do bitmasks instead of modulo.
	 */
	if (nr_pages != 0 && !is_power_of_2(nr_pages))
		return -EINVAL;

	if (vma_size != PAGE_SIZE * (1 + nr_pages))
		return -EINVAL;

	WARN_ON_ONCE(event->ctx->parent_ctx);
again:
	mutex_lock(&event->mmap_mutex);
	if (event->rb) {
		if (event->rb->nr_pages != nr_pages) {
			ret = -EINVAL;
			goto unlock;
		}

		if (!atomic_inc_not_zero(&event->rb->mmap_count)) {
			/*
			 * Raced against perf_mmap_close() through
			 * perf_event_set_output(). Try again, hope for better
			 * luck.
			 */
			mutex_unlock(&event->mmap_mutex);
			goto again;
		}

		goto unlock;
	}

	user_extra = nr_pages + 1;

accounting:
	user_lock_limit = sysctl_perf_event_mlock >> (PAGE_SHIFT - 10);

	/*
	 * Increase the limit linearly with more CPUs:
	 */
	user_lock_limit *= num_online_cpus();

	user_locked = atomic_long_read(&user->locked_vm);

	/*
	 * sysctl_perf_event_mlock may have changed, so that
	 *     user->locked_vm > user_lock_limit
	 */
	if (user_locked > user_lock_limit)
		user_locked = user_lock_limit;
	user_locked += user_extra;

	if (user_locked > user_lock_limit) {
		/*
		 * charge locked_vm until it hits user_lock_limit;
		 * charge the rest from pinned_vm
		 */
		extra = user_locked - user_lock_limit;
		user_extra -= extra;
	}

	lock_limit = rlimit(RLIMIT_MEMLOCK);
	lock_limit >>= PAGE_SHIFT;
	locked = atomic64_read(&vma->vm_mm->pinned_vm) + extra;

	if ((locked > lock_limit) && perf_is_paranoid() &&
		!capable(CAP_IPC_LOCK)) {
		ret = -EPERM;
		goto unlock;
	}

	WARN_ON(!rb && event->rb);

	if (vma->vm_flags & VM_WRITE)
		flags |= RING_BUFFER_WRITABLE;

	if (!rb) {
		rb = rb_alloc(nr_pages,
			      event->attr.watermark ? event->attr.wakeup_watermark : 0,
			      event->cpu, flags);

		if (!rb) {
			ret = -ENOMEM;
			goto unlock;
		}

		atomic_set(&rb->mmap_count, 1);
		rb->mmap_user = get_current_user();
		rb->mmap_locked = extra;

		ring_buffer_attach(event, rb);

		perf_event_update_time(event);
<<<<<<< HEAD
		perf_set_shadow_time(event, event->ctx);
=======
>>>>>>> 13e45d7f
		perf_event_init_userpage(event);
		perf_event_update_userpage(event);
	} else {
		ret = rb_alloc_aux(rb, event, vma->vm_pgoff, nr_pages,
				   event->attr.aux_watermark, flags);
		if (!ret)
			rb->aux_mmap_locked = extra;
	}

unlock:
	if (!ret) {
		atomic_long_add(user_extra, &user->locked_vm);
		atomic64_add(extra, &vma->vm_mm->pinned_vm);

		atomic_inc(&event->mmap_count);
	} else if (rb) {
		atomic_dec(&rb->mmap_count);
	}
aux_unlock:
	mutex_unlock(&event->mmap_mutex);

	/*
	 * Since pinned accounting is per vm we cannot allow fork() to copy our
	 * vma.
	 */
	vma->vm_flags |= VM_DONTCOPY | VM_DONTEXPAND | VM_DONTDUMP;
	vma->vm_ops = &perf_mmap_vmops;

	if (event->pmu->event_mapped)
		event->pmu->event_mapped(event, vma->vm_mm);

	return ret;
}

static int perf_fasync(int fd, struct file *filp, int on)
{
	struct inode *inode = file_inode(filp);
	struct perf_event *event = filp->private_data;
	int retval;

	inode_lock(inode);
	retval = fasync_helper(fd, filp, on, &event->fasync);
	inode_unlock(inode);

	if (retval < 0)
		return retval;

	return 0;
}

static const struct file_operations perf_fops = {
	.llseek			= no_llseek,
	.release		= perf_release,
	.read			= perf_read,
	.poll			= perf_poll,
	.unlocked_ioctl		= perf_ioctl,
	.compat_ioctl		= perf_compat_ioctl,
	.mmap			= perf_mmap,
	.fasync			= perf_fasync,
};

/*
 * Perf event wakeup
 *
 * If there's data, ensure we set the poll() state and publish everything
 * to user-space before waking everybody up.
 */

static inline struct fasync_struct **perf_event_fasync(struct perf_event *event)
{
	/* only the parent has fasync state */
	if (event->parent)
		event = event->parent;
	return &event->fasync;
}

void perf_event_wakeup(struct perf_event *event)
{
	ring_buffer_wakeup(event);

	if (event->pending_kill) {
		kill_fasync(perf_event_fasync(event), SIGIO, event->pending_kill);
		event->pending_kill = 0;
	}
}

static void perf_pending_event_disable(struct perf_event *event)
{
	int cpu = READ_ONCE(event->pending_disable);

	if (cpu < 0)
		return;

	if (cpu == smp_processor_id()) {
		WRITE_ONCE(event->pending_disable, -1);
		perf_event_disable_local(event);
		return;
	}

	/*
	 *  CPU-A			CPU-B
	 *
	 *  perf_event_disable_inatomic()
	 *    @pending_disable = CPU-A;
	 *    irq_work_queue();
	 *
	 *  sched-out
	 *    @pending_disable = -1;
	 *
	 *				sched-in
	 *				perf_event_disable_inatomic()
	 *				  @pending_disable = CPU-B;
	 *				  irq_work_queue(); // FAILS
	 *
	 *  irq_work_run()
	 *    perf_pending_event()
	 *
	 * But the event runs on CPU-B and wants disabling there.
	 */
	irq_work_queue_on(&event->pending, cpu);
}

static void perf_pending_event(struct irq_work *entry)
{
	struct perf_event *event = container_of(entry, struct perf_event, pending);
	int rctx;

	rctx = perf_swevent_get_recursion_context();
	/*
	 * If we 'fail' here, that's OK, it means recursion is already disabled
	 * and we won't recurse 'further'.
	 */

	perf_pending_event_disable(event);

	if (event->pending_wakeup) {
		event->pending_wakeup = 0;
		perf_event_wakeup(event);
	}

	if (rctx >= 0)
		perf_swevent_put_recursion_context(rctx);
}

/*
 * We assume there is only KVM supporting the callbacks.
 * Later on, we might change it to a list if there is
 * another virtualization implementation supporting the callbacks.
 */
struct perf_guest_info_callbacks __rcu *perf_guest_cbs;

int perf_register_guest_info_callbacks(struct perf_guest_info_callbacks *cbs)
{
	if (WARN_ON_ONCE(rcu_access_pointer(perf_guest_cbs)))
		return -EBUSY;

	rcu_assign_pointer(perf_guest_cbs, cbs);
	return 0;
}
EXPORT_SYMBOL_GPL(perf_register_guest_info_callbacks);

int perf_unregister_guest_info_callbacks(struct perf_guest_info_callbacks *cbs)
{
	if (WARN_ON_ONCE(rcu_access_pointer(perf_guest_cbs) != cbs))
		return -EINVAL;

	rcu_assign_pointer(perf_guest_cbs, NULL);
	synchronize_rcu();
	return 0;
}
EXPORT_SYMBOL_GPL(perf_unregister_guest_info_callbacks);

static void
perf_output_sample_regs(struct perf_output_handle *handle,
			struct pt_regs *regs, u64 mask)
{
	int bit;
	DECLARE_BITMAP(_mask, 64);

	bitmap_from_u64(_mask, mask);
	for_each_set_bit(bit, _mask, sizeof(mask) * BITS_PER_BYTE) {
		u64 val;

		val = perf_reg_value(regs, bit);
		perf_output_put(handle, val);
	}
}

static void perf_sample_regs_user(struct perf_regs *regs_user,
				  struct pt_regs *regs)
{
	if (user_mode(regs)) {
		regs_user->abi = perf_reg_abi(current);
		regs_user->regs = regs;
	} else if (!(current->flags & PF_KTHREAD)) {
		perf_get_regs_user(regs_user, regs);
	} else {
		regs_user->abi = PERF_SAMPLE_REGS_ABI_NONE;
		regs_user->regs = NULL;
	}
}

static void perf_sample_regs_intr(struct perf_regs *regs_intr,
				  struct pt_regs *regs)
{
	regs_intr->regs = regs;
	regs_intr->abi  = perf_reg_abi(current);
}


/*
 * Get remaining task size from user stack pointer.
 *
 * It'd be better to take stack vma map and limit this more
 * precisely, but there's no way to get it safely under interrupt,
 * so using TASK_SIZE as limit.
 */
static u64 perf_ustack_task_size(struct pt_regs *regs)
{
	unsigned long addr = perf_user_stack_pointer(regs);

	if (!addr || addr >= TASK_SIZE)
		return 0;

	return TASK_SIZE - addr;
}

static u16
perf_sample_ustack_size(u16 stack_size, u16 header_size,
			struct pt_regs *regs)
{
	u64 task_size;

	/* No regs, no stack pointer, no dump. */
	if (!regs)
		return 0;

	/*
	 * Check if we fit in with the requested stack size into the:
	 * - TASK_SIZE
	 *   If we don't, we limit the size to the TASK_SIZE.
	 *
	 * - remaining sample size
	 *   If we don't, we customize the stack size to
	 *   fit in to the remaining sample size.
	 */

	task_size  = min((u64) USHRT_MAX, perf_ustack_task_size(regs));
	stack_size = min(stack_size, (u16) task_size);

	/* Current header size plus static size and dynamic size. */
	header_size += 2 * sizeof(u64);

	/* Do we fit in with the current stack dump size? */
	if ((u16) (header_size + stack_size) < header_size) {
		/*
		 * If we overflow the maximum size for the sample,
		 * we customize the stack dump size to fit in.
		 */
		stack_size = USHRT_MAX - header_size - sizeof(u64);
		stack_size = round_up(stack_size, sizeof(u64));
	}

	return stack_size;
}

static void
perf_output_sample_ustack(struct perf_output_handle *handle, u64 dump_size,
			  struct pt_regs *regs)
{
	/* Case of a kernel thread, nothing to dump */
	if (!regs) {
		u64 size = 0;
		perf_output_put(handle, size);
	} else {
		unsigned long sp;
		unsigned int rem;
		u64 dyn_size;
		mm_segment_t fs;

		/*
		 * We dump:
		 * static size
		 *   - the size requested by user or the best one we can fit
		 *     in to the sample max size
		 * data
		 *   - user stack dump data
		 * dynamic size
		 *   - the actual dumped size
		 */

		/* Static size. */
		perf_output_put(handle, dump_size);

		/* Data. */
		sp = perf_user_stack_pointer(regs);
		fs = force_uaccess_begin();
		rem = __output_copy_user(handle, (void *) sp, dump_size);
		force_uaccess_end(fs);
		dyn_size = dump_size - rem;

		perf_output_skip(handle, rem);

		/* Dynamic size. */
		perf_output_put(handle, dyn_size);
	}
}

static unsigned long perf_prepare_sample_aux(struct perf_event *event,
					  struct perf_sample_data *data,
					  size_t size)
{
	struct perf_event *sampler = event->aux_event;
	struct perf_buffer *rb;

	data->aux_size = 0;

	if (!sampler)
		goto out;

	if (WARN_ON_ONCE(READ_ONCE(sampler->state) != PERF_EVENT_STATE_ACTIVE))
		goto out;

	if (WARN_ON_ONCE(READ_ONCE(sampler->oncpu) != smp_processor_id()))
		goto out;

	rb = ring_buffer_get(sampler);
	if (!rb)
		goto out;

	/*
	 * If this is an NMI hit inside sampling code, don't take
	 * the sample. See also perf_aux_sample_output().
	 */
	if (READ_ONCE(rb->aux_in_sampling)) {
		data->aux_size = 0;
	} else {
		size = min_t(size_t, size, perf_aux_size(rb));
		data->aux_size = ALIGN(size, sizeof(u64));
	}
	ring_buffer_put(rb);

out:
	return data->aux_size;
}

long perf_pmu_snapshot_aux(struct perf_buffer *rb,
			   struct perf_event *event,
			   struct perf_output_handle *handle,
			   unsigned long size)
{
	unsigned long flags;
	long ret;

	/*
	 * Normal ->start()/->stop() callbacks run in IRQ mode in scheduler
	 * paths. If we start calling them in NMI context, they may race with
	 * the IRQ ones, that is, for example, re-starting an event that's just
	 * been stopped, which is why we're using a separate callback that
	 * doesn't change the event state.
	 *
	 * IRQs need to be disabled to prevent IPIs from racing with us.
	 */
	local_irq_save(flags);
	/*
	 * Guard against NMI hits inside the critical section;
	 * see also perf_prepare_sample_aux().
	 */
	WRITE_ONCE(rb->aux_in_sampling, 1);
	barrier();

	ret = event->pmu->snapshot_aux(event, handle, size);

	barrier();
	WRITE_ONCE(rb->aux_in_sampling, 0);
	local_irq_restore(flags);

	return ret;
}

static void perf_aux_sample_output(struct perf_event *event,
				   struct perf_output_handle *handle,
				   struct perf_sample_data *data)
{
	struct perf_event *sampler = event->aux_event;
	struct perf_buffer *rb;
	unsigned long pad;
	long size;

	if (WARN_ON_ONCE(!sampler || !data->aux_size))
		return;

	rb = ring_buffer_get(sampler);
	if (!rb)
		return;

	size = perf_pmu_snapshot_aux(rb, sampler, handle, data->aux_size);

	/*
	 * An error here means that perf_output_copy() failed (returned a
	 * non-zero surplus that it didn't copy), which in its current
	 * enlightened implementation is not possible. If that changes, we'd
	 * like to know.
	 */
	if (WARN_ON_ONCE(size < 0))
		goto out_put;

	/*
	 * The pad comes from ALIGN()ing data->aux_size up to u64 in
	 * perf_prepare_sample_aux(), so should not be more than that.
	 */
	pad = data->aux_size - size;
	if (WARN_ON_ONCE(pad >= sizeof(u64)))
		pad = 8;

	if (pad) {
		u64 zero = 0;
		perf_output_copy(handle, &zero, pad);
	}

out_put:
	ring_buffer_put(rb);
}

static void __perf_event_header__init_id(struct perf_event_header *header,
					 struct perf_sample_data *data,
					 struct perf_event *event)
{
	u64 sample_type = event->attr.sample_type;

	data->type = sample_type;
	header->size += event->id_header_size;

	if (sample_type & PERF_SAMPLE_TID) {
		/* namespace issues */
		data->tid_entry.pid = perf_event_pid(event, current);
		data->tid_entry.tid = perf_event_tid(event, current);
	}

	if (sample_type & PERF_SAMPLE_TIME)
		data->time = perf_event_clock(event);

	if (sample_type & (PERF_SAMPLE_ID | PERF_SAMPLE_IDENTIFIER))
		data->id = primary_event_id(event);

	if (sample_type & PERF_SAMPLE_STREAM_ID)
		data->stream_id = event->id;

	if (sample_type & PERF_SAMPLE_CPU) {
		data->cpu_entry.cpu	 = raw_smp_processor_id();
		data->cpu_entry.reserved = 0;
	}
}

void perf_event_header__init_id(struct perf_event_header *header,
				struct perf_sample_data *data,
				struct perf_event *event)
{
	if (event->attr.sample_id_all)
		__perf_event_header__init_id(header, data, event);
}

static void __perf_event__output_id_sample(struct perf_output_handle *handle,
					   struct perf_sample_data *data)
{
	u64 sample_type = data->type;

	if (sample_type & PERF_SAMPLE_TID)
		perf_output_put(handle, data->tid_entry);

	if (sample_type & PERF_SAMPLE_TIME)
		perf_output_put(handle, data->time);

	if (sample_type & PERF_SAMPLE_ID)
		perf_output_put(handle, data->id);

	if (sample_type & PERF_SAMPLE_STREAM_ID)
		perf_output_put(handle, data->stream_id);

	if (sample_type & PERF_SAMPLE_CPU)
		perf_output_put(handle, data->cpu_entry);

	if (sample_type & PERF_SAMPLE_IDENTIFIER)
		perf_output_put(handle, data->id);
}

void perf_event__output_id_sample(struct perf_event *event,
				  struct perf_output_handle *handle,
				  struct perf_sample_data *sample)
{
	if (event->attr.sample_id_all)
		__perf_event__output_id_sample(handle, sample);
}

static void perf_output_read_one(struct perf_output_handle *handle,
				 struct perf_event *event,
				 u64 enabled, u64 running)
{
	u64 read_format = event->attr.read_format;
	u64 values[4];
	int n = 0;

	values[n++] = perf_event_count(event);
	if (read_format & PERF_FORMAT_TOTAL_TIME_ENABLED) {
		values[n++] = enabled +
			atomic64_read(&event->child_total_time_enabled);
	}
	if (read_format & PERF_FORMAT_TOTAL_TIME_RUNNING) {
		values[n++] = running +
			atomic64_read(&event->child_total_time_running);
	}
	if (read_format & PERF_FORMAT_ID)
		values[n++] = primary_event_id(event);

	__output_copy(handle, values, n * sizeof(u64));
}

static void perf_output_read_group(struct perf_output_handle *handle,
			    struct perf_event *event,
			    u64 enabled, u64 running)
{
	struct perf_event *leader = event->group_leader, *sub;
	u64 read_format = event->attr.read_format;
	u64 values[5];
	int n = 0;

	values[n++] = 1 + leader->nr_siblings;

	if (read_format & PERF_FORMAT_TOTAL_TIME_ENABLED)
		values[n++] = enabled;

	if (read_format & PERF_FORMAT_TOTAL_TIME_RUNNING)
		values[n++] = running;

	if ((leader != event) &&
	    (leader->state == PERF_EVENT_STATE_ACTIVE))
		leader->pmu->read(leader);

	values[n++] = perf_event_count(leader);
	if (read_format & PERF_FORMAT_ID)
		values[n++] = primary_event_id(leader);

	__output_copy(handle, values, n * sizeof(u64));

	for_each_sibling_event(sub, leader) {
		n = 0;

		if ((sub != event) &&
		    (sub->state == PERF_EVENT_STATE_ACTIVE))
			sub->pmu->read(sub);

		values[n++] = perf_event_count(sub);
		if (read_format & PERF_FORMAT_ID)
			values[n++] = primary_event_id(sub);

		__output_copy(handle, values, n * sizeof(u64));
	}
}

#define PERF_FORMAT_TOTAL_TIMES (PERF_FORMAT_TOTAL_TIME_ENABLED|\
				 PERF_FORMAT_TOTAL_TIME_RUNNING)

/*
 * XXX PERF_SAMPLE_READ vs inherited events seems difficult.
 *
 * The problem is that its both hard and excessively expensive to iterate the
 * child list, not to mention that its impossible to IPI the children running
 * on another CPU, from interrupt/NMI context.
 */
static void perf_output_read(struct perf_output_handle *handle,
			     struct perf_event *event)
{
	u64 enabled = 0, running = 0, now;
	u64 read_format = event->attr.read_format;

	/*
	 * compute total_time_enabled, total_time_running
	 * based on snapshot values taken when the event
	 * was last scheduled in.
	 *
	 * we cannot simply called update_context_time()
	 * because of locking issue as we are called in
	 * NMI context
	 */
	if (read_format & PERF_FORMAT_TOTAL_TIMES)
		calc_timer_values(event, &now, &enabled, &running);

	if (event->attr.read_format & PERF_FORMAT_GROUP)
		perf_output_read_group(handle, event, enabled, running);
	else
		perf_output_read_one(handle, event, enabled, running);
}

static inline bool perf_sample_save_hw_index(struct perf_event *event)
{
	return event->attr.branch_sample_type & PERF_SAMPLE_BRANCH_HW_INDEX;
}

void perf_output_sample(struct perf_output_handle *handle,
			struct perf_event_header *header,
			struct perf_sample_data *data,
			struct perf_event *event)
{
	u64 sample_type = data->type;

	perf_output_put(handle, *header);

	if (sample_type & PERF_SAMPLE_IDENTIFIER)
		perf_output_put(handle, data->id);

	if (sample_type & PERF_SAMPLE_IP)
		perf_output_put(handle, data->ip);

	if (sample_type & PERF_SAMPLE_TID)
		perf_output_put(handle, data->tid_entry);

	if (sample_type & PERF_SAMPLE_TIME)
		perf_output_put(handle, data->time);

	if (sample_type & PERF_SAMPLE_ADDR)
		perf_output_put(handle, data->addr);

	if (sample_type & PERF_SAMPLE_ID)
		perf_output_put(handle, data->id);

	if (sample_type & PERF_SAMPLE_STREAM_ID)
		perf_output_put(handle, data->stream_id);

	if (sample_type & PERF_SAMPLE_CPU)
		perf_output_put(handle, data->cpu_entry);

	if (sample_type & PERF_SAMPLE_PERIOD)
		perf_output_put(handle, data->period);

	if (sample_type & PERF_SAMPLE_READ)
		perf_output_read(handle, event);

	if (sample_type & PERF_SAMPLE_CALLCHAIN) {
		int size = 1;

		size += data->callchain->nr;
		size *= sizeof(u64);
		__output_copy(handle, data->callchain, size);
	}

	if (sample_type & PERF_SAMPLE_RAW) {
		struct perf_raw_record *raw = data->raw;

		if (raw) {
			struct perf_raw_frag *frag = &raw->frag;

			perf_output_put(handle, raw->size);
			do {
				if (frag->copy) {
					__output_custom(handle, frag->copy,
							frag->data, frag->size);
				} else {
					__output_copy(handle, frag->data,
						      frag->size);
				}
				if (perf_raw_frag_last(frag))
					break;
				frag = frag->next;
			} while (1);
			if (frag->pad)
				__output_skip(handle, NULL, frag->pad);
		} else {
			struct {
				u32	size;
				u32	data;
			} raw = {
				.size = sizeof(u32),
				.data = 0,
			};
			perf_output_put(handle, raw);
		}
	}

	if (sample_type & PERF_SAMPLE_BRANCH_STACK) {
		if (data->br_stack) {
			size_t size;

			size = data->br_stack->nr
			     * sizeof(struct perf_branch_entry);

			perf_output_put(handle, data->br_stack->nr);
			if (perf_sample_save_hw_index(event))
				perf_output_put(handle, data->br_stack->hw_idx);
			perf_output_copy(handle, data->br_stack->entries, size);
		} else {
			/*
			 * we always store at least the value of nr
			 */
			u64 nr = 0;
			perf_output_put(handle, nr);
		}
	}

	if (sample_type & PERF_SAMPLE_REGS_USER) {
		u64 abi = data->regs_user.abi;

		/*
		 * If there are no regs to dump, notice it through
		 * first u64 being zero (PERF_SAMPLE_REGS_ABI_NONE).
		 */
		perf_output_put(handle, abi);

		if (abi) {
			u64 mask = event->attr.sample_regs_user;
			perf_output_sample_regs(handle,
						data->regs_user.regs,
						mask);
		}
	}

	if (sample_type & PERF_SAMPLE_STACK_USER) {
		perf_output_sample_ustack(handle,
					  data->stack_user_size,
					  data->regs_user.regs);
	}

	if (sample_type & PERF_SAMPLE_WEIGHT)
		perf_output_put(handle, data->weight);

	if (sample_type & PERF_SAMPLE_DATA_SRC)
		perf_output_put(handle, data->data_src.val);

	if (sample_type & PERF_SAMPLE_TRANSACTION)
		perf_output_put(handle, data->txn);

	if (sample_type & PERF_SAMPLE_REGS_INTR) {
		u64 abi = data->regs_intr.abi;
		/*
		 * If there are no regs to dump, notice it through
		 * first u64 being zero (PERF_SAMPLE_REGS_ABI_NONE).
		 */
		perf_output_put(handle, abi);

		if (abi) {
			u64 mask = event->attr.sample_regs_intr;

			perf_output_sample_regs(handle,
						data->regs_intr.regs,
						mask);
		}
	}

	if (sample_type & PERF_SAMPLE_PHYS_ADDR)
		perf_output_put(handle, data->phys_addr);

	if (sample_type & PERF_SAMPLE_CGROUP)
		perf_output_put(handle, data->cgroup);

	if (sample_type & PERF_SAMPLE_AUX) {
		perf_output_put(handle, data->aux_size);

		if (data->aux_size)
			perf_aux_sample_output(event, handle, data);
	}

	if (!event->attr.watermark) {
		int wakeup_events = event->attr.wakeup_events;

		if (wakeup_events) {
			struct perf_buffer *rb = handle->rb;
			int events = local_inc_return(&rb->events);

			if (events >= wakeup_events) {
				local_sub(wakeup_events, &rb->events);
				local_inc(&rb->wakeup);
			}
		}
	}
}

static u64 perf_virt_to_phys(u64 virt)
{
	u64 phys_addr = 0;

	if (!virt)
		return 0;

	if (virt >= TASK_SIZE) {
		/* If it's vmalloc()d memory, leave phys_addr as 0 */
		if (virt_addr_valid((void *)(uintptr_t)virt) &&
		    !(virt >= VMALLOC_START && virt < VMALLOC_END))
			phys_addr = (u64)virt_to_phys((void *)(uintptr_t)virt);
	} else {
		/*
		 * Walking the pages tables for user address.
		 * Interrupts are disabled, so it prevents any tear down
		 * of the page tables.
		 * Try IRQ-safe get_user_page_fast_only first.
		 * If failed, leave phys_addr as 0.
		 */
		if (current->mm != NULL) {
			struct page *p;

			pagefault_disable();
			if (get_user_page_fast_only(virt, 0, &p)) {
				phys_addr = page_to_phys(p) + virt % PAGE_SIZE;
				put_page(p);
			}
			pagefault_enable();
		}
	}

	return phys_addr;
}

static struct perf_callchain_entry __empty_callchain = { .nr = 0, };

struct perf_callchain_entry *
perf_callchain(struct perf_event *event, struct pt_regs *regs)
{
	bool kernel = !event->attr.exclude_callchain_kernel;
	bool user   = !event->attr.exclude_callchain_user;
	/* Disallow cross-task user callchains. */
	bool crosstask = event->ctx->task && event->ctx->task != current;
	const u32 max_stack = event->attr.sample_max_stack;
	struct perf_callchain_entry *callchain;

	if (!kernel && !user)
		return &__empty_callchain;

	callchain = get_perf_callchain(regs, 0, kernel, user,
				       max_stack, crosstask, true);
	return callchain ?: &__empty_callchain;
}

void perf_prepare_sample(struct perf_event_header *header,
			 struct perf_sample_data *data,
			 struct perf_event *event,
			 struct pt_regs *regs)
{
	u64 sample_type = event->attr.sample_type;

	header->type = PERF_RECORD_SAMPLE;
	header->size = sizeof(*header) + event->header_size;

	header->misc = 0;
	header->misc |= perf_misc_flags(regs);

	__perf_event_header__init_id(header, data, event);

	if (sample_type & PERF_SAMPLE_IP)
		data->ip = perf_instruction_pointer(regs);

	if (sample_type & PERF_SAMPLE_CALLCHAIN) {
		int size = 1;

		if (!(sample_type & __PERF_SAMPLE_CALLCHAIN_EARLY))
			data->callchain = perf_callchain(event, regs);

		size += data->callchain->nr;

		header->size += size * sizeof(u64);
	}

	if (sample_type & PERF_SAMPLE_RAW) {
		struct perf_raw_record *raw = data->raw;
		int size;

		if (raw) {
			struct perf_raw_frag *frag = &raw->frag;
			u32 sum = 0;

			do {
				sum += frag->size;
				if (perf_raw_frag_last(frag))
					break;
				frag = frag->next;
			} while (1);

			size = round_up(sum + sizeof(u32), sizeof(u64));
			raw->size = size - sizeof(u32);
			frag->pad = raw->size - sum;
		} else {
			size = sizeof(u64);
		}

		header->size += size;
	}

	if (sample_type & PERF_SAMPLE_BRANCH_STACK) {
		int size = sizeof(u64); /* nr */
		if (data->br_stack) {
			if (perf_sample_save_hw_index(event))
				size += sizeof(u64);

			size += data->br_stack->nr
			      * sizeof(struct perf_branch_entry);
		}
		header->size += size;
	}

	if (sample_type & (PERF_SAMPLE_REGS_USER | PERF_SAMPLE_STACK_USER))
		perf_sample_regs_user(&data->regs_user, regs);

	if (sample_type & PERF_SAMPLE_REGS_USER) {
		/* regs dump ABI info */
		int size = sizeof(u64);

		if (data->regs_user.regs) {
			u64 mask = event->attr.sample_regs_user;
			size += hweight64(mask) * sizeof(u64);
		}

		header->size += size;
	}

	if (sample_type & PERF_SAMPLE_STACK_USER) {
		/*
		 * Either we need PERF_SAMPLE_STACK_USER bit to be always
		 * processed as the last one or have additional check added
		 * in case new sample type is added, because we could eat
		 * up the rest of the sample size.
		 */
		u16 stack_size = event->attr.sample_stack_user;
		u16 size = sizeof(u64);

		stack_size = perf_sample_ustack_size(stack_size, header->size,
						     data->regs_user.regs);

		/*
		 * If there is something to dump, add space for the dump
		 * itself and for the field that tells the dynamic size,
		 * which is how many have been actually dumped.
		 */
		if (stack_size)
			size += sizeof(u64) + stack_size;

		data->stack_user_size = stack_size;
		header->size += size;
	}

	if (sample_type & PERF_SAMPLE_REGS_INTR) {
		/* regs dump ABI info */
		int size = sizeof(u64);

		perf_sample_regs_intr(&data->regs_intr, regs);

		if (data->regs_intr.regs) {
			u64 mask = event->attr.sample_regs_intr;

			size += hweight64(mask) * sizeof(u64);
		}

		header->size += size;
	}

	if (sample_type & PERF_SAMPLE_PHYS_ADDR)
		data->phys_addr = perf_virt_to_phys(data->addr);

#ifdef CONFIG_CGROUP_PERF
	if (sample_type & PERF_SAMPLE_CGROUP) {
		struct cgroup *cgrp;

		/* protected by RCU */
		cgrp = task_css_check(current, perf_event_cgrp_id, 1)->cgroup;
		data->cgroup = cgroup_id(cgrp);
	}
#endif

	if (sample_type & PERF_SAMPLE_AUX) {
		u64 size;

		header->size += sizeof(u64); /* size */

		/*
		 * Given the 16bit nature of header::size, an AUX sample can
		 * easily overflow it, what with all the preceding sample bits.
		 * Make sure this doesn't happen by using up to U16_MAX bytes
		 * per sample in total (rounded down to 8 byte boundary).
		 */
		size = min_t(size_t, U16_MAX - header->size,
			     event->attr.aux_sample_size);
		size = rounddown(size, 8);
		size = perf_prepare_sample_aux(event, data, size);

		WARN_ON_ONCE(size + header->size > U16_MAX);
		header->size += size;
	}
	/*
	 * If you're adding more sample types here, you likely need to do
	 * something about the overflowing header::size, like repurpose the
	 * lowest 3 bits of size, which should be always zero at the moment.
	 * This raises a more important question, do we really need 512k sized
	 * samples and why, so good argumentation is in order for whatever you
	 * do here next.
	 */
	WARN_ON_ONCE(header->size & 7);
}

static __always_inline int
__perf_event_output(struct perf_event *event,
		    struct perf_sample_data *data,
		    struct pt_regs *regs,
		    int (*output_begin)(struct perf_output_handle *,
					struct perf_sample_data *,
					struct perf_event *,
					unsigned int))
{
	struct perf_output_handle handle;
	struct perf_event_header header;
	int err;

	/* protect the callchain buffers */
	rcu_read_lock();

	perf_prepare_sample(&header, data, event, regs);

	err = output_begin(&handle, data, event, header.size);
	if (err)
		goto exit;

	perf_output_sample(&handle, &header, data, event);

	perf_output_end(&handle);

exit:
	rcu_read_unlock();
	return err;
}

void
perf_event_output_forward(struct perf_event *event,
			 struct perf_sample_data *data,
			 struct pt_regs *regs)
{
	__perf_event_output(event, data, regs, perf_output_begin_forward);
}

void
perf_event_output_backward(struct perf_event *event,
			   struct perf_sample_data *data,
			   struct pt_regs *regs)
{
	__perf_event_output(event, data, regs, perf_output_begin_backward);
}

int
perf_event_output(struct perf_event *event,
		  struct perf_sample_data *data,
		  struct pt_regs *regs)
{
	return __perf_event_output(event, data, regs, perf_output_begin);
}

/*
 * read event_id
 */

struct perf_read_event {
	struct perf_event_header	header;

	u32				pid;
	u32				tid;
};

static void
perf_event_read_event(struct perf_event *event,
			struct task_struct *task)
{
	struct perf_output_handle handle;
	struct perf_sample_data sample;
	struct perf_read_event read_event = {
		.header = {
			.type = PERF_RECORD_READ,
			.misc = 0,
			.size = sizeof(read_event) + event->read_size,
		},
		.pid = perf_event_pid(event, task),
		.tid = perf_event_tid(event, task),
	};
	int ret;

	perf_event_header__init_id(&read_event.header, &sample, event);
	ret = perf_output_begin(&handle, &sample, event, read_event.header.size);
	if (ret)
		return;

	perf_output_put(&handle, read_event);
	perf_output_read(&handle, event);
	perf_event__output_id_sample(event, &handle, &sample);

	perf_output_end(&handle);
}

typedef void (perf_iterate_f)(struct perf_event *event, void *data);

static void
perf_iterate_ctx(struct perf_event_context *ctx,
		   perf_iterate_f output,
		   void *data, bool all)
{
	struct perf_event *event;

	list_for_each_entry_rcu(event, &ctx->event_list, event_entry) {
		if (!all) {
			if (event->state < PERF_EVENT_STATE_INACTIVE)
				continue;
			if (!event_filter_match(event))
				continue;
		}

		output(event, data);
	}
}

static void perf_iterate_sb_cpu(perf_iterate_f output, void *data)
{
	struct pmu_event_list *pel = this_cpu_ptr(&pmu_sb_events);
	struct perf_event *event;

	list_for_each_entry_rcu(event, &pel->list, sb_list) {
		/*
		 * Skip events that are not fully formed yet; ensure that
		 * if we observe event->ctx, both event and ctx will be
		 * complete enough. See perf_install_in_context().
		 */
		if (!smp_load_acquire(&event->ctx))
			continue;

		if (event->state < PERF_EVENT_STATE_INACTIVE)
			continue;
		if (!event_filter_match(event))
			continue;
		output(event, data);
	}
}

/*
 * Iterate all events that need to receive side-band events.
 *
 * For new callers; ensure that account_pmu_sb_event() includes
 * your event, otherwise it might not get delivered.
 */
static void
perf_iterate_sb(perf_iterate_f output, void *data,
	       struct perf_event_context *task_ctx)
{
	struct perf_event_context *ctx;
	int ctxn;

	rcu_read_lock();
	preempt_disable();

	/*
	 * If we have task_ctx != NULL we only notify the task context itself.
	 * The task_ctx is set only for EXIT events before releasing task
	 * context.
	 */
	if (task_ctx) {
		perf_iterate_ctx(task_ctx, output, data, false);
		goto done;
	}

	perf_iterate_sb_cpu(output, data);

	for_each_task_context_nr(ctxn) {
		ctx = rcu_dereference(current->perf_event_ctxp[ctxn]);
		if (ctx)
			perf_iterate_ctx(ctx, output, data, false);
	}
done:
	preempt_enable();
	rcu_read_unlock();
}

/*
 * Clear all file-based filters at exec, they'll have to be
 * re-instated when/if these objects are mmapped again.
 */
static void perf_event_addr_filters_exec(struct perf_event *event, void *data)
{
	struct perf_addr_filters_head *ifh = perf_event_addr_filters(event);
	struct perf_addr_filter *filter;
	unsigned int restart = 0, count = 0;
	unsigned long flags;

	if (!has_addr_filter(event))
		return;

	raw_spin_lock_irqsave(&ifh->lock, flags);
	list_for_each_entry(filter, &ifh->list, entry) {
		if (filter->path.dentry) {
			event->addr_filter_ranges[count].start = 0;
			event->addr_filter_ranges[count].size = 0;
			restart++;
		}

		count++;
	}

	if (restart)
		event->addr_filters_gen++;
	raw_spin_unlock_irqrestore(&ifh->lock, flags);

	if (restart)
		perf_event_stop(event, 1);
}

void perf_event_exec(void)
{
	struct perf_event_context *ctx;
	int ctxn;

	rcu_read_lock();
	for_each_task_context_nr(ctxn) {
		ctx = current->perf_event_ctxp[ctxn];
		if (!ctx)
			continue;

		perf_event_enable_on_exec(ctxn);

		perf_iterate_ctx(ctx, perf_event_addr_filters_exec, NULL,
				   true);
	}
	rcu_read_unlock();
}

struct remote_output {
	struct perf_buffer	*rb;
	int			err;
};

static void __perf_event_output_stop(struct perf_event *event, void *data)
{
	struct perf_event *parent = event->parent;
	struct remote_output *ro = data;
	struct perf_buffer *rb = ro->rb;
	struct stop_event_data sd = {
		.event	= event,
	};

	if (!has_aux(event))
		return;

	if (!parent)
		parent = event;

	/*
	 * In case of inheritance, it will be the parent that links to the
	 * ring-buffer, but it will be the child that's actually using it.
	 *
	 * We are using event::rb to determine if the event should be stopped,
	 * however this may race with ring_buffer_attach() (through set_output),
	 * which will make us skip the event that actually needs to be stopped.
	 * So ring_buffer_attach() has to stop an aux event before re-assigning
	 * its rb pointer.
	 */
	if (rcu_dereference(parent->rb) == rb)
		ro->err = __perf_event_stop(&sd);
}

static int __perf_pmu_output_stop(void *info)
{
	struct perf_event *event = info;
	struct pmu *pmu = event->ctx->pmu;
	struct perf_cpu_context *cpuctx = this_cpu_ptr(pmu->pmu_cpu_context);
	struct remote_output ro = {
		.rb	= event->rb,
	};

	rcu_read_lock();
	perf_iterate_ctx(&cpuctx->ctx, __perf_event_output_stop, &ro, false);
	if (cpuctx->task_ctx)
		perf_iterate_ctx(cpuctx->task_ctx, __perf_event_output_stop,
				   &ro, false);
	rcu_read_unlock();

	return ro.err;
}

static void perf_pmu_output_stop(struct perf_event *event)
{
	struct perf_event *iter;
	int err, cpu;

restart:
	rcu_read_lock();
	list_for_each_entry_rcu(iter, &event->rb->event_list, rb_entry) {
		/*
		 * For per-CPU events, we need to make sure that neither they
		 * nor their children are running; for cpu==-1 events it's
		 * sufficient to stop the event itself if it's active, since
		 * it can't have children.
		 */
		cpu = iter->cpu;
		if (cpu == -1)
			cpu = READ_ONCE(iter->oncpu);

		if (cpu == -1)
			continue;

		err = cpu_function_call(cpu, __perf_pmu_output_stop, event);
		if (err == -EAGAIN) {
			rcu_read_unlock();
			goto restart;
		}
	}
	rcu_read_unlock();
}

/*
 * task tracking -- fork/exit
 *
 * enabled by: attr.comm | attr.mmap | attr.mmap2 | attr.mmap_data | attr.task
 */

struct perf_task_event {
	struct task_struct		*task;
	struct perf_event_context	*task_ctx;

	struct {
		struct perf_event_header	header;

		u32				pid;
		u32				ppid;
		u32				tid;
		u32				ptid;
		u64				time;
	} event_id;
};

static int perf_event_task_match(struct perf_event *event)
{
	return event->attr.comm  || event->attr.mmap ||
	       event->attr.mmap2 || event->attr.mmap_data ||
	       event->attr.task;
}

static void perf_event_task_output(struct perf_event *event,
				   void *data)
{
	struct perf_task_event *task_event = data;
	struct perf_output_handle handle;
	struct perf_sample_data	sample;
	struct task_struct *task = task_event->task;
	int ret, size = task_event->event_id.header.size;

	if (!perf_event_task_match(event))
		return;

	perf_event_header__init_id(&task_event->event_id.header, &sample, event);

	ret = perf_output_begin(&handle, &sample, event,
				task_event->event_id.header.size);
	if (ret)
		goto out;

	task_event->event_id.pid = perf_event_pid(event, task);
	task_event->event_id.tid = perf_event_tid(event, task);

	if (task_event->event_id.header.type == PERF_RECORD_EXIT) {
		task_event->event_id.ppid = perf_event_pid(event,
							task->real_parent);
		task_event->event_id.ptid = perf_event_pid(event,
							task->real_parent);
	} else {  /* PERF_RECORD_FORK */
		task_event->event_id.ppid = perf_event_pid(event, current);
		task_event->event_id.ptid = perf_event_tid(event, current);
	}

	task_event->event_id.time = perf_event_clock(event);

	perf_output_put(&handle, task_event->event_id);

	perf_event__output_id_sample(event, &handle, &sample);

	perf_output_end(&handle);
out:
	task_event->event_id.header.size = size;
}

static void perf_event_task(struct task_struct *task,
			      struct perf_event_context *task_ctx,
			      int new)
{
	struct perf_task_event task_event;

	if (!atomic_read(&nr_comm_events) &&
	    !atomic_read(&nr_mmap_events) &&
	    !atomic_read(&nr_task_events))
		return;

	task_event = (struct perf_task_event){
		.task	  = task,
		.task_ctx = task_ctx,
		.event_id    = {
			.header = {
				.type = new ? PERF_RECORD_FORK : PERF_RECORD_EXIT,
				.misc = 0,
				.size = sizeof(task_event.event_id),
			},
			/* .pid  */
			/* .ppid */
			/* .tid  */
			/* .ptid */
			/* .time */
		},
	};

	perf_iterate_sb(perf_event_task_output,
		       &task_event,
		       task_ctx);
}

void perf_event_fork(struct task_struct *task)
{
	perf_event_task(task, NULL, 1);
	perf_event_namespaces(task);
}

/*
 * comm tracking
 */

struct perf_comm_event {
	struct task_struct	*task;
	char			*comm;
	int			comm_size;

	struct {
		struct perf_event_header	header;

		u32				pid;
		u32				tid;
	} event_id;
};

static int perf_event_comm_match(struct perf_event *event)
{
	return event->attr.comm;
}

static void perf_event_comm_output(struct perf_event *event,
				   void *data)
{
	struct perf_comm_event *comm_event = data;
	struct perf_output_handle handle;
	struct perf_sample_data sample;
	int size = comm_event->event_id.header.size;
	int ret;

	if (!perf_event_comm_match(event))
		return;

	perf_event_header__init_id(&comm_event->event_id.header, &sample, event);
	ret = perf_output_begin(&handle, &sample, event,
				comm_event->event_id.header.size);

	if (ret)
		goto out;

	comm_event->event_id.pid = perf_event_pid(event, comm_event->task);
	comm_event->event_id.tid = perf_event_tid(event, comm_event->task);

	perf_output_put(&handle, comm_event->event_id);
	__output_copy(&handle, comm_event->comm,
				   comm_event->comm_size);

	perf_event__output_id_sample(event, &handle, &sample);

	perf_output_end(&handle);
out:
	comm_event->event_id.header.size = size;
}

static void perf_event_comm_event(struct perf_comm_event *comm_event)
{
	char comm[TASK_COMM_LEN];
	unsigned int size;

	memset(comm, 0, sizeof(comm));
	strlcpy(comm, comm_event->task->comm, sizeof(comm));
	size = ALIGN(strlen(comm)+1, sizeof(u64));

	comm_event->comm = comm;
	comm_event->comm_size = size;

	comm_event->event_id.header.size = sizeof(comm_event->event_id) + size;

	perf_iterate_sb(perf_event_comm_output,
		       comm_event,
		       NULL);
}

void perf_event_comm(struct task_struct *task, bool exec)
{
	struct perf_comm_event comm_event;

	if (!atomic_read(&nr_comm_events))
		return;

	comm_event = (struct perf_comm_event){
		.task	= task,
		/* .comm      */
		/* .comm_size */
		.event_id  = {
			.header = {
				.type = PERF_RECORD_COMM,
				.misc = exec ? PERF_RECORD_MISC_COMM_EXEC : 0,
				/* .size */
			},
			/* .pid */
			/* .tid */
		},
	};

	perf_event_comm_event(&comm_event);
}

/*
 * namespaces tracking
 */

struct perf_namespaces_event {
	struct task_struct		*task;

	struct {
		struct perf_event_header	header;

		u32				pid;
		u32				tid;
		u64				nr_namespaces;
		struct perf_ns_link_info	link_info[NR_NAMESPACES];
	} event_id;
};

static int perf_event_namespaces_match(struct perf_event *event)
{
	return event->attr.namespaces;
}

static void perf_event_namespaces_output(struct perf_event *event,
					 void *data)
{
	struct perf_namespaces_event *namespaces_event = data;
	struct perf_output_handle handle;
	struct perf_sample_data sample;
	u16 header_size = namespaces_event->event_id.header.size;
	int ret;

	if (!perf_event_namespaces_match(event))
		return;

	perf_event_header__init_id(&namespaces_event->event_id.header,
				   &sample, event);
	ret = perf_output_begin(&handle, &sample, event,
				namespaces_event->event_id.header.size);
	if (ret)
		goto out;

	namespaces_event->event_id.pid = perf_event_pid(event,
							namespaces_event->task);
	namespaces_event->event_id.tid = perf_event_tid(event,
							namespaces_event->task);

	perf_output_put(&handle, namespaces_event->event_id);

	perf_event__output_id_sample(event, &handle, &sample);

	perf_output_end(&handle);
out:
	namespaces_event->event_id.header.size = header_size;
}

static void perf_fill_ns_link_info(struct perf_ns_link_info *ns_link_info,
				   struct task_struct *task,
				   const struct proc_ns_operations *ns_ops)
{
	struct path ns_path;
	struct inode *ns_inode;
	int error;

	error = ns_get_path(&ns_path, task, ns_ops);
	if (!error) {
		ns_inode = ns_path.dentry->d_inode;
		ns_link_info->dev = new_encode_dev(ns_inode->i_sb->s_dev);
		ns_link_info->ino = ns_inode->i_ino;
		path_put(&ns_path);
	}
}

void perf_event_namespaces(struct task_struct *task)
{
	struct perf_namespaces_event namespaces_event;
	struct perf_ns_link_info *ns_link_info;

	if (!atomic_read(&nr_namespaces_events))
		return;

	namespaces_event = (struct perf_namespaces_event){
		.task	= task,
		.event_id  = {
			.header = {
				.type = PERF_RECORD_NAMESPACES,
				.misc = 0,
				.size = sizeof(namespaces_event.event_id),
			},
			/* .pid */
			/* .tid */
			.nr_namespaces = NR_NAMESPACES,
			/* .link_info[NR_NAMESPACES] */
		},
	};

	ns_link_info = namespaces_event.event_id.link_info;

	perf_fill_ns_link_info(&ns_link_info[MNT_NS_INDEX],
			       task, &mntns_operations);

#ifdef CONFIG_USER_NS
	perf_fill_ns_link_info(&ns_link_info[USER_NS_INDEX],
			       task, &userns_operations);
#endif
#ifdef CONFIG_NET_NS
	perf_fill_ns_link_info(&ns_link_info[NET_NS_INDEX],
			       task, &netns_operations);
#endif
#ifdef CONFIG_UTS_NS
	perf_fill_ns_link_info(&ns_link_info[UTS_NS_INDEX],
			       task, &utsns_operations);
#endif
#ifdef CONFIG_IPC_NS
	perf_fill_ns_link_info(&ns_link_info[IPC_NS_INDEX],
			       task, &ipcns_operations);
#endif
#ifdef CONFIG_PID_NS
	perf_fill_ns_link_info(&ns_link_info[PID_NS_INDEX],
			       task, &pidns_operations);
#endif
#ifdef CONFIG_CGROUPS
	perf_fill_ns_link_info(&ns_link_info[CGROUP_NS_INDEX],
			       task, &cgroupns_operations);
#endif

	perf_iterate_sb(perf_event_namespaces_output,
			&namespaces_event,
			NULL);
}

/*
 * cgroup tracking
 */
#ifdef CONFIG_CGROUP_PERF

struct perf_cgroup_event {
	char				*path;
	int				path_size;
	struct {
		struct perf_event_header	header;
		u64				id;
		char				path[];
	} event_id;
};

static int perf_event_cgroup_match(struct perf_event *event)
{
	return event->attr.cgroup;
}

static void perf_event_cgroup_output(struct perf_event *event, void *data)
{
	struct perf_cgroup_event *cgroup_event = data;
	struct perf_output_handle handle;
	struct perf_sample_data sample;
	u16 header_size = cgroup_event->event_id.header.size;
	int ret;

	if (!perf_event_cgroup_match(event))
		return;

	perf_event_header__init_id(&cgroup_event->event_id.header,
				   &sample, event);
	ret = perf_output_begin(&handle, &sample, event,
				cgroup_event->event_id.header.size);
	if (ret)
		goto out;

	perf_output_put(&handle, cgroup_event->event_id);
	__output_copy(&handle, cgroup_event->path, cgroup_event->path_size);

	perf_event__output_id_sample(event, &handle, &sample);

	perf_output_end(&handle);
out:
	cgroup_event->event_id.header.size = header_size;
}

static void perf_event_cgroup(struct cgroup *cgrp)
{
	struct perf_cgroup_event cgroup_event;
	char path_enomem[16] = "//enomem";
	char *pathname;
	size_t size;

	if (!atomic_read(&nr_cgroup_events))
		return;

	cgroup_event = (struct perf_cgroup_event){
		.event_id  = {
			.header = {
				.type = PERF_RECORD_CGROUP,
				.misc = 0,
				.size = sizeof(cgroup_event.event_id),
			},
			.id = cgroup_id(cgrp),
		},
	};

	pathname = kmalloc(PATH_MAX, GFP_KERNEL);
	if (pathname == NULL) {
		cgroup_event.path = path_enomem;
	} else {
		/* just to be sure to have enough space for alignment */
		cgroup_path(cgrp, pathname, PATH_MAX - sizeof(u64));
		cgroup_event.path = pathname;
	}

	/*
	 * Since our buffer works in 8 byte units we need to align our string
	 * size to a multiple of 8. However, we must guarantee the tail end is
	 * zero'd out to avoid leaking random bits to userspace.
	 */
	size = strlen(cgroup_event.path) + 1;
	while (!IS_ALIGNED(size, sizeof(u64)))
		cgroup_event.path[size++] = '\0';

	cgroup_event.event_id.header.size += size;
	cgroup_event.path_size = size;

	perf_iterate_sb(perf_event_cgroup_output,
			&cgroup_event,
			NULL);

	kfree(pathname);
}

#endif

/*
 * mmap tracking
 */

struct perf_mmap_event {
	struct vm_area_struct	*vma;

	const char		*file_name;
	int			file_size;
	int			maj, min;
	u64			ino;
	u64			ino_generation;
	u32			prot, flags;

	struct {
		struct perf_event_header	header;

		u32				pid;
		u32				tid;
		u64				start;
		u64				len;
		u64				pgoff;
	} event_id;
};

static int perf_event_mmap_match(struct perf_event *event,
				 void *data)
{
	struct perf_mmap_event *mmap_event = data;
	struct vm_area_struct *vma = mmap_event->vma;
	int executable = vma->vm_flags & VM_EXEC;

	return (!executable && event->attr.mmap_data) ||
	       (executable && (event->attr.mmap || event->attr.mmap2));
}

static void perf_event_mmap_output(struct perf_event *event,
				   void *data)
{
	struct perf_mmap_event *mmap_event = data;
	struct perf_output_handle handle;
	struct perf_sample_data sample;
	int size = mmap_event->event_id.header.size;
	u32 type = mmap_event->event_id.header.type;
	int ret;

	if (!perf_event_mmap_match(event, data))
		return;

	if (event->attr.mmap2) {
		mmap_event->event_id.header.type = PERF_RECORD_MMAP2;
		mmap_event->event_id.header.size += sizeof(mmap_event->maj);
		mmap_event->event_id.header.size += sizeof(mmap_event->min);
		mmap_event->event_id.header.size += sizeof(mmap_event->ino);
		mmap_event->event_id.header.size += sizeof(mmap_event->ino_generation);
		mmap_event->event_id.header.size += sizeof(mmap_event->prot);
		mmap_event->event_id.header.size += sizeof(mmap_event->flags);
	}

	perf_event_header__init_id(&mmap_event->event_id.header, &sample, event);
	ret = perf_output_begin(&handle, &sample, event,
				mmap_event->event_id.header.size);
	if (ret)
		goto out;

	mmap_event->event_id.pid = perf_event_pid(event, current);
	mmap_event->event_id.tid = perf_event_tid(event, current);

	perf_output_put(&handle, mmap_event->event_id);

	if (event->attr.mmap2) {
		perf_output_put(&handle, mmap_event->maj);
		perf_output_put(&handle, mmap_event->min);
		perf_output_put(&handle, mmap_event->ino);
		perf_output_put(&handle, mmap_event->ino_generation);
		perf_output_put(&handle, mmap_event->prot);
		perf_output_put(&handle, mmap_event->flags);
	}

	__output_copy(&handle, mmap_event->file_name,
				   mmap_event->file_size);

	perf_event__output_id_sample(event, &handle, &sample);

	perf_output_end(&handle);
out:
	mmap_event->event_id.header.size = size;
	mmap_event->event_id.header.type = type;
}

static void perf_event_mmap_event(struct perf_mmap_event *mmap_event)
{
	struct vm_area_struct *vma = mmap_event->vma;
	struct file *file = vma->vm_file;
	int maj = 0, min = 0;
	u64 ino = 0, gen = 0;
	u32 prot = 0, flags = 0;
	unsigned int size;
	char tmp[16];
	char *buf = NULL;
	char *name;

	if (vma->vm_flags & VM_READ)
		prot |= PROT_READ;
	if (vma->vm_flags & VM_WRITE)
		prot |= PROT_WRITE;
	if (vma->vm_flags & VM_EXEC)
		prot |= PROT_EXEC;

	if (vma->vm_flags & VM_MAYSHARE)
		flags = MAP_SHARED;
	else
		flags = MAP_PRIVATE;

	if (vma->vm_flags & VM_DENYWRITE)
		flags |= MAP_DENYWRITE;
	if (vma->vm_flags & VM_MAYEXEC)
		flags |= MAP_EXECUTABLE;
	if (vma->vm_flags & VM_LOCKED)
		flags |= MAP_LOCKED;
	if (is_vm_hugetlb_page(vma))
		flags |= MAP_HUGETLB;

	if (file) {
		struct inode *inode;
		dev_t dev;

		buf = kmalloc(PATH_MAX, GFP_KERNEL);
		if (!buf) {
			name = "//enomem";
			goto cpy_name;
		}
		/*
		 * d_path() works from the end of the rb backwards, so we
		 * need to add enough zero bytes after the string to handle
		 * the 64bit alignment we do later.
		 */
		name = file_path(file, buf, PATH_MAX - sizeof(u64));
		if (IS_ERR(name)) {
			name = "//toolong";
			goto cpy_name;
		}
		inode = file_inode(vma->vm_file);
		dev = inode->i_sb->s_dev;
		ino = inode->i_ino;
		gen = inode->i_generation;
		maj = MAJOR(dev);
		min = MINOR(dev);

		goto got_name;
	} else {
		if (vma->vm_ops && vma->vm_ops->name) {
			name = (char *) vma->vm_ops->name(vma);
			if (name)
				goto cpy_name;
		}

		name = (char *)arch_vma_name(vma);
		if (name)
			goto cpy_name;

		if (vma->vm_start <= vma->vm_mm->start_brk &&
				vma->vm_end >= vma->vm_mm->brk) {
			name = "[heap]";
			goto cpy_name;
		}
		if (vma->vm_start <= vma->vm_mm->start_stack &&
				vma->vm_end >= vma->vm_mm->start_stack) {
			name = "[stack]";
			goto cpy_name;
		}

		name = "//anon";
		goto cpy_name;
	}

cpy_name:
	strlcpy(tmp, name, sizeof(tmp));
	name = tmp;
got_name:
	/*
	 * Since our buffer works in 8 byte units we need to align our string
	 * size to a multiple of 8. However, we must guarantee the tail end is
	 * zero'd out to avoid leaking random bits to userspace.
	 */
	size = strlen(name)+1;
	while (!IS_ALIGNED(size, sizeof(u64)))
		name[size++] = '\0';

	mmap_event->file_name = name;
	mmap_event->file_size = size;
	mmap_event->maj = maj;
	mmap_event->min = min;
	mmap_event->ino = ino;
	mmap_event->ino_generation = gen;
	mmap_event->prot = prot;
	mmap_event->flags = flags;

	if (!(vma->vm_flags & VM_EXEC))
		mmap_event->event_id.header.misc |= PERF_RECORD_MISC_MMAP_DATA;

	mmap_event->event_id.header.size = sizeof(mmap_event->event_id) + size;

	perf_iterate_sb(perf_event_mmap_output,
		       mmap_event,
		       NULL);

	kfree(buf);
}

/*
 * Check whether inode and address range match filter criteria.
 */
static bool perf_addr_filter_match(struct perf_addr_filter *filter,
				     struct file *file, unsigned long offset,
				     unsigned long size)
{
	/* d_inode(NULL) won't be equal to any mapped user-space file */
	if (!filter->path.dentry)
		return false;

	if (d_inode(filter->path.dentry) != file_inode(file))
		return false;

	if (filter->offset > offset + size)
		return false;

	if (filter->offset + filter->size < offset)
		return false;

	return true;
}

static bool perf_addr_filter_vma_adjust(struct perf_addr_filter *filter,
					struct vm_area_struct *vma,
					struct perf_addr_filter_range *fr)
{
	unsigned long vma_size = vma->vm_end - vma->vm_start;
	unsigned long off = vma->vm_pgoff << PAGE_SHIFT;
	struct file *file = vma->vm_file;

	if (!perf_addr_filter_match(filter, file, off, vma_size))
		return false;

	if (filter->offset < off) {
		fr->start = vma->vm_start;
		fr->size = min(vma_size, filter->size - (off - filter->offset));
	} else {
		fr->start = vma->vm_start + filter->offset - off;
		fr->size = min(vma->vm_end - fr->start, filter->size);
	}

	return true;
}

static void __perf_addr_filters_adjust(struct perf_event *event, void *data)
{
	struct perf_addr_filters_head *ifh = perf_event_addr_filters(event);
	struct vm_area_struct *vma = data;
	struct perf_addr_filter *filter;
	unsigned int restart = 0, count = 0;
	unsigned long flags;

	if (!has_addr_filter(event))
		return;

	if (!vma->vm_file)
		return;

	raw_spin_lock_irqsave(&ifh->lock, flags);
	list_for_each_entry(filter, &ifh->list, entry) {
		if (perf_addr_filter_vma_adjust(filter, vma,
						&event->addr_filter_ranges[count]))
			restart++;

		count++;
	}

	if (restart)
		event->addr_filters_gen++;
	raw_spin_unlock_irqrestore(&ifh->lock, flags);

	if (restart)
		perf_event_stop(event, 1);
}

/*
 * Adjust all task's events' filters to the new vma
 */
static void perf_addr_filters_adjust(struct vm_area_struct *vma)
{
	struct perf_event_context *ctx;
	int ctxn;

	/*
	 * Data tracing isn't supported yet and as such there is no need
	 * to keep track of anything that isn't related to executable code:
	 */
	if (!(vma->vm_flags & VM_EXEC))
		return;

	rcu_read_lock();
	for_each_task_context_nr(ctxn) {
		ctx = rcu_dereference(current->perf_event_ctxp[ctxn]);
		if (!ctx)
			continue;

		perf_iterate_ctx(ctx, __perf_addr_filters_adjust, vma, true);
	}
	rcu_read_unlock();
}

void perf_event_mmap(struct vm_area_struct *vma)
{
	struct perf_mmap_event mmap_event;

	if (!atomic_read(&nr_mmap_events))
		return;

	mmap_event = (struct perf_mmap_event){
		.vma	= vma,
		/* .file_name */
		/* .file_size */
		.event_id  = {
			.header = {
				.type = PERF_RECORD_MMAP,
				.misc = PERF_RECORD_MISC_USER,
				/* .size */
			},
			/* .pid */
			/* .tid */
			.start  = vma->vm_start,
			.len    = vma->vm_end - vma->vm_start,
			.pgoff  = (u64)vma->vm_pgoff << PAGE_SHIFT,
		},
		/* .maj (attr_mmap2 only) */
		/* .min (attr_mmap2 only) */
		/* .ino (attr_mmap2 only) */
		/* .ino_generation (attr_mmap2 only) */
		/* .prot (attr_mmap2 only) */
		/* .flags (attr_mmap2 only) */
	};

	perf_addr_filters_adjust(vma);
	perf_event_mmap_event(&mmap_event);
}

void perf_event_aux_event(struct perf_event *event, unsigned long head,
			  unsigned long size, u64 flags)
{
	struct perf_output_handle handle;
	struct perf_sample_data sample;
	struct perf_aux_event {
		struct perf_event_header	header;
		u64				offset;
		u64				size;
		u64				flags;
	} rec = {
		.header = {
			.type = PERF_RECORD_AUX,
			.misc = 0,
			.size = sizeof(rec),
		},
		.offset		= head,
		.size		= size,
		.flags		= flags,
	};
	int ret;

	perf_event_header__init_id(&rec.header, &sample, event);
	ret = perf_output_begin(&handle, &sample, event, rec.header.size);

	if (ret)
		return;

	perf_output_put(&handle, rec);
	perf_event__output_id_sample(event, &handle, &sample);

	perf_output_end(&handle);
}

/*
 * Lost/dropped samples logging
 */
void perf_log_lost_samples(struct perf_event *event, u64 lost)
{
	struct perf_output_handle handle;
	struct perf_sample_data sample;
	int ret;

	struct {
		struct perf_event_header	header;
		u64				lost;
	} lost_samples_event = {
		.header = {
			.type = PERF_RECORD_LOST_SAMPLES,
			.misc = 0,
			.size = sizeof(lost_samples_event),
		},
		.lost		= lost,
	};

	perf_event_header__init_id(&lost_samples_event.header, &sample, event);

	ret = perf_output_begin(&handle, &sample, event,
				lost_samples_event.header.size);
	if (ret)
		return;

	perf_output_put(&handle, lost_samples_event);
	perf_event__output_id_sample(event, &handle, &sample);
	perf_output_end(&handle);
}

/*
 * context_switch tracking
 */

struct perf_switch_event {
	struct task_struct	*task;
	struct task_struct	*next_prev;

	struct {
		struct perf_event_header	header;
		u32				next_prev_pid;
		u32				next_prev_tid;
	} event_id;
};

static int perf_event_switch_match(struct perf_event *event)
{
	return event->attr.context_switch;
}

static void perf_event_switch_output(struct perf_event *event, void *data)
{
	struct perf_switch_event *se = data;
	struct perf_output_handle handle;
	struct perf_sample_data sample;
	int ret;

	if (!perf_event_switch_match(event))
		return;

	/* Only CPU-wide events are allowed to see next/prev pid/tid */
	if (event->ctx->task) {
		se->event_id.header.type = PERF_RECORD_SWITCH;
		se->event_id.header.size = sizeof(se->event_id.header);
	} else {
		se->event_id.header.type = PERF_RECORD_SWITCH_CPU_WIDE;
		se->event_id.header.size = sizeof(se->event_id);
		se->event_id.next_prev_pid =
					perf_event_pid(event, se->next_prev);
		se->event_id.next_prev_tid =
					perf_event_tid(event, se->next_prev);
	}

	perf_event_header__init_id(&se->event_id.header, &sample, event);

	ret = perf_output_begin(&handle, &sample, event, se->event_id.header.size);
	if (ret)
		return;

	if (event->ctx->task)
		perf_output_put(&handle, se->event_id.header);
	else
		perf_output_put(&handle, se->event_id);

	perf_event__output_id_sample(event, &handle, &sample);

	perf_output_end(&handle);
}

static void perf_event_switch(struct task_struct *task,
			      struct task_struct *next_prev, bool sched_in)
{
	struct perf_switch_event switch_event;

	/* N.B. caller checks nr_switch_events != 0 */

	switch_event = (struct perf_switch_event){
		.task		= task,
		.next_prev	= next_prev,
		.event_id	= {
			.header = {
				/* .type */
				.misc = sched_in ? 0 : PERF_RECORD_MISC_SWITCH_OUT,
				/* .size */
			},
			/* .next_prev_pid */
			/* .next_prev_tid */
		},
	};

	if (!sched_in && task->state == TASK_RUNNING)
		switch_event.event_id.header.misc |=
				PERF_RECORD_MISC_SWITCH_OUT_PREEMPT;

	perf_iterate_sb(perf_event_switch_output,
		       &switch_event,
		       NULL);
}

/*
 * IRQ throttle logging
 */

static void perf_log_throttle(struct perf_event *event, int enable)
{
	struct perf_output_handle handle;
	struct perf_sample_data sample;
	int ret;

	struct {
		struct perf_event_header	header;
		u64				time;
		u64				id;
		u64				stream_id;
	} throttle_event = {
		.header = {
			.type = PERF_RECORD_THROTTLE,
			.misc = 0,
			.size = sizeof(throttle_event),
		},
		.time		= perf_event_clock(event),
		.id		= primary_event_id(event),
		.stream_id	= event->id,
	};

	if (enable)
		throttle_event.header.type = PERF_RECORD_UNTHROTTLE;

	perf_event_header__init_id(&throttle_event.header, &sample, event);

	ret = perf_output_begin(&handle, &sample, event,
				throttle_event.header.size);
	if (ret)
		return;

	perf_output_put(&handle, throttle_event);
	perf_event__output_id_sample(event, &handle, &sample);
	perf_output_end(&handle);
}

/*
 * ksymbol register/unregister tracking
 */

struct perf_ksymbol_event {
	const char	*name;
	int		name_len;
	struct {
		struct perf_event_header        header;
		u64				addr;
		u32				len;
		u16				ksym_type;
		u16				flags;
	} event_id;
};

static int perf_event_ksymbol_match(struct perf_event *event)
{
	return event->attr.ksymbol;
}

static void perf_event_ksymbol_output(struct perf_event *event, void *data)
{
	struct perf_ksymbol_event *ksymbol_event = data;
	struct perf_output_handle handle;
	struct perf_sample_data sample;
	int ret;

	if (!perf_event_ksymbol_match(event))
		return;

	perf_event_header__init_id(&ksymbol_event->event_id.header,
				   &sample, event);
	ret = perf_output_begin(&handle, &sample, event,
				ksymbol_event->event_id.header.size);
	if (ret)
		return;

	perf_output_put(&handle, ksymbol_event->event_id);
	__output_copy(&handle, ksymbol_event->name, ksymbol_event->name_len);
	perf_event__output_id_sample(event, &handle, &sample);

	perf_output_end(&handle);
}

void perf_event_ksymbol(u16 ksym_type, u64 addr, u32 len, bool unregister,
			const char *sym)
{
	struct perf_ksymbol_event ksymbol_event;
	char name[KSYM_NAME_LEN];
	u16 flags = 0;
	int name_len;

	if (!atomic_read(&nr_ksymbol_events))
		return;

	if (ksym_type >= PERF_RECORD_KSYMBOL_TYPE_MAX ||
	    ksym_type == PERF_RECORD_KSYMBOL_TYPE_UNKNOWN)
		goto err;

	strlcpy(name, sym, KSYM_NAME_LEN);
	name_len = strlen(name) + 1;
	while (!IS_ALIGNED(name_len, sizeof(u64)))
		name[name_len++] = '\0';
	BUILD_BUG_ON(KSYM_NAME_LEN % sizeof(u64));

	if (unregister)
		flags |= PERF_RECORD_KSYMBOL_FLAGS_UNREGISTER;

	ksymbol_event = (struct perf_ksymbol_event){
		.name = name,
		.name_len = name_len,
		.event_id = {
			.header = {
				.type = PERF_RECORD_KSYMBOL,
				.size = sizeof(ksymbol_event.event_id) +
					name_len,
			},
			.addr = addr,
			.len = len,
			.ksym_type = ksym_type,
			.flags = flags,
		},
	};

	perf_iterate_sb(perf_event_ksymbol_output, &ksymbol_event, NULL);
	return;
err:
	WARN_ONCE(1, "%s: Invalid KSYMBOL type 0x%x\n", __func__, ksym_type);
}

/*
 * bpf program load/unload tracking
 */

struct perf_bpf_event {
	struct bpf_prog	*prog;
	struct {
		struct perf_event_header        header;
		u16				type;
		u16				flags;
		u32				id;
		u8				tag[BPF_TAG_SIZE];
	} event_id;
};

static int perf_event_bpf_match(struct perf_event *event)
{
	return event->attr.bpf_event;
}

static void perf_event_bpf_output(struct perf_event *event, void *data)
{
	struct perf_bpf_event *bpf_event = data;
	struct perf_output_handle handle;
	struct perf_sample_data sample;
	int ret;

	if (!perf_event_bpf_match(event))
		return;

	perf_event_header__init_id(&bpf_event->event_id.header,
				   &sample, event);
	ret = perf_output_begin(&handle, data, event,
				bpf_event->event_id.header.size);
	if (ret)
		return;

	perf_output_put(&handle, bpf_event->event_id);
	perf_event__output_id_sample(event, &handle, &sample);

	perf_output_end(&handle);
}

static void perf_event_bpf_emit_ksymbols(struct bpf_prog *prog,
					 enum perf_bpf_event_type type)
{
	bool unregister = type == PERF_BPF_EVENT_PROG_UNLOAD;
	int i;

	if (prog->aux->func_cnt == 0) {
		perf_event_ksymbol(PERF_RECORD_KSYMBOL_TYPE_BPF,
				   (u64)(unsigned long)prog->bpf_func,
				   prog->jited_len, unregister,
				   prog->aux->ksym.name);
	} else {
		for (i = 0; i < prog->aux->func_cnt; i++) {
			struct bpf_prog *subprog = prog->aux->func[i];

			perf_event_ksymbol(
				PERF_RECORD_KSYMBOL_TYPE_BPF,
				(u64)(unsigned long)subprog->bpf_func,
				subprog->jited_len, unregister,
				prog->aux->ksym.name);
		}
	}
}

void perf_event_bpf_event(struct bpf_prog *prog,
			  enum perf_bpf_event_type type,
			  u16 flags)
{
	struct perf_bpf_event bpf_event;

	if (type <= PERF_BPF_EVENT_UNKNOWN ||
	    type >= PERF_BPF_EVENT_MAX)
		return;

	switch (type) {
	case PERF_BPF_EVENT_PROG_LOAD:
	case PERF_BPF_EVENT_PROG_UNLOAD:
		if (atomic_read(&nr_ksymbol_events))
			perf_event_bpf_emit_ksymbols(prog, type);
		break;
	default:
		break;
	}

	if (!atomic_read(&nr_bpf_events))
		return;

	bpf_event = (struct perf_bpf_event){
		.prog = prog,
		.event_id = {
			.header = {
				.type = PERF_RECORD_BPF_EVENT,
				.size = sizeof(bpf_event.event_id),
			},
			.type = type,
			.flags = flags,
			.id = prog->aux->id,
		},
	};

	BUILD_BUG_ON(BPF_TAG_SIZE % sizeof(u64));

	memcpy(bpf_event.event_id.tag, prog->tag, BPF_TAG_SIZE);
	perf_iterate_sb(perf_event_bpf_output, &bpf_event, NULL);
}

struct perf_text_poke_event {
	const void		*old_bytes;
	const void		*new_bytes;
	size_t			pad;
	u16			old_len;
	u16			new_len;

	struct {
		struct perf_event_header	header;

		u64				addr;
	} event_id;
};

static int perf_event_text_poke_match(struct perf_event *event)
{
	return event->attr.text_poke;
}

static void perf_event_text_poke_output(struct perf_event *event, void *data)
{
	struct perf_text_poke_event *text_poke_event = data;
	struct perf_output_handle handle;
	struct perf_sample_data sample;
	u64 padding = 0;
	int ret;

	if (!perf_event_text_poke_match(event))
		return;

	perf_event_header__init_id(&text_poke_event->event_id.header, &sample, event);

	ret = perf_output_begin(&handle, &sample, event,
				text_poke_event->event_id.header.size);
	if (ret)
		return;

	perf_output_put(&handle, text_poke_event->event_id);
	perf_output_put(&handle, text_poke_event->old_len);
	perf_output_put(&handle, text_poke_event->new_len);

	__output_copy(&handle, text_poke_event->old_bytes, text_poke_event->old_len);
	__output_copy(&handle, text_poke_event->new_bytes, text_poke_event->new_len);

	if (text_poke_event->pad)
		__output_copy(&handle, &padding, text_poke_event->pad);

	perf_event__output_id_sample(event, &handle, &sample);

	perf_output_end(&handle);
}

void perf_event_text_poke(const void *addr, const void *old_bytes,
			  size_t old_len, const void *new_bytes, size_t new_len)
{
	struct perf_text_poke_event text_poke_event;
	size_t tot, pad;

	if (!atomic_read(&nr_text_poke_events))
		return;

	tot  = sizeof(text_poke_event.old_len) + old_len;
	tot += sizeof(text_poke_event.new_len) + new_len;
	pad  = ALIGN(tot, sizeof(u64)) - tot;

	text_poke_event = (struct perf_text_poke_event){
		.old_bytes    = old_bytes,
		.new_bytes    = new_bytes,
		.pad          = pad,
		.old_len      = old_len,
		.new_len      = new_len,
		.event_id  = {
			.header = {
				.type = PERF_RECORD_TEXT_POKE,
				.misc = PERF_RECORD_MISC_KERNEL,
				.size = sizeof(text_poke_event.event_id) + tot + pad,
			},
			.addr = (unsigned long)addr,
		},
	};

	perf_iterate_sb(perf_event_text_poke_output, &text_poke_event, NULL);
}

void perf_event_itrace_started(struct perf_event *event)
{
	event->attach_state |= PERF_ATTACH_ITRACE;
}

static void perf_log_itrace_start(struct perf_event *event)
{
	struct perf_output_handle handle;
	struct perf_sample_data sample;
	struct perf_aux_event {
		struct perf_event_header        header;
		u32				pid;
		u32				tid;
	} rec;
	int ret;

	if (event->parent)
		event = event->parent;

	if (!(event->pmu->capabilities & PERF_PMU_CAP_ITRACE) ||
	    event->attach_state & PERF_ATTACH_ITRACE)
		return;

	rec.header.type	= PERF_RECORD_ITRACE_START;
	rec.header.misc	= 0;
	rec.header.size	= sizeof(rec);
	rec.pid	= perf_event_pid(event, current);
	rec.tid	= perf_event_tid(event, current);

	perf_event_header__init_id(&rec.header, &sample, event);
	ret = perf_output_begin(&handle, &sample, event, rec.header.size);

	if (ret)
		return;

	perf_output_put(&handle, rec);
	perf_event__output_id_sample(event, &handle, &sample);

	perf_output_end(&handle);
}

static int
__perf_event_account_interrupt(struct perf_event *event, int throttle)
{
	struct hw_perf_event *hwc = &event->hw;
	int ret = 0;
	u64 seq;

	seq = __this_cpu_read(perf_throttled_seq);
	if (seq != hwc->interrupts_seq) {
		hwc->interrupts_seq = seq;
		hwc->interrupts = 1;
	} else {
		hwc->interrupts++;
		if (unlikely(throttle
			     && hwc->interrupts >= max_samples_per_tick)) {
			__this_cpu_inc(perf_throttled_count);
			tick_dep_set_cpu(smp_processor_id(), TICK_DEP_BIT_PERF_EVENTS);
			hwc->interrupts = MAX_INTERRUPTS;
			perf_log_throttle(event, 0);
			ret = 1;
		}
	}

	if (event->attr.freq) {
		u64 now = perf_clock();
		s64 delta = now - hwc->freq_time_stamp;

		hwc->freq_time_stamp = now;

		if (delta > 0 && delta < 2*TICK_NSEC)
			perf_adjust_period(event, delta, hwc->last_period, true);
	}

	return ret;
}

int perf_event_account_interrupt(struct perf_event *event)
{
	return __perf_event_account_interrupt(event, 1);
}

/*
 * Generic event overflow handling, sampling.
 */

static int __perf_event_overflow(struct perf_event *event,
				   int throttle, struct perf_sample_data *data,
				   struct pt_regs *regs)
{
	int events = atomic_read(&event->event_limit);
	int ret = 0;

	/*
	 * Non-sampling counters might still use the PMI to fold short
	 * hardware counters, ignore those.
	 */
	if (unlikely(!is_sampling_event(event)))
		return 0;

	ret = __perf_event_account_interrupt(event, throttle);

	/*
	 * XXX event_limit might not quite work as expected on inherited
	 * events
	 */

	event->pending_kill = POLL_IN;
	if (events && atomic_dec_and_test(&event->event_limit)) {
		ret = 1;
		event->pending_kill = POLL_HUP;

		perf_event_disable_inatomic(event);
	}

	READ_ONCE(event->overflow_handler)(event, data, regs);

	if (*perf_event_fasync(event) && event->pending_kill) {
		event->pending_wakeup = 1;
		irq_work_queue(&event->pending);
	}

	return ret;
}

int perf_event_overflow(struct perf_event *event,
			  struct perf_sample_data *data,
			  struct pt_regs *regs)
{
	return __perf_event_overflow(event, 1, data, regs);
}

/*
 * Generic software event infrastructure
 */

struct swevent_htable {
	struct swevent_hlist		*swevent_hlist;
	struct mutex			hlist_mutex;
	int				hlist_refcount;

	/* Recursion avoidance in each contexts */
	int				recursion[PERF_NR_CONTEXTS];
};

static DEFINE_PER_CPU(struct swevent_htable, swevent_htable);

/*
 * We directly increment event->count and keep a second value in
 * event->hw.period_left to count intervals. This period event
 * is kept in the range [-sample_period, 0] so that we can use the
 * sign as trigger.
 */

u64 perf_swevent_set_period(struct perf_event *event)
{
	struct hw_perf_event *hwc = &event->hw;
	u64 period = hwc->last_period;
	u64 nr, offset;
	s64 old, val;

	hwc->last_period = hwc->sample_period;

again:
	old = val = local64_read(&hwc->period_left);
	if (val < 0)
		return 0;

	nr = div64_u64(period + val, period);
	offset = nr * period;
	val -= offset;
	if (local64_cmpxchg(&hwc->period_left, old, val) != old)
		goto again;

	return nr;
}

static void perf_swevent_overflow(struct perf_event *event, u64 overflow,
				    struct perf_sample_data *data,
				    struct pt_regs *regs)
{
	struct hw_perf_event *hwc = &event->hw;
	int throttle = 0;

	if (!overflow)
		overflow = perf_swevent_set_period(event);

	if (hwc->interrupts == MAX_INTERRUPTS)
		return;

	for (; overflow; overflow--) {
		if (__perf_event_overflow(event, throttle,
					    data, regs)) {
			/*
			 * We inhibit the overflow from happening when
			 * hwc->interrupts == MAX_INTERRUPTS.
			 */
			break;
		}
		throttle = 1;
	}
}

static void perf_swevent_event(struct perf_event *event, u64 nr,
			       struct perf_sample_data *data,
			       struct pt_regs *regs)
{
	struct hw_perf_event *hwc = &event->hw;

	local64_add(nr, &event->count);

	if (!regs)
		return;

	if (!is_sampling_event(event))
		return;

	if ((event->attr.sample_type & PERF_SAMPLE_PERIOD) && !event->attr.freq) {
		data->period = nr;
		return perf_swevent_overflow(event, 1, data, regs);
	} else
		data->period = event->hw.last_period;

	if (nr == 1 && hwc->sample_period == 1 && !event->attr.freq)
		return perf_swevent_overflow(event, 1, data, regs);

	if (local64_add_negative(nr, &hwc->period_left))
		return;

	perf_swevent_overflow(event, 0, data, regs);
}

static int perf_exclude_event(struct perf_event *event,
			      struct pt_regs *regs)
{
	if (event->hw.state & PERF_HES_STOPPED)
		return 1;

	if (regs) {
		if (event->attr.exclude_user && user_mode(regs))
			return 1;

		if (event->attr.exclude_kernel && !user_mode(regs))
			return 1;
	}

	return 0;
}

static int perf_swevent_match(struct perf_event *event,
				enum perf_type_id type,
				u32 event_id,
				struct perf_sample_data *data,
				struct pt_regs *regs)
{
	if (event->attr.type != type)
		return 0;

	if (event->attr.config != event_id)
		return 0;

	if (perf_exclude_event(event, regs))
		return 0;

	return 1;
}

static inline u64 swevent_hash(u64 type, u32 event_id)
{
	u64 val = event_id | (type << 32);

	return hash_64(val, SWEVENT_HLIST_BITS);
}

static inline struct hlist_head *
__find_swevent_head(struct swevent_hlist *hlist, u64 type, u32 event_id)
{
	u64 hash = swevent_hash(type, event_id);

	return &hlist->heads[hash];
}

/* For the read side: events when they trigger */
static inline struct hlist_head *
find_swevent_head_rcu(struct swevent_htable *swhash, u64 type, u32 event_id)
{
	struct swevent_hlist *hlist;

	hlist = rcu_dereference(swhash->swevent_hlist);
	if (!hlist)
		return NULL;

	return __find_swevent_head(hlist, type, event_id);
}

/* For the event head insertion and removal in the hlist */
static inline struct hlist_head *
find_swevent_head(struct swevent_htable *swhash, struct perf_event *event)
{
	struct swevent_hlist *hlist;
	u32 event_id = event->attr.config;
	u64 type = event->attr.type;

	/*
	 * Event scheduling is always serialized against hlist allocation
	 * and release. Which makes the protected version suitable here.
	 * The context lock guarantees that.
	 */
	hlist = rcu_dereference_protected(swhash->swevent_hlist,
					  lockdep_is_held(&event->ctx->lock));
	if (!hlist)
		return NULL;

	return __find_swevent_head(hlist, type, event_id);
}

static void do_perf_sw_event(enum perf_type_id type, u32 event_id,
				    u64 nr,
				    struct perf_sample_data *data,
				    struct pt_regs *regs)
{
	struct swevent_htable *swhash = this_cpu_ptr(&swevent_htable);
	struct perf_event *event;
	struct hlist_head *head;

	rcu_read_lock();
	head = find_swevent_head_rcu(swhash, type, event_id);
	if (!head)
		goto end;

	hlist_for_each_entry_rcu(event, head, hlist_entry) {
		if (perf_swevent_match(event, type, event_id, data, regs))
			perf_swevent_event(event, nr, data, regs);
	}
end:
	rcu_read_unlock();
}

DEFINE_PER_CPU(struct pt_regs, __perf_regs[4]);

int perf_swevent_get_recursion_context(void)
{
	struct swevent_htable *swhash = this_cpu_ptr(&swevent_htable);

	return get_recursion_context(swhash->recursion);
}
EXPORT_SYMBOL_GPL(perf_swevent_get_recursion_context);

void perf_swevent_put_recursion_context(int rctx)
{
	struct swevent_htable *swhash = this_cpu_ptr(&swevent_htable);

	put_recursion_context(swhash->recursion, rctx);
}

void ___perf_sw_event(u32 event_id, u64 nr, struct pt_regs *regs, u64 addr)
{
	struct perf_sample_data data;

	if (WARN_ON_ONCE(!regs))
		return;

	perf_sample_data_init(&data, addr, 0);
	do_perf_sw_event(PERF_TYPE_SOFTWARE, event_id, nr, &data, regs);
}

void __perf_sw_event(u32 event_id, u64 nr, struct pt_regs *regs, u64 addr)
{
	int rctx;

	preempt_disable_notrace();
	rctx = perf_swevent_get_recursion_context();
	if (unlikely(rctx < 0))
		goto fail;

	___perf_sw_event(event_id, nr, regs, addr);

	perf_swevent_put_recursion_context(rctx);
fail:
	preempt_enable_notrace();
}

static void perf_swevent_read(struct perf_event *event)
{
}

static int perf_swevent_add(struct perf_event *event, int flags)
{
	struct swevent_htable *swhash = this_cpu_ptr(&swevent_htable);
	struct hw_perf_event *hwc = &event->hw;
	struct hlist_head *head;

	if (is_sampling_event(event)) {
		hwc->last_period = hwc->sample_period;
		perf_swevent_set_period(event);
	}

	hwc->state = !(flags & PERF_EF_START);

	head = find_swevent_head(swhash, event);
	if (WARN_ON_ONCE(!head))
		return -EINVAL;

	hlist_add_head_rcu(&event->hlist_entry, head);
	perf_event_update_userpage(event);

	return 0;
}

static void perf_swevent_del(struct perf_event *event, int flags)
{
	hlist_del_rcu(&event->hlist_entry);
}

static void perf_swevent_start(struct perf_event *event, int flags)
{
	event->hw.state = 0;
}

static void perf_swevent_stop(struct perf_event *event, int flags)
{
	event->hw.state = PERF_HES_STOPPED;
}

/* Deref the hlist from the update side */
static inline struct swevent_hlist *
swevent_hlist_deref(struct swevent_htable *swhash)
{
	return rcu_dereference_protected(swhash->swevent_hlist,
					 lockdep_is_held(&swhash->hlist_mutex));
}

static void swevent_hlist_release(struct swevent_htable *swhash)
{
	struct swevent_hlist *hlist = swevent_hlist_deref(swhash);

	if (!hlist)
		return;

	RCU_INIT_POINTER(swhash->swevent_hlist, NULL);
	kfree_rcu(hlist, rcu_head);
}

static void swevent_hlist_put_cpu(int cpu)
{
	struct swevent_htable *swhash = &per_cpu(swevent_htable, cpu);

	mutex_lock(&swhash->hlist_mutex);

	if (!--swhash->hlist_refcount)
		swevent_hlist_release(swhash);

	mutex_unlock(&swhash->hlist_mutex);
}

static void swevent_hlist_put(void)
{
	int cpu;

	for_each_possible_cpu(cpu)
		swevent_hlist_put_cpu(cpu);
}

static int swevent_hlist_get_cpu(int cpu)
{
	struct swevent_htable *swhash = &per_cpu(swevent_htable, cpu);
	int err = 0;

	mutex_lock(&swhash->hlist_mutex);
	if (!swevent_hlist_deref(swhash) &&
	    cpumask_test_cpu(cpu, perf_online_mask)) {
		struct swevent_hlist *hlist;

		hlist = kzalloc(sizeof(*hlist), GFP_KERNEL);
		if (!hlist) {
			err = -ENOMEM;
			goto exit;
		}
		rcu_assign_pointer(swhash->swevent_hlist, hlist);
	}
	swhash->hlist_refcount++;
exit:
	mutex_unlock(&swhash->hlist_mutex);

	return err;
}

static int swevent_hlist_get(void)
{
	int err, cpu, failed_cpu;

	mutex_lock(&pmus_lock);
	for_each_possible_cpu(cpu) {
		err = swevent_hlist_get_cpu(cpu);
		if (err) {
			failed_cpu = cpu;
			goto fail;
		}
	}
	mutex_unlock(&pmus_lock);
	return 0;
fail:
	for_each_possible_cpu(cpu) {
		if (cpu == failed_cpu)
			break;
		swevent_hlist_put_cpu(cpu);
	}
	mutex_unlock(&pmus_lock);
	return err;
}

struct static_key perf_swevent_enabled[PERF_COUNT_SW_MAX];

static void sw_perf_event_destroy(struct perf_event *event)
{
	u64 event_id = event->attr.config;

	WARN_ON(event->parent);

	static_key_slow_dec(&perf_swevent_enabled[event_id]);
	swevent_hlist_put();
}

static int perf_swevent_init(struct perf_event *event)
{
	u64 event_id = event->attr.config;

	if (event->attr.type != PERF_TYPE_SOFTWARE)
		return -ENOENT;

	/*
	 * no branch sampling for software events
	 */
	if (has_branch_stack(event))
		return -EOPNOTSUPP;

	switch (event_id) {
	case PERF_COUNT_SW_CPU_CLOCK:
	case PERF_COUNT_SW_TASK_CLOCK:
		return -ENOENT;

	default:
		break;
	}

	if (event_id >= PERF_COUNT_SW_MAX)
		return -ENOENT;

	if (!event->parent) {
		int err;

		err = swevent_hlist_get();
		if (err)
			return err;

		static_key_slow_inc(&perf_swevent_enabled[event_id]);
		event->destroy = sw_perf_event_destroy;
	}

	return 0;
}

static struct pmu perf_swevent = {
	.task_ctx_nr	= perf_sw_context,

	.capabilities	= PERF_PMU_CAP_NO_NMI,

	.event_init	= perf_swevent_init,
	.add		= perf_swevent_add,
	.del		= perf_swevent_del,
	.start		= perf_swevent_start,
	.stop		= perf_swevent_stop,
	.read		= perf_swevent_read,
};

#ifdef CONFIG_EVENT_TRACING

static int perf_tp_filter_match(struct perf_event *event,
				struct perf_sample_data *data)
{
	void *record = data->raw->frag.data;

	/* only top level events have filters set */
	if (event->parent)
		event = event->parent;

	if (likely(!event->filter) || filter_match_preds(event->filter, record))
		return 1;
	return 0;
}

static int perf_tp_event_match(struct perf_event *event,
				struct perf_sample_data *data,
				struct pt_regs *regs)
{
	if (event->hw.state & PERF_HES_STOPPED)
		return 0;
	/*
	 * If exclude_kernel, only trace user-space tracepoints (uprobes)
	 */
	if (event->attr.exclude_kernel && !user_mode(regs))
		return 0;

	if (!perf_tp_filter_match(event, data))
		return 0;

	return 1;
}

void perf_trace_run_bpf_submit(void *raw_data, int size, int rctx,
			       struct trace_event_call *call, u64 count,
			       struct pt_regs *regs, struct hlist_head *head,
			       struct task_struct *task)
{
	if (bpf_prog_array_valid(call)) {
		*(struct pt_regs **)raw_data = regs;
		if (!trace_call_bpf(call, raw_data) || hlist_empty(head)) {
			perf_swevent_put_recursion_context(rctx);
			return;
		}
	}
	perf_tp_event(call->event.type, count, raw_data, size, regs, head,
		      rctx, task);
}
EXPORT_SYMBOL_GPL(perf_trace_run_bpf_submit);

void perf_tp_event(u16 event_type, u64 count, void *record, int entry_size,
		   struct pt_regs *regs, struct hlist_head *head, int rctx,
		   struct task_struct *task)
{
	struct perf_sample_data data;
	struct perf_event *event;

	struct perf_raw_record raw = {
		.frag = {
			.size = entry_size,
			.data = record,
		},
	};

	perf_sample_data_init(&data, 0, 0);
	data.raw = &raw;

	perf_trace_buf_update(record, event_type);

	hlist_for_each_entry_rcu(event, head, hlist_entry) {
		if (perf_tp_event_match(event, &data, regs))
			perf_swevent_event(event, count, &data, regs);
	}

	/*
	 * If we got specified a target task, also iterate its context and
	 * deliver this event there too.
	 */
	if (task && task != current) {
		struct perf_event_context *ctx;
		struct trace_entry *entry = record;

		rcu_read_lock();
		ctx = rcu_dereference(task->perf_event_ctxp[perf_sw_context]);
		if (!ctx)
			goto unlock;

		list_for_each_entry_rcu(event, &ctx->event_list, event_entry) {
			if (event->cpu != smp_processor_id())
				continue;
			if (event->attr.type != PERF_TYPE_TRACEPOINT)
				continue;
			if (event->attr.config != entry->type)
				continue;
			if (perf_tp_event_match(event, &data, regs))
				perf_swevent_event(event, count, &data, regs);
		}
unlock:
		rcu_read_unlock();
	}

	perf_swevent_put_recursion_context(rctx);
}
EXPORT_SYMBOL_GPL(perf_tp_event);

static void tp_perf_event_destroy(struct perf_event *event)
{
	perf_trace_destroy(event);
}

static int perf_tp_event_init(struct perf_event *event)
{
	int err;

	if (event->attr.type != PERF_TYPE_TRACEPOINT)
		return -ENOENT;

	/*
	 * no branch sampling for tracepoint events
	 */
	if (has_branch_stack(event))
		return -EOPNOTSUPP;

	err = perf_trace_init(event);
	if (err)
		return err;

	event->destroy = tp_perf_event_destroy;

	return 0;
}

static struct pmu perf_tracepoint = {
	.task_ctx_nr	= perf_sw_context,

	.event_init	= perf_tp_event_init,
	.add		= perf_trace_add,
	.del		= perf_trace_del,
	.start		= perf_swevent_start,
	.stop		= perf_swevent_stop,
	.read		= perf_swevent_read,
};

#if defined(CONFIG_KPROBE_EVENTS) || defined(CONFIG_UPROBE_EVENTS)
/*
 * Flags in config, used by dynamic PMU kprobe and uprobe
 * The flags should match following PMU_FORMAT_ATTR().
 *
 * PERF_PROBE_CONFIG_IS_RETPROBE if set, create kretprobe/uretprobe
 *                               if not set, create kprobe/uprobe
 *
 * The following values specify a reference counter (or semaphore in the
 * terminology of tools like dtrace, systemtap, etc.) Userspace Statically
 * Defined Tracepoints (USDT). Currently, we use 40 bit for the offset.
 *
 * PERF_UPROBE_REF_CTR_OFFSET_BITS	# of bits in config as th offset
 * PERF_UPROBE_REF_CTR_OFFSET_SHIFT	# of bits to shift left
 */
enum perf_probe_config {
	PERF_PROBE_CONFIG_IS_RETPROBE = 1U << 0,  /* [k,u]retprobe */
	PERF_UPROBE_REF_CTR_OFFSET_BITS = 32,
	PERF_UPROBE_REF_CTR_OFFSET_SHIFT = 64 - PERF_UPROBE_REF_CTR_OFFSET_BITS,
};

PMU_FORMAT_ATTR(retprobe, "config:0");
#endif

#ifdef CONFIG_KPROBE_EVENTS
static struct attribute *kprobe_attrs[] = {
	&format_attr_retprobe.attr,
	NULL,
};

static struct attribute_group kprobe_format_group = {
	.name = "format",
	.attrs = kprobe_attrs,
};

static const struct attribute_group *kprobe_attr_groups[] = {
	&kprobe_format_group,
	NULL,
};

static int perf_kprobe_event_init(struct perf_event *event);
static struct pmu perf_kprobe = {
	.task_ctx_nr	= perf_sw_context,
	.event_init	= perf_kprobe_event_init,
	.add		= perf_trace_add,
	.del		= perf_trace_del,
	.start		= perf_swevent_start,
	.stop		= perf_swevent_stop,
	.read		= perf_swevent_read,
	.attr_groups	= kprobe_attr_groups,
};

static int perf_kprobe_event_init(struct perf_event *event)
{
	int err;
	bool is_retprobe;

	if (event->attr.type != perf_kprobe.type)
		return -ENOENT;

	if (!perfmon_capable())
		return -EACCES;

	/*
	 * no branch sampling for probe events
	 */
	if (has_branch_stack(event))
		return -EOPNOTSUPP;

	is_retprobe = event->attr.config & PERF_PROBE_CONFIG_IS_RETPROBE;
	err = perf_kprobe_init(event, is_retprobe);
	if (err)
		return err;

	event->destroy = perf_kprobe_destroy;

	return 0;
}
#endif /* CONFIG_KPROBE_EVENTS */

#ifdef CONFIG_UPROBE_EVENTS
PMU_FORMAT_ATTR(ref_ctr_offset, "config:32-63");

static struct attribute *uprobe_attrs[] = {
	&format_attr_retprobe.attr,
	&format_attr_ref_ctr_offset.attr,
	NULL,
};

static struct attribute_group uprobe_format_group = {
	.name = "format",
	.attrs = uprobe_attrs,
};

static const struct attribute_group *uprobe_attr_groups[] = {
	&uprobe_format_group,
	NULL,
};

static int perf_uprobe_event_init(struct perf_event *event);
static struct pmu perf_uprobe = {
	.task_ctx_nr	= perf_sw_context,
	.event_init	= perf_uprobe_event_init,
	.add		= perf_trace_add,
	.del		= perf_trace_del,
	.start		= perf_swevent_start,
	.stop		= perf_swevent_stop,
	.read		= perf_swevent_read,
	.attr_groups	= uprobe_attr_groups,
};

static int perf_uprobe_event_init(struct perf_event *event)
{
	int err;
	unsigned long ref_ctr_offset;
	bool is_retprobe;

	if (event->attr.type != perf_uprobe.type)
		return -ENOENT;

	if (!perfmon_capable())
		return -EACCES;

	/*
	 * no branch sampling for probe events
	 */
	if (has_branch_stack(event))
		return -EOPNOTSUPP;

	is_retprobe = event->attr.config & PERF_PROBE_CONFIG_IS_RETPROBE;
	ref_ctr_offset = event->attr.config >> PERF_UPROBE_REF_CTR_OFFSET_SHIFT;
	err = perf_uprobe_init(event, ref_ctr_offset, is_retprobe);
	if (err)
		return err;

	event->destroy = perf_uprobe_destroy;

	return 0;
}
#endif /* CONFIG_UPROBE_EVENTS */

static inline void perf_tp_register(void)
{
	perf_pmu_register(&perf_tracepoint, "tracepoint", PERF_TYPE_TRACEPOINT);
#ifdef CONFIG_KPROBE_EVENTS
	perf_pmu_register(&perf_kprobe, "kprobe", -1);
#endif
#ifdef CONFIG_UPROBE_EVENTS
	perf_pmu_register(&perf_uprobe, "uprobe", -1);
#endif
}

static void perf_event_free_filter(struct perf_event *event)
{
	ftrace_profile_free_filter(event);
}

#ifdef CONFIG_BPF_SYSCALL
static void bpf_overflow_handler(struct perf_event *event,
				 struct perf_sample_data *data,
				 struct pt_regs *regs)
{
	struct bpf_perf_event_data_kern ctx = {
		.data = data,
		.event = event,
	};
	int ret = 0;

	ctx.regs = perf_arch_bpf_user_pt_regs(regs);
	if (unlikely(__this_cpu_inc_return(bpf_prog_active) != 1))
		goto out;
	rcu_read_lock();
	ret = BPF_PROG_RUN(event->prog, &ctx);
	rcu_read_unlock();
out:
	__this_cpu_dec(bpf_prog_active);
	if (!ret)
		return;

	event->orig_overflow_handler(event, data, regs);
}

static int perf_event_set_bpf_handler(struct perf_event *event, u32 prog_fd)
{
	struct bpf_prog *prog;

	if (event->overflow_handler_context)
		/* hw breakpoint or kernel counter */
		return -EINVAL;

	if (event->prog)
		return -EEXIST;

	prog = bpf_prog_get_type(prog_fd, BPF_PROG_TYPE_PERF_EVENT);
	if (IS_ERR(prog))
		return PTR_ERR(prog);

	if (event->attr.precise_ip &&
	    prog->call_get_stack &&
	    (!(event->attr.sample_type & __PERF_SAMPLE_CALLCHAIN_EARLY) ||
	     event->attr.exclude_callchain_kernel ||
	     event->attr.exclude_callchain_user)) {
		/*
		 * On perf_event with precise_ip, calling bpf_get_stack()
		 * may trigger unwinder warnings and occasional crashes.
		 * bpf_get_[stack|stackid] works around this issue by using
		 * callchain attached to perf_sample_data. If the
		 * perf_event does not full (kernel and user) callchain
		 * attached to perf_sample_data, do not allow attaching BPF
		 * program that calls bpf_get_[stack|stackid].
		 */
		bpf_prog_put(prog);
		return -EPROTO;
	}

	event->prog = prog;
	event->orig_overflow_handler = READ_ONCE(event->overflow_handler);
	WRITE_ONCE(event->overflow_handler, bpf_overflow_handler);
	return 0;
}

static void perf_event_free_bpf_handler(struct perf_event *event)
{
	struct bpf_prog *prog = event->prog;

	if (!prog)
		return;

	WRITE_ONCE(event->overflow_handler, event->orig_overflow_handler);
	event->prog = NULL;
	bpf_prog_put(prog);
}
#else
static int perf_event_set_bpf_handler(struct perf_event *event, u32 prog_fd)
{
	return -EOPNOTSUPP;
}
static void perf_event_free_bpf_handler(struct perf_event *event)
{
}
#endif

/*
 * returns true if the event is a tracepoint, or a kprobe/upprobe created
 * with perf_event_open()
 */
static inline bool perf_event_is_tracing(struct perf_event *event)
{
	if (event->pmu == &perf_tracepoint)
		return true;
#ifdef CONFIG_KPROBE_EVENTS
	if (event->pmu == &perf_kprobe)
		return true;
#endif
#ifdef CONFIG_UPROBE_EVENTS
	if (event->pmu == &perf_uprobe)
		return true;
#endif
	return false;
}

static int perf_event_set_bpf_prog(struct perf_event *event, u32 prog_fd)
{
	bool is_kprobe, is_tracepoint, is_syscall_tp;
	struct bpf_prog *prog;
	int ret;

	if (!perf_event_is_tracing(event))
		return perf_event_set_bpf_handler(event, prog_fd);

	is_kprobe = event->tp_event->flags & TRACE_EVENT_FL_UKPROBE;
	is_tracepoint = event->tp_event->flags & TRACE_EVENT_FL_TRACEPOINT;
	is_syscall_tp = is_syscall_trace_event(event->tp_event);
	if (!is_kprobe && !is_tracepoint && !is_syscall_tp)
		/* bpf programs can only be attached to u/kprobe or tracepoint */
		return -EINVAL;

	prog = bpf_prog_get(prog_fd);
	if (IS_ERR(prog))
		return PTR_ERR(prog);

	if ((is_kprobe && prog->type != BPF_PROG_TYPE_KPROBE) ||
	    (is_tracepoint && prog->type != BPF_PROG_TYPE_TRACEPOINT) ||
	    (is_syscall_tp && prog->type != BPF_PROG_TYPE_TRACEPOINT)) {
		/* valid fd, but invalid bpf program type */
		bpf_prog_put(prog);
		return -EINVAL;
	}

	/* Kprobe override only works for kprobes, not uprobes. */
	if (prog->kprobe_override &&
	    !(event->tp_event->flags & TRACE_EVENT_FL_KPROBE)) {
		bpf_prog_put(prog);
		return -EINVAL;
	}

	if (is_tracepoint || is_syscall_tp) {
		int off = trace_event_get_offsets(event->tp_event);

		if (prog->aux->max_ctx_offset > off) {
			bpf_prog_put(prog);
			return -EACCES;
		}
	}

	ret = perf_event_attach_bpf_prog(event, prog);
	if (ret)
		bpf_prog_put(prog);
	return ret;
}

static void perf_event_free_bpf_prog(struct perf_event *event)
{
	if (!perf_event_is_tracing(event)) {
		perf_event_free_bpf_handler(event);
		return;
	}
	perf_event_detach_bpf_prog(event);
}

#else

static inline void perf_tp_register(void)
{
}

static void perf_event_free_filter(struct perf_event *event)
{
}

static int perf_event_set_bpf_prog(struct perf_event *event, u32 prog_fd)
{
	return -ENOENT;
}

static void perf_event_free_bpf_prog(struct perf_event *event)
{
}
#endif /* CONFIG_EVENT_TRACING */

#ifdef CONFIG_HAVE_HW_BREAKPOINT
void perf_bp_event(struct perf_event *bp, void *data)
{
	struct perf_sample_data sample;
	struct pt_regs *regs = data;

	perf_sample_data_init(&sample, bp->attr.bp_addr, 0);

	if (!bp->hw.state && !perf_exclude_event(bp, regs))
		perf_swevent_event(bp, 1, &sample, regs);
}
#endif

/*
 * Allocate a new address filter
 */
static struct perf_addr_filter *
perf_addr_filter_new(struct perf_event *event, struct list_head *filters)
{
	int node = cpu_to_node(event->cpu == -1 ? 0 : event->cpu);
	struct perf_addr_filter *filter;

	filter = kzalloc_node(sizeof(*filter), GFP_KERNEL, node);
	if (!filter)
		return NULL;

	INIT_LIST_HEAD(&filter->entry);
	list_add_tail(&filter->entry, filters);

	return filter;
}

static void free_filters_list(struct list_head *filters)
{
	struct perf_addr_filter *filter, *iter;

	list_for_each_entry_safe(filter, iter, filters, entry) {
		path_put(&filter->path);
		list_del(&filter->entry);
		kfree(filter);
	}
}

/*
 * Free existing address filters and optionally install new ones
 */
static void perf_addr_filters_splice(struct perf_event *event,
				     struct list_head *head)
{
	unsigned long flags;
	LIST_HEAD(list);

	if (!has_addr_filter(event))
		return;

	/* don't bother with children, they don't have their own filters */
	if (event->parent)
		return;

	raw_spin_lock_irqsave(&event->addr_filters.lock, flags);

	list_splice_init(&event->addr_filters.list, &list);
	if (head)
		list_splice(head, &event->addr_filters.list);

	raw_spin_unlock_irqrestore(&event->addr_filters.lock, flags);

	free_filters_list(&list);
}

/*
 * Scan through mm's vmas and see if one of them matches the
 * @filter; if so, adjust filter's address range.
 * Called with mm::mmap_lock down for reading.
 */
static void perf_addr_filter_apply(struct perf_addr_filter *filter,
				   struct mm_struct *mm,
				   struct perf_addr_filter_range *fr)
{
	struct vm_area_struct *vma;

	for (vma = mm->mmap; vma; vma = vma->vm_next) {
		if (!vma->vm_file)
			continue;

		if (perf_addr_filter_vma_adjust(filter, vma, fr))
			return;
	}
}

/*
 * Update event's address range filters based on the
 * task's existing mappings, if any.
 */
static void perf_event_addr_filters_apply(struct perf_event *event)
{
	struct perf_addr_filters_head *ifh = perf_event_addr_filters(event);
	struct task_struct *task = READ_ONCE(event->ctx->task);
	struct perf_addr_filter *filter;
	struct mm_struct *mm = NULL;
	unsigned int count = 0;
	unsigned long flags;

	/*
	 * We may observe TASK_TOMBSTONE, which means that the event tear-down
	 * will stop on the parent's child_mutex that our caller is also holding
	 */
	if (task == TASK_TOMBSTONE)
		return;

	if (ifh->nr_file_filters) {
		mm = get_task_mm(task);
		if (!mm)
			goto restart;

		mmap_read_lock(mm);
	}

	raw_spin_lock_irqsave(&ifh->lock, flags);
	list_for_each_entry(filter, &ifh->list, entry) {
		if (filter->path.dentry) {
			/*
			 * Adjust base offset if the filter is associated to a
			 * binary that needs to be mapped:
			 */
			event->addr_filter_ranges[count].start = 0;
			event->addr_filter_ranges[count].size = 0;

			perf_addr_filter_apply(filter, mm, &event->addr_filter_ranges[count]);
		} else {
			event->addr_filter_ranges[count].start = filter->offset;
			event->addr_filter_ranges[count].size  = filter->size;
		}

		count++;
	}

	event->addr_filters_gen++;
	raw_spin_unlock_irqrestore(&ifh->lock, flags);

	if (ifh->nr_file_filters) {
		mmap_read_unlock(mm);

		mmput(mm);
	}

restart:
	perf_event_stop(event, 1);
}

/*
 * Address range filtering: limiting the data to certain
 * instruction address ranges. Filters are ioctl()ed to us from
 * userspace as ascii strings.
 *
 * Filter string format:
 *
 * ACTION RANGE_SPEC
 * where ACTION is one of the
 *  * "filter": limit the trace to this region
 *  * "start": start tracing from this address
 *  * "stop": stop tracing at this address/region;
 * RANGE_SPEC is
 *  * for kernel addresses: <start address>[/<size>]
 *  * for object files:     <start address>[/<size>]@</path/to/object/file>
 *
 * if <size> is not specified or is zero, the range is treated as a single
 * address; not valid for ACTION=="filter".
 */
enum {
	IF_ACT_NONE = -1,
	IF_ACT_FILTER,
	IF_ACT_START,
	IF_ACT_STOP,
	IF_SRC_FILE,
	IF_SRC_KERNEL,
	IF_SRC_FILEADDR,
	IF_SRC_KERNELADDR,
};

enum {
	IF_STATE_ACTION = 0,
	IF_STATE_SOURCE,
	IF_STATE_END,
};

static const match_table_t if_tokens = {
	{ IF_ACT_FILTER,	"filter" },
	{ IF_ACT_START,		"start" },
	{ IF_ACT_STOP,		"stop" },
	{ IF_SRC_FILE,		"%u/%u@%s" },
	{ IF_SRC_KERNEL,	"%u/%u" },
	{ IF_SRC_FILEADDR,	"%u@%s" },
	{ IF_SRC_KERNELADDR,	"%u" },
	{ IF_ACT_NONE,		NULL },
};

/*
 * Address filter string parser
 */
static int
perf_event_parse_addr_filter(struct perf_event *event, char *fstr,
			     struct list_head *filters)
{
	struct perf_addr_filter *filter = NULL;
	char *start, *orig, *filename = NULL;
	substring_t args[MAX_OPT_ARGS];
	int state = IF_STATE_ACTION, token;
	unsigned int kernel = 0;
	int ret = -EINVAL;

	orig = fstr = kstrdup(fstr, GFP_KERNEL);
	if (!fstr)
		return -ENOMEM;

	while ((start = strsep(&fstr, " ,\n")) != NULL) {
		static const enum perf_addr_filter_action_t actions[] = {
			[IF_ACT_FILTER]	= PERF_ADDR_FILTER_ACTION_FILTER,
			[IF_ACT_START]	= PERF_ADDR_FILTER_ACTION_START,
			[IF_ACT_STOP]	= PERF_ADDR_FILTER_ACTION_STOP,
		};
		ret = -EINVAL;

		if (!*start)
			continue;

		/* filter definition begins */
		if (state == IF_STATE_ACTION) {
			filter = perf_addr_filter_new(event, filters);
			if (!filter)
				goto fail;
		}

		token = match_token(start, if_tokens, args);
		switch (token) {
		case IF_ACT_FILTER:
		case IF_ACT_START:
		case IF_ACT_STOP:
			if (state != IF_STATE_ACTION)
				goto fail;

			filter->action = actions[token];
			state = IF_STATE_SOURCE;
			break;

		case IF_SRC_KERNELADDR:
		case IF_SRC_KERNEL:
			kernel = 1;
			fallthrough;

		case IF_SRC_FILEADDR:
		case IF_SRC_FILE:
			if (state != IF_STATE_SOURCE)
				goto fail;

			*args[0].to = 0;
			ret = kstrtoul(args[0].from, 0, &filter->offset);
			if (ret)
				goto fail;

			if (token == IF_SRC_KERNEL || token == IF_SRC_FILE) {
				*args[1].to = 0;
				ret = kstrtoul(args[1].from, 0, &filter->size);
				if (ret)
					goto fail;
			}

			if (token == IF_SRC_FILE || token == IF_SRC_FILEADDR) {
				int fpos = token == IF_SRC_FILE ? 2 : 1;

				kfree(filename);
				filename = match_strdup(&args[fpos]);
				if (!filename) {
					ret = -ENOMEM;
					goto fail;
				}
			}

			state = IF_STATE_END;
			break;

		default:
			goto fail;
		}

		/*
		 * Filter definition is fully parsed, validate and install it.
		 * Make sure that it doesn't contradict itself or the event's
		 * attribute.
		 */
		if (state == IF_STATE_END) {
			ret = -EINVAL;
			if (kernel && event->attr.exclude_kernel)
				goto fail;

			/*
			 * ACTION "filter" must have a non-zero length region
			 * specified.
			 */
			if (filter->action == PERF_ADDR_FILTER_ACTION_FILTER &&
			    !filter->size)
				goto fail;

			if (!kernel) {
				if (!filename)
					goto fail;

				/*
				 * For now, we only support file-based filters
				 * in per-task events; doing so for CPU-wide
				 * events requires additional context switching
				 * trickery, since same object code will be
				 * mapped at different virtual addresses in
				 * different processes.
				 */
				ret = -EOPNOTSUPP;
				if (!event->ctx->task)
					goto fail;

				/* look up the path and grab its inode */
				ret = kern_path(filename, LOOKUP_FOLLOW,
						&filter->path);
				if (ret)
					goto fail;

				ret = -EINVAL;
				if (!filter->path.dentry ||
				    !S_ISREG(d_inode(filter->path.dentry)
					     ->i_mode))
					goto fail;

				event->addr_filters.nr_file_filters++;
			}

			/* ready to consume more filters */
			state = IF_STATE_ACTION;
			filter = NULL;
		}
	}

	if (state != IF_STATE_ACTION)
		goto fail;

	kfree(filename);
	kfree(orig);

	return 0;

fail:
	kfree(filename);
	free_filters_list(filters);
	kfree(orig);

	return ret;
}

static int
perf_event_set_addr_filter(struct perf_event *event, char *filter_str)
{
	LIST_HEAD(filters);
	int ret;

	/*
	 * Since this is called in perf_ioctl() path, we're already holding
	 * ctx::mutex.
	 */
	lockdep_assert_held(&event->ctx->mutex);

	if (WARN_ON_ONCE(event->parent))
		return -EINVAL;

	ret = perf_event_parse_addr_filter(event, filter_str, &filters);
	if (ret)
		goto fail_clear_files;

	ret = event->pmu->addr_filters_validate(&filters);
	if (ret)
		goto fail_free_filters;

	/* remove existing filters, if any */
	perf_addr_filters_splice(event, &filters);

	/* install new filters */
	perf_event_for_each_child(event, perf_event_addr_filters_apply);

	return ret;

fail_free_filters:
	free_filters_list(&filters);

fail_clear_files:
	event->addr_filters.nr_file_filters = 0;

	return ret;
}

static int perf_event_set_filter(struct perf_event *event, void __user *arg)
{
	int ret = -EINVAL;
	char *filter_str;

	filter_str = strndup_user(arg, PAGE_SIZE);
	if (IS_ERR(filter_str))
		return PTR_ERR(filter_str);

#ifdef CONFIG_EVENT_TRACING
	if (perf_event_is_tracing(event)) {
		struct perf_event_context *ctx = event->ctx;

		/*
		 * Beware, here be dragons!!
		 *
		 * the tracepoint muck will deadlock against ctx->mutex, but
		 * the tracepoint stuff does not actually need it. So
		 * temporarily drop ctx->mutex. As per perf_event_ctx_lock() we
		 * already have a reference on ctx.
		 *
		 * This can result in event getting moved to a different ctx,
		 * but that does not affect the tracepoint state.
		 */
		mutex_unlock(&ctx->mutex);
		ret = ftrace_profile_set_filter(event, event->attr.config, filter_str);
		mutex_lock(&ctx->mutex);
	} else
#endif
	if (has_addr_filter(event))
		ret = perf_event_set_addr_filter(event, filter_str);

	kfree(filter_str);
	return ret;
}

/*
 * hrtimer based swevent callback
 */

static enum hrtimer_restart perf_swevent_hrtimer(struct hrtimer *hrtimer)
{
	enum hrtimer_restart ret = HRTIMER_RESTART;
	struct perf_sample_data data;
	struct pt_regs *regs;
	struct perf_event *event;
	u64 period;

	event = container_of(hrtimer, struct perf_event, hw.hrtimer);

	if (event->state != PERF_EVENT_STATE_ACTIVE)
		return HRTIMER_NORESTART;

	event->pmu->read(event);

	perf_sample_data_init(&data, 0, event->hw.last_period);
	regs = get_irq_regs();

	if (regs && !perf_exclude_event(event, regs)) {
		if (!(event->attr.exclude_idle && is_idle_task(current)))
			if (__perf_event_overflow(event, 1, &data, regs))
				ret = HRTIMER_NORESTART;
	}

	period = max_t(u64, 10000, event->hw.sample_period);
	hrtimer_forward_now(hrtimer, ns_to_ktime(period));

	return ret;
}

static void perf_swevent_start_hrtimer(struct perf_event *event)
{
	struct hw_perf_event *hwc = &event->hw;
	s64 period;

	if (!is_sampling_event(event))
		return;

	period = local64_read(&hwc->period_left);
	if (period) {
		if (period < 0)
			period = 10000;

		local64_set(&hwc->period_left, 0);
	} else {
		period = max_t(u64, 10000, hwc->sample_period);
	}
	hrtimer_start(&hwc->hrtimer, ns_to_ktime(period),
		      HRTIMER_MODE_REL_PINNED_HARD);
}

static void perf_swevent_cancel_hrtimer(struct perf_event *event)
{
	struct hw_perf_event *hwc = &event->hw;

	if (is_sampling_event(event)) {
		ktime_t remaining = hrtimer_get_remaining(&hwc->hrtimer);
		local64_set(&hwc->period_left, ktime_to_ns(remaining));

		hrtimer_cancel(&hwc->hrtimer);
	}
}

static void perf_swevent_init_hrtimer(struct perf_event *event)
{
	struct hw_perf_event *hwc = &event->hw;

	if (!is_sampling_event(event))
		return;

	hrtimer_init(&hwc->hrtimer, CLOCK_MONOTONIC, HRTIMER_MODE_REL_HARD);
	hwc->hrtimer.function = perf_swevent_hrtimer;

	/*
	 * Since hrtimers have a fixed rate, we can do a static freq->period
	 * mapping and avoid the whole period adjust feedback stuff.
	 */
	if (event->attr.freq) {
		long freq = event->attr.sample_freq;

		event->attr.sample_period = NSEC_PER_SEC / freq;
		hwc->sample_period = event->attr.sample_period;
		local64_set(&hwc->period_left, hwc->sample_period);
		hwc->last_period = hwc->sample_period;
		event->attr.freq = 0;
	}
}

/*
 * Software event: cpu wall time clock
 */

static void cpu_clock_event_update(struct perf_event *event)
{
	s64 prev;
	u64 now;

	now = local_clock();
	prev = local64_xchg(&event->hw.prev_count, now);
	local64_add(now - prev, &event->count);
}

static void cpu_clock_event_start(struct perf_event *event, int flags)
{
	local64_set(&event->hw.prev_count, local_clock());
	perf_swevent_start_hrtimer(event);
}

static void cpu_clock_event_stop(struct perf_event *event, int flags)
{
	perf_swevent_cancel_hrtimer(event);
	cpu_clock_event_update(event);
}

static int cpu_clock_event_add(struct perf_event *event, int flags)
{
	if (flags & PERF_EF_START)
		cpu_clock_event_start(event, flags);
	perf_event_update_userpage(event);

	return 0;
}

static void cpu_clock_event_del(struct perf_event *event, int flags)
{
	cpu_clock_event_stop(event, flags);
}

static void cpu_clock_event_read(struct perf_event *event)
{
	cpu_clock_event_update(event);
}

static int cpu_clock_event_init(struct perf_event *event)
{
	if (event->attr.type != PERF_TYPE_SOFTWARE)
		return -ENOENT;

	if (event->attr.config != PERF_COUNT_SW_CPU_CLOCK)
		return -ENOENT;

	/*
	 * no branch sampling for software events
	 */
	if (has_branch_stack(event))
		return -EOPNOTSUPP;

	perf_swevent_init_hrtimer(event);

	return 0;
}

static struct pmu perf_cpu_clock = {
	.task_ctx_nr	= perf_sw_context,

	.capabilities	= PERF_PMU_CAP_NO_NMI,

	.event_init	= cpu_clock_event_init,
	.add		= cpu_clock_event_add,
	.del		= cpu_clock_event_del,
	.start		= cpu_clock_event_start,
	.stop		= cpu_clock_event_stop,
	.read		= cpu_clock_event_read,
};

/*
 * Software event: task time clock
 */

static void task_clock_event_update(struct perf_event *event, u64 now)
{
	u64 prev;
	s64 delta;

	prev = local64_xchg(&event->hw.prev_count, now);
	delta = now - prev;
	local64_add(delta, &event->count);
}

static void task_clock_event_start(struct perf_event *event, int flags)
{
	local64_set(&event->hw.prev_count, event->ctx->time);
	perf_swevent_start_hrtimer(event);
}

static void task_clock_event_stop(struct perf_event *event, int flags)
{
	perf_swevent_cancel_hrtimer(event);
	task_clock_event_update(event, event->ctx->time);
}

static int task_clock_event_add(struct perf_event *event, int flags)
{
	if (flags & PERF_EF_START)
		task_clock_event_start(event, flags);
	perf_event_update_userpage(event);

	return 0;
}

static void task_clock_event_del(struct perf_event *event, int flags)
{
	task_clock_event_stop(event, PERF_EF_UPDATE);
}

static void task_clock_event_read(struct perf_event *event)
{
	u64 now = perf_clock();
	u64 delta = now - event->ctx->timestamp;
	u64 time = event->ctx->time + delta;

	task_clock_event_update(event, time);
}

static int task_clock_event_init(struct perf_event *event)
{
	if (event->attr.type != PERF_TYPE_SOFTWARE)
		return -ENOENT;

	if (event->attr.config != PERF_COUNT_SW_TASK_CLOCK)
		return -ENOENT;

	/*
	 * no branch sampling for software events
	 */
	if (has_branch_stack(event))
		return -EOPNOTSUPP;

	perf_swevent_init_hrtimer(event);

	return 0;
}

static struct pmu perf_task_clock = {
	.task_ctx_nr	= perf_sw_context,

	.capabilities	= PERF_PMU_CAP_NO_NMI,

	.event_init	= task_clock_event_init,
	.add		= task_clock_event_add,
	.del		= task_clock_event_del,
	.start		= task_clock_event_start,
	.stop		= task_clock_event_stop,
	.read		= task_clock_event_read,
};

static void perf_pmu_nop_void(struct pmu *pmu)
{
}

static void perf_pmu_nop_txn(struct pmu *pmu, unsigned int flags)
{
}

static int perf_pmu_nop_int(struct pmu *pmu)
{
	return 0;
}

static int perf_event_nop_int(struct perf_event *event, u64 value)
{
	return 0;
}

static DEFINE_PER_CPU(unsigned int, nop_txn_flags);

static void perf_pmu_start_txn(struct pmu *pmu, unsigned int flags)
{
	__this_cpu_write(nop_txn_flags, flags);

	if (flags & ~PERF_PMU_TXN_ADD)
		return;

	perf_pmu_disable(pmu);
}

static int perf_pmu_commit_txn(struct pmu *pmu)
{
	unsigned int flags = __this_cpu_read(nop_txn_flags);

	__this_cpu_write(nop_txn_flags, 0);

	if (flags & ~PERF_PMU_TXN_ADD)
		return 0;

	perf_pmu_enable(pmu);
	return 0;
}

static void perf_pmu_cancel_txn(struct pmu *pmu)
{
	unsigned int flags =  __this_cpu_read(nop_txn_flags);

	__this_cpu_write(nop_txn_flags, 0);

	if (flags & ~PERF_PMU_TXN_ADD)
		return;

	perf_pmu_enable(pmu);
}

static int perf_event_idx_default(struct perf_event *event)
{
	return 0;
}

/*
 * Ensures all contexts with the same task_ctx_nr have the same
 * pmu_cpu_context too.
 */
static struct perf_cpu_context __percpu *find_pmu_context(int ctxn)
{
	struct pmu *pmu;

	if (ctxn < 0)
		return NULL;

	list_for_each_entry(pmu, &pmus, entry) {
		if (pmu->task_ctx_nr == ctxn)
			return pmu->pmu_cpu_context;
	}

	return NULL;
}

static void free_pmu_context(struct pmu *pmu)
{
	/*
	 * Static contexts such as perf_sw_context have a global lifetime
	 * and may be shared between different PMUs. Avoid freeing them
	 * when a single PMU is going away.
	 */
	if (pmu->task_ctx_nr > perf_invalid_context)
		return;

	free_percpu(pmu->pmu_cpu_context);
}

/*
 * Let userspace know that this PMU supports address range filtering:
 */
static ssize_t nr_addr_filters_show(struct device *dev,
				    struct device_attribute *attr,
				    char *page)
{
	struct pmu *pmu = dev_get_drvdata(dev);

	return snprintf(page, PAGE_SIZE - 1, "%d\n", pmu->nr_addr_filters);
}
DEVICE_ATTR_RO(nr_addr_filters);

static struct idr pmu_idr;

static ssize_t
type_show(struct device *dev, struct device_attribute *attr, char *page)
{
	struct pmu *pmu = dev_get_drvdata(dev);

	return snprintf(page, PAGE_SIZE-1, "%d\n", pmu->type);
}
static DEVICE_ATTR_RO(type);

static ssize_t
perf_event_mux_interval_ms_show(struct device *dev,
				struct device_attribute *attr,
				char *page)
{
	struct pmu *pmu = dev_get_drvdata(dev);

	return snprintf(page, PAGE_SIZE-1, "%d\n", pmu->hrtimer_interval_ms);
}

static DEFINE_MUTEX(mux_interval_mutex);

static ssize_t
perf_event_mux_interval_ms_store(struct device *dev,
				 struct device_attribute *attr,
				 const char *buf, size_t count)
{
	struct pmu *pmu = dev_get_drvdata(dev);
	int timer, cpu, ret;

	ret = kstrtoint(buf, 0, &timer);
	if (ret)
		return ret;

	if (timer < 1)
		return -EINVAL;

	/* same value, noting to do */
	if (timer == pmu->hrtimer_interval_ms)
		return count;

	mutex_lock(&mux_interval_mutex);
	pmu->hrtimer_interval_ms = timer;

	/* update all cpuctx for this PMU */
	cpus_read_lock();
	for_each_online_cpu(cpu) {
		struct perf_cpu_context *cpuctx;
		cpuctx = per_cpu_ptr(pmu->pmu_cpu_context, cpu);
		cpuctx->hrtimer_interval = ns_to_ktime(NSEC_PER_MSEC * timer);

		cpu_function_call(cpu,
			(remote_function_f)perf_mux_hrtimer_restart, cpuctx);
	}
	cpus_read_unlock();
	mutex_unlock(&mux_interval_mutex);

	return count;
}
static DEVICE_ATTR_RW(perf_event_mux_interval_ms);

static struct attribute *pmu_dev_attrs[] = {
	&dev_attr_type.attr,
	&dev_attr_perf_event_mux_interval_ms.attr,
	NULL,
};
ATTRIBUTE_GROUPS(pmu_dev);

static int pmu_bus_running;
static struct bus_type pmu_bus = {
	.name		= "event_source",
	.dev_groups	= pmu_dev_groups,
};

static void pmu_dev_release(struct device *dev)
{
	kfree(dev);
}

static int pmu_dev_alloc(struct pmu *pmu)
{
	int ret = -ENOMEM;

	pmu->dev = kzalloc(sizeof(struct device), GFP_KERNEL);
	if (!pmu->dev)
		goto out;

	pmu->dev->groups = pmu->attr_groups;
	device_initialize(pmu->dev);
	ret = dev_set_name(pmu->dev, "%s", pmu->name);
	if (ret)
		goto free_dev;

	dev_set_drvdata(pmu->dev, pmu);
	pmu->dev->bus = &pmu_bus;
	pmu->dev->release = pmu_dev_release;
	ret = device_add(pmu->dev);
	if (ret)
		goto free_dev;

	/* For PMUs with address filters, throw in an extra attribute: */
	if (pmu->nr_addr_filters)
		ret = device_create_file(pmu->dev, &dev_attr_nr_addr_filters);

	if (ret)
		goto del_dev;

	if (pmu->attr_update)
		ret = sysfs_update_groups(&pmu->dev->kobj, pmu->attr_update);

	if (ret)
		goto del_dev;

out:
	return ret;

del_dev:
	device_del(pmu->dev);

free_dev:
	put_device(pmu->dev);
	goto out;
}

static struct lock_class_key cpuctx_mutex;
static struct lock_class_key cpuctx_lock;

int perf_pmu_register(struct pmu *pmu, const char *name, int type)
{
	int cpu, ret, max = PERF_TYPE_MAX;

	mutex_lock(&pmus_lock);
	ret = -ENOMEM;
	pmu->pmu_disable_count = alloc_percpu(int);
	if (!pmu->pmu_disable_count)
		goto unlock;

	pmu->type = -1;
	if (!name)
		goto skip_type;
	pmu->name = name;

	if (type != PERF_TYPE_SOFTWARE) {
		if (type >= 0)
			max = type;

		ret = idr_alloc(&pmu_idr, pmu, max, 0, GFP_KERNEL);
		if (ret < 0)
			goto free_pdc;

		WARN_ON(type >= 0 && ret != type);

		type = ret;
	}
	pmu->type = type;

	if (pmu_bus_running) {
		ret = pmu_dev_alloc(pmu);
		if (ret)
			goto free_idr;
	}

skip_type:
	if (pmu->task_ctx_nr == perf_hw_context) {
		static int hw_context_taken = 0;

		/*
		 * Other than systems with heterogeneous CPUs, it never makes
		 * sense for two PMUs to share perf_hw_context. PMUs which are
		 * uncore must use perf_invalid_context.
		 */
		if (WARN_ON_ONCE(hw_context_taken &&
		    !(pmu->capabilities & PERF_PMU_CAP_HETEROGENEOUS_CPUS)))
			pmu->task_ctx_nr = perf_invalid_context;

		hw_context_taken = 1;
	}

	pmu->pmu_cpu_context = find_pmu_context(pmu->task_ctx_nr);
	if (pmu->pmu_cpu_context)
		goto got_cpu_context;

	ret = -ENOMEM;
	pmu->pmu_cpu_context = alloc_percpu(struct perf_cpu_context);
	if (!pmu->pmu_cpu_context)
		goto free_dev;

	for_each_possible_cpu(cpu) {
		struct perf_cpu_context *cpuctx;

		cpuctx = per_cpu_ptr(pmu->pmu_cpu_context, cpu);
		__perf_event_init_context(&cpuctx->ctx);
		lockdep_set_class(&cpuctx->ctx.mutex, &cpuctx_mutex);
		lockdep_set_class(&cpuctx->ctx.lock, &cpuctx_lock);
		cpuctx->ctx.pmu = pmu;
		cpuctx->online = cpumask_test_cpu(cpu, perf_online_mask);

		__perf_mux_hrtimer_init(cpuctx, cpu);

		cpuctx->heap_size = ARRAY_SIZE(cpuctx->heap_default);
		cpuctx->heap = cpuctx->heap_default;
	}

got_cpu_context:
	if (!pmu->start_txn) {
		if (pmu->pmu_enable) {
			/*
			 * If we have pmu_enable/pmu_disable calls, install
			 * transaction stubs that use that to try and batch
			 * hardware accesses.
			 */
			pmu->start_txn  = perf_pmu_start_txn;
			pmu->commit_txn = perf_pmu_commit_txn;
			pmu->cancel_txn = perf_pmu_cancel_txn;
		} else {
			pmu->start_txn  = perf_pmu_nop_txn;
			pmu->commit_txn = perf_pmu_nop_int;
			pmu->cancel_txn = perf_pmu_nop_void;
		}
	}

	if (!pmu->pmu_enable) {
		pmu->pmu_enable  = perf_pmu_nop_void;
		pmu->pmu_disable = perf_pmu_nop_void;
	}

	if (!pmu->check_period)
		pmu->check_period = perf_event_nop_int;

	if (!pmu->event_idx)
		pmu->event_idx = perf_event_idx_default;

	/*
	 * Ensure the TYPE_SOFTWARE PMUs are at the head of the list,
	 * since these cannot be in the IDR. This way the linear search
	 * is fast, provided a valid software event is provided.
	 */
	if (type == PERF_TYPE_SOFTWARE || !name)
		list_add_rcu(&pmu->entry, &pmus);
	else
		list_add_tail_rcu(&pmu->entry, &pmus);

	atomic_set(&pmu->exclusive_cnt, 0);
	ret = 0;
unlock:
	mutex_unlock(&pmus_lock);

	return ret;

free_dev:
	device_del(pmu->dev);
	put_device(pmu->dev);

free_idr:
	if (pmu->type != PERF_TYPE_SOFTWARE)
		idr_remove(&pmu_idr, pmu->type);

free_pdc:
	free_percpu(pmu->pmu_disable_count);
	goto unlock;
}
EXPORT_SYMBOL_GPL(perf_pmu_register);

void perf_pmu_unregister(struct pmu *pmu)
{
	mutex_lock(&pmus_lock);
	list_del_rcu(&pmu->entry);

	/*
	 * We dereference the pmu list under both SRCU and regular RCU, so
	 * synchronize against both of those.
	 */
	synchronize_srcu(&pmus_srcu);
	synchronize_rcu();

	free_percpu(pmu->pmu_disable_count);
	if (pmu->type != PERF_TYPE_SOFTWARE)
		idr_remove(&pmu_idr, pmu->type);
	if (pmu_bus_running) {
		if (pmu->nr_addr_filters)
			device_remove_file(pmu->dev, &dev_attr_nr_addr_filters);
		device_del(pmu->dev);
		put_device(pmu->dev);
	}
	free_pmu_context(pmu);
	mutex_unlock(&pmus_lock);
}
EXPORT_SYMBOL_GPL(perf_pmu_unregister);

static inline bool has_extended_regs(struct perf_event *event)
{
	return (event->attr.sample_regs_user & PERF_REG_EXTENDED_MASK) ||
	       (event->attr.sample_regs_intr & PERF_REG_EXTENDED_MASK);
}

static int perf_try_init_event(struct pmu *pmu, struct perf_event *event)
{
	struct perf_event_context *ctx = NULL;
	int ret;

	if (!try_module_get(pmu->module))
		return -ENODEV;

	/*
	 * A number of pmu->event_init() methods iterate the sibling_list to,
	 * for example, validate if the group fits on the PMU. Therefore,
	 * if this is a sibling event, acquire the ctx->mutex to protect
	 * the sibling_list.
	 */
	if (event->group_leader != event && pmu->task_ctx_nr != perf_sw_context) {
		/*
		 * This ctx->mutex can nest when we're called through
		 * inheritance. See the perf_event_ctx_lock_nested() comment.
		 */
		ctx = perf_event_ctx_lock_nested(event->group_leader,
						 SINGLE_DEPTH_NESTING);
		BUG_ON(!ctx);
	}

	event->pmu = pmu;
	ret = pmu->event_init(event);

	if (ctx)
		perf_event_ctx_unlock(event->group_leader, ctx);

	if (!ret) {
		if (!(pmu->capabilities & PERF_PMU_CAP_EXTENDED_REGS) &&
		    has_extended_regs(event))
			ret = -EOPNOTSUPP;

		if (pmu->capabilities & PERF_PMU_CAP_NO_EXCLUDE &&
		    event_has_any_exclude_flag(event))
			ret = -EINVAL;

		if (ret && event->destroy)
			event->destroy(event);
	}

	if (ret)
		module_put(pmu->module);

	return ret;
}

static struct pmu *perf_init_event(struct perf_event *event)
{
	int idx, type, ret;
	struct pmu *pmu;

	idx = srcu_read_lock(&pmus_srcu);

	/* Try parent's PMU first: */
	if (event->parent && event->parent->pmu) {
		pmu = event->parent->pmu;
		ret = perf_try_init_event(pmu, event);
		if (!ret)
			goto unlock;
	}

	/*
	 * PERF_TYPE_HARDWARE and PERF_TYPE_HW_CACHE
	 * are often aliases for PERF_TYPE_RAW.
	 */
	type = event->attr.type;
	if (type == PERF_TYPE_HARDWARE || type == PERF_TYPE_HW_CACHE)
		type = PERF_TYPE_RAW;

again:
	rcu_read_lock();
	pmu = idr_find(&pmu_idr, type);
	rcu_read_unlock();
	if (pmu) {
		ret = perf_try_init_event(pmu, event);
		if (ret == -ENOENT && event->attr.type != type) {
			type = event->attr.type;
			goto again;
		}

		if (ret)
			pmu = ERR_PTR(ret);

		goto unlock;
	}

	list_for_each_entry_rcu(pmu, &pmus, entry, lockdep_is_held(&pmus_srcu)) {
		ret = perf_try_init_event(pmu, event);
		if (!ret)
			goto unlock;

		if (ret != -ENOENT) {
			pmu = ERR_PTR(ret);
			goto unlock;
		}
	}
	pmu = ERR_PTR(-ENOENT);
unlock:
	srcu_read_unlock(&pmus_srcu, idx);

	return pmu;
}

static void attach_sb_event(struct perf_event *event)
{
	struct pmu_event_list *pel = per_cpu_ptr(&pmu_sb_events, event->cpu);

	raw_spin_lock(&pel->lock);
	list_add_rcu(&event->sb_list, &pel->list);
	raw_spin_unlock(&pel->lock);
}

/*
 * We keep a list of all !task (and therefore per-cpu) events
 * that need to receive side-band records.
 *
 * This avoids having to scan all the various PMU per-cpu contexts
 * looking for them.
 */
static void account_pmu_sb_event(struct perf_event *event)
{
	if (is_sb_event(event))
		attach_sb_event(event);
}

static void account_event_cpu(struct perf_event *event, int cpu)
{
	if (event->parent)
		return;

	if (is_cgroup_event(event))
		atomic_inc(&per_cpu(perf_cgroup_events, cpu));
}

/* Freq events need the tick to stay alive (see perf_event_task_tick). */
static void account_freq_event_nohz(void)
{
#ifdef CONFIG_NO_HZ_FULL
	/* Lock so we don't race with concurrent unaccount */
	spin_lock(&nr_freq_lock);
	if (atomic_inc_return(&nr_freq_events) == 1)
		tick_nohz_dep_set(TICK_DEP_BIT_PERF_EVENTS);
	spin_unlock(&nr_freq_lock);
#endif
}

static void account_freq_event(void)
{
	if (tick_nohz_full_enabled())
		account_freq_event_nohz();
	else
		atomic_inc(&nr_freq_events);
}


static void account_event(struct perf_event *event)
{
	bool inc = false;

	if (event->parent)
		return;

	if (event->attach_state & (PERF_ATTACH_TASK | PERF_ATTACH_SCHED_CB))
		inc = true;
	if (event->attr.mmap || event->attr.mmap_data)
		atomic_inc(&nr_mmap_events);
	if (event->attr.comm)
		atomic_inc(&nr_comm_events);
	if (event->attr.namespaces)
		atomic_inc(&nr_namespaces_events);
	if (event->attr.cgroup)
		atomic_inc(&nr_cgroup_events);
	if (event->attr.task)
		atomic_inc(&nr_task_events);
	if (event->attr.freq)
		account_freq_event();
	if (event->attr.context_switch) {
		atomic_inc(&nr_switch_events);
		inc = true;
	}
	if (has_branch_stack(event))
		inc = true;
	if (is_cgroup_event(event))
		inc = true;
	if (event->attr.ksymbol)
		atomic_inc(&nr_ksymbol_events);
	if (event->attr.bpf_event)
		atomic_inc(&nr_bpf_events);
	if (event->attr.text_poke)
		atomic_inc(&nr_text_poke_events);

	if (inc) {
		/*
		 * We need the mutex here because static_branch_enable()
		 * must complete *before* the perf_sched_count increment
		 * becomes visible.
		 */
		if (atomic_inc_not_zero(&perf_sched_count))
			goto enabled;

		mutex_lock(&perf_sched_mutex);
		if (!atomic_read(&perf_sched_count)) {
			static_branch_enable(&perf_sched_events);
			/*
			 * Guarantee that all CPUs observe they key change and
			 * call the perf scheduling hooks before proceeding to
			 * install events that need them.
			 */
			synchronize_rcu();
		}
		/*
		 * Now that we have waited for the sync_sched(), allow further
		 * increments to by-pass the mutex.
		 */
		atomic_inc(&perf_sched_count);
		mutex_unlock(&perf_sched_mutex);
	}
enabled:

	account_event_cpu(event, event->cpu);

	account_pmu_sb_event(event);
}

/*
 * Allocate and initialize an event structure
 */
static struct perf_event *
perf_event_alloc(struct perf_event_attr *attr, int cpu,
		 struct task_struct *task,
		 struct perf_event *group_leader,
		 struct perf_event *parent_event,
		 perf_overflow_handler_t overflow_handler,
		 void *context, int cgroup_fd)
{
	struct pmu *pmu;
	struct perf_event *event;
	struct hw_perf_event *hwc;
	long err = -EINVAL;

	if ((unsigned)cpu >= nr_cpu_ids) {
		if (!task || cpu != -1)
			return ERR_PTR(-EINVAL);
	}

	event = kzalloc(sizeof(*event), GFP_KERNEL);
	if (!event)
		return ERR_PTR(-ENOMEM);

	/*
	 * Single events are their own group leaders, with an
	 * empty sibling list:
	 */
	if (!group_leader)
		group_leader = event;

	mutex_init(&event->child_mutex);
	INIT_LIST_HEAD(&event->child_list);

	INIT_LIST_HEAD(&event->event_entry);
	INIT_LIST_HEAD(&event->sibling_list);
	INIT_LIST_HEAD(&event->active_list);
	init_event_group(event);
	INIT_LIST_HEAD(&event->rb_entry);
	INIT_LIST_HEAD(&event->active_entry);
	INIT_LIST_HEAD(&event->addr_filters.list);
	INIT_HLIST_NODE(&event->hlist_entry);


	init_waitqueue_head(&event->waitq);
	event->pending_disable = -1;
	init_irq_work(&event->pending, perf_pending_event);

	mutex_init(&event->mmap_mutex);
	raw_spin_lock_init(&event->addr_filters.lock);

	atomic_long_set(&event->refcount, 1);
	event->cpu		= cpu;
	event->attr		= *attr;
	event->group_leader	= group_leader;
	event->pmu		= NULL;
	event->oncpu		= -1;

	event->parent		= parent_event;

	event->ns		= get_pid_ns(task_active_pid_ns(current));
	event->id		= atomic64_inc_return(&perf_event_id);

	event->state		= PERF_EVENT_STATE_INACTIVE;

	if (task) {
		event->attach_state = PERF_ATTACH_TASK;
		/*
		 * XXX pmu::event_init needs to know what task to account to
		 * and we cannot use the ctx information because we need the
		 * pmu before we get a ctx.
		 */
		event->hw.target = get_task_struct(task);
	}

	event->clock = &local_clock;
	if (parent_event)
		event->clock = parent_event->clock;

	if (!overflow_handler && parent_event) {
		overflow_handler = parent_event->overflow_handler;
		context = parent_event->overflow_handler_context;
#if defined(CONFIG_BPF_SYSCALL) && defined(CONFIG_EVENT_TRACING)
		if (overflow_handler == bpf_overflow_handler) {
			struct bpf_prog *prog = parent_event->prog;

			bpf_prog_inc(prog);
			event->prog = prog;
			event->orig_overflow_handler =
				parent_event->orig_overflow_handler;
		}
#endif
	}

	if (overflow_handler) {
		event->overflow_handler	= overflow_handler;
		event->overflow_handler_context = context;
	} else if (is_write_backward(event)){
		event->overflow_handler = perf_event_output_backward;
		event->overflow_handler_context = NULL;
	} else {
		event->overflow_handler = perf_event_output_forward;
		event->overflow_handler_context = NULL;
	}

	perf_event__state_init(event);

	pmu = NULL;

	hwc = &event->hw;
	hwc->sample_period = attr->sample_period;
	if (attr->freq && attr->sample_freq)
		hwc->sample_period = 1;
	hwc->last_period = hwc->sample_period;

	local64_set(&hwc->period_left, hwc->sample_period);

	/*
	 * We currently do not support PERF_SAMPLE_READ on inherited events.
	 * See perf_output_read().
	 */
	if (attr->inherit && (attr->sample_type & PERF_SAMPLE_READ))
		goto err_ns;

	if (!has_branch_stack(event))
		event->attr.branch_sample_type = 0;

	pmu = perf_init_event(event);
	if (IS_ERR(pmu)) {
		err = PTR_ERR(pmu);
		goto err_ns;
	}

	/*
	 * Disallow uncore-cgroup events, they don't make sense as the cgroup will
	 * be different on other CPUs in the uncore mask.
	 */
	if (pmu->task_ctx_nr == perf_invalid_context && cgroup_fd != -1) {
		err = -EINVAL;
		goto err_pmu;
	}

	if (event->attr.aux_output &&
	    !(pmu->capabilities & PERF_PMU_CAP_AUX_OUTPUT)) {
		err = -EOPNOTSUPP;
		goto err_pmu;
	}

	if (cgroup_fd != -1) {
		err = perf_cgroup_connect(cgroup_fd, event, attr, group_leader);
		if (err)
			goto err_pmu;
	}

	err = exclusive_event_init(event);
	if (err)
		goto err_pmu;

	if (has_addr_filter(event)) {
		event->addr_filter_ranges = kcalloc(pmu->nr_addr_filters,
						    sizeof(struct perf_addr_filter_range),
						    GFP_KERNEL);
		if (!event->addr_filter_ranges) {
			err = -ENOMEM;
			goto err_per_task;
		}

		/*
		 * Clone the parent's vma offsets: they are valid until exec()
		 * even if the mm is not shared with the parent.
		 */
		if (event->parent) {
			struct perf_addr_filters_head *ifh = perf_event_addr_filters(event);

			raw_spin_lock_irq(&ifh->lock);
			memcpy(event->addr_filter_ranges,
			       event->parent->addr_filter_ranges,
			       pmu->nr_addr_filters * sizeof(struct perf_addr_filter_range));
			raw_spin_unlock_irq(&ifh->lock);
		}

		/* force hw sync on the address filters */
		event->addr_filters_gen = 1;
	}

	if (!event->parent) {
		if (event->attr.sample_type & PERF_SAMPLE_CALLCHAIN) {
			err = get_callchain_buffers(attr->sample_max_stack);
			if (err)
				goto err_addr_filters;
		}
	}

	err = security_perf_event_alloc(event);
	if (err)
		goto err_callchain_buffer;

	/* symmetric to unaccount_event() in _free_event() */
	account_event(event);

	return event;

err_callchain_buffer:
	if (!event->parent) {
		if (event->attr.sample_type & PERF_SAMPLE_CALLCHAIN)
			put_callchain_buffers();
	}
err_addr_filters:
	kfree(event->addr_filter_ranges);

err_per_task:
	exclusive_event_destroy(event);

err_pmu:
	if (is_cgroup_event(event))
		perf_detach_cgroup(event);
	if (event->destroy)
		event->destroy(event);
	module_put(pmu->module);
err_ns:
	if (event->ns)
		put_pid_ns(event->ns);
	if (event->hw.target)
		put_task_struct(event->hw.target);
	kfree(event);

	return ERR_PTR(err);
}

static int perf_copy_attr(struct perf_event_attr __user *uattr,
			  struct perf_event_attr *attr)
{
	u32 size;
	int ret;

	/* Zero the full structure, so that a short copy will be nice. */
	memset(attr, 0, sizeof(*attr));

	ret = get_user(size, &uattr->size);
	if (ret)
		return ret;

	/* ABI compatibility quirk: */
	if (!size)
		size = PERF_ATTR_SIZE_VER0;
	if (size < PERF_ATTR_SIZE_VER0 || size > PAGE_SIZE)
		goto err_size;

	ret = copy_struct_from_user(attr, sizeof(*attr), uattr, size);
	if (ret) {
		if (ret == -E2BIG)
			goto err_size;
		return ret;
	}

	attr->size = size;

	if (attr->__reserved_1 || attr->__reserved_2 || attr->__reserved_3)
		return -EINVAL;

	if (attr->sample_type & ~(PERF_SAMPLE_MAX-1))
		return -EINVAL;

	if (attr->read_format & ~(PERF_FORMAT_MAX-1))
		return -EINVAL;

	if (attr->sample_type & PERF_SAMPLE_BRANCH_STACK) {
		u64 mask = attr->branch_sample_type;

		/* only using defined bits */
		if (mask & ~(PERF_SAMPLE_BRANCH_MAX-1))
			return -EINVAL;

		/* at least one branch bit must be set */
		if (!(mask & ~PERF_SAMPLE_BRANCH_PLM_ALL))
			return -EINVAL;

		/* propagate priv level, when not set for branch */
		if (!(mask & PERF_SAMPLE_BRANCH_PLM_ALL)) {

			/* exclude_kernel checked on syscall entry */
			if (!attr->exclude_kernel)
				mask |= PERF_SAMPLE_BRANCH_KERNEL;

			if (!attr->exclude_user)
				mask |= PERF_SAMPLE_BRANCH_USER;

			if (!attr->exclude_hv)
				mask |= PERF_SAMPLE_BRANCH_HV;
			/*
			 * adjust user setting (for HW filter setup)
			 */
			attr->branch_sample_type = mask;
		}
		/* privileged levels capture (kernel, hv): check permissions */
		if (mask & PERF_SAMPLE_BRANCH_PERM_PLM) {
			ret = perf_allow_kernel(attr);
			if (ret)
				return ret;
		}
	}

	if (attr->sample_type & PERF_SAMPLE_REGS_USER) {
		ret = perf_reg_validate(attr->sample_regs_user);
		if (ret)
			return ret;
	}

	if (attr->sample_type & PERF_SAMPLE_STACK_USER) {
		if (!arch_perf_have_user_stack_dump())
			return -ENOSYS;

		/*
		 * We have __u32 type for the size, but so far
		 * we can only use __u16 as maximum due to the
		 * __u16 sample size limit.
		 */
		if (attr->sample_stack_user >= USHRT_MAX)
			return -EINVAL;
		else if (!IS_ALIGNED(attr->sample_stack_user, sizeof(u64)))
			return -EINVAL;
	}

	if (!attr->sample_max_stack)
		attr->sample_max_stack = sysctl_perf_event_max_stack;

	if (attr->sample_type & PERF_SAMPLE_REGS_INTR)
		ret = perf_reg_validate(attr->sample_regs_intr);

#ifndef CONFIG_CGROUP_PERF
	if (attr->sample_type & PERF_SAMPLE_CGROUP)
		return -EINVAL;
#endif

out:
	return ret;

err_size:
	put_user(sizeof(*attr), &uattr->size);
	ret = -E2BIG;
	goto out;
}

static int
perf_event_set_output(struct perf_event *event, struct perf_event *output_event)
{
	struct perf_buffer *rb = NULL;
	int ret = -EINVAL;

	if (!output_event)
		goto set;

	/* don't allow circular references */
	if (event == output_event)
		goto out;

	/*
	 * Don't allow cross-cpu buffers
	 */
	if (output_event->cpu != event->cpu)
		goto out;

	/*
	 * If its not a per-cpu rb, it must be the same task.
	 */
	if (output_event->cpu == -1 && output_event->ctx != event->ctx)
		goto out;

	/*
	 * Mixing clocks in the same buffer is trouble you don't need.
	 */
	if (output_event->clock != event->clock)
		goto out;

	/*
	 * Either writing ring buffer from beginning or from end.
	 * Mixing is not allowed.
	 */
	if (is_write_backward(output_event) != is_write_backward(event))
		goto out;

	/*
	 * If both events generate aux data, they must be on the same PMU
	 */
	if (has_aux(event) && has_aux(output_event) &&
	    event->pmu != output_event->pmu)
		goto out;

set:
	mutex_lock(&event->mmap_mutex);
	/* Can't redirect output if we've got an active mmap() */
	if (atomic_read(&event->mmap_count))
		goto unlock;

	if (output_event) {
		/* get the rb we want to redirect to */
		rb = ring_buffer_get(output_event);
		if (!rb)
			goto unlock;
	}

	ring_buffer_attach(event, rb);

	ret = 0;
unlock:
	mutex_unlock(&event->mmap_mutex);

out:
	return ret;
}

static void mutex_lock_double(struct mutex *a, struct mutex *b)
{
	if (b < a)
		swap(a, b);

	mutex_lock(a);
	mutex_lock_nested(b, SINGLE_DEPTH_NESTING);
}

static int perf_event_set_clock(struct perf_event *event, clockid_t clk_id)
{
	bool nmi_safe = false;

	switch (clk_id) {
	case CLOCK_MONOTONIC:
		event->clock = &ktime_get_mono_fast_ns;
		nmi_safe = true;
		break;

	case CLOCK_MONOTONIC_RAW:
		event->clock = &ktime_get_raw_fast_ns;
		nmi_safe = true;
		break;

	case CLOCK_REALTIME:
		event->clock = &ktime_get_real_ns;
		break;

	case CLOCK_BOOTTIME:
		event->clock = &ktime_get_boottime_ns;
		break;

	case CLOCK_TAI:
		event->clock = &ktime_get_clocktai_ns;
		break;

	default:
		return -EINVAL;
	}

	if (!nmi_safe && !(event->pmu->capabilities & PERF_PMU_CAP_NO_NMI))
		return -EINVAL;

	return 0;
}

/*
 * Variation on perf_event_ctx_lock_nested(), except we take two context
 * mutexes.
 */
static struct perf_event_context *
__perf_event_ctx_lock_double(struct perf_event *group_leader,
			     struct perf_event_context *ctx)
{
	struct perf_event_context *gctx;

again:
	rcu_read_lock();
	gctx = READ_ONCE(group_leader->ctx);
	if (!refcount_inc_not_zero(&gctx->refcount)) {
		rcu_read_unlock();
		goto again;
	}
	rcu_read_unlock();

	mutex_lock_double(&gctx->mutex, &ctx->mutex);

	if (group_leader->ctx != gctx) {
		mutex_unlock(&ctx->mutex);
		mutex_unlock(&gctx->mutex);
		put_ctx(gctx);
		goto again;
	}

	return gctx;
}

/**
 * sys_perf_event_open - open a performance event, associate it to a task/cpu
 *
 * @attr_uptr:	event_id type attributes for monitoring/sampling
 * @pid:		target pid
 * @cpu:		target cpu
 * @group_fd:		group leader event fd
 */
SYSCALL_DEFINE5(perf_event_open,
		struct perf_event_attr __user *, attr_uptr,
		pid_t, pid, int, cpu, int, group_fd, unsigned long, flags)
{
	struct perf_event *group_leader = NULL, *output_event = NULL;
	struct perf_event *event, *sibling;
	struct perf_event_attr attr;
	struct perf_event_context *ctx, *gctx;
	struct file *event_file = NULL;
	struct fd group = {NULL, 0};
	struct task_struct *task = NULL;
	struct pmu *pmu;
	int event_fd;
	int move_group = 0;
	int err;
	int f_flags = O_RDWR;
	int cgroup_fd = -1;

	/* for future expandability... */
	if (flags & ~PERF_FLAG_ALL)
		return -EINVAL;

	/* Do we allow access to perf_event_open(2) ? */
	err = security_perf_event_open(&attr, PERF_SECURITY_OPEN);
	if (err)
		return err;

	err = perf_copy_attr(attr_uptr, &attr);
	if (err)
		return err;

	if (!attr.exclude_kernel) {
		err = perf_allow_kernel(&attr);
		if (err)
			return err;
	}

	if (attr.namespaces) {
		if (!perfmon_capable())
			return -EACCES;
	}

	if (attr.freq) {
		if (attr.sample_freq > sysctl_perf_event_sample_rate)
			return -EINVAL;
	} else {
		if (attr.sample_period & (1ULL << 63))
			return -EINVAL;
	}

	/* Only privileged users can get physical addresses */
	if ((attr.sample_type & PERF_SAMPLE_PHYS_ADDR)) {
		err = perf_allow_kernel(&attr);
		if (err)
			return err;
	}

	/* REGS_INTR can leak data, lockdown must prevent this */
	if (attr.sample_type & PERF_SAMPLE_REGS_INTR) {
		err = security_locked_down(LOCKDOWN_PERF);
		if (err)
			return err;
	}

	/*
	 * In cgroup mode, the pid argument is used to pass the fd
	 * opened to the cgroup directory in cgroupfs. The cpu argument
	 * designates the cpu on which to monitor threads from that
	 * cgroup.
	 */
	if ((flags & PERF_FLAG_PID_CGROUP) && (pid == -1 || cpu == -1))
		return -EINVAL;

	if (flags & PERF_FLAG_FD_CLOEXEC)
		f_flags |= O_CLOEXEC;

	event_fd = get_unused_fd_flags(f_flags);
	if (event_fd < 0)
		return event_fd;

	if (group_fd != -1) {
		err = perf_fget_light(group_fd, &group);
		if (err)
			goto err_fd;
		group_leader = group.file->private_data;
		if (flags & PERF_FLAG_FD_OUTPUT)
			output_event = group_leader;
		if (flags & PERF_FLAG_FD_NO_GROUP)
			group_leader = NULL;
	}

	if (pid != -1 && !(flags & PERF_FLAG_PID_CGROUP)) {
		task = find_lively_task_by_vpid(pid);
		if (IS_ERR(task)) {
			err = PTR_ERR(task);
			goto err_group_fd;
		}
	}

	if (task && group_leader &&
	    group_leader->attr.inherit != attr.inherit) {
		err = -EINVAL;
		goto err_task;
	}

	if (flags & PERF_FLAG_PID_CGROUP)
		cgroup_fd = pid;

	event = perf_event_alloc(&attr, cpu, task, group_leader, NULL,
				 NULL, NULL, cgroup_fd);
	if (IS_ERR(event)) {
		err = PTR_ERR(event);
		goto err_task;
	}

	if (is_sampling_event(event)) {
		if (event->pmu->capabilities & PERF_PMU_CAP_NO_INTERRUPT) {
			err = -EOPNOTSUPP;
			goto err_alloc;
		}
	}

	/*
	 * Special case software events and allow them to be part of
	 * any hardware group.
	 */
	pmu = event->pmu;

	if (attr.use_clockid) {
		err = perf_event_set_clock(event, attr.clockid);
		if (err)
			goto err_alloc;
	}

	if (pmu->task_ctx_nr == perf_sw_context)
		event->event_caps |= PERF_EV_CAP_SOFTWARE;

	if (group_leader) {
		if (is_software_event(event) &&
		    !in_software_context(group_leader)) {
			/*
			 * If the event is a sw event, but the group_leader
			 * is on hw context.
			 *
			 * Allow the addition of software events to hw
			 * groups, this is safe because software events
			 * never fail to schedule.
			 */
			pmu = group_leader->ctx->pmu;
		} else if (!is_software_event(event) &&
			   is_software_event(group_leader) &&
			   (group_leader->group_caps & PERF_EV_CAP_SOFTWARE)) {
			/*
			 * In case the group is a pure software group, and we
			 * try to add a hardware event, move the whole group to
			 * the hardware context.
			 */
			move_group = 1;
		}
	}

	/*
	 * Get the target context (task or percpu):
	 */
	ctx = find_get_context(pmu, task, event);
	if (IS_ERR(ctx)) {
		err = PTR_ERR(ctx);
		goto err_alloc;
	}

	/*
	 * Look up the group leader (we will attach this event to it):
	 */
	if (group_leader) {
		err = -EINVAL;

		/*
		 * Do not allow a recursive hierarchy (this new sibling
		 * becoming part of another group-sibling):
		 */
		if (group_leader->group_leader != group_leader)
			goto err_context;

		/* All events in a group should have the same clock */
		if (group_leader->clock != event->clock)
			goto err_context;

		/*
		 * Make sure we're both events for the same CPU;
		 * grouping events for different CPUs is broken; since
		 * you can never concurrently schedule them anyhow.
		 */
		if (group_leader->cpu != event->cpu)
			goto err_context;

		/*
		 * Make sure we're both on the same task, or both
		 * per-CPU events.
		 */
		if (group_leader->ctx->task != ctx->task)
			goto err_context;

		/*
		 * Do not allow to attach to a group in a different task
		 * or CPU context. If we're moving SW events, we'll fix
		 * this up later, so allow that.
		 */
		if (!move_group && group_leader->ctx != ctx)
			goto err_context;

		/*
		 * Only a group leader can be exclusive or pinned
		 */
		if (attr.exclusive || attr.pinned)
			goto err_context;
	}

	if (output_event) {
		err = perf_event_set_output(event, output_event);
		if (err)
			goto err_context;
	}

	event_file = anon_inode_getfile("[perf_event]", &perf_fops, event,
					f_flags);
	if (IS_ERR(event_file)) {
		err = PTR_ERR(event_file);
		event_file = NULL;
		goto err_context;
	}

	if (task) {
		err = down_read_interruptible(&task->signal->exec_update_lock);
		if (err)
			goto err_file;

		/*
		 * Preserve ptrace permission check for backwards compatibility.
		 *
		 * We must hold exec_update_lock across this and any potential
		 * perf_install_in_context() call for this new event to
		 * serialize against exec() altering our credentials (and the
		 * perf_event_exit_task() that could imply).
		 */
		err = -EACCES;
		if (!perfmon_capable() && !ptrace_may_access(task, PTRACE_MODE_READ_REALCREDS))
			goto err_cred;
	}

	if (move_group) {
		gctx = __perf_event_ctx_lock_double(group_leader, ctx);

		if (gctx->task == TASK_TOMBSTONE) {
			err = -ESRCH;
			goto err_locked;
		}

		/*
		 * Check if we raced against another sys_perf_event_open() call
		 * moving the software group underneath us.
		 */
		if (!(group_leader->group_caps & PERF_EV_CAP_SOFTWARE)) {
			/*
			 * If someone moved the group out from under us, check
			 * if this new event wound up on the same ctx, if so
			 * its the regular !move_group case, otherwise fail.
			 */
			if (gctx != ctx) {
				err = -EINVAL;
				goto err_locked;
			} else {
				perf_event_ctx_unlock(group_leader, gctx);
				move_group = 0;
			}
		}

		/*
		 * Failure to create exclusive events returns -EBUSY.
		 */
		err = -EBUSY;
		if (!exclusive_event_installable(group_leader, ctx))
			goto err_locked;

		for_each_sibling_event(sibling, group_leader) {
			if (!exclusive_event_installable(sibling, ctx))
				goto err_locked;
		}
	} else {
		mutex_lock(&ctx->mutex);
	}

	if (ctx->task == TASK_TOMBSTONE) {
		err = -ESRCH;
		goto err_locked;
	}

	if (!perf_event_validate_size(event)) {
		err = -E2BIG;
		goto err_locked;
	}

	if (!task) {
		/*
		 * Check if the @cpu we're creating an event for is online.
		 *
		 * We use the perf_cpu_context::ctx::mutex to serialize against
		 * the hotplug notifiers. See perf_event_{init,exit}_cpu().
		 */
		struct perf_cpu_context *cpuctx =
			container_of(ctx, struct perf_cpu_context, ctx);

		if (!cpuctx->online) {
			err = -ENODEV;
			goto err_locked;
		}
	}

	if (perf_need_aux_event(event) && !perf_get_aux_event(event, group_leader)) {
		err = -EINVAL;
		goto err_locked;
	}

	/*
	 * Must be under the same ctx::mutex as perf_install_in_context(),
	 * because we need to serialize with concurrent event creation.
	 */
	if (!exclusive_event_installable(event, ctx)) {
		err = -EBUSY;
		goto err_locked;
	}

	WARN_ON_ONCE(ctx->parent_ctx);

	/*
	 * This is the point on no return; we cannot fail hereafter. This is
	 * where we start modifying current state.
	 */

	if (move_group) {
		/*
		 * See perf_event_ctx_lock() for comments on the details
		 * of swizzling perf_event::ctx.
		 */
		perf_remove_from_context(group_leader, 0);
		put_ctx(gctx);

		for_each_sibling_event(sibling, group_leader) {
			perf_remove_from_context(sibling, 0);
			put_ctx(gctx);
		}

		/*
		 * Wait for everybody to stop referencing the events through
		 * the old lists, before installing it on new lists.
		 */
		synchronize_rcu();

		/*
		 * Install the group siblings before the group leader.
		 *
		 * Because a group leader will try and install the entire group
		 * (through the sibling list, which is still in-tact), we can
		 * end up with siblings installed in the wrong context.
		 *
		 * By installing siblings first we NO-OP because they're not
		 * reachable through the group lists.
		 */
		for_each_sibling_event(sibling, group_leader) {
			perf_event__state_init(sibling);
			perf_install_in_context(ctx, sibling, sibling->cpu);
			get_ctx(ctx);
		}

		/*
		 * Removing from the context ends up with disabled
		 * event. What we want here is event in the initial
		 * startup state, ready to be add into new context.
		 */
		perf_event__state_init(group_leader);
		perf_install_in_context(ctx, group_leader, group_leader->cpu);
		get_ctx(ctx);
	}

	/*
	 * Precalculate sample_data sizes; do while holding ctx::mutex such
	 * that we're serialized against further additions and before
	 * perf_install_in_context() which is the point the event is active and
	 * can use these values.
	 */
	perf_event__header_size(event);
	perf_event__id_header_size(event);

	event->owner = current;

	perf_install_in_context(ctx, event, event->cpu);
	perf_unpin_context(ctx);

	if (move_group)
		perf_event_ctx_unlock(group_leader, gctx);
	mutex_unlock(&ctx->mutex);

	if (task) {
		up_read(&task->signal->exec_update_lock);
		put_task_struct(task);
	}

	mutex_lock(&current->perf_event_mutex);
	list_add_tail(&event->owner_entry, &current->perf_event_list);
	mutex_unlock(&current->perf_event_mutex);

	/*
	 * Drop the reference on the group_event after placing the
	 * new event on the sibling_list. This ensures destruction
	 * of the group leader will find the pointer to itself in
	 * perf_group_detach().
	 */
	fdput(group);
	fd_install(event_fd, event_file);
	return event_fd;

err_locked:
	if (move_group)
		perf_event_ctx_unlock(group_leader, gctx);
	mutex_unlock(&ctx->mutex);
err_cred:
	if (task)
		up_read(&task->signal->exec_update_lock);
err_file:
	fput(event_file);
err_context:
	perf_unpin_context(ctx);
	put_ctx(ctx);
err_alloc:
	/*
	 * If event_file is set, the fput() above will have called ->release()
	 * and that will take care of freeing the event.
	 */
	if (!event_file)
		free_event(event);
err_task:
	if (task)
		put_task_struct(task);
err_group_fd:
	fdput(group);
err_fd:
	put_unused_fd(event_fd);
	return err;
}

/**
 * perf_event_create_kernel_counter
 *
 * @attr: attributes of the counter to create
 * @cpu: cpu in which the counter is bound
 * @task: task to profile (NULL for percpu)
 */
struct perf_event *
perf_event_create_kernel_counter(struct perf_event_attr *attr, int cpu,
				 struct task_struct *task,
				 perf_overflow_handler_t overflow_handler,
				 void *context)
{
	struct perf_event_context *ctx;
	struct perf_event *event;
	int err;

	/*
	 * Grouping is not supported for kernel events, neither is 'AUX',
	 * make sure the caller's intentions are adjusted.
	 */
	if (attr->aux_output)
		return ERR_PTR(-EINVAL);

	event = perf_event_alloc(attr, cpu, task, NULL, NULL,
				 overflow_handler, context, -1);
	if (IS_ERR(event)) {
		err = PTR_ERR(event);
		goto err;
	}

	/* Mark owner so we could distinguish it from user events. */
	event->owner = TASK_TOMBSTONE;

	/*
	 * Get the target context (task or percpu):
	 */
	ctx = find_get_context(event->pmu, task, event);
	if (IS_ERR(ctx)) {
		err = PTR_ERR(ctx);
		goto err_free;
	}

	WARN_ON_ONCE(ctx->parent_ctx);
	mutex_lock(&ctx->mutex);
	if (ctx->task == TASK_TOMBSTONE) {
		err = -ESRCH;
		goto err_unlock;
	}

	if (!task) {
		/*
		 * Check if the @cpu we're creating an event for is online.
		 *
		 * We use the perf_cpu_context::ctx::mutex to serialize against
		 * the hotplug notifiers. See perf_event_{init,exit}_cpu().
		 */
		struct perf_cpu_context *cpuctx =
			container_of(ctx, struct perf_cpu_context, ctx);
		if (!cpuctx->online) {
			err = -ENODEV;
			goto err_unlock;
		}
	}

	if (!exclusive_event_installable(event, ctx)) {
		err = -EBUSY;
		goto err_unlock;
	}

	perf_install_in_context(ctx, event, event->cpu);
	perf_unpin_context(ctx);
	mutex_unlock(&ctx->mutex);

	return event;

err_unlock:
	mutex_unlock(&ctx->mutex);
	perf_unpin_context(ctx);
	put_ctx(ctx);
err_free:
	free_event(event);
err:
	return ERR_PTR(err);
}
EXPORT_SYMBOL_GPL(perf_event_create_kernel_counter);

void perf_pmu_migrate_context(struct pmu *pmu, int src_cpu, int dst_cpu)
{
	struct perf_event_context *src_ctx;
	struct perf_event_context *dst_ctx;
	struct perf_event *event, *tmp;
	LIST_HEAD(events);

	src_ctx = &per_cpu_ptr(pmu->pmu_cpu_context, src_cpu)->ctx;
	dst_ctx = &per_cpu_ptr(pmu->pmu_cpu_context, dst_cpu)->ctx;

	/*
	 * See perf_event_ctx_lock() for comments on the details
	 * of swizzling perf_event::ctx.
	 */
	mutex_lock_double(&src_ctx->mutex, &dst_ctx->mutex);
	list_for_each_entry_safe(event, tmp, &src_ctx->event_list,
				 event_entry) {
		perf_remove_from_context(event, 0);
		unaccount_event_cpu(event, src_cpu);
		put_ctx(src_ctx);
		list_add(&event->migrate_entry, &events);
	}

	/*
	 * Wait for the events to quiesce before re-instating them.
	 */
	synchronize_rcu();

	/*
	 * Re-instate events in 2 passes.
	 *
	 * Skip over group leaders and only install siblings on this first
	 * pass, siblings will not get enabled without a leader, however a
	 * leader will enable its siblings, even if those are still on the old
	 * context.
	 */
	list_for_each_entry_safe(event, tmp, &events, migrate_entry) {
		if (event->group_leader == event)
			continue;

		list_del(&event->migrate_entry);
		if (event->state >= PERF_EVENT_STATE_OFF)
			event->state = PERF_EVENT_STATE_INACTIVE;
		account_event_cpu(event, dst_cpu);
		perf_install_in_context(dst_ctx, event, dst_cpu);
		get_ctx(dst_ctx);
	}

	/*
	 * Once all the siblings are setup properly, install the group leaders
	 * to make it go.
	 */
	list_for_each_entry_safe(event, tmp, &events, migrate_entry) {
		list_del(&event->migrate_entry);
		if (event->state >= PERF_EVENT_STATE_OFF)
			event->state = PERF_EVENT_STATE_INACTIVE;
		account_event_cpu(event, dst_cpu);
		perf_install_in_context(dst_ctx, event, dst_cpu);
		get_ctx(dst_ctx);
	}
	mutex_unlock(&dst_ctx->mutex);
	mutex_unlock(&src_ctx->mutex);
}
EXPORT_SYMBOL_GPL(perf_pmu_migrate_context);

static void sync_child_event(struct perf_event *child_event,
			       struct task_struct *child)
{
	struct perf_event *parent_event = child_event->parent;
	u64 child_val;

	if (child_event->attr.inherit_stat)
		perf_event_read_event(child_event, child);

	child_val = perf_event_count(child_event);

	/*
	 * Add back the child's count to the parent's count:
	 */
	atomic64_add(child_val, &parent_event->child_count);
	atomic64_add(child_event->total_time_enabled,
		     &parent_event->child_total_time_enabled);
	atomic64_add(child_event->total_time_running,
		     &parent_event->child_total_time_running);
}

static void
perf_event_exit_event(struct perf_event *child_event,
		      struct perf_event_context *child_ctx,
		      struct task_struct *child)
{
	struct perf_event *parent_event = child_event->parent;

	/*
	 * Do not destroy the 'original' grouping; because of the context
	 * switch optimization the original events could've ended up in a
	 * random child task.
	 *
	 * If we were to destroy the original group, all group related
	 * operations would cease to function properly after this random
	 * child dies.
	 *
	 * Do destroy all inherited groups, we don't care about those
	 * and being thorough is better.
	 */
	raw_spin_lock_irq(&child_ctx->lock);
	WARN_ON_ONCE(child_ctx->is_active);

	if (parent_event)
		perf_group_detach(child_event);
	list_del_event(child_event, child_ctx);
	perf_event_set_state(child_event, PERF_EVENT_STATE_EXIT); /* is_event_hup() */
	raw_spin_unlock_irq(&child_ctx->lock);

	/*
	 * Parent events are governed by their filedesc, retain them.
	 */
	if (!parent_event) {
		perf_event_wakeup(child_event);
		return;
	}
	/*
	 * Child events can be cleaned up.
	 */

	sync_child_event(child_event, child);

	/*
	 * Remove this event from the parent's list
	 */
	WARN_ON_ONCE(parent_event->ctx->parent_ctx);
	mutex_lock(&parent_event->child_mutex);
	list_del_init(&child_event->child_list);
	mutex_unlock(&parent_event->child_mutex);

	/*
	 * Kick perf_poll() for is_event_hup().
	 */
	perf_event_wakeup(parent_event);
	free_event(child_event);
	put_event(parent_event);
}

static void perf_event_exit_task_context(struct task_struct *child, int ctxn)
{
	struct perf_event_context *child_ctx, *clone_ctx = NULL;
	struct perf_event *child_event, *next;

	WARN_ON_ONCE(child != current);

	child_ctx = perf_pin_task_context(child, ctxn);
	if (!child_ctx)
		return;

	/*
	 * In order to reduce the amount of tricky in ctx tear-down, we hold
	 * ctx::mutex over the entire thing. This serializes against almost
	 * everything that wants to access the ctx.
	 *
	 * The exception is sys_perf_event_open() /
	 * perf_event_create_kernel_count() which does find_get_context()
	 * without ctx::mutex (it cannot because of the move_group double mutex
	 * lock thing). See the comments in perf_install_in_context().
	 */
	mutex_lock(&child_ctx->mutex);

	/*
	 * In a single ctx::lock section, de-schedule the events and detach the
	 * context from the task such that we cannot ever get it scheduled back
	 * in.
	 */
	raw_spin_lock_irq(&child_ctx->lock);
	task_ctx_sched_out(__get_cpu_context(child_ctx), child_ctx, EVENT_ALL);

	/*
	 * Now that the context is inactive, destroy the task <-> ctx relation
	 * and mark the context dead.
	 */
	RCU_INIT_POINTER(child->perf_event_ctxp[ctxn], NULL);
	put_ctx(child_ctx); /* cannot be last */
	WRITE_ONCE(child_ctx->task, TASK_TOMBSTONE);
	put_task_struct(current); /* cannot be last */

	clone_ctx = unclone_ctx(child_ctx);
	raw_spin_unlock_irq(&child_ctx->lock);

	if (clone_ctx)
		put_ctx(clone_ctx);

	/*
	 * Report the task dead after unscheduling the events so that we
	 * won't get any samples after PERF_RECORD_EXIT. We can however still
	 * get a few PERF_RECORD_READ events.
	 */
	perf_event_task(child, child_ctx, 0);

	list_for_each_entry_safe(child_event, next, &child_ctx->event_list, event_entry)
		perf_event_exit_event(child_event, child_ctx, child);

	mutex_unlock(&child_ctx->mutex);

	put_ctx(child_ctx);
}

/*
 * When a child task exits, feed back event values to parent events.
 *
 * Can be called with exec_update_lock held when called from
 * setup_new_exec().
 */
void perf_event_exit_task(struct task_struct *child)
{
	struct perf_event *event, *tmp;
	int ctxn;

	mutex_lock(&child->perf_event_mutex);
	list_for_each_entry_safe(event, tmp, &child->perf_event_list,
				 owner_entry) {
		list_del_init(&event->owner_entry);

		/*
		 * Ensure the list deletion is visible before we clear
		 * the owner, closes a race against perf_release() where
		 * we need to serialize on the owner->perf_event_mutex.
		 */
		smp_store_release(&event->owner, NULL);
	}
	mutex_unlock(&child->perf_event_mutex);

	for_each_task_context_nr(ctxn)
		perf_event_exit_task_context(child, ctxn);

	/*
	 * The perf_event_exit_task_context calls perf_event_task
	 * with child's task_ctx, which generates EXIT events for
	 * child contexts and sets child->perf_event_ctxp[] to NULL.
	 * At this point we need to send EXIT events to cpu contexts.
	 */
	perf_event_task(child, NULL, 0);
}

static void perf_free_event(struct perf_event *event,
			    struct perf_event_context *ctx)
{
	struct perf_event *parent = event->parent;

	if (WARN_ON_ONCE(!parent))
		return;

	mutex_lock(&parent->child_mutex);
	list_del_init(&event->child_list);
	mutex_unlock(&parent->child_mutex);

	put_event(parent);

	raw_spin_lock_irq(&ctx->lock);
	perf_group_detach(event);
	list_del_event(event, ctx);
	raw_spin_unlock_irq(&ctx->lock);
	free_event(event);
}

/*
 * Free a context as created by inheritance by perf_event_init_task() below,
 * used by fork() in case of fail.
 *
 * Even though the task has never lived, the context and events have been
 * exposed through the child_list, so we must take care tearing it all down.
 */
void perf_event_free_task(struct task_struct *task)
{
	struct perf_event_context *ctx;
	struct perf_event *event, *tmp;
	int ctxn;

	for_each_task_context_nr(ctxn) {
		ctx = task->perf_event_ctxp[ctxn];
		if (!ctx)
			continue;

		mutex_lock(&ctx->mutex);
		raw_spin_lock_irq(&ctx->lock);
		/*
		 * Destroy the task <-> ctx relation and mark the context dead.
		 *
		 * This is important because even though the task hasn't been
		 * exposed yet the context has been (through child_list).
		 */
		RCU_INIT_POINTER(task->perf_event_ctxp[ctxn], NULL);
		WRITE_ONCE(ctx->task, TASK_TOMBSTONE);
		put_task_struct(task); /* cannot be last */
		raw_spin_unlock_irq(&ctx->lock);

		list_for_each_entry_safe(event, tmp, &ctx->event_list, event_entry)
			perf_free_event(event, ctx);

		mutex_unlock(&ctx->mutex);

		/*
		 * perf_event_release_kernel() could've stolen some of our
		 * child events and still have them on its free_list. In that
		 * case we must wait for these events to have been freed (in
		 * particular all their references to this task must've been
		 * dropped).
		 *
		 * Without this copy_process() will unconditionally free this
		 * task (irrespective of its reference count) and
		 * _free_event()'s put_task_struct(event->hw.target) will be a
		 * use-after-free.
		 *
		 * Wait for all events to drop their context reference.
		 */
		wait_var_event(&ctx->refcount, refcount_read(&ctx->refcount) == 1);
		put_ctx(ctx); /* must be last */
	}
}

void perf_event_delayed_put(struct task_struct *task)
{
	int ctxn;

	for_each_task_context_nr(ctxn)
		WARN_ON_ONCE(task->perf_event_ctxp[ctxn]);
}

struct file *perf_event_get(unsigned int fd)
{
	struct file *file = fget(fd);
	if (!file)
		return ERR_PTR(-EBADF);

	if (file->f_op != &perf_fops) {
		fput(file);
		return ERR_PTR(-EBADF);
	}

	return file;
}

const struct perf_event *perf_get_event(struct file *file)
{
	if (file->f_op != &perf_fops)
		return ERR_PTR(-EINVAL);

	return file->private_data;
}

const struct perf_event_attr *perf_event_attrs(struct perf_event *event)
{
	if (!event)
		return ERR_PTR(-EINVAL);

	return &event->attr;
}

/*
 * Inherit an event from parent task to child task.
 *
 * Returns:
 *  - valid pointer on success
 *  - NULL for orphaned events
 *  - IS_ERR() on error
 */
static struct perf_event *
inherit_event(struct perf_event *parent_event,
	      struct task_struct *parent,
	      struct perf_event_context *parent_ctx,
	      struct task_struct *child,
	      struct perf_event *group_leader,
	      struct perf_event_context *child_ctx)
{
	enum perf_event_state parent_state = parent_event->state;
	struct perf_event *child_event;
	unsigned long flags;

	/*
	 * Instead of creating recursive hierarchies of events,
	 * we link inherited events back to the original parent,
	 * which has a filp for sure, which we use as the reference
	 * count:
	 */
	if (parent_event->parent)
		parent_event = parent_event->parent;

	child_event = perf_event_alloc(&parent_event->attr,
					   parent_event->cpu,
					   child,
					   group_leader, parent_event,
					   NULL, NULL, -1);
	if (IS_ERR(child_event))
		return child_event;


	if ((child_event->attach_state & PERF_ATTACH_TASK_DATA) &&
	    !child_ctx->task_ctx_data) {
		struct pmu *pmu = child_event->pmu;

		child_ctx->task_ctx_data = alloc_task_ctx_data(pmu);
		if (!child_ctx->task_ctx_data) {
			free_event(child_event);
			return ERR_PTR(-ENOMEM);
		}
	}

	/*
	 * is_orphaned_event() and list_add_tail(&parent_event->child_list)
	 * must be under the same lock in order to serialize against
	 * perf_event_release_kernel(), such that either we must observe
	 * is_orphaned_event() or they will observe us on the child_list.
	 */
	mutex_lock(&parent_event->child_mutex);
	if (is_orphaned_event(parent_event) ||
	    !atomic_long_inc_not_zero(&parent_event->refcount)) {
		mutex_unlock(&parent_event->child_mutex);
		/* task_ctx_data is freed with child_ctx */
		free_event(child_event);
		return NULL;
	}

	get_ctx(child_ctx);

	/*
	 * Make the child state follow the state of the parent event,
	 * not its attr.disabled bit.  We hold the parent's mutex,
	 * so we won't race with perf_event_{en, dis}able_family.
	 */
	if (parent_state >= PERF_EVENT_STATE_INACTIVE)
		child_event->state = PERF_EVENT_STATE_INACTIVE;
	else
		child_event->state = PERF_EVENT_STATE_OFF;

	if (parent_event->attr.freq) {
		u64 sample_period = parent_event->hw.sample_period;
		struct hw_perf_event *hwc = &child_event->hw;

		hwc->sample_period = sample_period;
		hwc->last_period   = sample_period;

		local64_set(&hwc->period_left, sample_period);
	}

	child_event->ctx = child_ctx;
	child_event->overflow_handler = parent_event->overflow_handler;
	child_event->overflow_handler_context
		= parent_event->overflow_handler_context;

	/*
	 * Precalculate sample_data sizes
	 */
	perf_event__header_size(child_event);
	perf_event__id_header_size(child_event);

	/*
	 * Link it up in the child's context:
	 */
	raw_spin_lock_irqsave(&child_ctx->lock, flags);
	add_event_to_ctx(child_event, child_ctx);
	raw_spin_unlock_irqrestore(&child_ctx->lock, flags);

	/*
	 * Link this into the parent event's child list
	 */
	list_add_tail(&child_event->child_list, &parent_event->child_list);
	mutex_unlock(&parent_event->child_mutex);

	return child_event;
}

/*
 * Inherits an event group.
 *
 * This will quietly suppress orphaned events; !inherit_event() is not an error.
 * This matches with perf_event_release_kernel() removing all child events.
 *
 * Returns:
 *  - 0 on success
 *  - <0 on error
 */
static int inherit_group(struct perf_event *parent_event,
	      struct task_struct *parent,
	      struct perf_event_context *parent_ctx,
	      struct task_struct *child,
	      struct perf_event_context *child_ctx)
{
	struct perf_event *leader;
	struct perf_event *sub;
	struct perf_event *child_ctr;

	leader = inherit_event(parent_event, parent, parent_ctx,
				 child, NULL, child_ctx);
	if (IS_ERR(leader))
		return PTR_ERR(leader);
	/*
	 * @leader can be NULL here because of is_orphaned_event(). In this
	 * case inherit_event() will create individual events, similar to what
	 * perf_group_detach() would do anyway.
	 */
	for_each_sibling_event(sub, parent_event) {
		child_ctr = inherit_event(sub, parent, parent_ctx,
					    child, leader, child_ctx);
		if (IS_ERR(child_ctr))
			return PTR_ERR(child_ctr);

		if (sub->aux_event == parent_event && child_ctr &&
		    !perf_get_aux_event(child_ctr, leader))
			return -EINVAL;
	}
	return 0;
}

/*
 * Creates the child task context and tries to inherit the event-group.
 *
 * Clears @inherited_all on !attr.inherited or error. Note that we'll leave
 * inherited_all set when we 'fail' to inherit an orphaned event; this is
 * consistent with perf_event_release_kernel() removing all child events.
 *
 * Returns:
 *  - 0 on success
 *  - <0 on error
 */
static int
inherit_task_group(struct perf_event *event, struct task_struct *parent,
		   struct perf_event_context *parent_ctx,
		   struct task_struct *child, int ctxn,
		   int *inherited_all)
{
	int ret;
	struct perf_event_context *child_ctx;

	if (!event->attr.inherit) {
		*inherited_all = 0;
		return 0;
	}

	child_ctx = child->perf_event_ctxp[ctxn];
	if (!child_ctx) {
		/*
		 * This is executed from the parent task context, so
		 * inherit events that have been marked for cloning.
		 * First allocate and initialize a context for the
		 * child.
		 */
		child_ctx = alloc_perf_context(parent_ctx->pmu, child);
		if (!child_ctx)
			return -ENOMEM;

		child->perf_event_ctxp[ctxn] = child_ctx;
	}

	ret = inherit_group(event, parent, parent_ctx,
			    child, child_ctx);

	if (ret)
		*inherited_all = 0;

	return ret;
}

/*
 * Initialize the perf_event context in task_struct
 */
static int perf_event_init_context(struct task_struct *child, int ctxn)
{
	struct perf_event_context *child_ctx, *parent_ctx;
	struct perf_event_context *cloned_ctx;
	struct perf_event *event;
	struct task_struct *parent = current;
	int inherited_all = 1;
	unsigned long flags;
	int ret = 0;

	if (likely(!parent->perf_event_ctxp[ctxn]))
		return 0;

	/*
	 * If the parent's context is a clone, pin it so it won't get
	 * swapped under us.
	 */
	parent_ctx = perf_pin_task_context(parent, ctxn);
	if (!parent_ctx)
		return 0;

	/*
	 * No need to check if parent_ctx != NULL here; since we saw
	 * it non-NULL earlier, the only reason for it to become NULL
	 * is if we exit, and since we're currently in the middle of
	 * a fork we can't be exiting at the same time.
	 */

	/*
	 * Lock the parent list. No need to lock the child - not PID
	 * hashed yet and not running, so nobody can access it.
	 */
	mutex_lock(&parent_ctx->mutex);

	/*
	 * We dont have to disable NMIs - we are only looking at
	 * the list, not manipulating it:
	 */
	perf_event_groups_for_each(event, &parent_ctx->pinned_groups) {
		ret = inherit_task_group(event, parent, parent_ctx,
					 child, ctxn, &inherited_all);
		if (ret)
			goto out_unlock;
	}

	/*
	 * We can't hold ctx->lock when iterating the ->flexible_group list due
	 * to allocations, but we need to prevent rotation because
	 * rotate_ctx() will change the list from interrupt context.
	 */
	raw_spin_lock_irqsave(&parent_ctx->lock, flags);
	parent_ctx->rotate_disable = 1;
	raw_spin_unlock_irqrestore(&parent_ctx->lock, flags);

	perf_event_groups_for_each(event, &parent_ctx->flexible_groups) {
		ret = inherit_task_group(event, parent, parent_ctx,
					 child, ctxn, &inherited_all);
		if (ret)
			goto out_unlock;
	}

	raw_spin_lock_irqsave(&parent_ctx->lock, flags);
	parent_ctx->rotate_disable = 0;

	child_ctx = child->perf_event_ctxp[ctxn];

	if (child_ctx && inherited_all) {
		/*
		 * Mark the child context as a clone of the parent
		 * context, or of whatever the parent is a clone of.
		 *
		 * Note that if the parent is a clone, the holding of
		 * parent_ctx->lock avoids it from being uncloned.
		 */
		cloned_ctx = parent_ctx->parent_ctx;
		if (cloned_ctx) {
			child_ctx->parent_ctx = cloned_ctx;
			child_ctx->parent_gen = parent_ctx->parent_gen;
		} else {
			child_ctx->parent_ctx = parent_ctx;
			child_ctx->parent_gen = parent_ctx->generation;
		}
		get_ctx(child_ctx->parent_ctx);
	}

	raw_spin_unlock_irqrestore(&parent_ctx->lock, flags);
out_unlock:
	mutex_unlock(&parent_ctx->mutex);

	perf_unpin_context(parent_ctx);
	put_ctx(parent_ctx);

	return ret;
}

/*
 * Initialize the perf_event context in task_struct
 */
int perf_event_init_task(struct task_struct *child)
{
	int ctxn, ret;

	memset(child->perf_event_ctxp, 0, sizeof(child->perf_event_ctxp));
	mutex_init(&child->perf_event_mutex);
	INIT_LIST_HEAD(&child->perf_event_list);

	for_each_task_context_nr(ctxn) {
		ret = perf_event_init_context(child, ctxn);
		if (ret) {
			perf_event_free_task(child);
			return ret;
		}
	}

	return 0;
}

static void __init perf_event_init_all_cpus(void)
{
	struct swevent_htable *swhash;
	int cpu;

	zalloc_cpumask_var(&perf_online_mask, GFP_KERNEL);

	for_each_possible_cpu(cpu) {
		swhash = &per_cpu(swevent_htable, cpu);
		mutex_init(&swhash->hlist_mutex);
		INIT_LIST_HEAD(&per_cpu(active_ctx_list, cpu));

		INIT_LIST_HEAD(&per_cpu(pmu_sb_events.list, cpu));
		raw_spin_lock_init(&per_cpu(pmu_sb_events.lock, cpu));

#ifdef CONFIG_CGROUP_PERF
		INIT_LIST_HEAD(&per_cpu(cgrp_cpuctx_list, cpu));
#endif
		INIT_LIST_HEAD(&per_cpu(sched_cb_list, cpu));
	}
}

static void perf_swevent_init_cpu(unsigned int cpu)
{
	struct swevent_htable *swhash = &per_cpu(swevent_htable, cpu);

	mutex_lock(&swhash->hlist_mutex);
	if (swhash->hlist_refcount > 0 && !swevent_hlist_deref(swhash)) {
		struct swevent_hlist *hlist;

		hlist = kzalloc_node(sizeof(*hlist), GFP_KERNEL, cpu_to_node(cpu));
		WARN_ON(!hlist);
		rcu_assign_pointer(swhash->swevent_hlist, hlist);
	}
	mutex_unlock(&swhash->hlist_mutex);
}

#if defined CONFIG_HOTPLUG_CPU || defined CONFIG_KEXEC_CORE
static void __perf_event_exit_context(void *__info)
{
	struct perf_event_context *ctx = __info;
	struct perf_cpu_context *cpuctx = __get_cpu_context(ctx);
	struct perf_event *event;

	raw_spin_lock(&ctx->lock);
	ctx_sched_out(ctx, cpuctx, EVENT_TIME);
	list_for_each_entry(event, &ctx->event_list, event_entry)
		__perf_remove_from_context(event, cpuctx, ctx, (void *)DETACH_GROUP);
	raw_spin_unlock(&ctx->lock);
}

static void perf_event_exit_cpu_context(int cpu)
{
	struct perf_cpu_context *cpuctx;
	struct perf_event_context *ctx;
	struct pmu *pmu;

	mutex_lock(&pmus_lock);
	list_for_each_entry(pmu, &pmus, entry) {
		cpuctx = per_cpu_ptr(pmu->pmu_cpu_context, cpu);
		ctx = &cpuctx->ctx;

		mutex_lock(&ctx->mutex);
		smp_call_function_single(cpu, __perf_event_exit_context, ctx, 1);
		cpuctx->online = 0;
		mutex_unlock(&ctx->mutex);
	}
	cpumask_clear_cpu(cpu, perf_online_mask);
	mutex_unlock(&pmus_lock);
}
#else

static void perf_event_exit_cpu_context(int cpu) { }

#endif

int perf_event_init_cpu(unsigned int cpu)
{
	struct perf_cpu_context *cpuctx;
	struct perf_event_context *ctx;
	struct pmu *pmu;

	perf_swevent_init_cpu(cpu);

	mutex_lock(&pmus_lock);
	cpumask_set_cpu(cpu, perf_online_mask);
	list_for_each_entry(pmu, &pmus, entry) {
		cpuctx = per_cpu_ptr(pmu->pmu_cpu_context, cpu);
		ctx = &cpuctx->ctx;

		mutex_lock(&ctx->mutex);
		cpuctx->online = 1;
		mutex_unlock(&ctx->mutex);
	}
	mutex_unlock(&pmus_lock);

	return 0;
}

int perf_event_exit_cpu(unsigned int cpu)
{
	perf_event_exit_cpu_context(cpu);
	return 0;
}

static int
perf_reboot(struct notifier_block *notifier, unsigned long val, void *v)
{
	int cpu;

	for_each_online_cpu(cpu)
		perf_event_exit_cpu(cpu);

	return NOTIFY_OK;
}

/*
 * Run the perf reboot notifier at the very last possible moment so that
 * the generic watchdog code runs as long as possible.
 */
static struct notifier_block perf_reboot_notifier = {
	.notifier_call = perf_reboot,
	.priority = INT_MIN,
};

void __init perf_event_init(void)
{
	int ret;

	idr_init(&pmu_idr);

	perf_event_init_all_cpus();
	init_srcu_struct(&pmus_srcu);
	perf_pmu_register(&perf_swevent, "software", PERF_TYPE_SOFTWARE);
	perf_pmu_register(&perf_cpu_clock, NULL, -1);
	perf_pmu_register(&perf_task_clock, NULL, -1);
	perf_tp_register();
	perf_event_init_cpu(smp_processor_id());
	register_reboot_notifier(&perf_reboot_notifier);

	ret = init_hw_breakpoint();
	WARN(ret, "hw_breakpoint initialization failed with: %d", ret);

	/*
	 * Build time assertion that we keep the data_head at the intended
	 * location.  IOW, validation we got the __reserved[] size right.
	 */
	BUILD_BUG_ON((offsetof(struct perf_event_mmap_page, data_head))
		     != 1024);
}

ssize_t perf_event_sysfs_show(struct device *dev, struct device_attribute *attr,
			      char *page)
{
	struct perf_pmu_events_attr *pmu_attr =
		container_of(attr, struct perf_pmu_events_attr, attr);

	if (pmu_attr->event_str)
		return sprintf(page, "%s\n", pmu_attr->event_str);

	return 0;
}
EXPORT_SYMBOL_GPL(perf_event_sysfs_show);

static int __init perf_event_sysfs_init(void)
{
	struct pmu *pmu;
	int ret;

	mutex_lock(&pmus_lock);

	ret = bus_register(&pmu_bus);
	if (ret)
		goto unlock;

	list_for_each_entry(pmu, &pmus, entry) {
		if (!pmu->name || pmu->type < 0)
			continue;

		ret = pmu_dev_alloc(pmu);
		WARN(ret, "Failed to register pmu: %s, reason %d\n", pmu->name, ret);
	}
	pmu_bus_running = 1;
	ret = 0;

unlock:
	mutex_unlock(&pmus_lock);

	return ret;
}
device_initcall(perf_event_sysfs_init);

#ifdef CONFIG_CGROUP_PERF
static struct cgroup_subsys_state *
perf_cgroup_css_alloc(struct cgroup_subsys_state *parent_css)
{
	struct perf_cgroup *jc;

	jc = kzalloc(sizeof(*jc), GFP_KERNEL);
	if (!jc)
		return ERR_PTR(-ENOMEM);

	jc->info = alloc_percpu(struct perf_cgroup_info);
	if (!jc->info) {
		kfree(jc);
		return ERR_PTR(-ENOMEM);
	}

	return &jc->css;
}

static void perf_cgroup_css_free(struct cgroup_subsys_state *css)
{
	struct perf_cgroup *jc = container_of(css, struct perf_cgroup, css);

	free_percpu(jc->info);
	kfree(jc);
}

static int perf_cgroup_css_online(struct cgroup_subsys_state *css)
{
	perf_event_cgroup(css->cgroup);
	return 0;
}

static int __perf_cgroup_move(void *info)
{
	struct task_struct *task = info;
	rcu_read_lock();
	perf_cgroup_switch(task, PERF_CGROUP_SWOUT | PERF_CGROUP_SWIN);
	rcu_read_unlock();
	return 0;
}

static void perf_cgroup_attach(struct cgroup_taskset *tset)
{
	struct task_struct *task;
	struct cgroup_subsys_state *css;

	cgroup_taskset_for_each(task, css, tset)
		task_function_call(task, __perf_cgroup_move, task);
}

struct cgroup_subsys perf_event_cgrp_subsys = {
	.css_alloc	= perf_cgroup_css_alloc,
	.css_free	= perf_cgroup_css_free,
	.css_online	= perf_cgroup_css_online,
	.attach		= perf_cgroup_attach,
	/*
	 * Implicitly enable on dfl hierarchy so that perf events can
	 * always be filtered by cgroup2 path as long as perf_event
	 * controller is not mounted on a legacy hierarchy.
	 */
	.implicit_on_dfl = true,
	.threaded	= true,
};
#endif /* CONFIG_CGROUP_PERF */<|MERGE_RESOLUTION|>--- conflicted
+++ resolved
@@ -3715,8 +3715,6 @@
 	return 0;
 }
 
-<<<<<<< HEAD
-=======
 /*
  * Because the userpage is strictly per-event (there is no concept of context,
  * so there cannot be a context indirection), every userpage must be updated
@@ -3724,17 +3722,12 @@
  *
  * IOW, we must not miss EVENT_TIME edges.
  */
->>>>>>> 13e45d7f
 static inline bool event_update_userpage(struct perf_event *event)
 {
 	if (likely(!atomic_read(&event->mmap_count)))
 		return false;
 
 	perf_event_update_time(event);
-<<<<<<< HEAD
-	perf_set_shadow_time(event, event->ctx);
-=======
->>>>>>> 13e45d7f
 	perf_event_update_userpage(event);
 
 	return true;
@@ -6307,10 +6300,6 @@
 		ring_buffer_attach(event, rb);
 
 		perf_event_update_time(event);
-<<<<<<< HEAD
-		perf_set_shadow_time(event, event->ctx);
-=======
->>>>>>> 13e45d7f
 		perf_event_init_userpage(event);
 		perf_event_update_userpage(event);
 	} else {
