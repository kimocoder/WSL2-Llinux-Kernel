--- conflicted
+++ resolved
@@ -2563,14 +2563,8 @@
 
 void perf_event_disable_inatomic(struct perf_event *event)
 {
-<<<<<<< HEAD
-	WRITE_ONCE(event->pending_disable, smp_processor_id());
-	/* can fail, see perf_pending_event_disable() */
-	irq_work_queue(&event->pending);
-=======
 	event->pending_disable = 1;
 	irq_work_queue(&event->pending_irq);
->>>>>>> ea6ea9fa
 }
 
 #define MAX_INTERRUPTS (~0ULL)
@@ -11682,12 +11676,6 @@
 
 	if (parent_event)
 		event->event_caps = parent_event->event_caps;
-<<<<<<< HEAD
-
-	if (event->attr.sigtrap)
-		atomic_set(&event->event_limit, 1);
-=======
->>>>>>> ea6ea9fa
 
 	if (task) {
 		event->attach_state = PERF_ATTACH_TASK;
