// SPDX-License-Identifier: GPL-2.0+
/*
 * Read-Copy Update mechanism for mutual exclusion (tree-based version)
 *
 * Copyright IBM Corporation, 2008
 *
 * Authors: Dipankar Sarma <dipankar@in.ibm.com>
 *	    Manfred Spraul <manfred@colorfullife.com>
 *	    Paul E. McKenney <paulmck@linux.ibm.com>
 *
 * Based on the original work by Paul McKenney <paulmck@linux.ibm.com>
 * and inputs from Rusty Russell, Andrea Arcangeli and Andi Kleen.
 *
 * For detailed explanation of Read-Copy Update mechanism see -
 *	Documentation/RCU
 */

#define pr_fmt(fmt) "rcu: " fmt

#include <linux/types.h>
#include <linux/kernel.h>
#include <linux/init.h>
#include <linux/spinlock.h>
#include <linux/smp.h>
#include <linux/rcupdate_wait.h>
#include <linux/interrupt.h>
#include <linux/sched.h>
#include <linux/sched/debug.h>
#include <linux/nmi.h>
#include <linux/atomic.h>
#include <linux/bitops.h>
#include <linux/export.h>
#include <linux/completion.h>
#include <linux/kmemleak.h>
#include <linux/moduleparam.h>
#include <linux/panic.h>
#include <linux/panic_notifier.h>
#include <linux/percpu.h>
#include <linux/notifier.h>
#include <linux/cpu.h>
#include <linux/mutex.h>
#include <linux/time.h>
#include <linux/kernel_stat.h>
#include <linux/wait.h>
#include <linux/kthread.h>
#include <uapi/linux/sched/types.h>
#include <linux/prefetch.h>
#include <linux/delay.h>
#include <linux/random.h>
#include <linux/trace_events.h>
#include <linux/suspend.h>
#include <linux/ftrace.h>
#include <linux/tick.h>
#include <linux/sysrq.h>
#include <linux/kprobes.h>
#include <linux/gfp.h>
#include <linux/oom.h>
#include <linux/smpboot.h>
#include <linux/jiffies.h>
#include <linux/slab.h>
#include <linux/sched/isolation.h>
#include <linux/sched/clock.h>
#include <linux/vmalloc.h>
#include <linux/mm.h>
#include <linux/kasan.h>
#include "../time/tick-internal.h"

#include "tree.h"
#include "rcu.h"

#ifdef MODULE_PARAM_PREFIX
#undef MODULE_PARAM_PREFIX
#endif
#define MODULE_PARAM_PREFIX "rcutree."

/* Data structures. */

static DEFINE_PER_CPU_SHARED_ALIGNED(struct rcu_data, rcu_data) = {
	.dynticks_nesting = 1,
	.dynticks_nmi_nesting = DYNTICK_IRQ_NONIDLE,
	.dynticks = ATOMIC_INIT(1),
#ifdef CONFIG_RCU_NOCB_CPU
	.cblist.flags = SEGCBLIST_SOFTIRQ_ONLY,
#endif
};
static struct rcu_state rcu_state = {
	.level = { &rcu_state.node[0] },
	.gp_state = RCU_GP_IDLE,
	.gp_seq = (0UL - 300UL) << RCU_SEQ_CTR_SHIFT,
	.barrier_mutex = __MUTEX_INITIALIZER(rcu_state.barrier_mutex),
	.name = RCU_NAME,
	.abbr = RCU_ABBR,
	.exp_mutex = __MUTEX_INITIALIZER(rcu_state.exp_mutex),
	.exp_wake_mutex = __MUTEX_INITIALIZER(rcu_state.exp_wake_mutex),
	.ofl_lock = __RAW_SPIN_LOCK_UNLOCKED(rcu_state.ofl_lock),
};

/* Dump rcu_node combining tree at boot to verify correct setup. */
static bool dump_tree;
module_param(dump_tree, bool, 0444);
/* By default, use RCU_SOFTIRQ instead of rcuc kthreads. */
static bool use_softirq = !IS_ENABLED(CONFIG_PREEMPT_RT);
#ifndef CONFIG_PREEMPT_RT
module_param(use_softirq, bool, 0444);
#endif
/* Control rcu_node-tree auto-balancing at boot time. */
static bool rcu_fanout_exact;
module_param(rcu_fanout_exact, bool, 0444);
/* Increase (but not decrease) the RCU_FANOUT_LEAF at boot time. */
static int rcu_fanout_leaf = RCU_FANOUT_LEAF;
module_param(rcu_fanout_leaf, int, 0444);
int rcu_num_lvls __read_mostly = RCU_NUM_LVLS;
/* Number of rcu_nodes at specified level. */
int num_rcu_lvl[] = NUM_RCU_LVL_INIT;
int rcu_num_nodes __read_mostly = NUM_RCU_NODES; /* Total # rcu_nodes in use. */

/*
 * The rcu_scheduler_active variable is initialized to the value
 * RCU_SCHEDULER_INACTIVE and transitions RCU_SCHEDULER_INIT just before the
 * first task is spawned.  So when this variable is RCU_SCHEDULER_INACTIVE,
 * RCU can assume that there is but one task, allowing RCU to (for example)
 * optimize synchronize_rcu() to a simple barrier().  When this variable
 * is RCU_SCHEDULER_INIT, RCU must actually do all the hard work required
 * to detect real grace periods.  This variable is also used to suppress
 * boot-time false positives from lockdep-RCU error checking.  Finally, it
 * transitions from RCU_SCHEDULER_INIT to RCU_SCHEDULER_RUNNING after RCU
 * is fully initialized, including all of its kthreads having been spawned.
 */
int rcu_scheduler_active __read_mostly;
EXPORT_SYMBOL_GPL(rcu_scheduler_active);

/*
 * The rcu_scheduler_fully_active variable transitions from zero to one
 * during the early_initcall() processing, which is after the scheduler
 * is capable of creating new tasks.  So RCU processing (for example,
 * creating tasks for RCU priority boosting) must be delayed until after
 * rcu_scheduler_fully_active transitions from zero to one.  We also
 * currently delay invocation of any RCU callbacks until after this point.
 *
 * It might later prove better for people registering RCU callbacks during
 * early boot to take responsibility for these callbacks, but one step at
 * a time.
 */
static int rcu_scheduler_fully_active __read_mostly;

static void rcu_report_qs_rnp(unsigned long mask, struct rcu_node *rnp,
			      unsigned long gps, unsigned long flags);
static void rcu_init_new_rnp(struct rcu_node *rnp_leaf);
static void rcu_cleanup_dead_rnp(struct rcu_node *rnp_leaf);
static void rcu_boost_kthread_setaffinity(struct rcu_node *rnp, int outgoingcpu);
static void invoke_rcu_core(void);
static void rcu_report_exp_rdp(struct rcu_data *rdp);
static void sync_sched_exp_online_cleanup(int cpu);
static void check_cb_ovld_locked(struct rcu_data *rdp, struct rcu_node *rnp);
static bool rcu_rdp_is_offloaded(struct rcu_data *rdp);

/* rcuc/rcub kthread realtime priority */
static int kthread_prio = IS_ENABLED(CONFIG_RCU_BOOST) ? 1 : 0;
module_param(kthread_prio, int, 0444);

/* Delay in jiffies for grace-period initialization delays, debug only. */

static int gp_preinit_delay;
module_param(gp_preinit_delay, int, 0444);
static int gp_init_delay;
module_param(gp_init_delay, int, 0444);
static int gp_cleanup_delay;
module_param(gp_cleanup_delay, int, 0444);

// Add delay to rcu_read_unlock() for strict grace periods.
static int rcu_unlock_delay;
#ifdef CONFIG_RCU_STRICT_GRACE_PERIOD
module_param(rcu_unlock_delay, int, 0444);
#endif

/*
 * This rcu parameter is runtime-read-only. It reflects
 * a minimum allowed number of objects which can be cached
 * per-CPU. Object size is equal to one page. This value
 * can be changed at boot time.
 */
static int rcu_min_cached_objs = 5;
module_param(rcu_min_cached_objs, int, 0444);

// A page shrinker can ask for pages to be freed to make them
// available for other parts of the system. This usually happens
// under low memory conditions, and in that case we should also
// defer page-cache filling for a short time period.
//
// The default value is 5 seconds, which is long enough to reduce
// interference with the shrinker while it asks other systems to
// drain their caches.
static int rcu_delay_page_cache_fill_msec = 5000;
module_param(rcu_delay_page_cache_fill_msec, int, 0444);

/* Retrieve RCU kthreads priority for rcutorture */
int rcu_get_gp_kthreads_prio(void)
{
	return kthread_prio;
}
EXPORT_SYMBOL_GPL(rcu_get_gp_kthreads_prio);

/*
 * Number of grace periods between delays, normalized by the duration of
 * the delay.  The longer the delay, the more the grace periods between
 * each delay.  The reason for this normalization is that it means that,
 * for non-zero delays, the overall slowdown of grace periods is constant
 * regardless of the duration of the delay.  This arrangement balances
 * the need for long delays to increase some race probabilities with the
 * need for fast grace periods to increase other race probabilities.
 */
#define PER_RCU_NODE_PERIOD 3	/* Number of grace periods between delays for debugging. */

/*
 * Compute the mask of online CPUs for the specified rcu_node structure.
 * This will not be stable unless the rcu_node structure's ->lock is
 * held, but the bit corresponding to the current CPU will be stable
 * in most contexts.
 */
static unsigned long rcu_rnp_online_cpus(struct rcu_node *rnp)
{
	return READ_ONCE(rnp->qsmaskinitnext);
}

/*
 * Return true if an RCU grace period is in progress.  The READ_ONCE()s
 * permit this function to be invoked without holding the root rcu_node
 * structure's ->lock, but of course results can be subject to change.
 */
static int rcu_gp_in_progress(void)
{
	return rcu_seq_state(rcu_seq_current(&rcu_state.gp_seq));
}

/*
 * Return the number of callbacks queued on the specified CPU.
 * Handles both the nocbs and normal cases.
 */
static long rcu_get_n_cbs_cpu(int cpu)
{
	struct rcu_data *rdp = per_cpu_ptr(&rcu_data, cpu);

	if (rcu_segcblist_is_enabled(&rdp->cblist))
		return rcu_segcblist_n_cbs(&rdp->cblist);
	return 0;
}

void rcu_softirq_qs(void)
{
	rcu_qs();
	rcu_preempt_deferred_qs(current);
	rcu_tasks_qs(current, false);
}

/*
 * Increment the current CPU's rcu_data structure's ->dynticks field
 * with ordering.  Return the new value.
 */
static noinline noinstr unsigned long rcu_dynticks_inc(int incby)
{
	return arch_atomic_add_return(incby, this_cpu_ptr(&rcu_data.dynticks));
}

/*
 * Record entry into an extended quiescent state.  This is only to be
 * called when not already in an extended quiescent state, that is,
 * RCU is watching prior to the call to this function and is no longer
 * watching upon return.
 */
static noinstr void rcu_dynticks_eqs_enter(void)
{
	int seq;

	/*
	 * CPUs seeing atomic_add_return() must see prior RCU read-side
	 * critical sections, and we also must force ordering with the
	 * next idle sojourn.
	 */
	rcu_dynticks_task_trace_enter();  // Before ->dynticks update!
	seq = rcu_dynticks_inc(1);
	// RCU is no longer watching.  Better be in extended quiescent state!
	WARN_ON_ONCE(IS_ENABLED(CONFIG_RCU_EQS_DEBUG) && (seq & 0x1));
}

/*
 * Record exit from an extended quiescent state.  This is only to be
 * called from an extended quiescent state, that is, RCU is not watching
 * prior to the call to this function and is watching upon return.
 */
static noinstr void rcu_dynticks_eqs_exit(void)
{
	int seq;

	/*
	 * CPUs seeing atomic_add_return() must see prior idle sojourns,
	 * and we also must force ordering with the next RCU read-side
	 * critical section.
	 */
	seq = rcu_dynticks_inc(1);
	// RCU is now watching.  Better not be in an extended quiescent state!
	rcu_dynticks_task_trace_exit();  // After ->dynticks update!
	WARN_ON_ONCE(IS_ENABLED(CONFIG_RCU_EQS_DEBUG) && !(seq & 0x1));
}

/*
 * Reset the current CPU's ->dynticks counter to indicate that the
 * newly onlined CPU is no longer in an extended quiescent state.
 * This will either leave the counter unchanged, or increment it
 * to the next non-quiescent value.
 *
 * The non-atomic test/increment sequence works because the upper bits
 * of the ->dynticks counter are manipulated only by the corresponding CPU,
 * or when the corresponding CPU is offline.
 */
static void rcu_dynticks_eqs_online(void)
{
	struct rcu_data *rdp = this_cpu_ptr(&rcu_data);

	if (atomic_read(&rdp->dynticks) & 0x1)
		return;
	rcu_dynticks_inc(1);
}

/*
 * Is the current CPU in an extended quiescent state?
 *
 * No ordering, as we are sampling CPU-local information.
 */
static __always_inline bool rcu_dynticks_curr_cpu_in_eqs(void)
{
	return !(arch_atomic_read(this_cpu_ptr(&rcu_data.dynticks)) & 0x1);
}

/*
 * Snapshot the ->dynticks counter with full ordering so as to allow
 * stable comparison of this counter with past and future snapshots.
 */
static int rcu_dynticks_snap(struct rcu_data *rdp)
{
	smp_mb();  // Fundamental RCU ordering guarantee.
	return atomic_read_acquire(&rdp->dynticks);
}

/*
 * Return true if the snapshot returned from rcu_dynticks_snap()
 * indicates that RCU is in an extended quiescent state.
 */
static bool rcu_dynticks_in_eqs(int snap)
{
	return !(snap & 0x1);
}

/* Return true if the specified CPU is currently idle from an RCU viewpoint.  */
bool rcu_is_idle_cpu(int cpu)
{
	struct rcu_data *rdp = per_cpu_ptr(&rcu_data, cpu);

	return rcu_dynticks_in_eqs(rcu_dynticks_snap(rdp));
}

/*
 * Return true if the CPU corresponding to the specified rcu_data
 * structure has spent some time in an extended quiescent state since
 * rcu_dynticks_snap() returned the specified snapshot.
 */
static bool rcu_dynticks_in_eqs_since(struct rcu_data *rdp, int snap)
{
	return snap != rcu_dynticks_snap(rdp);
}

/*
 * Return true if the referenced integer is zero while the specified
 * CPU remains within a single extended quiescent state.
 */
bool rcu_dynticks_zero_in_eqs(int cpu, int *vp)
{
	struct rcu_data *rdp = per_cpu_ptr(&rcu_data, cpu);
	int snap;

	// If not quiescent, force back to earlier extended quiescent state.
	snap = atomic_read(&rdp->dynticks) & ~0x1;

	smp_rmb(); // Order ->dynticks and *vp reads.
	if (READ_ONCE(*vp))
		return false;  // Non-zero, so report failure;
	smp_rmb(); // Order *vp read and ->dynticks re-read.

	// If still in the same extended quiescent state, we are good!
	return snap == atomic_read(&rdp->dynticks);
}

/*
 * Let the RCU core know that this CPU has gone through the scheduler,
 * which is a quiescent state.  This is called when the need for a
 * quiescent state is urgent, so we burn an atomic operation and full
 * memory barriers to let the RCU core know about it, regardless of what
 * this CPU might (or might not) do in the near future.
 *
 * We inform the RCU core by emulating a zero-duration dyntick-idle period.
 *
 * The caller must have disabled interrupts and must not be idle.
 */
notrace void rcu_momentary_dyntick_idle(void)
{
	int seq;

	raw_cpu_write(rcu_data.rcu_need_heavy_qs, false);
	seq = rcu_dynticks_inc(2);
	/* It is illegal to call this from idle state. */
	WARN_ON_ONCE(!(seq & 0x1));
	rcu_preempt_deferred_qs(current);
}
EXPORT_SYMBOL_GPL(rcu_momentary_dyntick_idle);

/**
 * rcu_is_cpu_rrupt_from_idle - see if 'interrupted' from idle
 *
 * If the current CPU is idle and running at a first-level (not nested)
 * interrupt, or directly, from idle, return true.
 *
 * The caller must have at least disabled IRQs.
 */
static int rcu_is_cpu_rrupt_from_idle(void)
{
	long nesting;

	/*
	 * Usually called from the tick; but also used from smp_function_call()
	 * for expedited grace periods. This latter can result in running from
	 * the idle task, instead of an actual IPI.
	 */
	lockdep_assert_irqs_disabled();

	/* Check for counter underflows */
	RCU_LOCKDEP_WARN(__this_cpu_read(rcu_data.dynticks_nesting) < 0,
			 "RCU dynticks_nesting counter underflow!");
	RCU_LOCKDEP_WARN(__this_cpu_read(rcu_data.dynticks_nmi_nesting) <= 0,
			 "RCU dynticks_nmi_nesting counter underflow/zero!");

	/* Are we at first interrupt nesting level? */
	nesting = __this_cpu_read(rcu_data.dynticks_nmi_nesting);
	if (nesting > 1)
		return false;

	/*
	 * If we're not in an interrupt, we must be in the idle task!
	 */
	WARN_ON_ONCE(!nesting && !is_idle_task(current));

	/* Does CPU appear to be idle from an RCU standpoint? */
	return __this_cpu_read(rcu_data.dynticks_nesting) == 0;
}

#define DEFAULT_RCU_BLIMIT (IS_ENABLED(CONFIG_RCU_STRICT_GRACE_PERIOD) ? 1000 : 10)
				// Maximum callbacks per rcu_do_batch ...
#define DEFAULT_MAX_RCU_BLIMIT 10000 // ... even during callback flood.
static long blimit = DEFAULT_RCU_BLIMIT;
#define DEFAULT_RCU_QHIMARK 10000 // If this many pending, ignore blimit.
static long qhimark = DEFAULT_RCU_QHIMARK;
#define DEFAULT_RCU_QLOMARK 100   // Once only this many pending, use blimit.
static long qlowmark = DEFAULT_RCU_QLOMARK;
#define DEFAULT_RCU_QOVLD_MULT 2
#define DEFAULT_RCU_QOVLD (DEFAULT_RCU_QOVLD_MULT * DEFAULT_RCU_QHIMARK)
static long qovld = DEFAULT_RCU_QOVLD; // If this many pending, hammer QS.
static long qovld_calc = -1;	  // No pre-initialization lock acquisitions!

module_param(blimit, long, 0444);
module_param(qhimark, long, 0444);
module_param(qlowmark, long, 0444);
module_param(qovld, long, 0444);

static ulong jiffies_till_first_fqs = IS_ENABLED(CONFIG_RCU_STRICT_GRACE_PERIOD) ? 0 : ULONG_MAX;
static ulong jiffies_till_next_fqs = ULONG_MAX;
static bool rcu_kick_kthreads;
static int rcu_divisor = 7;
module_param(rcu_divisor, int, 0644);

/* Force an exit from rcu_do_batch() after 3 milliseconds. */
static long rcu_resched_ns = 3 * NSEC_PER_MSEC;
module_param(rcu_resched_ns, long, 0644);

/*
 * How long the grace period must be before we start recruiting
 * quiescent-state help from rcu_note_context_switch().
 */
static ulong jiffies_till_sched_qs = ULONG_MAX;
module_param(jiffies_till_sched_qs, ulong, 0444);
static ulong jiffies_to_sched_qs; /* See adjust_jiffies_till_sched_qs(). */
module_param(jiffies_to_sched_qs, ulong, 0444); /* Display only! */

/*
 * Make sure that we give the grace-period kthread time to detect any
 * idle CPUs before taking active measures to force quiescent states.
 * However, don't go below 100 milliseconds, adjusted upwards for really
 * large systems.
 */
static void adjust_jiffies_till_sched_qs(void)
{
	unsigned long j;

	/* If jiffies_till_sched_qs was specified, respect the request. */
	if (jiffies_till_sched_qs != ULONG_MAX) {
		WRITE_ONCE(jiffies_to_sched_qs, jiffies_till_sched_qs);
		return;
	}
	/* Otherwise, set to third fqs scan, but bound below on large system. */
	j = READ_ONCE(jiffies_till_first_fqs) +
		      2 * READ_ONCE(jiffies_till_next_fqs);
	if (j < HZ / 10 + nr_cpu_ids / RCU_JIFFIES_FQS_DIV)
		j = HZ / 10 + nr_cpu_ids / RCU_JIFFIES_FQS_DIV;
	pr_info("RCU calculated value of scheduler-enlistment delay is %ld jiffies.\n", j);
	WRITE_ONCE(jiffies_to_sched_qs, j);
}

static int param_set_first_fqs_jiffies(const char *val, const struct kernel_param *kp)
{
	ulong j;
	int ret = kstrtoul(val, 0, &j);

	if (!ret) {
		WRITE_ONCE(*(ulong *)kp->arg, (j > HZ) ? HZ : j);
		adjust_jiffies_till_sched_qs();
	}
	return ret;
}

static int param_set_next_fqs_jiffies(const char *val, const struct kernel_param *kp)
{
	ulong j;
	int ret = kstrtoul(val, 0, &j);

	if (!ret) {
		WRITE_ONCE(*(ulong *)kp->arg, (j > HZ) ? HZ : (j ?: 1));
		adjust_jiffies_till_sched_qs();
	}
	return ret;
}

static const struct kernel_param_ops first_fqs_jiffies_ops = {
	.set = param_set_first_fqs_jiffies,
	.get = param_get_ulong,
};

static const struct kernel_param_ops next_fqs_jiffies_ops = {
	.set = param_set_next_fqs_jiffies,
	.get = param_get_ulong,
};

module_param_cb(jiffies_till_first_fqs, &first_fqs_jiffies_ops, &jiffies_till_first_fqs, 0644);
module_param_cb(jiffies_till_next_fqs, &next_fqs_jiffies_ops, &jiffies_till_next_fqs, 0644);
module_param(rcu_kick_kthreads, bool, 0644);

static void force_qs_rnp(int (*f)(struct rcu_data *rdp));
static int rcu_pending(int user);

/*
 * Return the number of RCU GPs completed thus far for debug & stats.
 */
unsigned long rcu_get_gp_seq(void)
{
	return READ_ONCE(rcu_state.gp_seq);
}
EXPORT_SYMBOL_GPL(rcu_get_gp_seq);

/*
 * Return the number of RCU expedited batches completed thus far for
 * debug & stats.  Odd numbers mean that a batch is in progress, even
 * numbers mean idle.  The value returned will thus be roughly double
 * the cumulative batches since boot.
 */
unsigned long rcu_exp_batches_completed(void)
{
	return rcu_state.expedited_sequence;
}
EXPORT_SYMBOL_GPL(rcu_exp_batches_completed);

/*
 * Return the root node of the rcu_state structure.
 */
static struct rcu_node *rcu_get_root(void)
{
	return &rcu_state.node[0];
}

/*
 * Send along grace-period-related data for rcutorture diagnostics.
 */
void rcutorture_get_gp_data(enum rcutorture_type test_type, int *flags,
			    unsigned long *gp_seq)
{
	switch (test_type) {
	case RCU_FLAVOR:
		*flags = READ_ONCE(rcu_state.gp_flags);
		*gp_seq = rcu_seq_current(&rcu_state.gp_seq);
		break;
	default:
		break;
	}
}
EXPORT_SYMBOL_GPL(rcutorture_get_gp_data);

/*
 * Enter an RCU extended quiescent state, which can be either the
 * idle loop or adaptive-tickless usermode execution.
 *
 * We crowbar the ->dynticks_nmi_nesting field to zero to allow for
 * the possibility of usermode upcalls having messed up our count
 * of interrupt nesting level during the prior busy period.
 */
static noinstr void rcu_eqs_enter(bool user)
{
	struct rcu_data *rdp = this_cpu_ptr(&rcu_data);

	WARN_ON_ONCE(rdp->dynticks_nmi_nesting != DYNTICK_IRQ_NONIDLE);
	WRITE_ONCE(rdp->dynticks_nmi_nesting, 0);
	WARN_ON_ONCE(IS_ENABLED(CONFIG_RCU_EQS_DEBUG) &&
		     rdp->dynticks_nesting == 0);
	if (rdp->dynticks_nesting != 1) {
		// RCU will still be watching, so just do accounting and leave.
		rdp->dynticks_nesting--;
		return;
	}

	lockdep_assert_irqs_disabled();
	instrumentation_begin();
	trace_rcu_dyntick(TPS("Start"), rdp->dynticks_nesting, 0, atomic_read(&rdp->dynticks));
	WARN_ON_ONCE(IS_ENABLED(CONFIG_RCU_EQS_DEBUG) && !user && !is_idle_task(current));
	rcu_prepare_for_idle();
	rcu_preempt_deferred_qs(current);

	// instrumentation for the noinstr rcu_dynticks_eqs_enter()
	instrument_atomic_write(&rdp->dynticks, sizeof(rdp->dynticks));

	instrumentation_end();
	WRITE_ONCE(rdp->dynticks_nesting, 0); /* Avoid irq-access tearing. */
	// RCU is watching here ...
	rcu_dynticks_eqs_enter();
	// ... but is no longer watching here.
	rcu_dynticks_task_enter();
}

/**
 * rcu_idle_enter - inform RCU that current CPU is entering idle
 *
 * Enter idle mode, in other words, -leave- the mode in which RCU
 * read-side critical sections can occur.  (Though RCU read-side
 * critical sections can occur in irq handlers in idle, a possibility
 * handled by irq_enter() and irq_exit().)
 *
 * If you add or remove a call to rcu_idle_enter(), be sure to test with
 * CONFIG_RCU_EQS_DEBUG=y.
 */
void rcu_idle_enter(void)
{
	lockdep_assert_irqs_disabled();
	rcu_eqs_enter(false);
}
EXPORT_SYMBOL_GPL(rcu_idle_enter);

#ifdef CONFIG_NO_HZ_FULL

#if !defined(CONFIG_GENERIC_ENTRY) || !defined(CONFIG_KVM_XFER_TO_GUEST_WORK)
/*
 * An empty function that will trigger a reschedule on
 * IRQ tail once IRQs get re-enabled on userspace/guest resume.
 */
static void late_wakeup_func(struct irq_work *work)
{
}

static DEFINE_PER_CPU(struct irq_work, late_wakeup_work) =
	IRQ_WORK_INIT(late_wakeup_func);

/*
 * If either:
 *
 * 1) the task is about to enter in guest mode and $ARCH doesn't support KVM generic work
 * 2) the task is about to enter in user mode and $ARCH doesn't support generic entry.
 *
 * In these cases the late RCU wake ups aren't supported in the resched loops and our
 * last resort is to fire a local irq_work that will trigger a reschedule once IRQs
 * get re-enabled again.
 */
noinstr static void rcu_irq_work_resched(void)
{
	struct rcu_data *rdp = this_cpu_ptr(&rcu_data);

	if (IS_ENABLED(CONFIG_GENERIC_ENTRY) && !(current->flags & PF_VCPU))
		return;

	if (IS_ENABLED(CONFIG_KVM_XFER_TO_GUEST_WORK) && (current->flags & PF_VCPU))
		return;

	instrumentation_begin();
	if (do_nocb_deferred_wakeup(rdp) && need_resched()) {
		irq_work_queue(this_cpu_ptr(&late_wakeup_work));
	}
	instrumentation_end();
}

#else
static inline void rcu_irq_work_resched(void) { }
#endif

/**
 * rcu_user_enter - inform RCU that we are resuming userspace.
 *
 * Enter RCU idle mode right before resuming userspace.  No use of RCU
 * is permitted between this call and rcu_user_exit(). This way the
 * CPU doesn't need to maintain the tick for RCU maintenance purposes
 * when the CPU runs in userspace.
 *
 * If you add or remove a call to rcu_user_enter(), be sure to test with
 * CONFIG_RCU_EQS_DEBUG=y.
 */
noinstr void rcu_user_enter(void)
{
	lockdep_assert_irqs_disabled();

	/*
	 * Other than generic entry implementation, we may be past the last
	 * rescheduling opportunity in the entry code. Trigger a self IPI
	 * that will fire and reschedule once we resume in user/guest mode.
	 */
	rcu_irq_work_resched();
	rcu_eqs_enter(true);
}

#endif /* CONFIG_NO_HZ_FULL */

/**
 * rcu_nmi_exit - inform RCU of exit from NMI context
 *
 * If we are returning from the outermost NMI handler that interrupted an
 * RCU-idle period, update rdp->dynticks and rdp->dynticks_nmi_nesting
 * to let the RCU grace-period handling know that the CPU is back to
 * being RCU-idle.
 *
 * If you add or remove a call to rcu_nmi_exit(), be sure to test
 * with CONFIG_RCU_EQS_DEBUG=y.
 */
noinstr void rcu_nmi_exit(void)
{
	struct rcu_data *rdp = this_cpu_ptr(&rcu_data);

	instrumentation_begin();
	/*
	 * Check for ->dynticks_nmi_nesting underflow and bad ->dynticks.
	 * (We are exiting an NMI handler, so RCU better be paying attention
	 * to us!)
	 */
	WARN_ON_ONCE(rdp->dynticks_nmi_nesting <= 0);
	WARN_ON_ONCE(rcu_dynticks_curr_cpu_in_eqs());

	/*
	 * If the nesting level is not 1, the CPU wasn't RCU-idle, so
	 * leave it in non-RCU-idle state.
	 */
	if (rdp->dynticks_nmi_nesting != 1) {
		trace_rcu_dyntick(TPS("--="), rdp->dynticks_nmi_nesting, rdp->dynticks_nmi_nesting - 2,
				  atomic_read(&rdp->dynticks));
		WRITE_ONCE(rdp->dynticks_nmi_nesting, /* No store tearing. */
			   rdp->dynticks_nmi_nesting - 2);
		instrumentation_end();
		return;
	}

	/* This NMI interrupted an RCU-idle CPU, restore RCU-idleness. */
	trace_rcu_dyntick(TPS("Startirq"), rdp->dynticks_nmi_nesting, 0, atomic_read(&rdp->dynticks));
	WRITE_ONCE(rdp->dynticks_nmi_nesting, 0); /* Avoid store tearing. */

	if (!in_nmi())
		rcu_prepare_for_idle();

	// instrumentation for the noinstr rcu_dynticks_eqs_enter()
	instrument_atomic_write(&rdp->dynticks, sizeof(rdp->dynticks));
	instrumentation_end();

	// RCU is watching here ...
	rcu_dynticks_eqs_enter();
	// ... but is no longer watching here.

	if (!in_nmi())
		rcu_dynticks_task_enter();
}

/**
 * rcu_irq_exit - inform RCU that current CPU is exiting irq towards idle
 *
 * Exit from an interrupt handler, which might possibly result in entering
 * idle mode, in other words, leaving the mode in which read-side critical
 * sections can occur.  The caller must have disabled interrupts.
 *
 * This code assumes that the idle loop never does anything that might
 * result in unbalanced calls to irq_enter() and irq_exit().  If your
 * architecture's idle loop violates this assumption, RCU will give you what
 * you deserve, good and hard.  But very infrequently and irreproducibly.
 *
 * Use things like work queues to work around this limitation.
 *
 * You have been warned.
 *
 * If you add or remove a call to rcu_irq_exit(), be sure to test with
 * CONFIG_RCU_EQS_DEBUG=y.
 */
void noinstr rcu_irq_exit(void)
{
	lockdep_assert_irqs_disabled();
	rcu_nmi_exit();
}

#ifdef CONFIG_PROVE_RCU
/**
 * rcu_irq_exit_check_preempt - Validate that scheduling is possible
 */
void rcu_irq_exit_check_preempt(void)
{
	lockdep_assert_irqs_disabled();

	RCU_LOCKDEP_WARN(__this_cpu_read(rcu_data.dynticks_nesting) <= 0,
			 "RCU dynticks_nesting counter underflow/zero!");
	RCU_LOCKDEP_WARN(__this_cpu_read(rcu_data.dynticks_nmi_nesting) !=
			 DYNTICK_IRQ_NONIDLE,
			 "Bad RCU  dynticks_nmi_nesting counter\n");
	RCU_LOCKDEP_WARN(rcu_dynticks_curr_cpu_in_eqs(),
			 "RCU in extended quiescent state!");
}
#endif /* #ifdef CONFIG_PROVE_RCU */

/*
 * Wrapper for rcu_irq_exit() where interrupts are enabled.
 *
 * If you add or remove a call to rcu_irq_exit_irqson(), be sure to test
 * with CONFIG_RCU_EQS_DEBUG=y.
 */
void rcu_irq_exit_irqson(void)
{
	unsigned long flags;

	local_irq_save(flags);
	rcu_irq_exit();
	local_irq_restore(flags);
}

/*
 * Exit an RCU extended quiescent state, which can be either the
 * idle loop or adaptive-tickless usermode execution.
 *
 * We crowbar the ->dynticks_nmi_nesting field to DYNTICK_IRQ_NONIDLE to
 * allow for the possibility of usermode upcalls messing up our count of
 * interrupt nesting level during the busy period that is just now starting.
 */
static void noinstr rcu_eqs_exit(bool user)
{
	struct rcu_data *rdp;
	long oldval;

	lockdep_assert_irqs_disabled();
	rdp = this_cpu_ptr(&rcu_data);
	oldval = rdp->dynticks_nesting;
	WARN_ON_ONCE(IS_ENABLED(CONFIG_RCU_EQS_DEBUG) && oldval < 0);
	if (oldval) {
		// RCU was already watching, so just do accounting and leave.
		rdp->dynticks_nesting++;
		return;
	}
	rcu_dynticks_task_exit();
	// RCU is not watching here ...
	rcu_dynticks_eqs_exit();
	// ... but is watching here.
	instrumentation_begin();

	// instrumentation for the noinstr rcu_dynticks_eqs_exit()
	instrument_atomic_write(&rdp->dynticks, sizeof(rdp->dynticks));

	rcu_cleanup_after_idle();
	trace_rcu_dyntick(TPS("End"), rdp->dynticks_nesting, 1, atomic_read(&rdp->dynticks));
	WARN_ON_ONCE(IS_ENABLED(CONFIG_RCU_EQS_DEBUG) && !user && !is_idle_task(current));
	WRITE_ONCE(rdp->dynticks_nesting, 1);
	WARN_ON_ONCE(rdp->dynticks_nmi_nesting);
	WRITE_ONCE(rdp->dynticks_nmi_nesting, DYNTICK_IRQ_NONIDLE);
	instrumentation_end();
}

/**
 * rcu_idle_exit - inform RCU that current CPU is leaving idle
 *
 * Exit idle mode, in other words, -enter- the mode in which RCU
 * read-side critical sections can occur.
 *
 * If you add or remove a call to rcu_idle_exit(), be sure to test with
 * CONFIG_RCU_EQS_DEBUG=y.
 */
void rcu_idle_exit(void)
{
	unsigned long flags;

	local_irq_save(flags);
	rcu_eqs_exit(false);
	local_irq_restore(flags);
}
EXPORT_SYMBOL_GPL(rcu_idle_exit);

#ifdef CONFIG_NO_HZ_FULL
/**
 * rcu_user_exit - inform RCU that we are exiting userspace.
 *
 * Exit RCU idle mode while entering the kernel because it can
 * run a RCU read side critical section anytime.
 *
 * If you add or remove a call to rcu_user_exit(), be sure to test with
 * CONFIG_RCU_EQS_DEBUG=y.
 */
void noinstr rcu_user_exit(void)
{
	rcu_eqs_exit(true);
}

/**
 * __rcu_irq_enter_check_tick - Enable scheduler tick on CPU if RCU needs it.
 *
 * The scheduler tick is not normally enabled when CPUs enter the kernel
 * from nohz_full userspace execution.  After all, nohz_full userspace
 * execution is an RCU quiescent state and the time executing in the kernel
 * is quite short.  Except of course when it isn't.  And it is not hard to
 * cause a large system to spend tens of seconds or even minutes looping
 * in the kernel, which can cause a number of problems, include RCU CPU
 * stall warnings.
 *
 * Therefore, if a nohz_full CPU fails to report a quiescent state
 * in a timely manner, the RCU grace-period kthread sets that CPU's
 * ->rcu_urgent_qs flag with the expectation that the next interrupt or
 * exception will invoke this function, which will turn on the scheduler
 * tick, which will enable RCU to detect that CPU's quiescent states,
 * for example, due to cond_resched() calls in CONFIG_PREEMPT=n kernels.
 * The tick will be disabled once a quiescent state is reported for
 * this CPU.
 *
 * Of course, in carefully tuned systems, there might never be an
 * interrupt or exception.  In that case, the RCU grace-period kthread
 * will eventually cause one to happen.  However, in less carefully
 * controlled environments, this function allows RCU to get what it
 * needs without creating otherwise useless interruptions.
 */
void __rcu_irq_enter_check_tick(void)
{
	struct rcu_data *rdp = this_cpu_ptr(&rcu_data);

	// If we're here from NMI there's nothing to do.
	if (in_nmi())
		return;

	RCU_LOCKDEP_WARN(rcu_dynticks_curr_cpu_in_eqs(),
			 "Illegal rcu_irq_enter_check_tick() from extended quiescent state");

	if (!tick_nohz_full_cpu(rdp->cpu) ||
	    !READ_ONCE(rdp->rcu_urgent_qs) ||
	    READ_ONCE(rdp->rcu_forced_tick)) {
		// RCU doesn't need nohz_full help from this CPU, or it is
		// already getting that help.
		return;
	}

	// We get here only when not in an extended quiescent state and
	// from interrupts (as opposed to NMIs).  Therefore, (1) RCU is
	// already watching and (2) The fact that we are in an interrupt
	// handler and that the rcu_node lock is an irq-disabled lock
	// prevents self-deadlock.  So we can safely recheck under the lock.
	// Note that the nohz_full state currently cannot change.
	raw_spin_lock_rcu_node(rdp->mynode);
	if (rdp->rcu_urgent_qs && !rdp->rcu_forced_tick) {
		// A nohz_full CPU is in the kernel and RCU needs a
		// quiescent state.  Turn on the tick!
		WRITE_ONCE(rdp->rcu_forced_tick, true);
		tick_dep_set_cpu(rdp->cpu, TICK_DEP_BIT_RCU);
	}
	raw_spin_unlock_rcu_node(rdp->mynode);
}
NOKPROBE_SYMBOL(__rcu_irq_enter_check_tick);
#endif /* CONFIG_NO_HZ_FULL */

/**
 * rcu_nmi_enter - inform RCU of entry to NMI context
 *
 * If the CPU was idle from RCU's viewpoint, update rdp->dynticks and
 * rdp->dynticks_nmi_nesting to let the RCU grace-period handling know
 * that the CPU is active.  This implementation permits nested NMIs, as
 * long as the nesting level does not overflow an int.  (You will probably
 * run out of stack space first.)
 *
 * If you add or remove a call to rcu_nmi_enter(), be sure to test
 * with CONFIG_RCU_EQS_DEBUG=y.
 */
noinstr void rcu_nmi_enter(void)
{
	long incby = 2;
	struct rcu_data *rdp = this_cpu_ptr(&rcu_data);

	/* Complain about underflow. */
	WARN_ON_ONCE(rdp->dynticks_nmi_nesting < 0);

	/*
	 * If idle from RCU viewpoint, atomically increment ->dynticks
	 * to mark non-idle and increment ->dynticks_nmi_nesting by one.
	 * Otherwise, increment ->dynticks_nmi_nesting by two.  This means
	 * if ->dynticks_nmi_nesting is equal to one, we are guaranteed
	 * to be in the outermost NMI handler that interrupted an RCU-idle
	 * period (observation due to Andy Lutomirski).
	 */
	if (rcu_dynticks_curr_cpu_in_eqs()) {

		if (!in_nmi())
			rcu_dynticks_task_exit();

		// RCU is not watching here ...
		rcu_dynticks_eqs_exit();
		// ... but is watching here.

		if (!in_nmi()) {
			instrumentation_begin();
			rcu_cleanup_after_idle();
			instrumentation_end();
		}

		instrumentation_begin();
		// instrumentation for the noinstr rcu_dynticks_curr_cpu_in_eqs()
		instrument_atomic_read(&rdp->dynticks, sizeof(rdp->dynticks));
		// instrumentation for the noinstr rcu_dynticks_eqs_exit()
		instrument_atomic_write(&rdp->dynticks, sizeof(rdp->dynticks));

		incby = 1;
	} else if (!in_nmi()) {
		instrumentation_begin();
		rcu_irq_enter_check_tick();
	} else  {
		instrumentation_begin();
	}

	trace_rcu_dyntick(incby == 1 ? TPS("Endirq") : TPS("++="),
			  rdp->dynticks_nmi_nesting,
			  rdp->dynticks_nmi_nesting + incby, atomic_read(&rdp->dynticks));
	instrumentation_end();
	WRITE_ONCE(rdp->dynticks_nmi_nesting, /* Prevent store tearing. */
		   rdp->dynticks_nmi_nesting + incby);
	barrier();
}

/**
 * rcu_irq_enter - inform RCU that current CPU is entering irq away from idle
 *
 * Enter an interrupt handler, which might possibly result in exiting
 * idle mode, in other words, entering the mode in which read-side critical
 * sections can occur.  The caller must have disabled interrupts.
 *
 * Note that the Linux kernel is fully capable of entering an interrupt
 * handler that it never exits, for example when doing upcalls to user mode!
 * This code assumes that the idle loop never does upcalls to user mode.
 * If your architecture's idle loop does do upcalls to user mode (or does
 * anything else that results in unbalanced calls to the irq_enter() and
 * irq_exit() functions), RCU will give you what you deserve, good and hard.
 * But very infrequently and irreproducibly.
 *
 * Use things like work queues to work around this limitation.
 *
 * You have been warned.
 *
 * If you add or remove a call to rcu_irq_enter(), be sure to test with
 * CONFIG_RCU_EQS_DEBUG=y.
 */
noinstr void rcu_irq_enter(void)
{
	lockdep_assert_irqs_disabled();
	rcu_nmi_enter();
}

/*
 * Wrapper for rcu_irq_enter() where interrupts are enabled.
 *
 * If you add or remove a call to rcu_irq_enter_irqson(), be sure to test
 * with CONFIG_RCU_EQS_DEBUG=y.
 */
void rcu_irq_enter_irqson(void)
{
	unsigned long flags;

	local_irq_save(flags);
	rcu_irq_enter();
	local_irq_restore(flags);
}

/*
 * If any sort of urgency was applied to the current CPU (for example,
 * the scheduler-clock interrupt was enabled on a nohz_full CPU) in order
 * to get to a quiescent state, disable it.
 */
static void rcu_disable_urgency_upon_qs(struct rcu_data *rdp)
{
	raw_lockdep_assert_held_rcu_node(rdp->mynode);
	WRITE_ONCE(rdp->rcu_urgent_qs, false);
	WRITE_ONCE(rdp->rcu_need_heavy_qs, false);
	if (tick_nohz_full_cpu(rdp->cpu) && rdp->rcu_forced_tick) {
		tick_dep_clear_cpu(rdp->cpu, TICK_DEP_BIT_RCU);
		WRITE_ONCE(rdp->rcu_forced_tick, false);
	}
}

/**
 * rcu_is_watching - see if RCU thinks that the current CPU is not idle
 *
 * Return true if RCU is watching the running CPU, which means that this
 * CPU can safely enter RCU read-side critical sections.  In other words,
 * if the current CPU is not in its idle loop or is in an interrupt or
 * NMI handler, return true.
 *
 * Make notrace because it can be called by the internal functions of
 * ftrace, and making this notrace removes unnecessary recursion calls.
 */
notrace bool rcu_is_watching(void)
{
	bool ret;

	preempt_disable_notrace();
	ret = !rcu_dynticks_curr_cpu_in_eqs();
	preempt_enable_notrace();
	return ret;
}
EXPORT_SYMBOL_GPL(rcu_is_watching);

/*
 * If a holdout task is actually running, request an urgent quiescent
 * state from its CPU.  This is unsynchronized, so migrations can cause
 * the request to go to the wrong CPU.  Which is OK, all that will happen
 * is that the CPU's next context switch will be a bit slower and next
 * time around this task will generate another request.
 */
void rcu_request_urgent_qs_task(struct task_struct *t)
{
	int cpu;

	barrier();
	cpu = task_cpu(t);
	if (!task_curr(t))
		return; /* This task is not running on that CPU. */
	smp_store_release(per_cpu_ptr(&rcu_data.rcu_urgent_qs, cpu), true);
}

#if defined(CONFIG_PROVE_RCU) && defined(CONFIG_HOTPLUG_CPU)

/*
 * Is the current CPU online as far as RCU is concerned?
 *
 * Disable preemption to avoid false positives that could otherwise
 * happen due to the current CPU number being sampled, this task being
 * preempted, its old CPU being taken offline, resuming on some other CPU,
 * then determining that its old CPU is now offline.
 *
 * Disable checking if in an NMI handler because we cannot safely
 * report errors from NMI handlers anyway.  In addition, it is OK to use
 * RCU on an offline processor during initial boot, hence the check for
 * rcu_scheduler_fully_active.
 */
bool rcu_lockdep_current_cpu_online(void)
{
	struct rcu_data *rdp;
	struct rcu_node *rnp;
	bool ret = false;

	if (in_nmi() || !rcu_scheduler_fully_active)
		return true;
	preempt_disable_notrace();
	rdp = this_cpu_ptr(&rcu_data);
	rnp = rdp->mynode;
	if (rdp->grpmask & rcu_rnp_online_cpus(rnp) || READ_ONCE(rnp->ofl_seq) & 0x1)
		ret = true;
	preempt_enable_notrace();
	return ret;
}
EXPORT_SYMBOL_GPL(rcu_lockdep_current_cpu_online);

#endif /* #if defined(CONFIG_PROVE_RCU) && defined(CONFIG_HOTPLUG_CPU) */

/*
 * When trying to report a quiescent state on behalf of some other CPU,
 * it is our responsibility to check for and handle potential overflow
 * of the rcu_node ->gp_seq counter with respect to the rcu_data counters.
 * After all, the CPU might be in deep idle state, and thus executing no
 * code whatsoever.
 */
static void rcu_gpnum_ovf(struct rcu_node *rnp, struct rcu_data *rdp)
{
	raw_lockdep_assert_held_rcu_node(rnp);
	if (ULONG_CMP_LT(rcu_seq_current(&rdp->gp_seq) + ULONG_MAX / 4,
			 rnp->gp_seq))
		WRITE_ONCE(rdp->gpwrap, true);
	if (ULONG_CMP_LT(rdp->rcu_iw_gp_seq + ULONG_MAX / 4, rnp->gp_seq))
		rdp->rcu_iw_gp_seq = rnp->gp_seq + ULONG_MAX / 4;
}

/*
 * Snapshot the specified CPU's dynticks counter so that we can later
 * credit them with an implicit quiescent state.  Return 1 if this CPU
 * is in dynticks idle mode, which is an extended quiescent state.
 */
static int dyntick_save_progress_counter(struct rcu_data *rdp)
{
	rdp->dynticks_snap = rcu_dynticks_snap(rdp);
	if (rcu_dynticks_in_eqs(rdp->dynticks_snap)) {
		trace_rcu_fqs(rcu_state.name, rdp->gp_seq, rdp->cpu, TPS("dti"));
		rcu_gpnum_ovf(rdp->mynode, rdp);
		return 1;
	}
	return 0;
}

/*
 * Return true if the specified CPU has passed through a quiescent
 * state by virtue of being in or having passed through an dynticks
 * idle state since the last call to dyntick_save_progress_counter()
 * for this same CPU, or by virtue of having been offline.
 */
static int rcu_implicit_dynticks_qs(struct rcu_data *rdp)
{
	unsigned long jtsq;
	bool *rnhqp;
	bool *ruqp;
	struct rcu_node *rnp = rdp->mynode;

	/*
	 * If the CPU passed through or entered a dynticks idle phase with
	 * no active irq/NMI handlers, then we can safely pretend that the CPU
	 * already acknowledged the request to pass through a quiescent
	 * state.  Either way, that CPU cannot possibly be in an RCU
	 * read-side critical section that started before the beginning
	 * of the current RCU grace period.
	 */
	if (rcu_dynticks_in_eqs_since(rdp, rdp->dynticks_snap)) {
		trace_rcu_fqs(rcu_state.name, rdp->gp_seq, rdp->cpu, TPS("dti"));
		rcu_gpnum_ovf(rnp, rdp);
		return 1;
	}

	/*
	 * Complain if a CPU that is considered to be offline from RCU's
	 * perspective has not yet reported a quiescent state.  After all,
	 * the offline CPU should have reported a quiescent state during
	 * the CPU-offline process, or, failing that, by rcu_gp_init()
	 * if it ran concurrently with either the CPU going offline or the
	 * last task on a leaf rcu_node structure exiting its RCU read-side
	 * critical section while all CPUs corresponding to that structure
	 * are offline.  This added warning detects bugs in any of these
	 * code paths.
	 *
	 * The rcu_node structure's ->lock is held here, which excludes
	 * the relevant portions the CPU-hotplug code, the grace-period
	 * initialization code, and the rcu_read_unlock() code paths.
	 *
	 * For more detail, please refer to the "Hotplug CPU" section
	 * of RCU's Requirements documentation.
	 */
	if (WARN_ON_ONCE(!(rdp->grpmask & rcu_rnp_online_cpus(rnp)))) {
		bool onl;
		struct rcu_node *rnp1;

		pr_info("%s: grp: %d-%d level: %d ->gp_seq %ld ->completedqs %ld\n",
			__func__, rnp->grplo, rnp->grphi, rnp->level,
			(long)rnp->gp_seq, (long)rnp->completedqs);
		for (rnp1 = rnp; rnp1; rnp1 = rnp1->parent)
			pr_info("%s: %d:%d ->qsmask %#lx ->qsmaskinit %#lx ->qsmaskinitnext %#lx ->rcu_gp_init_mask %#lx\n",
				__func__, rnp1->grplo, rnp1->grphi, rnp1->qsmask, rnp1->qsmaskinit, rnp1->qsmaskinitnext, rnp1->rcu_gp_init_mask);
		onl = !!(rdp->grpmask & rcu_rnp_online_cpus(rnp));
		pr_info("%s %d: %c online: %ld(%d) offline: %ld(%d)\n",
			__func__, rdp->cpu, ".o"[onl],
			(long)rdp->rcu_onl_gp_seq, rdp->rcu_onl_gp_flags,
			(long)rdp->rcu_ofl_gp_seq, rdp->rcu_ofl_gp_flags);
		return 1; /* Break things loose after complaining. */
	}

	/*
	 * A CPU running for an extended time within the kernel can
	 * delay RCU grace periods: (1) At age jiffies_to_sched_qs,
	 * set .rcu_urgent_qs, (2) At age 2*jiffies_to_sched_qs, set
	 * both .rcu_need_heavy_qs and .rcu_urgent_qs.  Note that the
	 * unsynchronized assignments to the per-CPU rcu_need_heavy_qs
	 * variable are safe because the assignments are repeated if this
	 * CPU failed to pass through a quiescent state.  This code
	 * also checks .jiffies_resched in case jiffies_to_sched_qs
	 * is set way high.
	 */
	jtsq = READ_ONCE(jiffies_to_sched_qs);
	ruqp = per_cpu_ptr(&rcu_data.rcu_urgent_qs, rdp->cpu);
	rnhqp = per_cpu_ptr(&rcu_data.rcu_need_heavy_qs, rdp->cpu);
	if (!READ_ONCE(*rnhqp) &&
	    (time_after(jiffies, rcu_state.gp_start + jtsq * 2) ||
	     time_after(jiffies, rcu_state.jiffies_resched) ||
	     rcu_state.cbovld)) {
		WRITE_ONCE(*rnhqp, true);
		/* Store rcu_need_heavy_qs before rcu_urgent_qs. */
		smp_store_release(ruqp, true);
	} else if (time_after(jiffies, rcu_state.gp_start + jtsq)) {
		WRITE_ONCE(*ruqp, true);
	}

	/*
	 * NO_HZ_FULL CPUs can run in-kernel without rcu_sched_clock_irq!
	 * The above code handles this, but only for straight cond_resched().
	 * And some in-kernel loops check need_resched() before calling
	 * cond_resched(), which defeats the above code for CPUs that are
	 * running in-kernel with scheduling-clock interrupts disabled.
	 * So hit them over the head with the resched_cpu() hammer!
	 */
	if (tick_nohz_full_cpu(rdp->cpu) &&
	    (time_after(jiffies, READ_ONCE(rdp->last_fqs_resched) + jtsq * 3) ||
	     rcu_state.cbovld)) {
		WRITE_ONCE(*ruqp, true);
		resched_cpu(rdp->cpu);
		WRITE_ONCE(rdp->last_fqs_resched, jiffies);
	}

	/*
	 * If more than halfway to RCU CPU stall-warning time, invoke
	 * resched_cpu() more frequently to try to loosen things up a bit.
	 * Also check to see if the CPU is getting hammered with interrupts,
	 * but only once per grace period, just to keep the IPIs down to
	 * a dull roar.
	 */
	if (time_after(jiffies, rcu_state.jiffies_resched)) {
		if (time_after(jiffies,
			       READ_ONCE(rdp->last_fqs_resched) + jtsq)) {
			resched_cpu(rdp->cpu);
			WRITE_ONCE(rdp->last_fqs_resched, jiffies);
		}
		if (IS_ENABLED(CONFIG_IRQ_WORK) &&
		    !rdp->rcu_iw_pending && rdp->rcu_iw_gp_seq != rnp->gp_seq &&
		    (rnp->ffmask & rdp->grpmask)) {
			rdp->rcu_iw_pending = true;
			rdp->rcu_iw_gp_seq = rnp->gp_seq;
			irq_work_queue_on(&rdp->rcu_iw, rdp->cpu);
		}
	}

	return 0;
}

/* Trace-event wrapper function for trace_rcu_future_grace_period.  */
static void trace_rcu_this_gp(struct rcu_node *rnp, struct rcu_data *rdp,
			      unsigned long gp_seq_req, const char *s)
{
	trace_rcu_future_grace_period(rcu_state.name, READ_ONCE(rnp->gp_seq),
				      gp_seq_req, rnp->level,
				      rnp->grplo, rnp->grphi, s);
}

/*
 * rcu_start_this_gp - Request the start of a particular grace period
 * @rnp_start: The leaf node of the CPU from which to start.
 * @rdp: The rcu_data corresponding to the CPU from which to start.
 * @gp_seq_req: The gp_seq of the grace period to start.
 *
 * Start the specified grace period, as needed to handle newly arrived
 * callbacks.  The required future grace periods are recorded in each
 * rcu_node structure's ->gp_seq_needed field.  Returns true if there
 * is reason to awaken the grace-period kthread.
 *
 * The caller must hold the specified rcu_node structure's ->lock, which
 * is why the caller is responsible for waking the grace-period kthread.
 *
 * Returns true if the GP thread needs to be awakened else false.
 */
static bool rcu_start_this_gp(struct rcu_node *rnp_start, struct rcu_data *rdp,
			      unsigned long gp_seq_req)
{
	bool ret = false;
	struct rcu_node *rnp;

	/*
	 * Use funnel locking to either acquire the root rcu_node
	 * structure's lock or bail out if the need for this grace period
	 * has already been recorded -- or if that grace period has in
	 * fact already started.  If there is already a grace period in
	 * progress in a non-leaf node, no recording is needed because the
	 * end of the grace period will scan the leaf rcu_node structures.
	 * Note that rnp_start->lock must not be released.
	 */
	raw_lockdep_assert_held_rcu_node(rnp_start);
	trace_rcu_this_gp(rnp_start, rdp, gp_seq_req, TPS("Startleaf"));
	for (rnp = rnp_start; 1; rnp = rnp->parent) {
		if (rnp != rnp_start)
			raw_spin_lock_rcu_node(rnp);
		if (ULONG_CMP_GE(rnp->gp_seq_needed, gp_seq_req) ||
		    rcu_seq_started(&rnp->gp_seq, gp_seq_req) ||
		    (rnp != rnp_start &&
		     rcu_seq_state(rcu_seq_current(&rnp->gp_seq)))) {
			trace_rcu_this_gp(rnp, rdp, gp_seq_req,
					  TPS("Prestarted"));
			goto unlock_out;
		}
		WRITE_ONCE(rnp->gp_seq_needed, gp_seq_req);
		if (rcu_seq_state(rcu_seq_current(&rnp->gp_seq))) {
			/*
			 * We just marked the leaf or internal node, and a
			 * grace period is in progress, which means that
			 * rcu_gp_cleanup() will see the marking.  Bail to
			 * reduce contention.
			 */
			trace_rcu_this_gp(rnp_start, rdp, gp_seq_req,
					  TPS("Startedleaf"));
			goto unlock_out;
		}
		if (rnp != rnp_start && rnp->parent != NULL)
			raw_spin_unlock_rcu_node(rnp);
		if (!rnp->parent)
			break;  /* At root, and perhaps also leaf. */
	}

	/* If GP already in progress, just leave, otherwise start one. */
	if (rcu_gp_in_progress()) {
		trace_rcu_this_gp(rnp, rdp, gp_seq_req, TPS("Startedleafroot"));
		goto unlock_out;
	}
	trace_rcu_this_gp(rnp, rdp, gp_seq_req, TPS("Startedroot"));
	WRITE_ONCE(rcu_state.gp_flags, rcu_state.gp_flags | RCU_GP_FLAG_INIT);
	WRITE_ONCE(rcu_state.gp_req_activity, jiffies);
	if (!READ_ONCE(rcu_state.gp_kthread)) {
		trace_rcu_this_gp(rnp, rdp, gp_seq_req, TPS("NoGPkthread"));
		goto unlock_out;
	}
	trace_rcu_grace_period(rcu_state.name, data_race(rcu_state.gp_seq), TPS("newreq"));
	ret = true;  /* Caller must wake GP kthread. */
unlock_out:
	/* Push furthest requested GP to leaf node and rcu_data structure. */
	if (ULONG_CMP_LT(gp_seq_req, rnp->gp_seq_needed)) {
		WRITE_ONCE(rnp_start->gp_seq_needed, rnp->gp_seq_needed);
		WRITE_ONCE(rdp->gp_seq_needed, rnp->gp_seq_needed);
	}
	if (rnp != rnp_start)
		raw_spin_unlock_rcu_node(rnp);
	return ret;
}

/*
 * Clean up any old requests for the just-ended grace period.  Also return
 * whether any additional grace periods have been requested.
 */
static bool rcu_future_gp_cleanup(struct rcu_node *rnp)
{
	bool needmore;
	struct rcu_data *rdp = this_cpu_ptr(&rcu_data);

	needmore = ULONG_CMP_LT(rnp->gp_seq, rnp->gp_seq_needed);
	if (!needmore)
		rnp->gp_seq_needed = rnp->gp_seq; /* Avoid counter wrap. */
	trace_rcu_this_gp(rnp, rdp, rnp->gp_seq,
			  needmore ? TPS("CleanupMore") : TPS("Cleanup"));
	return needmore;
}

/*
 * Awaken the grace-period kthread.  Don't do a self-awaken (unless in an
 * interrupt or softirq handler, in which case we just might immediately
 * sleep upon return, resulting in a grace-period hang), and don't bother
 * awakening when there is nothing for the grace-period kthread to do
 * (as in several CPUs raced to awaken, we lost), and finally don't try
 * to awaken a kthread that has not yet been created.  If all those checks
 * are passed, track some debug information and awaken.
 *
 * So why do the self-wakeup when in an interrupt or softirq handler
 * in the grace-period kthread's context?  Because the kthread might have
 * been interrupted just as it was going to sleep, and just after the final
 * pre-sleep check of the awaken condition.  In this case, a wakeup really
 * is required, and is therefore supplied.
 */
static void rcu_gp_kthread_wake(void)
{
	struct task_struct *t = READ_ONCE(rcu_state.gp_kthread);

	if ((current == t && !in_irq() && !in_serving_softirq()) ||
	    !READ_ONCE(rcu_state.gp_flags) || !t)
		return;
	WRITE_ONCE(rcu_state.gp_wake_time, jiffies);
	WRITE_ONCE(rcu_state.gp_wake_seq, READ_ONCE(rcu_state.gp_seq));
	swake_up_one(&rcu_state.gp_wq);
}

/*
 * If there is room, assign a ->gp_seq number to any callbacks on this
 * CPU that have not already been assigned.  Also accelerate any callbacks
 * that were previously assigned a ->gp_seq number that has since proven
 * to be too conservative, which can happen if callbacks get assigned a
 * ->gp_seq number while RCU is idle, but with reference to a non-root
 * rcu_node structure.  This function is idempotent, so it does not hurt
 * to call it repeatedly.  Returns an flag saying that we should awaken
 * the RCU grace-period kthread.
 *
 * The caller must hold rnp->lock with interrupts disabled.
 */
static bool rcu_accelerate_cbs(struct rcu_node *rnp, struct rcu_data *rdp)
{
	unsigned long gp_seq_req;
	bool ret = false;

	rcu_lockdep_assert_cblist_protected(rdp);
	raw_lockdep_assert_held_rcu_node(rnp);

	/* If no pending (not yet ready to invoke) callbacks, nothing to do. */
	if (!rcu_segcblist_pend_cbs(&rdp->cblist))
		return false;

	trace_rcu_segcb_stats(&rdp->cblist, TPS("SegCbPreAcc"));

	/*
	 * Callbacks are often registered with incomplete grace-period
	 * information.  Something about the fact that getting exact
	 * information requires acquiring a global lock...  RCU therefore
	 * makes a conservative estimate of the grace period number at which
	 * a given callback will become ready to invoke.	The following
	 * code checks this estimate and improves it when possible, thus
	 * accelerating callback invocation to an earlier grace-period
	 * number.
	 */
	gp_seq_req = rcu_seq_snap(&rcu_state.gp_seq);
	if (rcu_segcblist_accelerate(&rdp->cblist, gp_seq_req))
		ret = rcu_start_this_gp(rnp, rdp, gp_seq_req);

	/* Trace depending on how much we were able to accelerate. */
	if (rcu_segcblist_restempty(&rdp->cblist, RCU_WAIT_TAIL))
		trace_rcu_grace_period(rcu_state.name, gp_seq_req, TPS("AccWaitCB"));
	else
		trace_rcu_grace_period(rcu_state.name, gp_seq_req, TPS("AccReadyCB"));

	trace_rcu_segcb_stats(&rdp->cblist, TPS("SegCbPostAcc"));

	return ret;
}

/*
 * Similar to rcu_accelerate_cbs(), but does not require that the leaf
 * rcu_node structure's ->lock be held.  It consults the cached value
 * of ->gp_seq_needed in the rcu_data structure, and if that indicates
 * that a new grace-period request be made, invokes rcu_accelerate_cbs()
 * while holding the leaf rcu_node structure's ->lock.
 */
static void rcu_accelerate_cbs_unlocked(struct rcu_node *rnp,
					struct rcu_data *rdp)
{
	unsigned long c;
	bool needwake;

	rcu_lockdep_assert_cblist_protected(rdp);
	c = rcu_seq_snap(&rcu_state.gp_seq);
	if (!READ_ONCE(rdp->gpwrap) && ULONG_CMP_GE(rdp->gp_seq_needed, c)) {
		/* Old request still live, so mark recent callbacks. */
		(void)rcu_segcblist_accelerate(&rdp->cblist, c);
		return;
	}
	raw_spin_lock_rcu_node(rnp); /* irqs already disabled. */
	needwake = rcu_accelerate_cbs(rnp, rdp);
	raw_spin_unlock_rcu_node(rnp); /* irqs remain disabled. */
	if (needwake)
		rcu_gp_kthread_wake();
}

/*
 * Move any callbacks whose grace period has completed to the
 * RCU_DONE_TAIL sublist, then compact the remaining sublists and
 * assign ->gp_seq numbers to any callbacks in the RCU_NEXT_TAIL
 * sublist.  This function is idempotent, so it does not hurt to
 * invoke it repeatedly.  As long as it is not invoked -too- often...
 * Returns true if the RCU grace-period kthread needs to be awakened.
 *
 * The caller must hold rnp->lock with interrupts disabled.
 */
static bool rcu_advance_cbs(struct rcu_node *rnp, struct rcu_data *rdp)
{
	rcu_lockdep_assert_cblist_protected(rdp);
	raw_lockdep_assert_held_rcu_node(rnp);

	/* If no pending (not yet ready to invoke) callbacks, nothing to do. */
	if (!rcu_segcblist_pend_cbs(&rdp->cblist))
		return false;

	/*
	 * Find all callbacks whose ->gp_seq numbers indicate that they
	 * are ready to invoke, and put them into the RCU_DONE_TAIL sublist.
	 */
	rcu_segcblist_advance(&rdp->cblist, rnp->gp_seq);

	/* Classify any remaining callbacks. */
	return rcu_accelerate_cbs(rnp, rdp);
}

/*
 * Move and classify callbacks, but only if doing so won't require
 * that the RCU grace-period kthread be awakened.
 */
static void __maybe_unused rcu_advance_cbs_nowake(struct rcu_node *rnp,
						  struct rcu_data *rdp)
{
	rcu_lockdep_assert_cblist_protected(rdp);
	if (!rcu_seq_state(rcu_seq_current(&rnp->gp_seq)) || !raw_spin_trylock_rcu_node(rnp))
		return;
	// The grace period cannot end while we hold the rcu_node lock.
	if (rcu_seq_state(rcu_seq_current(&rnp->gp_seq)))
		WARN_ON_ONCE(rcu_advance_cbs(rnp, rdp));
	raw_spin_unlock_rcu_node(rnp);
}

/*
 * In CONFIG_RCU_STRICT_GRACE_PERIOD=y kernels, attempt to generate a
 * quiescent state.  This is intended to be invoked when the CPU notices
 * a new grace period.
 */
static void rcu_strict_gp_check_qs(void)
{
	if (IS_ENABLED(CONFIG_RCU_STRICT_GRACE_PERIOD)) {
		rcu_read_lock();
		rcu_read_unlock();
	}
}

/*
 * Update CPU-local rcu_data state to record the beginnings and ends of
 * grace periods.  The caller must hold the ->lock of the leaf rcu_node
 * structure corresponding to the current CPU, and must have irqs disabled.
 * Returns true if the grace-period kthread needs to be awakened.
 */
static bool __note_gp_changes(struct rcu_node *rnp, struct rcu_data *rdp)
{
	bool ret = false;
	bool need_qs;
	const bool offloaded = rcu_rdp_is_offloaded(rdp);

	raw_lockdep_assert_held_rcu_node(rnp);

	if (rdp->gp_seq == rnp->gp_seq)
		return false; /* Nothing to do. */

	/* Handle the ends of any preceding grace periods first. */
	if (rcu_seq_completed_gp(rdp->gp_seq, rnp->gp_seq) ||
	    unlikely(READ_ONCE(rdp->gpwrap))) {
		if (!offloaded)
			ret = rcu_advance_cbs(rnp, rdp); /* Advance CBs. */
		rdp->core_needs_qs = false;
		trace_rcu_grace_period(rcu_state.name, rdp->gp_seq, TPS("cpuend"));
	} else {
		if (!offloaded)
			ret = rcu_accelerate_cbs(rnp, rdp); /* Recent CBs. */
		if (rdp->core_needs_qs)
			rdp->core_needs_qs = !!(rnp->qsmask & rdp->grpmask);
	}

	/* Now handle the beginnings of any new-to-this-CPU grace periods. */
	if (rcu_seq_new_gp(rdp->gp_seq, rnp->gp_seq) ||
	    unlikely(READ_ONCE(rdp->gpwrap))) {
		/*
		 * If the current grace period is waiting for this CPU,
		 * set up to detect a quiescent state, otherwise don't
		 * go looking for one.
		 */
		trace_rcu_grace_period(rcu_state.name, rnp->gp_seq, TPS("cpustart"));
		need_qs = !!(rnp->qsmask & rdp->grpmask);
		rdp->cpu_no_qs.b.norm = need_qs;
		rdp->core_needs_qs = need_qs;
		zero_cpu_stall_ticks(rdp);
	}
	rdp->gp_seq = rnp->gp_seq;  /* Remember new grace-period state. */
	if (ULONG_CMP_LT(rdp->gp_seq_needed, rnp->gp_seq_needed) || rdp->gpwrap)
		WRITE_ONCE(rdp->gp_seq_needed, rnp->gp_seq_needed);
	WRITE_ONCE(rdp->gpwrap, false);
	rcu_gpnum_ovf(rnp, rdp);
	return ret;
}

static void note_gp_changes(struct rcu_data *rdp)
{
	unsigned long flags;
	bool needwake;
	struct rcu_node *rnp;

	local_irq_save(flags);
	rnp = rdp->mynode;
	if ((rdp->gp_seq == rcu_seq_current(&rnp->gp_seq) &&
	     !unlikely(READ_ONCE(rdp->gpwrap))) || /* w/out lock. */
	    !raw_spin_trylock_rcu_node(rnp)) { /* irqs already off, so later. */
		local_irq_restore(flags);
		return;
	}
	needwake = __note_gp_changes(rnp, rdp);
	raw_spin_unlock_irqrestore_rcu_node(rnp, flags);
	rcu_strict_gp_check_qs();
	if (needwake)
		rcu_gp_kthread_wake();
}

static void rcu_gp_slow(int delay)
{
	if (delay > 0 &&
	    !(rcu_seq_ctr(rcu_state.gp_seq) %
	      (rcu_num_nodes * PER_RCU_NODE_PERIOD * delay)))
		schedule_timeout_idle(delay);
}

static unsigned long sleep_duration;

/* Allow rcutorture to stall the grace-period kthread. */
void rcu_gp_set_torture_wait(int duration)
{
	if (IS_ENABLED(CONFIG_RCU_TORTURE_TEST) && duration > 0)
		WRITE_ONCE(sleep_duration, duration);
}
EXPORT_SYMBOL_GPL(rcu_gp_set_torture_wait);

/* Actually implement the aforementioned wait. */
static void rcu_gp_torture_wait(void)
{
	unsigned long duration;

	if (!IS_ENABLED(CONFIG_RCU_TORTURE_TEST))
		return;
	duration = xchg(&sleep_duration, 0UL);
	if (duration > 0) {
		pr_alert("%s: Waiting %lu jiffies\n", __func__, duration);
		schedule_timeout_idle(duration);
		pr_alert("%s: Wait complete\n", __func__);
	}
}

/*
 * Handler for on_each_cpu() to invoke the target CPU's RCU core
 * processing.
 */
static void rcu_strict_gp_boundary(void *unused)
{
	invoke_rcu_core();
}

/*
 * Initialize a new grace period.  Return false if no grace period required.
 */
static noinline_for_stack bool rcu_gp_init(void)
{
	unsigned long firstseq;
	unsigned long flags;
	unsigned long oldmask;
	unsigned long mask;
	struct rcu_data *rdp;
	struct rcu_node *rnp = rcu_get_root();

	WRITE_ONCE(rcu_state.gp_activity, jiffies);
	raw_spin_lock_irq_rcu_node(rnp);
	if (!READ_ONCE(rcu_state.gp_flags)) {
		/* Spurious wakeup, tell caller to go back to sleep.  */
		raw_spin_unlock_irq_rcu_node(rnp);
		return false;
	}
	WRITE_ONCE(rcu_state.gp_flags, 0); /* Clear all flags: New GP. */

	if (WARN_ON_ONCE(rcu_gp_in_progress())) {
		/*
		 * Grace period already in progress, don't start another.
		 * Not supposed to be able to happen.
		 */
		raw_spin_unlock_irq_rcu_node(rnp);
		return false;
	}

	/* Advance to a new grace period and initialize state. */
	record_gp_stall_check_time();
	/* Record GP times before starting GP, hence rcu_seq_start(). */
	rcu_seq_start(&rcu_state.gp_seq);
	ASSERT_EXCLUSIVE_WRITER(rcu_state.gp_seq);
	trace_rcu_grace_period(rcu_state.name, rcu_state.gp_seq, TPS("start"));
	raw_spin_unlock_irq_rcu_node(rnp);

	/*
	 * Apply per-leaf buffered online and offline operations to
	 * the rcu_node tree. Note that this new grace period need not
	 * wait for subsequent online CPUs, and that RCU hooks in the CPU
	 * offlining path, when combined with checks in this function,
	 * will handle CPUs that are currently going offline or that will
	 * go offline later.  Please also refer to "Hotplug CPU" section
	 * of RCU's Requirements documentation.
	 */
	WRITE_ONCE(rcu_state.gp_state, RCU_GP_ONOFF);
	rcu_for_each_leaf_node(rnp) {
		smp_mb(); // Pair with barriers used when updating ->ofl_seq to odd values.
		firstseq = READ_ONCE(rnp->ofl_seq);
		if (firstseq & 0x1)
			while (firstseq == READ_ONCE(rnp->ofl_seq))
				schedule_timeout_idle(1);  // Can't wake unless RCU is watching.
		smp_mb(); // Pair with barriers used when updating ->ofl_seq to even values.
		raw_spin_lock(&rcu_state.ofl_lock);
		raw_spin_lock_irq_rcu_node(rnp);
		if (rnp->qsmaskinit == rnp->qsmaskinitnext &&
		    !rnp->wait_blkd_tasks) {
			/* Nothing to do on this leaf rcu_node structure. */
			raw_spin_unlock_irq_rcu_node(rnp);
			raw_spin_unlock(&rcu_state.ofl_lock);
			continue;
		}

		/* Record old state, apply changes to ->qsmaskinit field. */
		oldmask = rnp->qsmaskinit;
		rnp->qsmaskinit = rnp->qsmaskinitnext;

		/* If zero-ness of ->qsmaskinit changed, propagate up tree. */
		if (!oldmask != !rnp->qsmaskinit) {
			if (!oldmask) { /* First online CPU for rcu_node. */
				if (!rnp->wait_blkd_tasks) /* Ever offline? */
					rcu_init_new_rnp(rnp);
			} else if (rcu_preempt_has_tasks(rnp)) {
				rnp->wait_blkd_tasks = true; /* blocked tasks */
			} else { /* Last offline CPU and can propagate. */
				rcu_cleanup_dead_rnp(rnp);
			}
		}

		/*
		 * If all waited-on tasks from prior grace period are
		 * done, and if all this rcu_node structure's CPUs are
		 * still offline, propagate up the rcu_node tree and
		 * clear ->wait_blkd_tasks.  Otherwise, if one of this
		 * rcu_node structure's CPUs has since come back online,
		 * simply clear ->wait_blkd_tasks.
		 */
		if (rnp->wait_blkd_tasks &&
		    (!rcu_preempt_has_tasks(rnp) || rnp->qsmaskinit)) {
			rnp->wait_blkd_tasks = false;
			if (!rnp->qsmaskinit)
				rcu_cleanup_dead_rnp(rnp);
		}

		raw_spin_unlock_irq_rcu_node(rnp);
		raw_spin_unlock(&rcu_state.ofl_lock);
	}
	rcu_gp_slow(gp_preinit_delay); /* Races with CPU hotplug. */

	/*
	 * Set the quiescent-state-needed bits in all the rcu_node
	 * structures for all currently online CPUs in breadth-first
	 * order, starting from the root rcu_node structure, relying on the
	 * layout of the tree within the rcu_state.node[] array.  Note that
	 * other CPUs will access only the leaves of the hierarchy, thus
	 * seeing that no grace period is in progress, at least until the
	 * corresponding leaf node has been initialized.
	 *
	 * The grace period cannot complete until the initialization
	 * process finishes, because this kthread handles both.
	 */
	WRITE_ONCE(rcu_state.gp_state, RCU_GP_INIT);
	rcu_for_each_node_breadth_first(rnp) {
		rcu_gp_slow(gp_init_delay);
		raw_spin_lock_irqsave_rcu_node(rnp, flags);
		rdp = this_cpu_ptr(&rcu_data);
		rcu_preempt_check_blocked_tasks(rnp);
		rnp->qsmask = rnp->qsmaskinit;
		WRITE_ONCE(rnp->gp_seq, rcu_state.gp_seq);
		if (rnp == rdp->mynode)
			(void)__note_gp_changes(rnp, rdp);
		rcu_preempt_boost_start_gp(rnp);
		trace_rcu_grace_period_init(rcu_state.name, rnp->gp_seq,
					    rnp->level, rnp->grplo,
					    rnp->grphi, rnp->qsmask);
		/* Quiescent states for tasks on any now-offline CPUs. */
		mask = rnp->qsmask & ~rnp->qsmaskinitnext;
		rnp->rcu_gp_init_mask = mask;
		if ((mask || rnp->wait_blkd_tasks) && rcu_is_leaf_node(rnp))
			rcu_report_qs_rnp(mask, rnp, rnp->gp_seq, flags);
		else
			raw_spin_unlock_irq_rcu_node(rnp);
		cond_resched_tasks_rcu_qs();
		WRITE_ONCE(rcu_state.gp_activity, jiffies);
	}

	// If strict, make all CPUs aware of new grace period.
	if (IS_ENABLED(CONFIG_RCU_STRICT_GRACE_PERIOD))
		on_each_cpu(rcu_strict_gp_boundary, NULL, 0);

	return true;
}

/*
 * Helper function for swait_event_idle_exclusive() wakeup at force-quiescent-state
 * time.
 */
static bool rcu_gp_fqs_check_wake(int *gfp)
{
	struct rcu_node *rnp = rcu_get_root();

	// If under overload conditions, force an immediate FQS scan.
	if (*gfp & RCU_GP_FLAG_OVLD)
		return true;

	// Someone like call_rcu() requested a force-quiescent-state scan.
	*gfp = READ_ONCE(rcu_state.gp_flags);
	if (*gfp & RCU_GP_FLAG_FQS)
		return true;

	// The current grace period has completed.
	if (!READ_ONCE(rnp->qsmask) && !rcu_preempt_blocked_readers_cgp(rnp))
		return true;

	return false;
}

/*
 * Do one round of quiescent-state forcing.
 */
static void rcu_gp_fqs(bool first_time)
{
	int nr_fqs = READ_ONCE(rcu_state.nr_fqs_jiffies_stall);
	struct rcu_node *rnp = rcu_get_root();

	WRITE_ONCE(rcu_state.gp_activity, jiffies);
	WRITE_ONCE(rcu_state.n_force_qs, rcu_state.n_force_qs + 1);
<<<<<<< HEAD
=======

	WARN_ON_ONCE(nr_fqs > 3);
	/* Only countdown nr_fqs for stall purposes if jiffies moves. */
	if (nr_fqs) {
		if (nr_fqs == 1) {
			WRITE_ONCE(rcu_state.jiffies_stall,
				   jiffies + rcu_jiffies_till_stall_check());
		}
		WRITE_ONCE(rcu_state.nr_fqs_jiffies_stall, --nr_fqs);
	}

>>>>>>> c33f17e6
	if (first_time) {
		/* Collect dyntick-idle snapshots. */
		force_qs_rnp(dyntick_save_progress_counter);
	} else {
		/* Handle dyntick-idle and offline CPUs. */
		force_qs_rnp(rcu_implicit_dynticks_qs);
	}
	/* Clear flag to prevent immediate re-entry. */
	if (READ_ONCE(rcu_state.gp_flags) & RCU_GP_FLAG_FQS) {
		raw_spin_lock_irq_rcu_node(rnp);
		WRITE_ONCE(rcu_state.gp_flags,
			   READ_ONCE(rcu_state.gp_flags) & ~RCU_GP_FLAG_FQS);
		raw_spin_unlock_irq_rcu_node(rnp);
	}
}

/*
 * Loop doing repeated quiescent-state forcing until the grace period ends.
 */
static noinline_for_stack void rcu_gp_fqs_loop(void)
{
	bool first_gp_fqs;
	int gf = 0;
	unsigned long j;
	int ret;
	struct rcu_node *rnp = rcu_get_root();

	first_gp_fqs = true;
	j = READ_ONCE(jiffies_till_first_fqs);
	if (rcu_state.cbovld)
		gf = RCU_GP_FLAG_OVLD;
	ret = 0;
	for (;;) {
		if (!ret) {
			WRITE_ONCE(rcu_state.jiffies_force_qs, jiffies + j);
			/*
			 * jiffies_force_qs before RCU_GP_WAIT_FQS state
			 * update; required for stall checks.
			 */
			smp_wmb();
			WRITE_ONCE(rcu_state.jiffies_kick_kthreads,
				   jiffies + (j ? 3 * j : 2));
		}
		trace_rcu_grace_period(rcu_state.name, rcu_state.gp_seq,
				       TPS("fqswait"));
		WRITE_ONCE(rcu_state.gp_state, RCU_GP_WAIT_FQS);
		(void)swait_event_idle_timeout_exclusive(rcu_state.gp_wq,
				 rcu_gp_fqs_check_wake(&gf), j);
		rcu_gp_torture_wait();
		WRITE_ONCE(rcu_state.gp_state, RCU_GP_DOING_FQS);
		/* Locking provides needed memory barriers. */
		/* If grace period done, leave loop. */
		if (!READ_ONCE(rnp->qsmask) &&
		    !rcu_preempt_blocked_readers_cgp(rnp))
			break;
		/* If time for quiescent-state forcing, do it. */
		if (!time_after(rcu_state.jiffies_force_qs, jiffies) ||
		    (gf & (RCU_GP_FLAG_FQS | RCU_GP_FLAG_OVLD))) {
			trace_rcu_grace_period(rcu_state.name, rcu_state.gp_seq,
					       TPS("fqsstart"));
			rcu_gp_fqs(first_gp_fqs);
			gf = 0;
			if (first_gp_fqs) {
				first_gp_fqs = false;
				gf = rcu_state.cbovld ? RCU_GP_FLAG_OVLD : 0;
			}
			trace_rcu_grace_period(rcu_state.name, rcu_state.gp_seq,
					       TPS("fqsend"));
			cond_resched_tasks_rcu_qs();
			WRITE_ONCE(rcu_state.gp_activity, jiffies);
			ret = 0; /* Force full wait till next FQS. */
			j = READ_ONCE(jiffies_till_next_fqs);
		} else {
			/* Deal with stray signal. */
			cond_resched_tasks_rcu_qs();
			WRITE_ONCE(rcu_state.gp_activity, jiffies);
			WARN_ON(signal_pending(current));
			trace_rcu_grace_period(rcu_state.name, rcu_state.gp_seq,
					       TPS("fqswaitsig"));
			ret = 1; /* Keep old FQS timing. */
			j = jiffies;
			if (time_after(jiffies, rcu_state.jiffies_force_qs))
				j = 1;
			else
				j = rcu_state.jiffies_force_qs - j;
			gf = 0;
		}
	}
}

/*
 * Clean up after the old grace period.
 */
static noinline void rcu_gp_cleanup(void)
{
	int cpu;
	bool needgp = false;
	unsigned long gp_duration;
	unsigned long new_gp_seq;
	bool offloaded;
	struct rcu_data *rdp;
	struct rcu_node *rnp = rcu_get_root();
	struct swait_queue_head *sq;

	WRITE_ONCE(rcu_state.gp_activity, jiffies);
	raw_spin_lock_irq_rcu_node(rnp);
	rcu_state.gp_end = jiffies;
	gp_duration = rcu_state.gp_end - rcu_state.gp_start;
	if (gp_duration > rcu_state.gp_max)
		rcu_state.gp_max = gp_duration;

	/*
	 * We know the grace period is complete, but to everyone else
	 * it appears to still be ongoing.  But it is also the case
	 * that to everyone else it looks like there is nothing that
	 * they can do to advance the grace period.  It is therefore
	 * safe for us to drop the lock in order to mark the grace
	 * period as completed in all of the rcu_node structures.
	 */
	raw_spin_unlock_irq_rcu_node(rnp);

	/*
	 * Propagate new ->gp_seq value to rcu_node structures so that
	 * other CPUs don't have to wait until the start of the next grace
	 * period to process their callbacks.  This also avoids some nasty
	 * RCU grace-period initialization races by forcing the end of
	 * the current grace period to be completely recorded in all of
	 * the rcu_node structures before the beginning of the next grace
	 * period is recorded in any of the rcu_node structures.
	 */
	new_gp_seq = rcu_state.gp_seq;
	rcu_seq_end(&new_gp_seq);
	rcu_for_each_node_breadth_first(rnp) {
		raw_spin_lock_irq_rcu_node(rnp);
		if (WARN_ON_ONCE(rcu_preempt_blocked_readers_cgp(rnp)))
			dump_blkd_tasks(rnp, 10);
		WARN_ON_ONCE(rnp->qsmask);
		WRITE_ONCE(rnp->gp_seq, new_gp_seq);
		rdp = this_cpu_ptr(&rcu_data);
		if (rnp == rdp->mynode)
			needgp = __note_gp_changes(rnp, rdp) || needgp;
		/* smp_mb() provided by prior unlock-lock pair. */
		needgp = rcu_future_gp_cleanup(rnp) || needgp;
		// Reset overload indication for CPUs no longer overloaded
		if (rcu_is_leaf_node(rnp))
			for_each_leaf_node_cpu_mask(rnp, cpu, rnp->cbovldmask) {
				rdp = per_cpu_ptr(&rcu_data, cpu);
				check_cb_ovld_locked(rdp, rnp);
			}
		sq = rcu_nocb_gp_get(rnp);
		raw_spin_unlock_irq_rcu_node(rnp);
		rcu_nocb_gp_cleanup(sq);
		cond_resched_tasks_rcu_qs();
		WRITE_ONCE(rcu_state.gp_activity, jiffies);
		rcu_gp_slow(gp_cleanup_delay);
	}
	rnp = rcu_get_root();
	raw_spin_lock_irq_rcu_node(rnp); /* GP before ->gp_seq update. */

	/* Declare grace period done, trace first to use old GP number. */
	trace_rcu_grace_period(rcu_state.name, rcu_state.gp_seq, TPS("end"));
	rcu_seq_end(&rcu_state.gp_seq);
	ASSERT_EXCLUSIVE_WRITER(rcu_state.gp_seq);
	WRITE_ONCE(rcu_state.gp_state, RCU_GP_IDLE);
	/* Check for GP requests since above loop. */
	rdp = this_cpu_ptr(&rcu_data);
	if (!needgp && ULONG_CMP_LT(rnp->gp_seq, rnp->gp_seq_needed)) {
		trace_rcu_this_gp(rnp, rdp, rnp->gp_seq_needed,
				  TPS("CleanupMore"));
		needgp = true;
	}
	/* Advance CBs to reduce false positives below. */
	offloaded = rcu_rdp_is_offloaded(rdp);
	if ((offloaded || !rcu_accelerate_cbs(rnp, rdp)) && needgp) {
		WRITE_ONCE(rcu_state.gp_flags, RCU_GP_FLAG_INIT);
		WRITE_ONCE(rcu_state.gp_req_activity, jiffies);
		trace_rcu_grace_period(rcu_state.name,
				       rcu_state.gp_seq,
				       TPS("newreq"));
	} else {
		WRITE_ONCE(rcu_state.gp_flags,
			   rcu_state.gp_flags & RCU_GP_FLAG_INIT);
	}
	raw_spin_unlock_irq_rcu_node(rnp);

	// If strict, make all CPUs aware of the end of the old grace period.
	if (IS_ENABLED(CONFIG_RCU_STRICT_GRACE_PERIOD))
		on_each_cpu(rcu_strict_gp_boundary, NULL, 0);
}

/*
 * Body of kthread that handles grace periods.
 */
static int __noreturn rcu_gp_kthread(void *unused)
{
	rcu_bind_gp_kthread();
	for (;;) {

		/* Handle grace-period start. */
		for (;;) {
			trace_rcu_grace_period(rcu_state.name, rcu_state.gp_seq,
					       TPS("reqwait"));
			WRITE_ONCE(rcu_state.gp_state, RCU_GP_WAIT_GPS);
			swait_event_idle_exclusive(rcu_state.gp_wq,
					 READ_ONCE(rcu_state.gp_flags) &
					 RCU_GP_FLAG_INIT);
			rcu_gp_torture_wait();
			WRITE_ONCE(rcu_state.gp_state, RCU_GP_DONE_GPS);
			/* Locking provides needed memory barrier. */
			if (rcu_gp_init())
				break;
			cond_resched_tasks_rcu_qs();
			WRITE_ONCE(rcu_state.gp_activity, jiffies);
			WARN_ON(signal_pending(current));
			trace_rcu_grace_period(rcu_state.name, rcu_state.gp_seq,
					       TPS("reqwaitsig"));
		}

		/* Handle quiescent-state forcing. */
		rcu_gp_fqs_loop();

		/* Handle grace-period end. */
		WRITE_ONCE(rcu_state.gp_state, RCU_GP_CLEANUP);
		rcu_gp_cleanup();
		WRITE_ONCE(rcu_state.gp_state, RCU_GP_CLEANED);
	}
}

/*
 * Report a full set of quiescent states to the rcu_state data structure.
 * Invoke rcu_gp_kthread_wake() to awaken the grace-period kthread if
 * another grace period is required.  Whether we wake the grace-period
 * kthread or it awakens itself for the next round of quiescent-state
 * forcing, that kthread will clean up after the just-completed grace
 * period.  Note that the caller must hold rnp->lock, which is released
 * before return.
 */
static void rcu_report_qs_rsp(unsigned long flags)
	__releases(rcu_get_root()->lock)
{
	raw_lockdep_assert_held_rcu_node(rcu_get_root());
	WARN_ON_ONCE(!rcu_gp_in_progress());
	WRITE_ONCE(rcu_state.gp_flags,
		   READ_ONCE(rcu_state.gp_flags) | RCU_GP_FLAG_FQS);
	raw_spin_unlock_irqrestore_rcu_node(rcu_get_root(), flags);
	rcu_gp_kthread_wake();
}

/*
 * Similar to rcu_report_qs_rdp(), for which it is a helper function.
 * Allows quiescent states for a group of CPUs to be reported at one go
 * to the specified rcu_node structure, though all the CPUs in the group
 * must be represented by the same rcu_node structure (which need not be a
 * leaf rcu_node structure, though it often will be).  The gps parameter
 * is the grace-period snapshot, which means that the quiescent states
 * are valid only if rnp->gp_seq is equal to gps.  That structure's lock
 * must be held upon entry, and it is released before return.
 *
 * As a special case, if mask is zero, the bit-already-cleared check is
 * disabled.  This allows propagating quiescent state due to resumed tasks
 * during grace-period initialization.
 */
static void rcu_report_qs_rnp(unsigned long mask, struct rcu_node *rnp,
			      unsigned long gps, unsigned long flags)
	__releases(rnp->lock)
{
	unsigned long oldmask = 0;
	struct rcu_node *rnp_c;

	raw_lockdep_assert_held_rcu_node(rnp);

	/* Walk up the rcu_node hierarchy. */
	for (;;) {
		if ((!(rnp->qsmask & mask) && mask) || rnp->gp_seq != gps) {

			/*
			 * Our bit has already been cleared, or the
			 * relevant grace period is already over, so done.
			 */
			raw_spin_unlock_irqrestore_rcu_node(rnp, flags);
			return;
		}
		WARN_ON_ONCE(oldmask); /* Any child must be all zeroed! */
		WARN_ON_ONCE(!rcu_is_leaf_node(rnp) &&
			     rcu_preempt_blocked_readers_cgp(rnp));
		WRITE_ONCE(rnp->qsmask, rnp->qsmask & ~mask);
		trace_rcu_quiescent_state_report(rcu_state.name, rnp->gp_seq,
						 mask, rnp->qsmask, rnp->level,
						 rnp->grplo, rnp->grphi,
						 !!rnp->gp_tasks);
		if (rnp->qsmask != 0 || rcu_preempt_blocked_readers_cgp(rnp)) {

			/* Other bits still set at this level, so done. */
			raw_spin_unlock_irqrestore_rcu_node(rnp, flags);
			return;
		}
		rnp->completedqs = rnp->gp_seq;
		mask = rnp->grpmask;
		if (rnp->parent == NULL) {

			/* No more levels.  Exit loop holding root lock. */

			break;
		}
		raw_spin_unlock_irqrestore_rcu_node(rnp, flags);
		rnp_c = rnp;
		rnp = rnp->parent;
		raw_spin_lock_irqsave_rcu_node(rnp, flags);
		oldmask = READ_ONCE(rnp_c->qsmask);
	}

	/*
	 * Get here if we are the last CPU to pass through a quiescent
	 * state for this grace period.  Invoke rcu_report_qs_rsp()
	 * to clean up and start the next grace period if one is needed.
	 */
	rcu_report_qs_rsp(flags); /* releases rnp->lock. */
}

/*
 * Record a quiescent state for all tasks that were previously queued
 * on the specified rcu_node structure and that were blocking the current
 * RCU grace period.  The caller must hold the corresponding rnp->lock with
 * irqs disabled, and this lock is released upon return, but irqs remain
 * disabled.
 */
static void __maybe_unused
rcu_report_unblock_qs_rnp(struct rcu_node *rnp, unsigned long flags)
	__releases(rnp->lock)
{
	unsigned long gps;
	unsigned long mask;
	struct rcu_node *rnp_p;

	raw_lockdep_assert_held_rcu_node(rnp);
	if (WARN_ON_ONCE(!IS_ENABLED(CONFIG_PREEMPT_RCU)) ||
	    WARN_ON_ONCE(rcu_preempt_blocked_readers_cgp(rnp)) ||
	    rnp->qsmask != 0) {
		raw_spin_unlock_irqrestore_rcu_node(rnp, flags);
		return;  /* Still need more quiescent states! */
	}

	rnp->completedqs = rnp->gp_seq;
	rnp_p = rnp->parent;
	if (rnp_p == NULL) {
		/*
		 * Only one rcu_node structure in the tree, so don't
		 * try to report up to its nonexistent parent!
		 */
		rcu_report_qs_rsp(flags);
		return;
	}

	/* Report up the rest of the hierarchy, tracking current ->gp_seq. */
	gps = rnp->gp_seq;
	mask = rnp->grpmask;
	raw_spin_unlock_rcu_node(rnp);	/* irqs remain disabled. */
	raw_spin_lock_rcu_node(rnp_p);	/* irqs already disabled. */
	rcu_report_qs_rnp(mask, rnp_p, gps, flags);
}

/*
 * Record a quiescent state for the specified CPU to that CPU's rcu_data
 * structure.  This must be called from the specified CPU.
 */
static void
rcu_report_qs_rdp(struct rcu_data *rdp)
{
	unsigned long flags;
	unsigned long mask;
	bool needwake = false;
	const bool offloaded = rcu_rdp_is_offloaded(rdp);
	struct rcu_node *rnp;

	WARN_ON_ONCE(rdp->cpu != smp_processor_id());
	rnp = rdp->mynode;
	raw_spin_lock_irqsave_rcu_node(rnp, flags);
	if (rdp->cpu_no_qs.b.norm || rdp->gp_seq != rnp->gp_seq ||
	    rdp->gpwrap) {

		/*
		 * The grace period in which this quiescent state was
		 * recorded has ended, so don't report it upwards.
		 * We will instead need a new quiescent state that lies
		 * within the current grace period.
		 */
		rdp->cpu_no_qs.b.norm = true;	/* need qs for new gp. */
		raw_spin_unlock_irqrestore_rcu_node(rnp, flags);
		return;
	}
	mask = rdp->grpmask;
	rdp->core_needs_qs = false;
	if ((rnp->qsmask & mask) == 0) {
		raw_spin_unlock_irqrestore_rcu_node(rnp, flags);
	} else {
		/*
		 * This GP can't end until cpu checks in, so all of our
		 * callbacks can be processed during the next GP.
		 */
		if (!offloaded)
			needwake = rcu_accelerate_cbs(rnp, rdp);

		rcu_disable_urgency_upon_qs(rdp);
		rcu_report_qs_rnp(mask, rnp, rnp->gp_seq, flags);
		/* ^^^ Released rnp->lock */
		if (needwake)
			rcu_gp_kthread_wake();
	}
}

/*
 * Check to see if there is a new grace period of which this CPU
 * is not yet aware, and if so, set up local rcu_data state for it.
 * Otherwise, see if this CPU has just passed through its first
 * quiescent state for this grace period, and record that fact if so.
 */
static void
rcu_check_quiescent_state(struct rcu_data *rdp)
{
	/* Check for grace-period ends and beginnings. */
	note_gp_changes(rdp);

	/*
	 * Does this CPU still need to do its part for current grace period?
	 * If no, return and let the other CPUs do their part as well.
	 */
	if (!rdp->core_needs_qs)
		return;

	/*
	 * Was there a quiescent state since the beginning of the grace
	 * period? If no, then exit and wait for the next call.
	 */
	if (rdp->cpu_no_qs.b.norm)
		return;

	/*
	 * Tell RCU we are done (but rcu_report_qs_rdp() will be the
	 * judge of that).
	 */
	rcu_report_qs_rdp(rdp);
}

/*
 * Near the end of the offline process.  Trace the fact that this CPU
 * is going offline.
 */
int rcutree_dying_cpu(unsigned int cpu)
{
	bool blkd;
	struct rcu_data *rdp = this_cpu_ptr(&rcu_data);
	struct rcu_node *rnp = rdp->mynode;

	if (!IS_ENABLED(CONFIG_HOTPLUG_CPU))
		return 0;

	blkd = !!(rnp->qsmask & rdp->grpmask);
	trace_rcu_grace_period(rcu_state.name, READ_ONCE(rnp->gp_seq),
			       blkd ? TPS("cpuofl-bgp") : TPS("cpuofl"));
	return 0;
}

/*
 * All CPUs for the specified rcu_node structure have gone offline,
 * and all tasks that were preempted within an RCU read-side critical
 * section while running on one of those CPUs have since exited their RCU
 * read-side critical section.  Some other CPU is reporting this fact with
 * the specified rcu_node structure's ->lock held and interrupts disabled.
 * This function therefore goes up the tree of rcu_node structures,
 * clearing the corresponding bits in the ->qsmaskinit fields.  Note that
 * the leaf rcu_node structure's ->qsmaskinit field has already been
 * updated.
 *
 * This function does check that the specified rcu_node structure has
 * all CPUs offline and no blocked tasks, so it is OK to invoke it
 * prematurely.  That said, invoking it after the fact will cost you
 * a needless lock acquisition.  So once it has done its work, don't
 * invoke it again.
 */
static void rcu_cleanup_dead_rnp(struct rcu_node *rnp_leaf)
{
	long mask;
	struct rcu_node *rnp = rnp_leaf;

	raw_lockdep_assert_held_rcu_node(rnp_leaf);
	if (!IS_ENABLED(CONFIG_HOTPLUG_CPU) ||
	    WARN_ON_ONCE(rnp_leaf->qsmaskinit) ||
	    WARN_ON_ONCE(rcu_preempt_has_tasks(rnp_leaf)))
		return;
	for (;;) {
		mask = rnp->grpmask;
		rnp = rnp->parent;
		if (!rnp)
			break;
		raw_spin_lock_rcu_node(rnp); /* irqs already disabled. */
		rnp->qsmaskinit &= ~mask;
		/* Between grace periods, so better already be zero! */
		WARN_ON_ONCE(rnp->qsmask);
		if (rnp->qsmaskinit) {
			raw_spin_unlock_rcu_node(rnp);
			/* irqs remain disabled. */
			return;
		}
		raw_spin_unlock_rcu_node(rnp); /* irqs remain disabled. */
	}
}

/*
 * The CPU has been completely removed, and some other CPU is reporting
 * this fact from process context.  Do the remainder of the cleanup.
 * There can only be one CPU hotplug operation at a time, so no need for
 * explicit locking.
 */
int rcutree_dead_cpu(unsigned int cpu)
{
	struct rcu_data *rdp = per_cpu_ptr(&rcu_data, cpu);
	struct rcu_node *rnp = rdp->mynode;  /* Outgoing CPU's rdp & rnp. */

	if (!IS_ENABLED(CONFIG_HOTPLUG_CPU))
		return 0;

	WRITE_ONCE(rcu_state.n_online_cpus, rcu_state.n_online_cpus - 1);
	/* Adjust any no-longer-needed kthreads. */
	rcu_boost_kthread_setaffinity(rnp, -1);
	// Stop-machine done, so allow nohz_full to disable tick.
	tick_dep_clear(TICK_DEP_BIT_RCU);
	return 0;
}

/*
 * Invoke any RCU callbacks that have made it to the end of their grace
 * period.  Throttle as specified by rdp->blimit.
 */
static void rcu_do_batch(struct rcu_data *rdp)
{
	int div;
	bool __maybe_unused empty;
	unsigned long flags;
	const bool offloaded = rcu_rdp_is_offloaded(rdp);
	struct rcu_head *rhp;
	struct rcu_cblist rcl = RCU_CBLIST_INITIALIZER(rcl);
	long bl, count = 0;
	long pending, tlimit = 0;

	/* If no callbacks are ready, just return. */
	if (!rcu_segcblist_ready_cbs(&rdp->cblist)) {
		trace_rcu_batch_start(rcu_state.name,
				      rcu_segcblist_n_cbs(&rdp->cblist), 0);
		trace_rcu_batch_end(rcu_state.name, 0,
				    !rcu_segcblist_empty(&rdp->cblist),
				    need_resched(), is_idle_task(current),
				    rcu_is_callbacks_kthread());
		return;
	}

	/*
	 * Extract the list of ready callbacks, disabling to prevent
	 * races with call_rcu() from interrupt handlers.  Leave the
	 * callback counts, as rcu_barrier() needs to be conservative.
	 */
	local_irq_save(flags);
	rcu_nocb_lock(rdp);
	WARN_ON_ONCE(cpu_is_offline(smp_processor_id()));
	pending = rcu_segcblist_n_cbs(&rdp->cblist);
	div = READ_ONCE(rcu_divisor);
	div = div < 0 ? 7 : div > sizeof(long) * 8 - 2 ? sizeof(long) * 8 - 2 : div;
	bl = max(rdp->blimit, pending >> div);
	if (in_serving_softirq() && unlikely(bl > 100)) {
		long rrn = READ_ONCE(rcu_resched_ns);

		rrn = rrn < NSEC_PER_MSEC ? NSEC_PER_MSEC : rrn > NSEC_PER_SEC ? NSEC_PER_SEC : rrn;
		tlimit = local_clock() + rrn;
	}
	trace_rcu_batch_start(rcu_state.name,
			      rcu_segcblist_n_cbs(&rdp->cblist), bl);
	rcu_segcblist_extract_done_cbs(&rdp->cblist, &rcl);
	if (offloaded)
		rdp->qlen_last_fqs_check = rcu_segcblist_n_cbs(&rdp->cblist);

	trace_rcu_segcb_stats(&rdp->cblist, TPS("SegCbDequeued"));
	rcu_nocb_unlock_irqrestore(rdp, flags);

	/* Invoke callbacks. */
	tick_dep_set_task(current, TICK_DEP_BIT_RCU);
	rhp = rcu_cblist_dequeue(&rcl);

	for (; rhp; rhp = rcu_cblist_dequeue(&rcl)) {
		rcu_callback_t f;

		count++;
		debug_rcu_head_unqueue(rhp);

		rcu_lock_acquire(&rcu_callback_map);
		trace_rcu_invoke_callback(rcu_state.name, rhp);

		f = rhp->func;
		WRITE_ONCE(rhp->func, (rcu_callback_t)0L);
		f(rhp);

		rcu_lock_release(&rcu_callback_map);

		/*
		 * Stop only if limit reached and CPU has something to do.
		 */
		if (in_serving_softirq()) {
			if (count >= bl && (need_resched() ||
					(!is_idle_task(current) && !rcu_is_callbacks_kthread())))
				break;

			/*
			 * Make sure we don't spend too much time here and deprive other
			 * softirq vectors of CPU cycles.
			 */
			if (unlikely(tlimit)) {
				/* only call local_clock() every 32 callbacks */
				if (likely((count & 31) || local_clock() < tlimit))
					continue;
				/* Exceeded the time limit, so leave. */
				break;
			}
		} else {
			local_bh_enable();
			lockdep_assert_irqs_enabled();
			cond_resched_tasks_rcu_qs();
			lockdep_assert_irqs_enabled();
			local_bh_disable();
		}
	}

	local_irq_save(flags);
	rcu_nocb_lock(rdp);
	rdp->n_cbs_invoked += count;
	trace_rcu_batch_end(rcu_state.name, count, !!rcl.head, need_resched(),
			    is_idle_task(current), rcu_is_callbacks_kthread());

	/* Update counts and requeue any remaining callbacks. */
	rcu_segcblist_insert_done_cbs(&rdp->cblist, &rcl);
	rcu_segcblist_add_len(&rdp->cblist, -count);

	/* Reinstate batch limit if we have worked down the excess. */
	count = rcu_segcblist_n_cbs(&rdp->cblist);
	if (rdp->blimit >= DEFAULT_MAX_RCU_BLIMIT && count <= qlowmark)
		rdp->blimit = blimit;

	/* Reset ->qlen_last_fqs_check trigger if enough CBs have drained. */
	if (count == 0 && rdp->qlen_last_fqs_check != 0) {
		rdp->qlen_last_fqs_check = 0;
		rdp->n_force_qs_snap = READ_ONCE(rcu_state.n_force_qs);
	} else if (count < rdp->qlen_last_fqs_check - qhimark)
		rdp->qlen_last_fqs_check = count;

	/*
	 * The following usually indicates a double call_rcu().  To track
	 * this down, try building with CONFIG_DEBUG_OBJECTS_RCU_HEAD=y.
	 */
	empty = rcu_segcblist_empty(&rdp->cblist);
	WARN_ON_ONCE(count == 0 && !empty);
	WARN_ON_ONCE(!IS_ENABLED(CONFIG_RCU_NOCB_CPU) &&
		     count != 0 && empty);
	WARN_ON_ONCE(count == 0 && rcu_segcblist_n_segment_cbs(&rdp->cblist) != 0);
	WARN_ON_ONCE(!empty && rcu_segcblist_n_segment_cbs(&rdp->cblist) == 0);

	rcu_nocb_unlock_irqrestore(rdp, flags);

	/* Re-invoke RCU core processing if there are callbacks remaining. */
	if (!offloaded && rcu_segcblist_ready_cbs(&rdp->cblist))
		invoke_rcu_core();
	tick_dep_clear_task(current, TICK_DEP_BIT_RCU);
}

/*
 * This function is invoked from each scheduling-clock interrupt,
 * and checks to see if this CPU is in a non-context-switch quiescent
 * state, for example, user mode or idle loop.  It also schedules RCU
 * core processing.  If the current grace period has gone on too long,
 * it will ask the scheduler to manufacture a context switch for the sole
 * purpose of providing the needed quiescent state.
 */
void rcu_sched_clock_irq(int user)
{
	trace_rcu_utilization(TPS("Start scheduler-tick"));
	lockdep_assert_irqs_disabled();
	raw_cpu_inc(rcu_data.ticks_this_gp);
	/* The load-acquire pairs with the store-release setting to true. */
	if (smp_load_acquire(this_cpu_ptr(&rcu_data.rcu_urgent_qs))) {
		/* Idle and userspace execution already are quiescent states. */
		if (!rcu_is_cpu_rrupt_from_idle() && !user) {
			set_tsk_need_resched(current);
			set_preempt_need_resched();
		}
		__this_cpu_write(rcu_data.rcu_urgent_qs, false);
	}
	rcu_flavor_sched_clock_irq(user);
	if (rcu_pending(user))
		invoke_rcu_core();
	lockdep_assert_irqs_disabled();

	trace_rcu_utilization(TPS("End scheduler-tick"));
}

/*
 * Scan the leaf rcu_node structures.  For each structure on which all
 * CPUs have reported a quiescent state and on which there are tasks
 * blocking the current grace period, initiate RCU priority boosting.
 * Otherwise, invoke the specified function to check dyntick state for
 * each CPU that has not yet reported a quiescent state.
 */
static void force_qs_rnp(int (*f)(struct rcu_data *rdp))
{
	int cpu;
	unsigned long flags;
	unsigned long mask;
	struct rcu_data *rdp;
	struct rcu_node *rnp;

	rcu_state.cbovld = rcu_state.cbovldnext;
	rcu_state.cbovldnext = false;
	rcu_for_each_leaf_node(rnp) {
		cond_resched_tasks_rcu_qs();
		mask = 0;
		raw_spin_lock_irqsave_rcu_node(rnp, flags);
		rcu_state.cbovldnext |= !!rnp->cbovldmask;
		if (rnp->qsmask == 0) {
			if (rcu_preempt_blocked_readers_cgp(rnp)) {
				/*
				 * No point in scanning bits because they
				 * are all zero.  But we might need to
				 * priority-boost blocked readers.
				 */
				rcu_initiate_boost(rnp, flags);
				/* rcu_initiate_boost() releases rnp->lock */
				continue;
			}
			raw_spin_unlock_irqrestore_rcu_node(rnp, flags);
			continue;
		}
		for_each_leaf_node_cpu_mask(rnp, cpu, rnp->qsmask) {
			rdp = per_cpu_ptr(&rcu_data, cpu);
			if (f(rdp)) {
				mask |= rdp->grpmask;
				rcu_disable_urgency_upon_qs(rdp);
			}
		}
		if (mask != 0) {
			/* Idle/offline CPUs, report (releases rnp->lock). */
			rcu_report_qs_rnp(mask, rnp, rnp->gp_seq, flags);
		} else {
			/* Nothing to do here, so just drop the lock. */
			raw_spin_unlock_irqrestore_rcu_node(rnp, flags);
		}
	}
}

/*
 * Force quiescent states on reluctant CPUs, and also detect which
 * CPUs are in dyntick-idle mode.
 */
void rcu_force_quiescent_state(void)
{
	unsigned long flags;
	bool ret;
	struct rcu_node *rnp;
	struct rcu_node *rnp_old = NULL;

	/* Funnel through hierarchy to reduce memory contention. */
	rnp = raw_cpu_read(rcu_data.mynode);
	for (; rnp != NULL; rnp = rnp->parent) {
		ret = (READ_ONCE(rcu_state.gp_flags) & RCU_GP_FLAG_FQS) ||
		       !raw_spin_trylock(&rnp->fqslock);
		if (rnp_old != NULL)
			raw_spin_unlock(&rnp_old->fqslock);
		if (ret)
			return;
		rnp_old = rnp;
	}
	/* rnp_old == rcu_get_root(), rnp == NULL. */

	/* Reached the root of the rcu_node tree, acquire lock. */
	raw_spin_lock_irqsave_rcu_node(rnp_old, flags);
	raw_spin_unlock(&rnp_old->fqslock);
	if (READ_ONCE(rcu_state.gp_flags) & RCU_GP_FLAG_FQS) {
		raw_spin_unlock_irqrestore_rcu_node(rnp_old, flags);
		return;  /* Someone beat us to it. */
	}
	WRITE_ONCE(rcu_state.gp_flags,
		   READ_ONCE(rcu_state.gp_flags) | RCU_GP_FLAG_FQS);
	raw_spin_unlock_irqrestore_rcu_node(rnp_old, flags);
	rcu_gp_kthread_wake();
}
EXPORT_SYMBOL_GPL(rcu_force_quiescent_state);

// Workqueue handler for an RCU reader for kernels enforcing struct RCU
// grace periods.
static void strict_work_handler(struct work_struct *work)
{
	rcu_read_lock();
	rcu_read_unlock();
}

/* Perform RCU core processing work for the current CPU.  */
static __latent_entropy void rcu_core(void)
{
	unsigned long flags;
	struct rcu_data *rdp = raw_cpu_ptr(&rcu_data);
	struct rcu_node *rnp = rdp->mynode;
	const bool do_batch = !rcu_segcblist_completely_offloaded(&rdp->cblist);

	if (cpu_is_offline(smp_processor_id()))
		return;
	trace_rcu_utilization(TPS("Start RCU core"));
	WARN_ON_ONCE(!rdp->beenonline);

	/* Report any deferred quiescent states if preemption enabled. */
	if (!(preempt_count() & PREEMPT_MASK)) {
		rcu_preempt_deferred_qs(current);
	} else if (rcu_preempt_need_deferred_qs(current)) {
		set_tsk_need_resched(current);
		set_preempt_need_resched();
	}

	/* Update RCU state based on any recent quiescent states. */
	rcu_check_quiescent_state(rdp);

	/* No grace period and unregistered callbacks? */
	if (!rcu_gp_in_progress() &&
	    rcu_segcblist_is_enabled(&rdp->cblist) && do_batch) {
		rcu_nocb_lock_irqsave(rdp, flags);
		if (!rcu_segcblist_restempty(&rdp->cblist, RCU_NEXT_READY_TAIL))
			rcu_accelerate_cbs_unlocked(rnp, rdp);
		rcu_nocb_unlock_irqrestore(rdp, flags);
	}

	rcu_check_gp_start_stall(rnp, rdp, rcu_jiffies_till_stall_check());

	/* If there are callbacks ready, invoke them. */
	if (do_batch && rcu_segcblist_ready_cbs(&rdp->cblist) &&
	    likely(READ_ONCE(rcu_scheduler_fully_active)))
		rcu_do_batch(rdp);

	/* Do any needed deferred wakeups of rcuo kthreads. */
	do_nocb_deferred_wakeup(rdp);
	trace_rcu_utilization(TPS("End RCU core"));

	// If strict GPs, schedule an RCU reader in a clean environment.
	if (IS_ENABLED(CONFIG_RCU_STRICT_GRACE_PERIOD))
		queue_work_on(rdp->cpu, rcu_gp_wq, &rdp->strict_work);
}

static void rcu_core_si(struct softirq_action *h)
{
	rcu_core();
}

static void rcu_wake_cond(struct task_struct *t, int status)
{
	/*
	 * If the thread is yielding, only wake it when this
	 * is invoked from idle
	 */
	if (t && (status != RCU_KTHREAD_YIELDING || is_idle_task(current)))
		wake_up_process(t);
}

static void invoke_rcu_core_kthread(void)
{
	struct task_struct *t;
	unsigned long flags;

	local_irq_save(flags);
	__this_cpu_write(rcu_data.rcu_cpu_has_work, 1);
	t = __this_cpu_read(rcu_data.rcu_cpu_kthread_task);
	if (t != NULL && t != current)
		rcu_wake_cond(t, __this_cpu_read(rcu_data.rcu_cpu_kthread_status));
	local_irq_restore(flags);
}

/*
 * Wake up this CPU's rcuc kthread to do RCU core processing.
 */
static void invoke_rcu_core(void)
{
	if (!cpu_online(smp_processor_id()))
		return;
	if (use_softirq)
		raise_softirq(RCU_SOFTIRQ);
	else
		invoke_rcu_core_kthread();
}

static void rcu_cpu_kthread_park(unsigned int cpu)
{
	per_cpu(rcu_data.rcu_cpu_kthread_status, cpu) = RCU_KTHREAD_OFFCPU;
}

static int rcu_cpu_kthread_should_run(unsigned int cpu)
{
	return __this_cpu_read(rcu_data.rcu_cpu_has_work);
}

/*
 * Per-CPU kernel thread that invokes RCU callbacks.  This replaces
 * the RCU softirq used in configurations of RCU that do not support RCU
 * priority boosting.
 */
static void rcu_cpu_kthread(unsigned int cpu)
{
	unsigned int *statusp = this_cpu_ptr(&rcu_data.rcu_cpu_kthread_status);
	char work, *workp = this_cpu_ptr(&rcu_data.rcu_cpu_has_work);
	int spincnt;

	trace_rcu_utilization(TPS("Start CPU kthread@rcu_run"));
	for (spincnt = 0; spincnt < 10; spincnt++) {
		local_bh_disable();
		*statusp = RCU_KTHREAD_RUNNING;
		local_irq_disable();
		work = *workp;
		*workp = 0;
		local_irq_enable();
		if (work)
			rcu_core();
		local_bh_enable();
		if (*workp == 0) {
			trace_rcu_utilization(TPS("End CPU kthread@rcu_wait"));
			*statusp = RCU_KTHREAD_WAITING;
			return;
		}
	}
	*statusp = RCU_KTHREAD_YIELDING;
	trace_rcu_utilization(TPS("Start CPU kthread@rcu_yield"));
	schedule_timeout_idle(2);
	trace_rcu_utilization(TPS("End CPU kthread@rcu_yield"));
	*statusp = RCU_KTHREAD_WAITING;
}

static struct smp_hotplug_thread rcu_cpu_thread_spec = {
	.store			= &rcu_data.rcu_cpu_kthread_task,
	.thread_should_run	= rcu_cpu_kthread_should_run,
	.thread_fn		= rcu_cpu_kthread,
	.thread_comm		= "rcuc/%u",
	.setup			= rcu_cpu_kthread_setup,
	.park			= rcu_cpu_kthread_park,
};

/*
 * Spawn per-CPU RCU core processing kthreads.
 */
static int __init rcu_spawn_core_kthreads(void)
{
	int cpu;

	for_each_possible_cpu(cpu)
		per_cpu(rcu_data.rcu_cpu_has_work, cpu) = 0;
	if (!IS_ENABLED(CONFIG_RCU_BOOST) && use_softirq)
		return 0;
	WARN_ONCE(smpboot_register_percpu_thread(&rcu_cpu_thread_spec),
		  "%s: Could not start rcuc kthread, OOM is now expected behavior\n", __func__);
	return 0;
}

/*
 * Handle any core-RCU processing required by a call_rcu() invocation.
 */
static void __call_rcu_core(struct rcu_data *rdp, struct rcu_head *head,
			    unsigned long flags)
{
	/*
	 * If called from an extended quiescent state, invoke the RCU
	 * core in order to force a re-evaluation of RCU's idleness.
	 */
	if (!rcu_is_watching())
		invoke_rcu_core();

	/* If interrupts were disabled or CPU offline, don't invoke RCU core. */
	if (irqs_disabled_flags(flags) || cpu_is_offline(smp_processor_id()))
		return;

	/*
	 * Force the grace period if too many callbacks or too long waiting.
	 * Enforce hysteresis, and don't invoke rcu_force_quiescent_state()
	 * if some other CPU has recently done so.  Also, don't bother
	 * invoking rcu_force_quiescent_state() if the newly enqueued callback
	 * is the only one waiting for a grace period to complete.
	 */
	if (unlikely(rcu_segcblist_n_cbs(&rdp->cblist) >
		     rdp->qlen_last_fqs_check + qhimark)) {

		/* Are we ignoring a completed grace period? */
		note_gp_changes(rdp);

		/* Start a new grace period if one not already started. */
		if (!rcu_gp_in_progress()) {
			rcu_accelerate_cbs_unlocked(rdp->mynode, rdp);
		} else {
			/* Give the grace period a kick. */
			rdp->blimit = DEFAULT_MAX_RCU_BLIMIT;
			if (READ_ONCE(rcu_state.n_force_qs) == rdp->n_force_qs_snap &&
			    rcu_segcblist_first_pend_cb(&rdp->cblist) != head)
				rcu_force_quiescent_state();
			rdp->n_force_qs_snap = READ_ONCE(rcu_state.n_force_qs);
			rdp->qlen_last_fqs_check = rcu_segcblist_n_cbs(&rdp->cblist);
		}
	}
}

/*
 * RCU callback function to leak a callback.
 */
static void rcu_leak_callback(struct rcu_head *rhp)
{
}

/*
 * Check and if necessary update the leaf rcu_node structure's
 * ->cbovldmask bit corresponding to the current CPU based on that CPU's
 * number of queued RCU callbacks.  The caller must hold the leaf rcu_node
 * structure's ->lock.
 */
static void check_cb_ovld_locked(struct rcu_data *rdp, struct rcu_node *rnp)
{
	raw_lockdep_assert_held_rcu_node(rnp);
	if (qovld_calc <= 0)
		return; // Early boot and wildcard value set.
	if (rcu_segcblist_n_cbs(&rdp->cblist) >= qovld_calc)
		WRITE_ONCE(rnp->cbovldmask, rnp->cbovldmask | rdp->grpmask);
	else
		WRITE_ONCE(rnp->cbovldmask, rnp->cbovldmask & ~rdp->grpmask);
}

/*
 * Check and if necessary update the leaf rcu_node structure's
 * ->cbovldmask bit corresponding to the current CPU based on that CPU's
 * number of queued RCU callbacks.  No locks need be held, but the
 * caller must have disabled interrupts.
 *
 * Note that this function ignores the possibility that there are a lot
 * of callbacks all of which have already seen the end of their respective
 * grace periods.  This omission is due to the need for no-CBs CPUs to
 * be holding ->nocb_lock to do this check, which is too heavy for a
 * common-case operation.
 */
static void check_cb_ovld(struct rcu_data *rdp)
{
	struct rcu_node *const rnp = rdp->mynode;

	if (qovld_calc <= 0 ||
	    ((rcu_segcblist_n_cbs(&rdp->cblist) >= qovld_calc) ==
	     !!(READ_ONCE(rnp->cbovldmask) & rdp->grpmask)))
		return; // Early boot wildcard value or already set correctly.
	raw_spin_lock_rcu_node(rnp);
	check_cb_ovld_locked(rdp, rnp);
	raw_spin_unlock_rcu_node(rnp);
}

/* Helper function for call_rcu() and friends.  */
static void
__call_rcu(struct rcu_head *head, rcu_callback_t func)
{
	static atomic_t doublefrees;
	unsigned long flags;
	struct rcu_data *rdp;
	bool was_alldone;

	/* Misaligned rcu_head! */
	WARN_ON_ONCE((unsigned long)head & (sizeof(void *) - 1));

	if (debug_rcu_head_queue(head)) {
		/*
		 * Probable double call_rcu(), so leak the callback.
		 * Use rcu:rcu_callback trace event to find the previous
		 * time callback was passed to __call_rcu().
		 */
		if (atomic_inc_return(&doublefrees) < 4) {
			pr_err("%s(): Double-freed CB %p->%pS()!!!  ", __func__, head, head->func);
			mem_dump_obj(head);
		}
		WRITE_ONCE(head->func, rcu_leak_callback);
		return;
	}
	head->func = func;
	head->next = NULL;
	local_irq_save(flags);
	kasan_record_aux_stack(head);
	rdp = this_cpu_ptr(&rcu_data);

	/* Add the callback to our list. */
	if (unlikely(!rcu_segcblist_is_enabled(&rdp->cblist))) {
		// This can trigger due to call_rcu() from offline CPU:
		WARN_ON_ONCE(rcu_scheduler_active != RCU_SCHEDULER_INACTIVE);
		WARN_ON_ONCE(!rcu_is_watching());
		// Very early boot, before rcu_init().  Initialize if needed
		// and then drop through to queue the callback.
		if (rcu_segcblist_empty(&rdp->cblist))
			rcu_segcblist_init(&rdp->cblist);
	}

	check_cb_ovld(rdp);
	if (rcu_nocb_try_bypass(rdp, head, &was_alldone, flags))
		return; // Enqueued onto ->nocb_bypass, so just leave.
	// If no-CBs CPU gets here, rcu_nocb_try_bypass() acquired ->nocb_lock.
	rcu_segcblist_enqueue(&rdp->cblist, head);
	if (__is_kvfree_rcu_offset((unsigned long)func))
		trace_rcu_kvfree_callback(rcu_state.name, head,
					 (unsigned long)func,
					 rcu_segcblist_n_cbs(&rdp->cblist));
	else
		trace_rcu_callback(rcu_state.name, head,
				   rcu_segcblist_n_cbs(&rdp->cblist));

	trace_rcu_segcb_stats(&rdp->cblist, TPS("SegCBQueued"));

	/* Go handle any RCU core processing required. */
	if (unlikely(rcu_rdp_is_offloaded(rdp))) {
		__call_rcu_nocb_wake(rdp, was_alldone, flags); /* unlocks */
	} else {
		__call_rcu_core(rdp, head, flags);
		local_irq_restore(flags);
	}
}

/**
 * call_rcu() - Queue an RCU callback for invocation after a grace period.
 * @head: structure to be used for queueing the RCU updates.
 * @func: actual callback function to be invoked after the grace period
 *
 * The callback function will be invoked some time after a full grace
 * period elapses, in other words after all pre-existing RCU read-side
 * critical sections have completed.  However, the callback function
 * might well execute concurrently with RCU read-side critical sections
 * that started after call_rcu() was invoked.
 *
 * RCU read-side critical sections are delimited by rcu_read_lock()
 * and rcu_read_unlock(), and may be nested.  In addition, but only in
 * v5.0 and later, regions of code across which interrupts, preemption,
 * or softirqs have been disabled also serve as RCU read-side critical
 * sections.  This includes hardware interrupt handlers, softirq handlers,
 * and NMI handlers.
 *
 * Note that all CPUs must agree that the grace period extended beyond
 * all pre-existing RCU read-side critical section.  On systems with more
 * than one CPU, this means that when "func()" is invoked, each CPU is
 * guaranteed to have executed a full memory barrier since the end of its
 * last RCU read-side critical section whose beginning preceded the call
 * to call_rcu().  It also means that each CPU executing an RCU read-side
 * critical section that continues beyond the start of "func()" must have
 * executed a memory barrier after the call_rcu() but before the beginning
 * of that RCU read-side critical section.  Note that these guarantees
 * include CPUs that are offline, idle, or executing in user mode, as
 * well as CPUs that are executing in the kernel.
 *
 * Furthermore, if CPU A invoked call_rcu() and CPU B invoked the
 * resulting RCU callback function "func()", then both CPU A and CPU B are
 * guaranteed to execute a full memory barrier during the time interval
 * between the call to call_rcu() and the invocation of "func()" -- even
 * if CPU A and CPU B are the same CPU (but again only if the system has
 * more than one CPU).
 *
 * Implementation of these memory-ordering guarantees is described here:
 * Documentation/RCU/Design/Memory-Ordering/Tree-RCU-Memory-Ordering.rst.
 */
void call_rcu(struct rcu_head *head, rcu_callback_t func)
{
	__call_rcu(head, func);
}
EXPORT_SYMBOL_GPL(call_rcu);


/* Maximum number of jiffies to wait before draining a batch. */
#define KFREE_DRAIN_JIFFIES (HZ / 50)
#define KFREE_N_BATCHES 2
#define FREE_N_CHANNELS 2

/**
 * struct kvfree_rcu_bulk_data - single block to store kvfree_rcu() pointers
 * @nr_records: Number of active pointers in the array
 * @next: Next bulk object in the block chain
 * @records: Array of the kvfree_rcu() pointers
 */
struct kvfree_rcu_bulk_data {
	unsigned long nr_records;
	struct kvfree_rcu_bulk_data *next;
	void *records[];
};

/*
 * This macro defines how many entries the "records" array
 * will contain. It is based on the fact that the size of
 * kvfree_rcu_bulk_data structure becomes exactly one page.
 */
#define KVFREE_BULK_MAX_ENTR \
	((PAGE_SIZE - sizeof(struct kvfree_rcu_bulk_data)) / sizeof(void *))

/**
 * struct kfree_rcu_cpu_work - single batch of kfree_rcu() requests
 * @rcu_work: Let queue_rcu_work() invoke workqueue handler after grace period
 * @head_free: List of kfree_rcu() objects waiting for a grace period
 * @bkvhead_free: Bulk-List of kvfree_rcu() objects waiting for a grace period
 * @krcp: Pointer to @kfree_rcu_cpu structure
 */

struct kfree_rcu_cpu_work {
	struct rcu_work rcu_work;
	struct rcu_head *head_free;
	struct kvfree_rcu_bulk_data *bkvhead_free[FREE_N_CHANNELS];
	struct kfree_rcu_cpu *krcp;
};

/**
 * struct kfree_rcu_cpu - batch up kfree_rcu() requests for RCU grace period
 * @head: List of kfree_rcu() objects not yet waiting for a grace period
 * @bkvhead: Bulk-List of kvfree_rcu() objects not yet waiting for a grace period
 * @krw_arr: Array of batches of kfree_rcu() objects waiting for a grace period
 * @lock: Synchronize access to this structure
 * @monitor_work: Promote @head to @head_free after KFREE_DRAIN_JIFFIES
 * @monitor_todo: Tracks whether a @monitor_work delayed work is pending
 * @initialized: The @rcu_work fields have been initialized
 * @count: Number of objects for which GP not started
 * @bkvcache:
 *	A simple cache list that contains objects for reuse purpose.
 *	In order to save some per-cpu space the list is singular.
 *	Even though it is lockless an access has to be protected by the
 *	per-cpu lock.
 * @page_cache_work: A work to refill the cache when it is empty
 * @backoff_page_cache_fill: Delay cache refills
 * @work_in_progress: Indicates that page_cache_work is running
 * @hrtimer: A hrtimer for scheduling a page_cache_work
 * @nr_bkv_objs: number of allocated objects at @bkvcache.
 *
 * This is a per-CPU structure.  The reason that it is not included in
 * the rcu_data structure is to permit this code to be extracted from
 * the RCU files.  Such extraction could allow further optimization of
 * the interactions with the slab allocators.
 */
struct kfree_rcu_cpu {
	struct rcu_head *head;
	struct kvfree_rcu_bulk_data *bkvhead[FREE_N_CHANNELS];
	struct kfree_rcu_cpu_work krw_arr[KFREE_N_BATCHES];
	raw_spinlock_t lock;
	struct delayed_work monitor_work;
	bool monitor_todo;
	bool initialized;
	int count;

	struct delayed_work page_cache_work;
	atomic_t backoff_page_cache_fill;
	atomic_t work_in_progress;
	struct hrtimer hrtimer;

	struct llist_head bkvcache;
	int nr_bkv_objs;
};

static DEFINE_PER_CPU(struct kfree_rcu_cpu, krc) = {
	.lock = __RAW_SPIN_LOCK_UNLOCKED(krc.lock),
};

static __always_inline void
debug_rcu_bhead_unqueue(struct kvfree_rcu_bulk_data *bhead)
{
#ifdef CONFIG_DEBUG_OBJECTS_RCU_HEAD
	int i;

	for (i = 0; i < bhead->nr_records; i++)
		debug_rcu_head_unqueue((struct rcu_head *)(bhead->records[i]));
#endif
}

static inline struct kfree_rcu_cpu *
krc_this_cpu_lock(unsigned long *flags)
{
	struct kfree_rcu_cpu *krcp;

	local_irq_save(*flags);	// For safely calling this_cpu_ptr().
	krcp = this_cpu_ptr(&krc);
	raw_spin_lock(&krcp->lock);

	return krcp;
}

static inline void
krc_this_cpu_unlock(struct kfree_rcu_cpu *krcp, unsigned long flags)
{
	raw_spin_unlock_irqrestore(&krcp->lock, flags);
}

static inline struct kvfree_rcu_bulk_data *
get_cached_bnode(struct kfree_rcu_cpu *krcp)
{
	if (!krcp->nr_bkv_objs)
		return NULL;

	WRITE_ONCE(krcp->nr_bkv_objs, krcp->nr_bkv_objs - 1);
	return (struct kvfree_rcu_bulk_data *)
		llist_del_first(&krcp->bkvcache);
}

static inline bool
put_cached_bnode(struct kfree_rcu_cpu *krcp,
	struct kvfree_rcu_bulk_data *bnode)
{
	// Check the limit.
	if (krcp->nr_bkv_objs >= rcu_min_cached_objs)
		return false;

	llist_add((struct llist_node *) bnode, &krcp->bkvcache);
	WRITE_ONCE(krcp->nr_bkv_objs, krcp->nr_bkv_objs + 1);
	return true;
}

static int
drain_page_cache(struct kfree_rcu_cpu *krcp)
{
	unsigned long flags;
	struct llist_node *page_list, *pos, *n;
	int freed = 0;

	raw_spin_lock_irqsave(&krcp->lock, flags);
	page_list = llist_del_all(&krcp->bkvcache);
	WRITE_ONCE(krcp->nr_bkv_objs, 0);
	raw_spin_unlock_irqrestore(&krcp->lock, flags);

	llist_for_each_safe(pos, n, page_list) {
		free_page((unsigned long)pos);
		freed++;
	}

	return freed;
}

/*
 * This function is invoked in workqueue context after a grace period.
 * It frees all the objects queued on ->bkvhead_free or ->head_free.
 */
static void kfree_rcu_work(struct work_struct *work)
{
	unsigned long flags;
	struct kvfree_rcu_bulk_data *bkvhead[FREE_N_CHANNELS], *bnext;
	struct rcu_head *head, *next;
	struct kfree_rcu_cpu *krcp;
	struct kfree_rcu_cpu_work *krwp;
	int i, j;

	krwp = container_of(to_rcu_work(work),
			    struct kfree_rcu_cpu_work, rcu_work);
	krcp = krwp->krcp;

	raw_spin_lock_irqsave(&krcp->lock, flags);
	// Channels 1 and 2.
	for (i = 0; i < FREE_N_CHANNELS; i++) {
		bkvhead[i] = krwp->bkvhead_free[i];
		krwp->bkvhead_free[i] = NULL;
	}

	// Channel 3.
	head = krwp->head_free;
	krwp->head_free = NULL;
	raw_spin_unlock_irqrestore(&krcp->lock, flags);

	// Handle the first two channels.
	for (i = 0; i < FREE_N_CHANNELS; i++) {
		for (; bkvhead[i]; bkvhead[i] = bnext) {
			bnext = bkvhead[i]->next;
			debug_rcu_bhead_unqueue(bkvhead[i]);

			rcu_lock_acquire(&rcu_callback_map);
			if (i == 0) { // kmalloc() / kfree().
				trace_rcu_invoke_kfree_bulk_callback(
					rcu_state.name, bkvhead[i]->nr_records,
					bkvhead[i]->records);

				kfree_bulk(bkvhead[i]->nr_records,
					bkvhead[i]->records);
			} else { // vmalloc() / vfree().
				for (j = 0; j < bkvhead[i]->nr_records; j++) {
					trace_rcu_invoke_kvfree_callback(
						rcu_state.name,
						bkvhead[i]->records[j], 0);

					vfree(bkvhead[i]->records[j]);
				}
			}
			rcu_lock_release(&rcu_callback_map);

			raw_spin_lock_irqsave(&krcp->lock, flags);
			if (put_cached_bnode(krcp, bkvhead[i]))
				bkvhead[i] = NULL;
			raw_spin_unlock_irqrestore(&krcp->lock, flags);

			if (bkvhead[i])
				free_page((unsigned long) bkvhead[i]);

			cond_resched_tasks_rcu_qs();
		}
	}

	/*
	 * This is used when the "bulk" path can not be used for the
	 * double-argument of kvfree_rcu().  This happens when the
	 * page-cache is empty, which means that objects are instead
	 * queued on a linked list through their rcu_head structures.
	 * This list is named "Channel 3".
	 */
	for (; head; head = next) {
		unsigned long offset = (unsigned long)head->func;
		void *ptr = (void *)head - offset;

		next = head->next;
		debug_rcu_head_unqueue((struct rcu_head *)ptr);
		rcu_lock_acquire(&rcu_callback_map);
		trace_rcu_invoke_kvfree_callback(rcu_state.name, head, offset);

		if (!WARN_ON_ONCE(!__is_kvfree_rcu_offset(offset)))
			kvfree(ptr);

		rcu_lock_release(&rcu_callback_map);
		cond_resched_tasks_rcu_qs();
	}
}

static bool
need_offload_krc(struct kfree_rcu_cpu *krcp)
{
	int i;

	for (i = 0; i < FREE_N_CHANNELS; i++)
		if (krcp->bkvhead[i])
			return true;

	return !!krcp->head;
}

static bool
need_wait_for_krwp_work(struct kfree_rcu_cpu_work *krwp)
{
	int i;

	for (i = 0; i < FREE_N_CHANNELS; i++)
		if (krwp->bkvhead_free[i])
			return true;

	return !!krwp->head_free;
}

/*
 * This function is invoked after the KFREE_DRAIN_JIFFIES timeout.
 */
static void kfree_rcu_monitor(struct work_struct *work)
{
	struct kfree_rcu_cpu *krcp = container_of(work,
		struct kfree_rcu_cpu, monitor_work.work);
	unsigned long flags;
	int i, j;

	raw_spin_lock_irqsave(&krcp->lock, flags);

	// Attempt to start a new batch.
	for (i = 0; i < KFREE_N_BATCHES; i++) {
		struct kfree_rcu_cpu_work *krwp = &(krcp->krw_arr[i]);

		// Try to detach bulk_head or head and attach it, only when
		// all channels are free.  Any channel is not free means at krwp
		// there is on-going rcu work to handle krwp's free business.
		if (need_wait_for_krwp_work(krwp))
			continue;

		if (need_offload_krc(krcp)) {
			// Channel 1 corresponds to the SLAB-pointer bulk path.
			// Channel 2 corresponds to vmalloc-pointer bulk path.
			for (j = 0; j < FREE_N_CHANNELS; j++) {
				if (!krwp->bkvhead_free[j]) {
					krwp->bkvhead_free[j] = krcp->bkvhead[j];
					krcp->bkvhead[j] = NULL;
				}
			}

			// Channel 3 corresponds to both SLAB and vmalloc
			// objects queued on the linked list.
			if (!krwp->head_free) {
				krwp->head_free = krcp->head;
				krcp->head = NULL;
			}

			WRITE_ONCE(krcp->count, 0);

			// One work is per one batch, so there are three
			// "free channels", the batch can handle. It can
			// be that the work is in the pending state when
			// channels have been detached following by each
			// other.
			queue_rcu_work(system_wq, &krwp->rcu_work);
		}
	}

	// If there is nothing to detach, it means that our job is
	// successfully done here. In case of having at least one
	// of the channels that is still busy we should rearm the
	// work to repeat an attempt. Because previous batches are
	// still in progress.
	if (!krcp->bkvhead[0] && !krcp->bkvhead[1] && !krcp->head)
		krcp->monitor_todo = false;
	else
		schedule_delayed_work(&krcp->monitor_work, KFREE_DRAIN_JIFFIES);

	raw_spin_unlock_irqrestore(&krcp->lock, flags);
}

static enum hrtimer_restart
schedule_page_work_fn(struct hrtimer *t)
{
	struct kfree_rcu_cpu *krcp =
		container_of(t, struct kfree_rcu_cpu, hrtimer);

	queue_delayed_work(system_highpri_wq, &krcp->page_cache_work, 0);
	return HRTIMER_NORESTART;
}

static void fill_page_cache_func(struct work_struct *work)
{
	struct kvfree_rcu_bulk_data *bnode;
	struct kfree_rcu_cpu *krcp =
		container_of(work, struct kfree_rcu_cpu,
			page_cache_work.work);
	unsigned long flags;
	int nr_pages;
	bool pushed;
	int i;

	nr_pages = atomic_read(&krcp->backoff_page_cache_fill) ?
		1 : rcu_min_cached_objs;

	for (i = 0; i < nr_pages; i++) {
		bnode = (struct kvfree_rcu_bulk_data *)
			__get_free_page(GFP_KERNEL | __GFP_NORETRY | __GFP_NOMEMALLOC | __GFP_NOWARN);

		if (!bnode)
			break;

		raw_spin_lock_irqsave(&krcp->lock, flags);
		pushed = put_cached_bnode(krcp, bnode);
		raw_spin_unlock_irqrestore(&krcp->lock, flags);

		if (!pushed) {
			free_page((unsigned long) bnode);
			break;
		}
	}

	atomic_set(&krcp->work_in_progress, 0);
	atomic_set(&krcp->backoff_page_cache_fill, 0);
}

static void
run_page_cache_worker(struct kfree_rcu_cpu *krcp)
{
	if (rcu_scheduler_active == RCU_SCHEDULER_RUNNING &&
			!atomic_xchg(&krcp->work_in_progress, 1)) {
		if (atomic_read(&krcp->backoff_page_cache_fill)) {
			queue_delayed_work(system_wq,
				&krcp->page_cache_work,
					msecs_to_jiffies(rcu_delay_page_cache_fill_msec));
		} else {
			hrtimer_init(&krcp->hrtimer, CLOCK_MONOTONIC, HRTIMER_MODE_REL);
			krcp->hrtimer.function = schedule_page_work_fn;
			hrtimer_start(&krcp->hrtimer, 0, HRTIMER_MODE_REL);
		}
	}
}

// Record ptr in a page managed by krcp, with the pre-krc_this_cpu_lock()
// state specified by flags.  If can_alloc is true, the caller must
// be schedulable and not be holding any locks or mutexes that might be
// acquired by the memory allocator or anything that it might invoke.
// Returns true if ptr was successfully recorded, else the caller must
// use a fallback.
static inline bool
add_ptr_to_bulk_krc_lock(struct kfree_rcu_cpu **krcp,
	unsigned long *flags, void *ptr, bool can_alloc)
{
	struct kvfree_rcu_bulk_data *bnode;
	int idx;

	*krcp = krc_this_cpu_lock(flags);
	if (unlikely(!(*krcp)->initialized))
		return false;

	idx = !!is_vmalloc_addr(ptr);

	/* Check if a new block is required. */
	if (!(*krcp)->bkvhead[idx] ||
			(*krcp)->bkvhead[idx]->nr_records == KVFREE_BULK_MAX_ENTR) {
		bnode = get_cached_bnode(*krcp);
		if (!bnode && can_alloc) {
			krc_this_cpu_unlock(*krcp, *flags);

			// __GFP_NORETRY - allows a light-weight direct reclaim
			// what is OK from minimizing of fallback hitting point of
			// view. Apart of that it forbids any OOM invoking what is
			// also beneficial since we are about to release memory soon.
			//
			// __GFP_NOMEMALLOC - prevents from consuming of all the
			// memory reserves. Please note we have a fallback path.
			//
			// __GFP_NOWARN - it is supposed that an allocation can
			// be failed under low memory or high memory pressure
			// scenarios.
			bnode = (struct kvfree_rcu_bulk_data *)
				__get_free_page(GFP_KERNEL | __GFP_NORETRY | __GFP_NOMEMALLOC | __GFP_NOWARN);
			*krcp = krc_this_cpu_lock(flags);
		}

		if (!bnode)
			return false;

		/* Initialize the new block. */
		bnode->nr_records = 0;
		bnode->next = (*krcp)->bkvhead[idx];

		/* Attach it to the head. */
		(*krcp)->bkvhead[idx] = bnode;
	}

	/* Finally insert. */
	(*krcp)->bkvhead[idx]->records
		[(*krcp)->bkvhead[idx]->nr_records++] = ptr;

	return true;
}

/*
 * Queue a request for lazy invocation of the appropriate free routine
 * after a grace period.  Please note that three paths are maintained,
 * two for the common case using arrays of pointers and a third one that
 * is used only when the main paths cannot be used, for example, due to
 * memory pressure.
 *
 * Each kvfree_call_rcu() request is added to a batch. The batch will be drained
 * every KFREE_DRAIN_JIFFIES number of jiffies. All the objects in the batch will
 * be free'd in workqueue context. This allows us to: batch requests together to
 * reduce the number of grace periods during heavy kfree_rcu()/kvfree_rcu() load.
 */
void kvfree_call_rcu(struct rcu_head *head, rcu_callback_t func)
{
	unsigned long flags;
	struct kfree_rcu_cpu *krcp;
	bool success;
	void *ptr;

	if (head) {
		ptr = (void *) head - (unsigned long) func;
	} else {
		/*
		 * Please note there is a limitation for the head-less
		 * variant, that is why there is a clear rule for such
		 * objects: it can be used from might_sleep() context
		 * only. For other places please embed an rcu_head to
		 * your data.
		 */
		might_sleep();
		ptr = (unsigned long *) func;
	}

	// Queue the object but don't yet schedule the batch.
	if (debug_rcu_head_queue(ptr)) {
		// Probable double kfree_rcu(), just leak.
		WARN_ONCE(1, "%s(): Double-freed call. rcu_head %p\n",
			  __func__, head);

		// Mark as success and leave.
		return;
	}

	kasan_record_aux_stack(ptr);
	success = add_ptr_to_bulk_krc_lock(&krcp, &flags, ptr, !head);
	if (!success) {
		run_page_cache_worker(krcp);

		if (head == NULL)
			// Inline if kvfree_rcu(one_arg) call.
			goto unlock_return;

		head->func = func;
		head->next = krcp->head;
		krcp->head = head;
		success = true;
	}

	WRITE_ONCE(krcp->count, krcp->count + 1);

	/*
	 * The kvfree_rcu() caller considers the pointer freed at this point
	 * and likely removes any references to it. Since the actual slab
	 * freeing (and kmemleak_free()) is deferred, tell kmemleak to ignore
	 * this object (no scanning or false positives reporting).
	 */
	kmemleak_ignore(ptr);

	// Set timer to drain after KFREE_DRAIN_JIFFIES.
	if (rcu_scheduler_active == RCU_SCHEDULER_RUNNING &&
	    !krcp->monitor_todo) {
		krcp->monitor_todo = true;
		schedule_delayed_work(&krcp->monitor_work, KFREE_DRAIN_JIFFIES);
	}

unlock_return:
	krc_this_cpu_unlock(krcp, flags);

	/*
	 * Inline kvfree() after synchronize_rcu(). We can do
	 * it from might_sleep() context only, so the current
	 * CPU can pass the QS state.
	 */
	if (!success) {
		debug_rcu_head_unqueue((struct rcu_head *) ptr);
		synchronize_rcu();
		kvfree(ptr);
	}
}
EXPORT_SYMBOL_GPL(kvfree_call_rcu);

static unsigned long
kfree_rcu_shrink_count(struct shrinker *shrink, struct shrink_control *sc)
{
	int cpu;
	unsigned long count = 0;

	/* Snapshot count of all CPUs */
	for_each_possible_cpu(cpu) {
		struct kfree_rcu_cpu *krcp = per_cpu_ptr(&krc, cpu);

		count += READ_ONCE(krcp->count);
		count += READ_ONCE(krcp->nr_bkv_objs);
		atomic_set(&krcp->backoff_page_cache_fill, 1);
	}

	return count;
}

static unsigned long
kfree_rcu_shrink_scan(struct shrinker *shrink, struct shrink_control *sc)
{
	int cpu, freed = 0;

	for_each_possible_cpu(cpu) {
		int count;
		struct kfree_rcu_cpu *krcp = per_cpu_ptr(&krc, cpu);

		count = krcp->count;
		count += drain_page_cache(krcp);
		kfree_rcu_monitor(&krcp->monitor_work.work);

		sc->nr_to_scan -= count;
		freed += count;

		if (sc->nr_to_scan <= 0)
			break;
	}

	return freed == 0 ? SHRINK_STOP : freed;
}

static struct shrinker kfree_rcu_shrinker = {
	.count_objects = kfree_rcu_shrink_count,
	.scan_objects = kfree_rcu_shrink_scan,
	.batch = 0,
	.seeks = DEFAULT_SEEKS,
};

void __init kfree_rcu_scheduler_running(void)
{
	int cpu;
	unsigned long flags;

	for_each_possible_cpu(cpu) {
		struct kfree_rcu_cpu *krcp = per_cpu_ptr(&krc, cpu);

		raw_spin_lock_irqsave(&krcp->lock, flags);
		if ((!krcp->bkvhead[0] && !krcp->bkvhead[1] && !krcp->head) ||
				krcp->monitor_todo) {
			raw_spin_unlock_irqrestore(&krcp->lock, flags);
			continue;
		}
		krcp->monitor_todo = true;
		schedule_delayed_work_on(cpu, &krcp->monitor_work,
					 KFREE_DRAIN_JIFFIES);
		raw_spin_unlock_irqrestore(&krcp->lock, flags);
	}
}

/*
 * During early boot, any blocking grace-period wait automatically
 * implies a grace period.  Later on, this is never the case for PREEMPTION.
 *
 * However, because a context switch is a grace period for !PREEMPTION, any
 * blocking grace-period wait automatically implies a grace period if
 * there is only one CPU online at any point time during execution of
 * either synchronize_rcu() or synchronize_rcu_expedited().  It is OK to
 * occasionally incorrectly indicate that there are multiple CPUs online
 * when there was in fact only one the whole time, as this just adds some
 * overhead: RCU still operates correctly.
 */
static int rcu_blocking_is_gp(void)
{
	int ret;

	if (IS_ENABLED(CONFIG_PREEMPTION))
		return rcu_scheduler_active == RCU_SCHEDULER_INACTIVE;
	might_sleep();  /* Check for RCU read-side critical section. */
	preempt_disable();
	/*
	 * If the rcu_state.n_online_cpus counter is equal to one,
	 * there is only one CPU, and that CPU sees all prior accesses
	 * made by any CPU that was online at the time of its access.
	 * Furthermore, if this counter is equal to one, its value cannot
	 * change until after the preempt_enable() below.
	 *
	 * Furthermore, if rcu_state.n_online_cpus is equal to one here,
	 * all later CPUs (both this one and any that come online later
	 * on) are guaranteed to see all accesses prior to this point
	 * in the code, without the need for additional memory barriers.
	 * Those memory barriers are provided by CPU-hotplug code.
	 */
	ret = READ_ONCE(rcu_state.n_online_cpus) <= 1;
	preempt_enable();
	return ret;
}

/**
 * synchronize_rcu - wait until a grace period has elapsed.
 *
 * Control will return to the caller some time after a full grace
 * period has elapsed, in other words after all currently executing RCU
 * read-side critical sections have completed.  Note, however, that
 * upon return from synchronize_rcu(), the caller might well be executing
 * concurrently with new RCU read-side critical sections that began while
 * synchronize_rcu() was waiting.
 *
 * RCU read-side critical sections are delimited by rcu_read_lock()
 * and rcu_read_unlock(), and may be nested.  In addition, but only in
 * v5.0 and later, regions of code across which interrupts, preemption,
 * or softirqs have been disabled also serve as RCU read-side critical
 * sections.  This includes hardware interrupt handlers, softirq handlers,
 * and NMI handlers.
 *
 * Note that this guarantee implies further memory-ordering guarantees.
 * On systems with more than one CPU, when synchronize_rcu() returns,
 * each CPU is guaranteed to have executed a full memory barrier since
 * the end of its last RCU read-side critical section whose beginning
 * preceded the call to synchronize_rcu().  In addition, each CPU having
 * an RCU read-side critical section that extends beyond the return from
 * synchronize_rcu() is guaranteed to have executed a full memory barrier
 * after the beginning of synchronize_rcu() and before the beginning of
 * that RCU read-side critical section.  Note that these guarantees include
 * CPUs that are offline, idle, or executing in user mode, as well as CPUs
 * that are executing in the kernel.
 *
 * Furthermore, if CPU A invoked synchronize_rcu(), which returned
 * to its caller on CPU B, then both CPU A and CPU B are guaranteed
 * to have executed a full memory barrier during the execution of
 * synchronize_rcu() -- even if CPU A and CPU B are the same CPU (but
 * again only if the system has more than one CPU).
 *
 * Implementation of these memory-ordering guarantees is described here:
 * Documentation/RCU/Design/Memory-Ordering/Tree-RCU-Memory-Ordering.rst.
 */
void synchronize_rcu(void)
{
	RCU_LOCKDEP_WARN(lock_is_held(&rcu_bh_lock_map) ||
			 lock_is_held(&rcu_lock_map) ||
			 lock_is_held(&rcu_sched_lock_map),
			 "Illegal synchronize_rcu() in RCU read-side critical section");
	if (rcu_blocking_is_gp())
		return;  // Context allows vacuous grace periods.
	if (rcu_gp_is_expedited())
		synchronize_rcu_expedited();
	else
		wait_rcu_gp(call_rcu);
}
EXPORT_SYMBOL_GPL(synchronize_rcu);

/**
 * get_state_synchronize_rcu - Snapshot current RCU state
 *
 * Returns a cookie that is used by a later call to cond_synchronize_rcu()
 * or poll_state_synchronize_rcu() to determine whether or not a full
 * grace period has elapsed in the meantime.
 */
unsigned long get_state_synchronize_rcu(void)
{
	/*
	 * Any prior manipulation of RCU-protected data must happen
	 * before the load from ->gp_seq.
	 */
	smp_mb();  /* ^^^ */
	return rcu_seq_snap(&rcu_state.gp_seq);
}
EXPORT_SYMBOL_GPL(get_state_synchronize_rcu);

/**
 * start_poll_synchronize_rcu - Snapshot and start RCU grace period
 *
 * Returns a cookie that is used by a later call to cond_synchronize_rcu()
 * or poll_state_synchronize_rcu() to determine whether or not a full
 * grace period has elapsed in the meantime.  If the needed grace period
 * is not already slated to start, notifies RCU core of the need for that
 * grace period.
 *
 * Interrupts must be enabled for the case where it is necessary to awaken
 * the grace-period kthread.
 */
unsigned long start_poll_synchronize_rcu(void)
{
	unsigned long flags;
	unsigned long gp_seq = get_state_synchronize_rcu();
	bool needwake;
	struct rcu_data *rdp;
	struct rcu_node *rnp;

	lockdep_assert_irqs_enabled();
	local_irq_save(flags);
	rdp = this_cpu_ptr(&rcu_data);
	rnp = rdp->mynode;
	raw_spin_lock_rcu_node(rnp); // irqs already disabled.
	needwake = rcu_start_this_gp(rnp, rdp, gp_seq);
	raw_spin_unlock_irqrestore_rcu_node(rnp, flags);
	if (needwake)
		rcu_gp_kthread_wake();
	return gp_seq;
}
EXPORT_SYMBOL_GPL(start_poll_synchronize_rcu);

/**
 * poll_state_synchronize_rcu - Conditionally wait for an RCU grace period
 *
 * @oldstate: value from get_state_synchronize_rcu() or start_poll_synchronize_rcu()
 *
 * If a full RCU grace period has elapsed since the earlier call from
 * which oldstate was obtained, return @true, otherwise return @false.
 * If @false is returned, it is the caller's responsibility to invoke this
 * function later on until it does return @true.  Alternatively, the caller
 * can explicitly wait for a grace period, for example, by passing @oldstate
 * to cond_synchronize_rcu() or by directly invoking synchronize_rcu().
 *
 * Yes, this function does not take counter wrap into account.
 * But counter wrap is harmless.  If the counter wraps, we have waited for
 * more than 2 billion grace periods (and way more on a 64-bit system!).
 * Those needing to keep oldstate values for very long time periods
 * (many hours even on 32-bit systems) should check them occasionally
 * and either refresh them or set a flag indicating that the grace period
 * has completed.
 *
 * This function provides the same memory-ordering guarantees that
 * would be provided by a synchronize_rcu() that was invoked at the call
 * to the function that provided @oldstate, and that returned at the end
 * of this function.
 */
bool poll_state_synchronize_rcu(unsigned long oldstate)
{
	if (rcu_seq_done(&rcu_state.gp_seq, oldstate)) {
		smp_mb(); /* Ensure GP ends before subsequent accesses. */
		return true;
	}
	return false;
}
EXPORT_SYMBOL_GPL(poll_state_synchronize_rcu);

/**
 * cond_synchronize_rcu - Conditionally wait for an RCU grace period
 *
 * @oldstate: value from get_state_synchronize_rcu() or start_poll_synchronize_rcu()
 *
 * If a full RCU grace period has elapsed since the earlier call to
 * get_state_synchronize_rcu() or start_poll_synchronize_rcu(), just return.
 * Otherwise, invoke synchronize_rcu() to wait for a full grace period.
 *
 * Yes, this function does not take counter wrap into account.  But
 * counter wrap is harmless.  If the counter wraps, we have waited for
 * more than 2 billion grace periods (and way more on a 64-bit system!),
 * so waiting for one additional grace period should be just fine.
 *
 * This function provides the same memory-ordering guarantees that
 * would be provided by a synchronize_rcu() that was invoked at the call
 * to the function that provided @oldstate, and that returned at the end
 * of this function.
 */
void cond_synchronize_rcu(unsigned long oldstate)
{
	if (!poll_state_synchronize_rcu(oldstate))
		synchronize_rcu();
}
EXPORT_SYMBOL_GPL(cond_synchronize_rcu);

/*
 * Check to see if there is any immediate RCU-related work to be done by
 * the current CPU, returning 1 if so and zero otherwise.  The checks are
 * in order of increasing expense: checks that can be carried out against
 * CPU-local state are performed first.  However, we must check for CPU
 * stalls first, else we might not get a chance.
 */
static int rcu_pending(int user)
{
	bool gp_in_progress;
	struct rcu_data *rdp = this_cpu_ptr(&rcu_data);
	struct rcu_node *rnp = rdp->mynode;

	lockdep_assert_irqs_disabled();

	/* Check for CPU stalls, if enabled. */
	check_cpu_stall(rdp);

	/* Does this CPU need a deferred NOCB wakeup? */
	if (rcu_nocb_need_deferred_wakeup(rdp, RCU_NOCB_WAKE))
		return 1;

	/* Is this a nohz_full CPU in userspace or idle?  (Ignore RCU if so.) */
	if ((user || rcu_is_cpu_rrupt_from_idle()) && rcu_nohz_full_cpu())
		return 0;

	/* Is the RCU core waiting for a quiescent state from this CPU? */
	gp_in_progress = rcu_gp_in_progress();
	if (rdp->core_needs_qs && !rdp->cpu_no_qs.b.norm && gp_in_progress)
		return 1;

	/* Does this CPU have callbacks ready to invoke? */
	if (!rcu_rdp_is_offloaded(rdp) &&
	    rcu_segcblist_ready_cbs(&rdp->cblist))
		return 1;

	/* Has RCU gone idle with this CPU needing another grace period? */
	if (!gp_in_progress && rcu_segcblist_is_enabled(&rdp->cblist) &&
	    !rcu_rdp_is_offloaded(rdp) &&
	    !rcu_segcblist_restempty(&rdp->cblist, RCU_NEXT_READY_TAIL))
		return 1;

	/* Have RCU grace period completed or started?  */
	if (rcu_seq_current(&rnp->gp_seq) != rdp->gp_seq ||
	    unlikely(READ_ONCE(rdp->gpwrap))) /* outside lock */
		return 1;

	/* nothing to do */
	return 0;
}

/*
 * Helper function for rcu_barrier() tracing.  If tracing is disabled,
 * the compiler is expected to optimize this away.
 */
static void rcu_barrier_trace(const char *s, int cpu, unsigned long done)
{
	trace_rcu_barrier(rcu_state.name, s, cpu,
			  atomic_read(&rcu_state.barrier_cpu_count), done);
}

/*
 * RCU callback function for rcu_barrier().  If we are last, wake
 * up the task executing rcu_barrier().
 *
 * Note that the value of rcu_state.barrier_sequence must be captured
 * before the atomic_dec_and_test().  Otherwise, if this CPU is not last,
 * other CPUs might count the value down to zero before this CPU gets
 * around to invoking rcu_barrier_trace(), which might result in bogus
 * data from the next instance of rcu_barrier().
 */
static void rcu_barrier_callback(struct rcu_head *rhp)
{
	unsigned long __maybe_unused s = rcu_state.barrier_sequence;

	if (atomic_dec_and_test(&rcu_state.barrier_cpu_count)) {
		rcu_barrier_trace(TPS("LastCB"), -1, s);
		complete(&rcu_state.barrier_completion);
	} else {
		rcu_barrier_trace(TPS("CB"), -1, s);
	}
}

/*
 * Called with preemption disabled, and from cross-cpu IRQ context.
 */
static void rcu_barrier_func(void *cpu_in)
{
	uintptr_t cpu = (uintptr_t)cpu_in;
	struct rcu_data *rdp = per_cpu_ptr(&rcu_data, cpu);

	rcu_barrier_trace(TPS("IRQ"), -1, rcu_state.barrier_sequence);
	rdp->barrier_head.func = rcu_barrier_callback;
	debug_rcu_head_queue(&rdp->barrier_head);
	rcu_nocb_lock(rdp);
	WARN_ON_ONCE(!rcu_nocb_flush_bypass(rdp, NULL, jiffies));
	if (rcu_segcblist_entrain(&rdp->cblist, &rdp->barrier_head)) {
		atomic_inc(&rcu_state.barrier_cpu_count);
	} else {
		debug_rcu_head_unqueue(&rdp->barrier_head);
		rcu_barrier_trace(TPS("IRQNQ"), -1,
				  rcu_state.barrier_sequence);
	}
	rcu_nocb_unlock(rdp);
}

/**
 * rcu_barrier - Wait until all in-flight call_rcu() callbacks complete.
 *
 * Note that this primitive does not necessarily wait for an RCU grace period
 * to complete.  For example, if there are no RCU callbacks queued anywhere
 * in the system, then rcu_barrier() is within its rights to return
 * immediately, without waiting for anything, much less an RCU grace period.
 */
void rcu_barrier(void)
{
	uintptr_t cpu;
	struct rcu_data *rdp;
	unsigned long s = rcu_seq_snap(&rcu_state.barrier_sequence);

	rcu_barrier_trace(TPS("Begin"), -1, s);

	/* Take mutex to serialize concurrent rcu_barrier() requests. */
	mutex_lock(&rcu_state.barrier_mutex);

	/* Did someone else do our work for us? */
	if (rcu_seq_done(&rcu_state.barrier_sequence, s)) {
		rcu_barrier_trace(TPS("EarlyExit"), -1,
				  rcu_state.barrier_sequence);
		smp_mb(); /* caller's subsequent code after above check. */
		mutex_unlock(&rcu_state.barrier_mutex);
		return;
	}

	/* Mark the start of the barrier operation. */
	rcu_seq_start(&rcu_state.barrier_sequence);
	rcu_barrier_trace(TPS("Inc1"), -1, rcu_state.barrier_sequence);

	/*
	 * Initialize the count to two rather than to zero in order
	 * to avoid a too-soon return to zero in case of an immediate
	 * invocation of the just-enqueued callback (or preemption of
	 * this task).  Exclude CPU-hotplug operations to ensure that no
	 * offline non-offloaded CPU has callbacks queued.
	 */
	init_completion(&rcu_state.barrier_completion);
	atomic_set(&rcu_state.barrier_cpu_count, 2);
	cpus_read_lock();

	/*
	 * Force each CPU with callbacks to register a new callback.
	 * When that callback is invoked, we will know that all of the
	 * corresponding CPU's preceding callbacks have been invoked.
	 */
	for_each_possible_cpu(cpu) {
		rdp = per_cpu_ptr(&rcu_data, cpu);
		if (cpu_is_offline(cpu) &&
		    !rcu_rdp_is_offloaded(rdp))
			continue;
		if (rcu_segcblist_n_cbs(&rdp->cblist) && cpu_online(cpu)) {
			rcu_barrier_trace(TPS("OnlineQ"), cpu,
					  rcu_state.barrier_sequence);
			smp_call_function_single(cpu, rcu_barrier_func, (void *)cpu, 1);
		} else if (rcu_segcblist_n_cbs(&rdp->cblist) &&
			   cpu_is_offline(cpu)) {
			rcu_barrier_trace(TPS("OfflineNoCBQ"), cpu,
					  rcu_state.barrier_sequence);
			local_irq_disable();
			rcu_barrier_func((void *)cpu);
			local_irq_enable();
		} else if (cpu_is_offline(cpu)) {
			rcu_barrier_trace(TPS("OfflineNoCBNoQ"), cpu,
					  rcu_state.barrier_sequence);
		} else {
			rcu_barrier_trace(TPS("OnlineNQ"), cpu,
					  rcu_state.barrier_sequence);
		}
	}
	cpus_read_unlock();

	/*
	 * Now that we have an rcu_barrier_callback() callback on each
	 * CPU, and thus each counted, remove the initial count.
	 */
	if (atomic_sub_and_test(2, &rcu_state.barrier_cpu_count))
		complete(&rcu_state.barrier_completion);

	/* Wait for all rcu_barrier_callback() callbacks to be invoked. */
	wait_for_completion(&rcu_state.barrier_completion);

	/* Mark the end of the barrier operation. */
	rcu_barrier_trace(TPS("Inc2"), -1, rcu_state.barrier_sequence);
	rcu_seq_end(&rcu_state.barrier_sequence);

	/* Other rcu_barrier() invocations can now safely proceed. */
	mutex_unlock(&rcu_state.barrier_mutex);
}
EXPORT_SYMBOL_GPL(rcu_barrier);

/*
 * Propagate ->qsinitmask bits up the rcu_node tree to account for the
 * first CPU in a given leaf rcu_node structure coming online.  The caller
 * must hold the corresponding leaf rcu_node ->lock with interrupts
 * disabled.
 */
static void rcu_init_new_rnp(struct rcu_node *rnp_leaf)
{
	long mask;
	long oldmask;
	struct rcu_node *rnp = rnp_leaf;

	raw_lockdep_assert_held_rcu_node(rnp_leaf);
	WARN_ON_ONCE(rnp->wait_blkd_tasks);
	for (;;) {
		mask = rnp->grpmask;
		rnp = rnp->parent;
		if (rnp == NULL)
			return;
		raw_spin_lock_rcu_node(rnp); /* Interrupts already disabled. */
		oldmask = rnp->qsmaskinit;
		rnp->qsmaskinit |= mask;
		raw_spin_unlock_rcu_node(rnp); /* Interrupts remain disabled. */
		if (oldmask)
			return;
	}
}

/*
 * Do boot-time initialization of a CPU's per-CPU RCU data.
 */
static void __init
rcu_boot_init_percpu_data(int cpu)
{
	struct rcu_data *rdp = per_cpu_ptr(&rcu_data, cpu);

	/* Set up local state, ensuring consistent view of global state. */
	rdp->grpmask = leaf_node_cpu_bit(rdp->mynode, cpu);
	INIT_WORK(&rdp->strict_work, strict_work_handler);
	WARN_ON_ONCE(rdp->dynticks_nesting != 1);
	WARN_ON_ONCE(rcu_dynticks_in_eqs(rcu_dynticks_snap(rdp)));
	rdp->rcu_ofl_gp_seq = rcu_state.gp_seq;
	rdp->rcu_ofl_gp_flags = RCU_GP_CLEANED;
	rdp->rcu_onl_gp_seq = rcu_state.gp_seq;
	rdp->rcu_onl_gp_flags = RCU_GP_CLEANED;
	rdp->cpu = cpu;
	rcu_boot_init_nocb_percpu_data(rdp);
}

/*
 * Invoked early in the CPU-online process, when pretty much all services
 * are available.  The incoming CPU is not present.
 *
 * Initializes a CPU's per-CPU RCU data.  Note that only one online or
 * offline event can be happening at a given time.  Note also that we can
 * accept some slop in the rsp->gp_seq access due to the fact that this
 * CPU cannot possibly have any non-offloaded RCU callbacks in flight yet.
 * And any offloaded callbacks are being numbered elsewhere.
 */
int rcutree_prepare_cpu(unsigned int cpu)
{
	unsigned long flags;
	struct rcu_data *rdp = per_cpu_ptr(&rcu_data, cpu);
	struct rcu_node *rnp = rcu_get_root();

	/* Set up local state, ensuring consistent view of global state. */
	raw_spin_lock_irqsave_rcu_node(rnp, flags);
	rdp->qlen_last_fqs_check = 0;
	rdp->n_force_qs_snap = READ_ONCE(rcu_state.n_force_qs);
	rdp->blimit = blimit;
	rdp->dynticks_nesting = 1;	/* CPU not up, no tearing. */
	rcu_dynticks_eqs_online();
	raw_spin_unlock_rcu_node(rnp);		/* irqs remain disabled. */

	/*
	 * Only non-NOCB CPUs that didn't have early-boot callbacks need to be
	 * (re-)initialized.
	 */
	if (!rcu_segcblist_is_enabled(&rdp->cblist))
		rcu_segcblist_init(&rdp->cblist);  /* Re-enable callbacks. */

	/*
	 * Add CPU to leaf rcu_node pending-online bitmask.  Any needed
	 * propagation up the rcu_node tree will happen at the beginning
	 * of the next grace period.
	 */
	rnp = rdp->mynode;
	raw_spin_lock_rcu_node(rnp);		/* irqs already disabled. */
	rdp->beenonline = true;	 /* We have now been online. */
	rdp->gp_seq = READ_ONCE(rnp->gp_seq);
	rdp->gp_seq_needed = rdp->gp_seq;
	rdp->cpu_no_qs.b.norm = true;
	rdp->core_needs_qs = false;
	rdp->rcu_iw_pending = false;
	rdp->rcu_iw = IRQ_WORK_INIT_HARD(rcu_iw_handler);
	rdp->rcu_iw_gp_seq = rdp->gp_seq - 1;
	trace_rcu_grace_period(rcu_state.name, rdp->gp_seq, TPS("cpuonl"));
	raw_spin_unlock_irqrestore_rcu_node(rnp, flags);
	rcu_spawn_one_boost_kthread(rnp);
	rcu_spawn_cpu_nocb_kthread(cpu);
	WRITE_ONCE(rcu_state.n_online_cpus, rcu_state.n_online_cpus + 1);

	return 0;
}

/*
 * Update RCU priority boot kthread affinity for CPU-hotplug changes.
 */
static void rcutree_affinity_setting(unsigned int cpu, int outgoing)
{
	struct rcu_data *rdp = per_cpu_ptr(&rcu_data, cpu);

	rcu_boost_kthread_setaffinity(rdp->mynode, outgoing);
}

/*
 * Near the end of the CPU-online process.  Pretty much all services
 * enabled, and the CPU is now very much alive.
 */
int rcutree_online_cpu(unsigned int cpu)
{
	unsigned long flags;
	struct rcu_data *rdp;
	struct rcu_node *rnp;

	rdp = per_cpu_ptr(&rcu_data, cpu);
	rnp = rdp->mynode;
	raw_spin_lock_irqsave_rcu_node(rnp, flags);
	rnp->ffmask |= rdp->grpmask;
	raw_spin_unlock_irqrestore_rcu_node(rnp, flags);
	if (rcu_scheduler_active == RCU_SCHEDULER_INACTIVE)
		return 0; /* Too early in boot for scheduler work. */
	sync_sched_exp_online_cleanup(cpu);
	rcutree_affinity_setting(cpu, -1);

	// Stop-machine done, so allow nohz_full to disable tick.
	tick_dep_clear(TICK_DEP_BIT_RCU);
	return 0;
}

/*
 * Near the beginning of the process.  The CPU is still very much alive
 * with pretty much all services enabled.
 */
int rcutree_offline_cpu(unsigned int cpu)
{
	unsigned long flags;
	struct rcu_data *rdp;
	struct rcu_node *rnp;

	rdp = per_cpu_ptr(&rcu_data, cpu);
	rnp = rdp->mynode;
	raw_spin_lock_irqsave_rcu_node(rnp, flags);
	rnp->ffmask &= ~rdp->grpmask;
	raw_spin_unlock_irqrestore_rcu_node(rnp, flags);

	rcutree_affinity_setting(cpu, cpu);

	// nohz_full CPUs need the tick for stop-machine to work quickly
	tick_dep_set(TICK_DEP_BIT_RCU);
	return 0;
}

/*
 * Mark the specified CPU as being online so that subsequent grace periods
 * (both expedited and normal) will wait on it.  Note that this means that
 * incoming CPUs are not allowed to use RCU read-side critical sections
 * until this function is called.  Failing to observe this restriction
 * will result in lockdep splats.
 *
 * Note that this function is special in that it is invoked directly
 * from the incoming CPU rather than from the cpuhp_step mechanism.
 * This is because this function must be invoked at a precise location.
 */
void rcu_cpu_starting(unsigned int cpu)
{
	unsigned long flags;
	unsigned long mask;
	struct rcu_data *rdp;
	struct rcu_node *rnp;
	bool newcpu;

	rdp = per_cpu_ptr(&rcu_data, cpu);
	if (rdp->cpu_started)
		return;
	rdp->cpu_started = true;

	rnp = rdp->mynode;
	mask = rdp->grpmask;
	WRITE_ONCE(rnp->ofl_seq, rnp->ofl_seq + 1);
	WARN_ON_ONCE(!(rnp->ofl_seq & 0x1));
	smp_mb(); // Pair with rcu_gp_cleanup()'s ->ofl_seq barrier().
	raw_spin_lock_irqsave_rcu_node(rnp, flags);
	WRITE_ONCE(rnp->qsmaskinitnext, rnp->qsmaskinitnext | mask);
	newcpu = !(rnp->expmaskinitnext & mask);
	rnp->expmaskinitnext |= mask;
	/* Allow lockless access for expedited grace periods. */
	smp_store_release(&rcu_state.ncpus, rcu_state.ncpus + newcpu); /* ^^^ */
	ASSERT_EXCLUSIVE_WRITER(rcu_state.ncpus);
	rcu_gpnum_ovf(rnp, rdp); /* Offline-induced counter wrap? */
	rdp->rcu_onl_gp_seq = READ_ONCE(rcu_state.gp_seq);
	rdp->rcu_onl_gp_flags = READ_ONCE(rcu_state.gp_flags);

	/* An incoming CPU should never be blocking a grace period. */
	if (WARN_ON_ONCE(rnp->qsmask & mask)) { /* RCU waiting on incoming CPU? */
		rcu_disable_urgency_upon_qs(rdp);
		/* Report QS -after- changing ->qsmaskinitnext! */
		rcu_report_qs_rnp(mask, rnp, rnp->gp_seq, flags);
	} else {
		raw_spin_unlock_irqrestore_rcu_node(rnp, flags);
	}
	smp_mb(); // Pair with rcu_gp_cleanup()'s ->ofl_seq barrier().
	WRITE_ONCE(rnp->ofl_seq, rnp->ofl_seq + 1);
	WARN_ON_ONCE(rnp->ofl_seq & 0x1);
	smp_mb(); /* Ensure RCU read-side usage follows above initialization. */
}

/*
 * The outgoing function has no further need of RCU, so remove it from
 * the rcu_node tree's ->qsmaskinitnext bit masks.
 *
 * Note that this function is special in that it is invoked directly
 * from the outgoing CPU rather than from the cpuhp_step mechanism.
 * This is because this function must be invoked at a precise location.
 */
void rcu_report_dead(unsigned int cpu)
{
	unsigned long flags;
	unsigned long mask;
	struct rcu_data *rdp = per_cpu_ptr(&rcu_data, cpu);
	struct rcu_node *rnp = rdp->mynode;  /* Outgoing CPU's rdp & rnp. */

	// Do any dangling deferred wakeups.
	do_nocb_deferred_wakeup(rdp);

	/* QS for any half-done expedited grace period. */
	preempt_disable();
	rcu_report_exp_rdp(this_cpu_ptr(&rcu_data));
	preempt_enable();
	rcu_preempt_deferred_qs(current);

	/* Remove outgoing CPU from mask in the leaf rcu_node structure. */
	mask = rdp->grpmask;
	WRITE_ONCE(rnp->ofl_seq, rnp->ofl_seq + 1);
	WARN_ON_ONCE(!(rnp->ofl_seq & 0x1));
	smp_mb(); // Pair with rcu_gp_cleanup()'s ->ofl_seq barrier().
	raw_spin_lock(&rcu_state.ofl_lock);
	raw_spin_lock_irqsave_rcu_node(rnp, flags); /* Enforce GP memory-order guarantee. */
	rdp->rcu_ofl_gp_seq = READ_ONCE(rcu_state.gp_seq);
	rdp->rcu_ofl_gp_flags = READ_ONCE(rcu_state.gp_flags);
	if (rnp->qsmask & mask) { /* RCU waiting on outgoing CPU? */
		/* Report quiescent state -before- changing ->qsmaskinitnext! */
		rcu_report_qs_rnp(mask, rnp, rnp->gp_seq, flags);
		raw_spin_lock_irqsave_rcu_node(rnp, flags);
	}
	WRITE_ONCE(rnp->qsmaskinitnext, rnp->qsmaskinitnext & ~mask);
	raw_spin_unlock_irqrestore_rcu_node(rnp, flags);
	raw_spin_unlock(&rcu_state.ofl_lock);
	smp_mb(); // Pair with rcu_gp_cleanup()'s ->ofl_seq barrier().
	WRITE_ONCE(rnp->ofl_seq, rnp->ofl_seq + 1);
	WARN_ON_ONCE(rnp->ofl_seq & 0x1);

	rdp->cpu_started = false;
}

#ifdef CONFIG_HOTPLUG_CPU
/*
 * The outgoing CPU has just passed through the dying-idle state, and we
 * are being invoked from the CPU that was IPIed to continue the offline
 * operation.  Migrate the outgoing CPU's callbacks to the current CPU.
 */
void rcutree_migrate_callbacks(int cpu)
{
	unsigned long flags;
	struct rcu_data *my_rdp;
	struct rcu_node *my_rnp;
	struct rcu_data *rdp = per_cpu_ptr(&rcu_data, cpu);
	bool needwake;

	if (rcu_rdp_is_offloaded(rdp) ||
	    rcu_segcblist_empty(&rdp->cblist))
		return;  /* No callbacks to migrate. */

	local_irq_save(flags);
	my_rdp = this_cpu_ptr(&rcu_data);
	my_rnp = my_rdp->mynode;
	rcu_nocb_lock(my_rdp); /* irqs already disabled. */
	WARN_ON_ONCE(!rcu_nocb_flush_bypass(my_rdp, NULL, jiffies));
	raw_spin_lock_rcu_node(my_rnp); /* irqs already disabled. */
	/* Leverage recent GPs and set GP for new callbacks. */
	needwake = rcu_advance_cbs(my_rnp, rdp) ||
		   rcu_advance_cbs(my_rnp, my_rdp);
	rcu_segcblist_merge(&my_rdp->cblist, &rdp->cblist);
	needwake = needwake || rcu_advance_cbs(my_rnp, my_rdp);
	rcu_segcblist_disable(&rdp->cblist);
	WARN_ON_ONCE(rcu_segcblist_empty(&my_rdp->cblist) !=
		     !rcu_segcblist_n_cbs(&my_rdp->cblist));
	if (rcu_rdp_is_offloaded(my_rdp)) {
		raw_spin_unlock_rcu_node(my_rnp); /* irqs remain disabled. */
		__call_rcu_nocb_wake(my_rdp, true, flags);
	} else {
		rcu_nocb_unlock(my_rdp); /* irqs remain disabled. */
		raw_spin_unlock_irqrestore_rcu_node(my_rnp, flags);
	}
	if (needwake)
		rcu_gp_kthread_wake();
	lockdep_assert_irqs_enabled();
	WARN_ONCE(rcu_segcblist_n_cbs(&rdp->cblist) != 0 ||
		  !rcu_segcblist_empty(&rdp->cblist),
		  "rcu_cleanup_dead_cpu: Callbacks on offline CPU %d: qlen=%lu, 1stCB=%p\n",
		  cpu, rcu_segcblist_n_cbs(&rdp->cblist),
		  rcu_segcblist_first_cb(&rdp->cblist));
}
#endif

/*
 * On non-huge systems, use expedited RCU grace periods to make suspend
 * and hibernation run faster.
 */
static int rcu_pm_notify(struct notifier_block *self,
			 unsigned long action, void *hcpu)
{
	switch (action) {
	case PM_HIBERNATION_PREPARE:
	case PM_SUSPEND_PREPARE:
		rcu_expedite_gp();
		break;
	case PM_POST_HIBERNATION:
	case PM_POST_SUSPEND:
		rcu_unexpedite_gp();
		break;
	default:
		break;
	}
	return NOTIFY_OK;
}

/*
 * Spawn the kthreads that handle RCU's grace periods.
 */
static int __init rcu_spawn_gp_kthread(void)
{
	unsigned long flags;
	int kthread_prio_in = kthread_prio;
	struct rcu_node *rnp;
	struct sched_param sp;
	struct task_struct *t;

	/* Force priority into range. */
	if (IS_ENABLED(CONFIG_RCU_BOOST) && kthread_prio < 2
	    && IS_BUILTIN(CONFIG_RCU_TORTURE_TEST))
		kthread_prio = 2;
	else if (IS_ENABLED(CONFIG_RCU_BOOST) && kthread_prio < 1)
		kthread_prio = 1;
	else if (kthread_prio < 0)
		kthread_prio = 0;
	else if (kthread_prio > 99)
		kthread_prio = 99;

	if (kthread_prio != kthread_prio_in)
		pr_alert("rcu_spawn_gp_kthread(): Limited prio to %d from %d\n",
			 kthread_prio, kthread_prio_in);

	rcu_scheduler_fully_active = 1;
	t = kthread_create(rcu_gp_kthread, NULL, "%s", rcu_state.name);
	if (WARN_ONCE(IS_ERR(t), "%s: Could not start grace-period kthread, OOM is now expected behavior\n", __func__))
		return 0;
	if (kthread_prio) {
		sp.sched_priority = kthread_prio;
		sched_setscheduler_nocheck(t, SCHED_FIFO, &sp);
	}
	rnp = rcu_get_root();
	raw_spin_lock_irqsave_rcu_node(rnp, flags);
	WRITE_ONCE(rcu_state.gp_activity, jiffies);
	WRITE_ONCE(rcu_state.gp_req_activity, jiffies);
	// Reset .gp_activity and .gp_req_activity before setting .gp_kthread.
	smp_store_release(&rcu_state.gp_kthread, t);  /* ^^^ */
	raw_spin_unlock_irqrestore_rcu_node(rnp, flags);
	wake_up_process(t);
	rcu_spawn_nocb_kthreads();
	rcu_spawn_boost_kthreads();
	rcu_spawn_core_kthreads();
	return 0;
}
early_initcall(rcu_spawn_gp_kthread);

/*
 * This function is invoked towards the end of the scheduler's
 * initialization process.  Before this is called, the idle task might
 * contain synchronous grace-period primitives (during which time, this idle
 * task is booting the system, and such primitives are no-ops).  After this
 * function is called, any synchronous grace-period primitives are run as
 * expedited, with the requesting task driving the grace period forward.
 * A later core_initcall() rcu_set_runtime_mode() will switch to full
 * runtime RCU functionality.
 */
void rcu_scheduler_starting(void)
{
	WARN_ON(num_online_cpus() != 1);
	WARN_ON(nr_context_switches() > 0);
	rcu_test_sync_prims();
	rcu_scheduler_active = RCU_SCHEDULER_INIT;
	rcu_test_sync_prims();
}

/*
 * Helper function for rcu_init() that initializes the rcu_state structure.
 */
static void __init rcu_init_one(void)
{
	static const char * const buf[] = RCU_NODE_NAME_INIT;
	static const char * const fqs[] = RCU_FQS_NAME_INIT;
	static struct lock_class_key rcu_node_class[RCU_NUM_LVLS];
	static struct lock_class_key rcu_fqs_class[RCU_NUM_LVLS];

	int levelspread[RCU_NUM_LVLS];		/* kids/node in each level. */
	int cpustride = 1;
	int i;
	int j;
	struct rcu_node *rnp;

	BUILD_BUG_ON(RCU_NUM_LVLS > ARRAY_SIZE(buf));  /* Fix buf[] init! */

	/* Silence gcc 4.8 false positive about array index out of range. */
	if (rcu_num_lvls <= 0 || rcu_num_lvls > RCU_NUM_LVLS)
		panic("rcu_init_one: rcu_num_lvls out of range");

	/* Initialize the level-tracking arrays. */

	for (i = 1; i < rcu_num_lvls; i++)
		rcu_state.level[i] =
			rcu_state.level[i - 1] + num_rcu_lvl[i - 1];
	rcu_init_levelspread(levelspread, num_rcu_lvl);

	/* Initialize the elements themselves, starting from the leaves. */

	for (i = rcu_num_lvls - 1; i >= 0; i--) {
		cpustride *= levelspread[i];
		rnp = rcu_state.level[i];
		for (j = 0; j < num_rcu_lvl[i]; j++, rnp++) {
			raw_spin_lock_init(&ACCESS_PRIVATE(rnp, lock));
			lockdep_set_class_and_name(&ACCESS_PRIVATE(rnp, lock),
						   &rcu_node_class[i], buf[i]);
			raw_spin_lock_init(&rnp->fqslock);
			lockdep_set_class_and_name(&rnp->fqslock,
						   &rcu_fqs_class[i], fqs[i]);
			rnp->gp_seq = rcu_state.gp_seq;
			rnp->gp_seq_needed = rcu_state.gp_seq;
			rnp->completedqs = rcu_state.gp_seq;
			rnp->qsmask = 0;
			rnp->qsmaskinit = 0;
			rnp->grplo = j * cpustride;
			rnp->grphi = (j + 1) * cpustride - 1;
			if (rnp->grphi >= nr_cpu_ids)
				rnp->grphi = nr_cpu_ids - 1;
			if (i == 0) {
				rnp->grpnum = 0;
				rnp->grpmask = 0;
				rnp->parent = NULL;
			} else {
				rnp->grpnum = j % levelspread[i - 1];
				rnp->grpmask = BIT(rnp->grpnum);
				rnp->parent = rcu_state.level[i - 1] +
					      j / levelspread[i - 1];
			}
			rnp->level = i;
			INIT_LIST_HEAD(&rnp->blkd_tasks);
			rcu_init_one_nocb(rnp);
			init_waitqueue_head(&rnp->exp_wq[0]);
			init_waitqueue_head(&rnp->exp_wq[1]);
			init_waitqueue_head(&rnp->exp_wq[2]);
			init_waitqueue_head(&rnp->exp_wq[3]);
			spin_lock_init(&rnp->exp_lock);
		}
	}

	init_swait_queue_head(&rcu_state.gp_wq);
	init_swait_queue_head(&rcu_state.expedited_wq);
	rnp = rcu_first_leaf_node();
	for_each_possible_cpu(i) {
		while (i > rnp->grphi)
			rnp++;
		per_cpu_ptr(&rcu_data, i)->mynode = rnp;
		rcu_boot_init_percpu_data(i);
	}
}

/*
 * Compute the rcu_node tree geometry from kernel parameters.  This cannot
 * replace the definitions in tree.h because those are needed to size
 * the ->node array in the rcu_state structure.
 */
void rcu_init_geometry(void)
{
	ulong d;
	int i;
	static unsigned long old_nr_cpu_ids;
	int rcu_capacity[RCU_NUM_LVLS];
	static bool initialized;

	if (initialized) {
		/*
		 * Warn if setup_nr_cpu_ids() had not yet been invoked,
		 * unless nr_cpus_ids == NR_CPUS, in which case who cares?
		 */
		WARN_ON_ONCE(old_nr_cpu_ids != nr_cpu_ids);
		return;
	}

	old_nr_cpu_ids = nr_cpu_ids;
	initialized = true;

	/*
	 * Initialize any unspecified boot parameters.
	 * The default values of jiffies_till_first_fqs and
	 * jiffies_till_next_fqs are set to the RCU_JIFFIES_TILL_FORCE_QS
	 * value, which is a function of HZ, then adding one for each
	 * RCU_JIFFIES_FQS_DIV CPUs that might be on the system.
	 */
	d = RCU_JIFFIES_TILL_FORCE_QS + nr_cpu_ids / RCU_JIFFIES_FQS_DIV;
	if (jiffies_till_first_fqs == ULONG_MAX)
		jiffies_till_first_fqs = d;
	if (jiffies_till_next_fqs == ULONG_MAX)
		jiffies_till_next_fqs = d;
	adjust_jiffies_till_sched_qs();

	/* If the compile-time values are accurate, just leave. */
	if (rcu_fanout_leaf == RCU_FANOUT_LEAF &&
	    nr_cpu_ids == NR_CPUS)
		return;
	pr_info("Adjusting geometry for rcu_fanout_leaf=%d, nr_cpu_ids=%u\n",
		rcu_fanout_leaf, nr_cpu_ids);

	/*
	 * The boot-time rcu_fanout_leaf parameter must be at least two
	 * and cannot exceed the number of bits in the rcu_node masks.
	 * Complain and fall back to the compile-time values if this
	 * limit is exceeded.
	 */
	if (rcu_fanout_leaf < 2 ||
	    rcu_fanout_leaf > sizeof(unsigned long) * 8) {
		rcu_fanout_leaf = RCU_FANOUT_LEAF;
		WARN_ON(1);
		return;
	}

	/*
	 * Compute number of nodes that can be handled an rcu_node tree
	 * with the given number of levels.
	 */
	rcu_capacity[0] = rcu_fanout_leaf;
	for (i = 1; i < RCU_NUM_LVLS; i++)
		rcu_capacity[i] = rcu_capacity[i - 1] * RCU_FANOUT;

	/*
	 * The tree must be able to accommodate the configured number of CPUs.
	 * If this limit is exceeded, fall back to the compile-time values.
	 */
	if (nr_cpu_ids > rcu_capacity[RCU_NUM_LVLS - 1]) {
		rcu_fanout_leaf = RCU_FANOUT_LEAF;
		WARN_ON(1);
		return;
	}

	/* Calculate the number of levels in the tree. */
	for (i = 0; nr_cpu_ids > rcu_capacity[i]; i++) {
	}
	rcu_num_lvls = i + 1;

	/* Calculate the number of rcu_nodes at each level of the tree. */
	for (i = 0; i < rcu_num_lvls; i++) {
		int cap = rcu_capacity[(rcu_num_lvls - 1) - i];
		num_rcu_lvl[i] = DIV_ROUND_UP(nr_cpu_ids, cap);
	}

	/* Calculate the total number of rcu_node structures. */
	rcu_num_nodes = 0;
	for (i = 0; i < rcu_num_lvls; i++)
		rcu_num_nodes += num_rcu_lvl[i];
}

/*
 * Dump out the structure of the rcu_node combining tree associated
 * with the rcu_state structure.
 */
static void __init rcu_dump_rcu_node_tree(void)
{
	int level = 0;
	struct rcu_node *rnp;

	pr_info("rcu_node tree layout dump\n");
	pr_info(" ");
	rcu_for_each_node_breadth_first(rnp) {
		if (rnp->level != level) {
			pr_cont("\n");
			pr_info(" ");
			level = rnp->level;
		}
		pr_cont("%d:%d ^%d  ", rnp->grplo, rnp->grphi, rnp->grpnum);
	}
	pr_cont("\n");
}

struct workqueue_struct *rcu_gp_wq;
struct workqueue_struct *rcu_par_gp_wq;

static void __init kfree_rcu_batch_init(void)
{
	int cpu;
	int i;

	/* Clamp it to [0:100] seconds interval. */
	if (rcu_delay_page_cache_fill_msec < 0 ||
		rcu_delay_page_cache_fill_msec > 100 * MSEC_PER_SEC) {

		rcu_delay_page_cache_fill_msec =
			clamp(rcu_delay_page_cache_fill_msec, 0,
				(int) (100 * MSEC_PER_SEC));

		pr_info("Adjusting rcutree.rcu_delay_page_cache_fill_msec to %d ms.\n",
			rcu_delay_page_cache_fill_msec);
	}

	for_each_possible_cpu(cpu) {
		struct kfree_rcu_cpu *krcp = per_cpu_ptr(&krc, cpu);

		for (i = 0; i < KFREE_N_BATCHES; i++) {
			INIT_RCU_WORK(&krcp->krw_arr[i].rcu_work, kfree_rcu_work);
			krcp->krw_arr[i].krcp = krcp;
		}

		INIT_DELAYED_WORK(&krcp->monitor_work, kfree_rcu_monitor);
		INIT_DELAYED_WORK(&krcp->page_cache_work, fill_page_cache_func);
		krcp->initialized = true;
	}
	if (register_shrinker(&kfree_rcu_shrinker))
		pr_err("Failed to register kfree_rcu() shrinker!\n");
}

void __init rcu_init(void)
{
	int cpu;

	rcu_early_boot_tests();

	kfree_rcu_batch_init();
	rcu_bootup_announce();
	rcu_init_geometry();
	rcu_init_one();
	if (dump_tree)
		rcu_dump_rcu_node_tree();
	if (use_softirq)
		open_softirq(RCU_SOFTIRQ, rcu_core_si);

	/*
	 * We don't need protection against CPU-hotplug here because
	 * this is called early in boot, before either interrupts
	 * or the scheduler are operational.
	 */
	pm_notifier(rcu_pm_notify, 0);
	for_each_online_cpu(cpu) {
		rcutree_prepare_cpu(cpu);
		rcu_cpu_starting(cpu);
		rcutree_online_cpu(cpu);
	}

	/* Create workqueue for Tree SRCU and for expedited GPs. */
	rcu_gp_wq = alloc_workqueue("rcu_gp", WQ_MEM_RECLAIM, 0);
	WARN_ON(!rcu_gp_wq);
	rcu_par_gp_wq = alloc_workqueue("rcu_par_gp", WQ_MEM_RECLAIM, 0);
	WARN_ON(!rcu_par_gp_wq);

	/* Fill in default value for rcutree.qovld boot parameter. */
	/* -After- the rcu_node ->lock fields are initialized! */
	if (qovld < 0)
		qovld_calc = DEFAULT_RCU_QOVLD_MULT * qhimark;
	else
		qovld_calc = qovld;
}

#include "tree_stall.h"
#include "tree_exp.h"
#include "tree_nocb.h"
#include "tree_plugin.h"<|MERGE_RESOLUTION|>--- conflicted
+++ resolved
@@ -1912,8 +1912,6 @@
 
 	WRITE_ONCE(rcu_state.gp_activity, jiffies);
 	WRITE_ONCE(rcu_state.n_force_qs, rcu_state.n_force_qs + 1);
-<<<<<<< HEAD
-=======
 
 	WARN_ON_ONCE(nr_fqs > 3);
 	/* Only countdown nr_fqs for stall purposes if jiffies moves. */
@@ -1925,7 +1923,6 @@
 		WRITE_ONCE(rcu_state.nr_fqs_jiffies_stall, --nr_fqs);
 	}
 
->>>>>>> c33f17e6
 	if (first_time) {
 		/* Collect dyntick-idle snapshots. */
 		force_qs_rnp(dyntick_save_progress_counter);
