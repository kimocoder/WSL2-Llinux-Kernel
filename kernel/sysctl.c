--- conflicted
+++ resolved
@@ -2838,7 +2838,6 @@
 		.proc_handler	= proc_dointvec_minmax,
 		.extra1		= SYSCTL_ZERO,
 		.extra2		= SYSCTL_TWO_HUNDRED,
-<<<<<<< HEAD
 	},
 #ifdef CONFIG_NUMA
 	{
@@ -2850,19 +2849,6 @@
 		.extra1		= SYSCTL_ZERO,
 		.extra2		= SYSCTL_ONE,
 	},
-=======
-	},
-#ifdef CONFIG_NUMA
-	{
-		.procname	= "numa_stat",
-		.data		= &sysctl_vm_numa_stat,
-		.maxlen		= sizeof(int),
-		.mode		= 0644,
-		.proc_handler	= sysctl_vm_numa_stat_handler,
-		.extra1		= SYSCTL_ZERO,
-		.extra2		= SYSCTL_ONE,
-	},
->>>>>>> 5eb2b831
 #endif
 #ifdef CONFIG_HUGETLB_PAGE
 	{
