--- conflicted
+++ resolved
@@ -2834,7 +2834,6 @@
 		.proc_handler	= proc_dointvec_minmax,
 		.extra1		= SYSCTL_ZERO,
 		.extra2		= SYSCTL_TWO_HUNDRED,
-<<<<<<< HEAD
 	},
 #ifdef CONFIG_NUMA
 	{
@@ -2846,19 +2845,6 @@
 		.extra1		= SYSCTL_ZERO,
 		.extra2		= SYSCTL_ONE,
 	},
-=======
-	},
-#ifdef CONFIG_NUMA
-	{
-		.procname	= "numa_stat",
-		.data		= &sysctl_vm_numa_stat,
-		.maxlen		= sizeof(int),
-		.mode		= 0644,
-		.proc_handler	= sysctl_vm_numa_stat_handler,
-		.extra1		= SYSCTL_ZERO,
-		.extra2		= SYSCTL_ONE,
-	},
->>>>>>> 9b37665a
 #endif
 #ifdef CONFIG_HUGETLB_PAGE
 	{
