--- conflicted
+++ resolved
@@ -477,11 +477,7 @@
 		trace = get_callchain_entry_for_task(task, max_depth);
 	else
 		trace = get_perf_callchain(regs, 0, kernel, user, max_depth,
-<<<<<<< HEAD
-					   false, false);
-=======
 					   crosstask, false);
->>>>>>> 5eb2b831
 	if (unlikely(!trace))
 		goto err_fault;
 
