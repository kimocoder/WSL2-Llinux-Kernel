// SPDX-License-Identifier: GPL-2.0-only
/* Copyright (c) 2011-2014 PLUMgrid, http://plumgrid.com
 * Copyright (c) 2016 Facebook
 * Copyright (c) 2018 Covalent IO, Inc. http://covalent.io
 */
#include <uapi/linux/btf.h>
#include <linux/kernel.h>
#include <linux/types.h>
#include <linux/slab.h>
#include <linux/bpf.h>
#include <linux/btf.h>
#include <linux/bpf_verifier.h>
#include <linux/filter.h>
#include <net/netlink.h>
#include <linux/file.h>
#include <linux/vmalloc.h>
#include <linux/stringify.h>
#include <linux/bsearch.h>
#include <linux/sort.h>
#include <linux/perf_event.h>
#include <linux/ctype.h>
#include <linux/error-injection.h>
#include <linux/bpf_lsm.h>
#include <linux/btf_ids.h>

#include "disasm.h"

static const struct bpf_verifier_ops * const bpf_verifier_ops[] = {
#define BPF_PROG_TYPE(_id, _name, prog_ctx_type, kern_ctx_type) \
	[_id] = & _name ## _verifier_ops,
#define BPF_MAP_TYPE(_id, _ops)
#define BPF_LINK_TYPE(_id, _name)
#include <linux/bpf_types.h>
#undef BPF_PROG_TYPE
#undef BPF_MAP_TYPE
#undef BPF_LINK_TYPE
};

/* bpf_check() is a static code analyzer that walks eBPF program
 * instruction by instruction and updates register/stack state.
 * All paths of conditional branches are analyzed until 'bpf_exit' insn.
 *
 * The first pass is depth-first-search to check that the program is a DAG.
 * It rejects the following programs:
 * - larger than BPF_MAXINSNS insns
 * - if loop is present (detected via back-edge)
 * - unreachable insns exist (shouldn't be a forest. program = one function)
 * - out of bounds or malformed jumps
 * The second pass is all possible path descent from the 1st insn.
 * Since it's analyzing all paths through the program, the length of the
 * analysis is limited to 64k insn, which may be hit even if total number of
 * insn is less then 4K, but there are too many branches that change stack/regs.
 * Number of 'branches to be analyzed' is limited to 1k
 *
 * On entry to each instruction, each register has a type, and the instruction
 * changes the types of the registers depending on instruction semantics.
 * If instruction is BPF_MOV64_REG(BPF_REG_1, BPF_REG_5), then type of R5 is
 * copied to R1.
 *
 * All registers are 64-bit.
 * R0 - return register
 * R1-R5 argument passing registers
 * R6-R9 callee saved registers
 * R10 - frame pointer read-only
 *
 * At the start of BPF program the register R1 contains a pointer to bpf_context
 * and has type PTR_TO_CTX.
 *
 * Verifier tracks arithmetic operations on pointers in case:
 *    BPF_MOV64_REG(BPF_REG_1, BPF_REG_10),
 *    BPF_ALU64_IMM(BPF_ADD, BPF_REG_1, -20),
 * 1st insn copies R10 (which has FRAME_PTR) type into R1
 * and 2nd arithmetic instruction is pattern matched to recognize
 * that it wants to construct a pointer to some element within stack.
 * So after 2nd insn, the register R1 has type PTR_TO_STACK
 * (and -20 constant is saved for further stack bounds checking).
 * Meaning that this reg is a pointer to stack plus known immediate constant.
 *
 * Most of the time the registers have SCALAR_VALUE type, which
 * means the register has some value, but it's not a valid pointer.
 * (like pointer plus pointer becomes SCALAR_VALUE type)
 *
 * When verifier sees load or store instructions the type of base register
 * can be: PTR_TO_MAP_VALUE, PTR_TO_CTX, PTR_TO_STACK, PTR_TO_SOCKET. These are
 * four pointer types recognized by check_mem_access() function.
 *
 * PTR_TO_MAP_VALUE means that this register is pointing to 'map element value'
 * and the range of [ptr, ptr + map's value_size) is accessible.
 *
 * registers used to pass values to function calls are checked against
 * function argument constraints.
 *
 * ARG_PTR_TO_MAP_KEY is one of such argument constraints.
 * It means that the register type passed to this function must be
 * PTR_TO_STACK and it will be used inside the function as
 * 'pointer to map element key'
 *
 * For example the argument constraints for bpf_map_lookup_elem():
 *   .ret_type = RET_PTR_TO_MAP_VALUE_OR_NULL,
 *   .arg1_type = ARG_CONST_MAP_PTR,
 *   .arg2_type = ARG_PTR_TO_MAP_KEY,
 *
 * ret_type says that this function returns 'pointer to map elem value or null'
 * function expects 1st argument to be a const pointer to 'struct bpf_map' and
 * 2nd argument should be a pointer to stack, which will be used inside
 * the helper function as a pointer to map element key.
 *
 * On the kernel side the helper function looks like:
 * u64 bpf_map_lookup_elem(u64 r1, u64 r2, u64 r3, u64 r4, u64 r5)
 * {
 *    struct bpf_map *map = (struct bpf_map *) (unsigned long) r1;
 *    void *key = (void *) (unsigned long) r2;
 *    void *value;
 *
 *    here kernel can access 'key' and 'map' pointers safely, knowing that
 *    [key, key + map->key_size) bytes are valid and were initialized on
 *    the stack of eBPF program.
 * }
 *
 * Corresponding eBPF program may look like:
 *    BPF_MOV64_REG(BPF_REG_2, BPF_REG_10),  // after this insn R2 type is FRAME_PTR
 *    BPF_ALU64_IMM(BPF_ADD, BPF_REG_2, -4), // after this insn R2 type is PTR_TO_STACK
 *    BPF_LD_MAP_FD(BPF_REG_1, map_fd),      // after this insn R1 type is CONST_PTR_TO_MAP
 *    BPF_RAW_INSN(BPF_JMP | BPF_CALL, 0, 0, 0, BPF_FUNC_map_lookup_elem),
 * here verifier looks at prototype of map_lookup_elem() and sees:
 * .arg1_type == ARG_CONST_MAP_PTR and R1->type == CONST_PTR_TO_MAP, which is ok,
 * Now verifier knows that this map has key of R1->map_ptr->key_size bytes
 *
 * Then .arg2_type == ARG_PTR_TO_MAP_KEY and R2->type == PTR_TO_STACK, ok so far,
 * Now verifier checks that [R2, R2 + map's key_size) are within stack limits
 * and were initialized prior to this call.
 * If it's ok, then verifier allows this BPF_CALL insn and looks at
 * .ret_type which is RET_PTR_TO_MAP_VALUE_OR_NULL, so it sets
 * R0->type = PTR_TO_MAP_VALUE_OR_NULL which means bpf_map_lookup_elem() function
 * returns either pointer to map value or NULL.
 *
 * When type PTR_TO_MAP_VALUE_OR_NULL passes through 'if (reg != 0) goto +off'
 * insn, the register holding that pointer in the true branch changes state to
 * PTR_TO_MAP_VALUE and the same register changes state to CONST_IMM in the false
 * branch. See check_cond_jmp_op().
 *
 * After the call R0 is set to return type of the function and registers R1-R5
 * are set to NOT_INIT to indicate that they are no longer readable.
 *
 * The following reference types represent a potential reference to a kernel
 * resource which, after first being allocated, must be checked and freed by
 * the BPF program:
 * - PTR_TO_SOCKET_OR_NULL, PTR_TO_SOCKET
 *
 * When the verifier sees a helper call return a reference type, it allocates a
 * pointer id for the reference and stores it in the current function state.
 * Similar to the way that PTR_TO_MAP_VALUE_OR_NULL is converted into
 * PTR_TO_MAP_VALUE, PTR_TO_SOCKET_OR_NULL becomes PTR_TO_SOCKET when the type
 * passes through a NULL-check conditional. For the branch wherein the state is
 * changed to CONST_IMM, the verifier releases the reference.
 *
 * For each helper function that allocates a reference, such as
 * bpf_sk_lookup_tcp(), there is a corresponding release function, such as
 * bpf_sk_release(). When a reference type passes into the release function,
 * the verifier also releases the reference. If any unchecked or unreleased
 * reference remains at the end of the program, the verifier rejects it.
 */

/* verifier_state + insn_idx are pushed to stack when branch is encountered */
struct bpf_verifier_stack_elem {
	/* verifer state is 'st'
	 * before processing instruction 'insn_idx'
	 * and after processing instruction 'prev_insn_idx'
	 */
	struct bpf_verifier_state st;
	int insn_idx;
	int prev_insn_idx;
	struct bpf_verifier_stack_elem *next;
	/* length of verifier log at the time this state was pushed on stack */
	u32 log_pos;
};

#define BPF_COMPLEXITY_LIMIT_JMP_SEQ	8192
#define BPF_COMPLEXITY_LIMIT_STATES	64

#define BPF_MAP_KEY_POISON	(1ULL << 63)
#define BPF_MAP_KEY_SEEN	(1ULL << 62)

#define BPF_MAP_PTR_UNPRIV	1UL
#define BPF_MAP_PTR_POISON	((void *)((0xeB9FUL << 1) +	\
					  POISON_POINTER_DELTA))
#define BPF_MAP_PTR(X)		((struct bpf_map *)((X) & ~BPF_MAP_PTR_UNPRIV))

static bool bpf_map_ptr_poisoned(const struct bpf_insn_aux_data *aux)
{
	return BPF_MAP_PTR(aux->map_ptr_state) == BPF_MAP_PTR_POISON;
}

static bool bpf_map_ptr_unpriv(const struct bpf_insn_aux_data *aux)
{
	return aux->map_ptr_state & BPF_MAP_PTR_UNPRIV;
}

static void bpf_map_ptr_store(struct bpf_insn_aux_data *aux,
			      const struct bpf_map *map, bool unpriv)
{
	BUILD_BUG_ON((unsigned long)BPF_MAP_PTR_POISON & BPF_MAP_PTR_UNPRIV);
	unpriv |= bpf_map_ptr_unpriv(aux);
	aux->map_ptr_state = (unsigned long)map |
			     (unpriv ? BPF_MAP_PTR_UNPRIV : 0UL);
}

static bool bpf_map_key_poisoned(const struct bpf_insn_aux_data *aux)
{
	return aux->map_key_state & BPF_MAP_KEY_POISON;
}

static bool bpf_map_key_unseen(const struct bpf_insn_aux_data *aux)
{
	return !(aux->map_key_state & BPF_MAP_KEY_SEEN);
}

static u64 bpf_map_key_immediate(const struct bpf_insn_aux_data *aux)
{
	return aux->map_key_state & ~(BPF_MAP_KEY_SEEN | BPF_MAP_KEY_POISON);
}

static void bpf_map_key_store(struct bpf_insn_aux_data *aux, u64 state)
{
	bool poisoned = bpf_map_key_poisoned(aux);

	aux->map_key_state = state | BPF_MAP_KEY_SEEN |
			     (poisoned ? BPF_MAP_KEY_POISON : 0ULL);
}

static bool bpf_pseudo_call(const struct bpf_insn *insn)
{
	return insn->code == (BPF_JMP | BPF_CALL) &&
	       insn->src_reg == BPF_PSEUDO_CALL;
}

static bool bpf_pseudo_kfunc_call(const struct bpf_insn *insn)
{
	return insn->code == (BPF_JMP | BPF_CALL) &&
	       insn->src_reg == BPF_PSEUDO_KFUNC_CALL;
}

struct bpf_call_arg_meta {
	struct bpf_map *map_ptr;
	bool raw_mode;
	bool pkt_access;
	int regno;
	int access_size;
	int mem_size;
	u64 msize_max_value;
	int ref_obj_id;
	int map_uid;
	int func_id;
	struct btf *btf;
	u32 btf_id;
	struct btf *ret_btf;
	u32 ret_btf_id;
	u32 subprogno;
};

struct btf *btf_vmlinux;

static DEFINE_MUTEX(bpf_verifier_lock);

static const struct bpf_line_info *
find_linfo(const struct bpf_verifier_env *env, u32 insn_off)
{
	const struct bpf_line_info *linfo;
	const struct bpf_prog *prog;
	u32 i, nr_linfo;

	prog = env->prog;
	nr_linfo = prog->aux->nr_linfo;

	if (!nr_linfo || insn_off >= prog->len)
		return NULL;

	linfo = prog->aux->linfo;
	for (i = 1; i < nr_linfo; i++)
		if (insn_off < linfo[i].insn_off)
			break;

	return &linfo[i - 1];
}

void bpf_verifier_vlog(struct bpf_verifier_log *log, const char *fmt,
		       va_list args)
{
	unsigned int n;

	n = vscnprintf(log->kbuf, BPF_VERIFIER_TMP_LOG_SIZE, fmt, args);

	WARN_ONCE(n >= BPF_VERIFIER_TMP_LOG_SIZE - 1,
		  "verifier log line truncated - local buffer too short\n");

	n = min(log->len_total - log->len_used - 1, n);
	log->kbuf[n] = '\0';

	if (log->level == BPF_LOG_KERNEL) {
		pr_err("BPF:%s\n", log->kbuf);
		return;
	}
	if (!copy_to_user(log->ubuf + log->len_used, log->kbuf, n + 1))
		log->len_used += n;
	else
		log->ubuf = NULL;
}

static void bpf_vlog_reset(struct bpf_verifier_log *log, u32 new_pos)
{
	char zero = 0;

	if (!bpf_verifier_log_needed(log))
		return;

	log->len_used = new_pos;
	if (put_user(zero, log->ubuf + new_pos))
		log->ubuf = NULL;
}

/* log_level controls verbosity level of eBPF verifier.
 * bpf_verifier_log_write() is used to dump the verification trace to the log,
 * so the user can figure out what's wrong with the program
 */
__printf(2, 3) void bpf_verifier_log_write(struct bpf_verifier_env *env,
					   const char *fmt, ...)
{
	va_list args;

	if (!bpf_verifier_log_needed(&env->log))
		return;

	va_start(args, fmt);
	bpf_verifier_vlog(&env->log, fmt, args);
	va_end(args);
}
EXPORT_SYMBOL_GPL(bpf_verifier_log_write);

__printf(2, 3) static void verbose(void *private_data, const char *fmt, ...)
{
	struct bpf_verifier_env *env = private_data;
	va_list args;

	if (!bpf_verifier_log_needed(&env->log))
		return;

	va_start(args, fmt);
	bpf_verifier_vlog(&env->log, fmt, args);
	va_end(args);
}

__printf(2, 3) void bpf_log(struct bpf_verifier_log *log,
			    const char *fmt, ...)
{
	va_list args;

	if (!bpf_verifier_log_needed(log))
		return;

	va_start(args, fmt);
	bpf_verifier_vlog(log, fmt, args);
	va_end(args);
}

static const char *ltrim(const char *s)
{
	while (isspace(*s))
		s++;

	return s;
}

__printf(3, 4) static void verbose_linfo(struct bpf_verifier_env *env,
					 u32 insn_off,
					 const char *prefix_fmt, ...)
{
	const struct bpf_line_info *linfo;

	if (!bpf_verifier_log_needed(&env->log))
		return;

	linfo = find_linfo(env, insn_off);
	if (!linfo || linfo == env->prev_linfo)
		return;

	if (prefix_fmt) {
		va_list args;

		va_start(args, prefix_fmt);
		bpf_verifier_vlog(&env->log, prefix_fmt, args);
		va_end(args);
	}

	verbose(env, "%s\n",
		ltrim(btf_name_by_offset(env->prog->aux->btf,
					 linfo->line_off)));

	env->prev_linfo = linfo;
}

static void verbose_invalid_scalar(struct bpf_verifier_env *env,
				   struct bpf_reg_state *reg,
				   struct tnum *range, const char *ctx,
				   const char *reg_name)
{
	char tn_buf[48];

	verbose(env, "At %s the register %s ", ctx, reg_name);
	if (!tnum_is_unknown(reg->var_off)) {
		tnum_strn(tn_buf, sizeof(tn_buf), reg->var_off);
		verbose(env, "has value %s", tn_buf);
	} else {
		verbose(env, "has unknown scalar value");
	}
	tnum_strn(tn_buf, sizeof(tn_buf), *range);
	verbose(env, " should have been in %s\n", tn_buf);
}

static bool type_is_pkt_pointer(enum bpf_reg_type type)
{
	return type == PTR_TO_PACKET ||
	       type == PTR_TO_PACKET_META;
}

static bool type_is_sk_pointer(enum bpf_reg_type type)
{
	return type == PTR_TO_SOCKET ||
		type == PTR_TO_SOCK_COMMON ||
		type == PTR_TO_TCP_SOCK ||
		type == PTR_TO_XDP_SOCK;
}

static bool reg_type_not_null(enum bpf_reg_type type)
{
	return type == PTR_TO_SOCKET ||
		type == PTR_TO_TCP_SOCK ||
		type == PTR_TO_MAP_VALUE ||
		type == PTR_TO_MAP_KEY ||
		type == PTR_TO_SOCK_COMMON;
}

static bool reg_may_point_to_spin_lock(const struct bpf_reg_state *reg)
{
	return reg->type == PTR_TO_MAP_VALUE &&
		map_value_has_spin_lock(reg->map_ptr);
}

static bool reg_type_may_be_refcounted_or_null(enum bpf_reg_type type)
{
	return base_type(type) == PTR_TO_SOCKET ||
		base_type(type) == PTR_TO_TCP_SOCK ||
		base_type(type) == PTR_TO_MEM;
}

static bool type_is_rdonly_mem(u32 type)
{
	return type & MEM_RDONLY;
}

static bool arg_type_may_be_refcounted(enum bpf_arg_type type)
{
	return type == ARG_PTR_TO_SOCK_COMMON;
}

static bool type_may_be_null(u32 type)
{
	return type & PTR_MAYBE_NULL;
}

/* Determine whether the function releases some resources allocated by another
 * function call. The first reference type argument will be assumed to be
 * released by release_reference().
 */
static bool is_release_function(enum bpf_func_id func_id)
{
	return func_id == BPF_FUNC_sk_release ||
	       func_id == BPF_FUNC_ringbuf_submit ||
	       func_id == BPF_FUNC_ringbuf_discard;
}

static bool may_be_acquire_function(enum bpf_func_id func_id)
{
	return func_id == BPF_FUNC_sk_lookup_tcp ||
		func_id == BPF_FUNC_sk_lookup_udp ||
		func_id == BPF_FUNC_skc_lookup_tcp ||
		func_id == BPF_FUNC_map_lookup_elem ||
	        func_id == BPF_FUNC_ringbuf_reserve;
}

static bool is_acquire_function(enum bpf_func_id func_id,
				const struct bpf_map *map)
{
	enum bpf_map_type map_type = map ? map->map_type : BPF_MAP_TYPE_UNSPEC;

	if (func_id == BPF_FUNC_sk_lookup_tcp ||
	    func_id == BPF_FUNC_sk_lookup_udp ||
	    func_id == BPF_FUNC_skc_lookup_tcp ||
	    func_id == BPF_FUNC_ringbuf_reserve)
		return true;

	if (func_id == BPF_FUNC_map_lookup_elem &&
	    (map_type == BPF_MAP_TYPE_SOCKMAP ||
	     map_type == BPF_MAP_TYPE_SOCKHASH))
		return true;

	return false;
}

static bool is_ptr_cast_function(enum bpf_func_id func_id)
{
	return func_id == BPF_FUNC_tcp_sock ||
		func_id == BPF_FUNC_sk_fullsock ||
		func_id == BPF_FUNC_skc_to_tcp_sock ||
		func_id == BPF_FUNC_skc_to_tcp6_sock ||
		func_id == BPF_FUNC_skc_to_udp6_sock ||
		func_id == BPF_FUNC_skc_to_tcp_timewait_sock ||
		func_id == BPF_FUNC_skc_to_tcp_request_sock;
}

static bool is_callback_calling_function(enum bpf_func_id func_id)
{
	return func_id == BPF_FUNC_for_each_map_elem ||
	       func_id == BPF_FUNC_timer_set_callback;
}

static bool is_cmpxchg_insn(const struct bpf_insn *insn)
{
	return BPF_CLASS(insn->code) == BPF_STX &&
	       BPF_MODE(insn->code) == BPF_ATOMIC &&
	       insn->imm == BPF_CMPXCHG;
}

/* string representation of 'enum bpf_reg_type'
 *
 * Note that reg_type_str() can not appear more than once in a single verbose()
 * statement.
 */
static const char *reg_type_str(struct bpf_verifier_env *env,
				enum bpf_reg_type type)
{
	char postfix[16] = {0}, prefix[16] = {0};
	static const char * const str[] = {
		[NOT_INIT]		= "?",
		[SCALAR_VALUE]		= "inv",
		[PTR_TO_CTX]		= "ctx",
		[CONST_PTR_TO_MAP]	= "map_ptr",
		[PTR_TO_MAP_VALUE]	= "map_value",
		[PTR_TO_STACK]		= "fp",
		[PTR_TO_PACKET]		= "pkt",
		[PTR_TO_PACKET_META]	= "pkt_meta",
		[PTR_TO_PACKET_END]	= "pkt_end",
		[PTR_TO_FLOW_KEYS]	= "flow_keys",
		[PTR_TO_SOCKET]		= "sock",
		[PTR_TO_SOCK_COMMON]	= "sock_common",
		[PTR_TO_TCP_SOCK]	= "tcp_sock",
		[PTR_TO_TP_BUFFER]	= "tp_buffer",
		[PTR_TO_XDP_SOCK]	= "xdp_sock",
		[PTR_TO_BTF_ID]		= "ptr_",
		[PTR_TO_PERCPU_BTF_ID]	= "percpu_ptr_",
		[PTR_TO_MEM]		= "mem",
		[PTR_TO_BUF]		= "buf",
		[PTR_TO_FUNC]		= "func",
		[PTR_TO_MAP_KEY]	= "map_key",
	};

	if (type & PTR_MAYBE_NULL) {
		if (base_type(type) == PTR_TO_BTF_ID ||
		    base_type(type) == PTR_TO_PERCPU_BTF_ID)
			strncpy(postfix, "or_null_", 16);
		else
			strncpy(postfix, "_or_null", 16);
	}

	if (type & MEM_RDONLY)
		strncpy(prefix, "rdonly_", 16);

	snprintf(env->type_str_buf, TYPE_STR_BUF_LEN, "%s%s%s",
		 prefix, str[base_type(type)], postfix);
	return env->type_str_buf;
}

static char slot_type_char[] = {
	[STACK_INVALID]	= '?',
	[STACK_SPILL]	= 'r',
	[STACK_MISC]	= 'm',
	[STACK_ZERO]	= '0',
};

static void print_liveness(struct bpf_verifier_env *env,
			   enum bpf_reg_liveness live)
{
	if (live & (REG_LIVE_READ | REG_LIVE_WRITTEN | REG_LIVE_DONE))
	    verbose(env, "_");
	if (live & REG_LIVE_READ)
		verbose(env, "r");
	if (live & REG_LIVE_WRITTEN)
		verbose(env, "w");
	if (live & REG_LIVE_DONE)
		verbose(env, "D");
}

static struct bpf_func_state *func(struct bpf_verifier_env *env,
				   const struct bpf_reg_state *reg)
{
	struct bpf_verifier_state *cur = env->cur_state;

	return cur->frame[reg->frameno];
}

static const char *kernel_type_name(const struct btf* btf, u32 id)
{
	return btf_name_by_offset(btf, btf_type_by_id(btf, id)->name_off);
}

/* The reg state of a pointer or a bounded scalar was saved when
 * it was spilled to the stack.
 */
static bool is_spilled_reg(const struct bpf_stack_state *stack)
{
	return stack->slot_type[BPF_REG_SIZE - 1] == STACK_SPILL;
}

static void scrub_spilled_slot(u8 *stype)
{
	if (*stype != STACK_INVALID)
		*stype = STACK_MISC;
}

static void print_verifier_state(struct bpf_verifier_env *env,
				 const struct bpf_func_state *state)
{
	const struct bpf_reg_state *reg;
	enum bpf_reg_type t;
	int i;

	if (state->frameno)
		verbose(env, " frame%d:", state->frameno);
	for (i = 0; i < MAX_BPF_REG; i++) {
		reg = &state->regs[i];
		t = reg->type;
		if (t == NOT_INIT)
			continue;
		verbose(env, " R%d", i);
		print_liveness(env, reg->live);
		verbose(env, "=%s", reg_type_str(env, t));
		if (t == SCALAR_VALUE && reg->precise)
			verbose(env, "P");
		if ((t == SCALAR_VALUE || t == PTR_TO_STACK) &&
		    tnum_is_const(reg->var_off)) {
			/* reg->off should be 0 for SCALAR_VALUE */
			verbose(env, "%lld", reg->var_off.value + reg->off);
		} else {
			if (base_type(t) == PTR_TO_BTF_ID ||
			    base_type(t) == PTR_TO_PERCPU_BTF_ID)
				verbose(env, "%s", kernel_type_name(reg->btf, reg->btf_id));
			verbose(env, "(id=%d", reg->id);
			if (reg_type_may_be_refcounted_or_null(t))
				verbose(env, ",ref_obj_id=%d", reg->ref_obj_id);
			if (t != SCALAR_VALUE)
				verbose(env, ",off=%d", reg->off);
			if (type_is_pkt_pointer(t))
				verbose(env, ",r=%d", reg->range);
			else if (base_type(t) == CONST_PTR_TO_MAP ||
				 base_type(t) == PTR_TO_MAP_KEY ||
				 base_type(t) == PTR_TO_MAP_VALUE)
				verbose(env, ",ks=%d,vs=%d",
					reg->map_ptr->key_size,
					reg->map_ptr->value_size);
			if (tnum_is_const(reg->var_off)) {
				/* Typically an immediate SCALAR_VALUE, but
				 * could be a pointer whose offset is too big
				 * for reg->off
				 */
				verbose(env, ",imm=%llx", reg->var_off.value);
			} else {
				if (reg->smin_value != reg->umin_value &&
				    reg->smin_value != S64_MIN)
					verbose(env, ",smin_value=%lld",
						(long long)reg->smin_value);
				if (reg->smax_value != reg->umax_value &&
				    reg->smax_value != S64_MAX)
					verbose(env, ",smax_value=%lld",
						(long long)reg->smax_value);
				if (reg->umin_value != 0)
					verbose(env, ",umin_value=%llu",
						(unsigned long long)reg->umin_value);
				if (reg->umax_value != U64_MAX)
					verbose(env, ",umax_value=%llu",
						(unsigned long long)reg->umax_value);
				if (!tnum_is_unknown(reg->var_off)) {
					char tn_buf[48];

					tnum_strn(tn_buf, sizeof(tn_buf), reg->var_off);
					verbose(env, ",var_off=%s", tn_buf);
				}
				if (reg->s32_min_value != reg->smin_value &&
				    reg->s32_min_value != S32_MIN)
					verbose(env, ",s32_min_value=%d",
						(int)(reg->s32_min_value));
				if (reg->s32_max_value != reg->smax_value &&
				    reg->s32_max_value != S32_MAX)
					verbose(env, ",s32_max_value=%d",
						(int)(reg->s32_max_value));
				if (reg->u32_min_value != reg->umin_value &&
				    reg->u32_min_value != U32_MIN)
					verbose(env, ",u32_min_value=%d",
						(int)(reg->u32_min_value));
				if (reg->u32_max_value != reg->umax_value &&
				    reg->u32_max_value != U32_MAX)
					verbose(env, ",u32_max_value=%d",
						(int)(reg->u32_max_value));
			}
			verbose(env, ")");
		}
	}
	for (i = 0; i < state->allocated_stack / BPF_REG_SIZE; i++) {
		char types_buf[BPF_REG_SIZE + 1];
		bool valid = false;
		int j;

		for (j = 0; j < BPF_REG_SIZE; j++) {
			if (state->stack[i].slot_type[j] != STACK_INVALID)
				valid = true;
			types_buf[j] = slot_type_char[
					state->stack[i].slot_type[j]];
		}
		types_buf[BPF_REG_SIZE] = 0;
		if (!valid)
			continue;
		verbose(env, " fp%d", (-i - 1) * BPF_REG_SIZE);
		print_liveness(env, state->stack[i].spilled_ptr.live);
		if (is_spilled_reg(&state->stack[i])) {
			reg = &state->stack[i].spilled_ptr;
			t = reg->type;
			verbose(env, "=%s", reg_type_str(env, t));
			if (t == SCALAR_VALUE && reg->precise)
				verbose(env, "P");
			if (t == SCALAR_VALUE && tnum_is_const(reg->var_off))
				verbose(env, "%lld", reg->var_off.value + reg->off);
		} else {
			verbose(env, "=%s", types_buf);
		}
	}
	if (state->acquired_refs && state->refs[0].id) {
		verbose(env, " refs=%d", state->refs[0].id);
		for (i = 1; i < state->acquired_refs; i++)
			if (state->refs[i].id)
				verbose(env, ",%d", state->refs[i].id);
	}
	if (state->in_callback_fn)
		verbose(env, " cb");
	if (state->in_async_callback_fn)
		verbose(env, " async_cb");
	verbose(env, "\n");
}

/* copy array src of length n * size bytes to dst. dst is reallocated if it's too
 * small to hold src. This is different from krealloc since we don't want to preserve
 * the contents of dst.
 *
 * Leaves dst untouched if src is NULL or length is zero. Returns NULL if memory could
 * not be allocated.
 */
static void *copy_array(void *dst, const void *src, size_t n, size_t size, gfp_t flags)
{
	size_t bytes;

	if (ZERO_OR_NULL_PTR(src))
		goto out;

	if (unlikely(check_mul_overflow(n, size, &bytes)))
		return NULL;

	if (ksize(dst) < bytes) {
		kfree(dst);
		dst = kmalloc_track_caller(bytes, flags);
		if (!dst)
			return NULL;
	}

	memcpy(dst, src, bytes);
out:
	return dst ? dst : ZERO_SIZE_PTR;
}

/* resize an array from old_n items to new_n items. the array is reallocated if it's too
 * small to hold new_n items. new items are zeroed out if the array grows.
 *
 * Contrary to krealloc_array, does not free arr if new_n is zero.
 */
static void *realloc_array(void *arr, size_t old_n, size_t new_n, size_t size)
{
	void *new_arr;

	if (!new_n || old_n == new_n)
		goto out;

	new_arr = krealloc_array(arr, new_n, size, GFP_KERNEL);
	if (!new_arr) {
		kfree(arr);
		return NULL;
	}
	arr = new_arr;

	if (new_n > old_n)
		memset(arr + old_n * size, 0, (new_n - old_n) * size);

out:
	return arr ? arr : ZERO_SIZE_PTR;
}

static int copy_reference_state(struct bpf_func_state *dst, const struct bpf_func_state *src)
{
	dst->refs = copy_array(dst->refs, src->refs, src->acquired_refs,
			       sizeof(struct bpf_reference_state), GFP_KERNEL);
	if (!dst->refs)
		return -ENOMEM;

	dst->acquired_refs = src->acquired_refs;
	return 0;
}

static int copy_stack_state(struct bpf_func_state *dst, const struct bpf_func_state *src)
{
	size_t n = src->allocated_stack / BPF_REG_SIZE;

	dst->stack = copy_array(dst->stack, src->stack, n, sizeof(struct bpf_stack_state),
				GFP_KERNEL);
	if (!dst->stack)
		return -ENOMEM;

	dst->allocated_stack = src->allocated_stack;
	return 0;
}

static int resize_reference_state(struct bpf_func_state *state, size_t n)
{
	state->refs = realloc_array(state->refs, state->acquired_refs, n,
				    sizeof(struct bpf_reference_state));
	if (!state->refs)
		return -ENOMEM;

	state->acquired_refs = n;
	return 0;
}

static int grow_stack_state(struct bpf_func_state *state, int size)
{
	size_t old_n = state->allocated_stack / BPF_REG_SIZE, n = size / BPF_REG_SIZE;

	if (old_n >= n)
		return 0;

	state->stack = realloc_array(state->stack, old_n, n, sizeof(struct bpf_stack_state));
	if (!state->stack)
		return -ENOMEM;

	state->allocated_stack = size;
	return 0;
}

/* Acquire a pointer id from the env and update the state->refs to include
 * this new pointer reference.
 * On success, returns a valid pointer id to associate with the register
 * On failure, returns a negative errno.
 */
static int acquire_reference_state(struct bpf_verifier_env *env, int insn_idx)
{
	struct bpf_func_state *state = cur_func(env);
	int new_ofs = state->acquired_refs;
	int id, err;

	err = resize_reference_state(state, state->acquired_refs + 1);
	if (err)
		return err;
	id = ++env->id_gen;
	state->refs[new_ofs].id = id;
	state->refs[new_ofs].insn_idx = insn_idx;
	state->refs[new_ofs].callback_ref = state->in_callback_fn ? state->frameno : 0;

	return id;
}

/* release function corresponding to acquire_reference_state(). Idempotent. */
static int release_reference_state(struct bpf_func_state *state, int ptr_id)
{
	int i, last_idx;

	last_idx = state->acquired_refs - 1;
	for (i = 0; i < state->acquired_refs; i++) {
		if (state->refs[i].id == ptr_id) {
			/* Cannot release caller references in callbacks */
			if (state->in_callback_fn && state->refs[i].callback_ref != state->frameno)
				return -EINVAL;
			if (last_idx && i != last_idx)
				memcpy(&state->refs[i], &state->refs[last_idx],
				       sizeof(*state->refs));
			memset(&state->refs[last_idx], 0, sizeof(*state->refs));
			state->acquired_refs--;
			return 0;
		}
	}
	return -EINVAL;
}

static void free_func_state(struct bpf_func_state *state)
{
	if (!state)
		return;
	kfree(state->refs);
	kfree(state->stack);
	kfree(state);
}

static void clear_jmp_history(struct bpf_verifier_state *state)
{
	kfree(state->jmp_history);
	state->jmp_history = NULL;
	state->jmp_history_cnt = 0;
}

static void free_verifier_state(struct bpf_verifier_state *state,
				bool free_self)
{
	int i;

	for (i = 0; i <= state->curframe; i++) {
		free_func_state(state->frame[i]);
		state->frame[i] = NULL;
	}
	clear_jmp_history(state);
	if (free_self)
		kfree(state);
}

/* copy verifier state from src to dst growing dst stack space
 * when necessary to accommodate larger src stack
 */
static int copy_func_state(struct bpf_func_state *dst,
			   const struct bpf_func_state *src)
{
	int err;

	memcpy(dst, src, offsetof(struct bpf_func_state, acquired_refs));
	err = copy_reference_state(dst, src);
	if (err)
		return err;
	return copy_stack_state(dst, src);
}

static int copy_verifier_state(struct bpf_verifier_state *dst_state,
			       const struct bpf_verifier_state *src)
{
	struct bpf_func_state *dst;
	int i, err;

	dst_state->jmp_history = copy_array(dst_state->jmp_history, src->jmp_history,
					    src->jmp_history_cnt, sizeof(struct bpf_idx_pair),
					    GFP_USER);
	if (!dst_state->jmp_history)
		return -ENOMEM;
	dst_state->jmp_history_cnt = src->jmp_history_cnt;

	/* if dst has more stack frames then src frame, free them */
	for (i = src->curframe + 1; i <= dst_state->curframe; i++) {
		free_func_state(dst_state->frame[i]);
		dst_state->frame[i] = NULL;
	}
	dst_state->speculative = src->speculative;
	dst_state->curframe = src->curframe;
	dst_state->active_spin_lock = src->active_spin_lock;
	dst_state->branches = src->branches;
	dst_state->parent = src->parent;
	dst_state->first_insn_idx = src->first_insn_idx;
	dst_state->last_insn_idx = src->last_insn_idx;
	for (i = 0; i <= src->curframe; i++) {
		dst = dst_state->frame[i];
		if (!dst) {
			dst = kzalloc(sizeof(*dst), GFP_KERNEL);
			if (!dst)
				return -ENOMEM;
			dst_state->frame[i] = dst;
		}
		err = copy_func_state(dst, src->frame[i]);
		if (err)
			return err;
	}
	return 0;
}

static void update_branch_counts(struct bpf_verifier_env *env, struct bpf_verifier_state *st)
{
	while (st) {
		u32 br = --st->branches;

		/* WARN_ON(br > 1) technically makes sense here,
		 * but see comment in push_stack(), hence:
		 */
		WARN_ONCE((int)br < 0,
			  "BUG update_branch_counts:branches_to_explore=%d\n",
			  br);
		if (br)
			break;
		st = st->parent;
	}
}

static int pop_stack(struct bpf_verifier_env *env, int *prev_insn_idx,
		     int *insn_idx, bool pop_log)
{
	struct bpf_verifier_state *cur = env->cur_state;
	struct bpf_verifier_stack_elem *elem, *head = env->head;
	int err;

	if (env->head == NULL)
		return -ENOENT;

	if (cur) {
		err = copy_verifier_state(cur, &head->st);
		if (err)
			return err;
	}
	if (pop_log)
		bpf_vlog_reset(&env->log, head->log_pos);
	if (insn_idx)
		*insn_idx = head->insn_idx;
	if (prev_insn_idx)
		*prev_insn_idx = head->prev_insn_idx;
	elem = head->next;
	free_verifier_state(&head->st, false);
	kfree(head);
	env->head = elem;
	env->stack_size--;
	return 0;
}

static struct bpf_verifier_state *push_stack(struct bpf_verifier_env *env,
					     int insn_idx, int prev_insn_idx,
					     bool speculative)
{
	struct bpf_verifier_state *cur = env->cur_state;
	struct bpf_verifier_stack_elem *elem;
	int err;

	elem = kzalloc(sizeof(struct bpf_verifier_stack_elem), GFP_KERNEL);
	if (!elem)
		goto err;

	elem->insn_idx = insn_idx;
	elem->prev_insn_idx = prev_insn_idx;
	elem->next = env->head;
	elem->log_pos = env->log.len_used;
	env->head = elem;
	env->stack_size++;
	err = copy_verifier_state(&elem->st, cur);
	if (err)
		goto err;
	elem->st.speculative |= speculative;
	if (env->stack_size > BPF_COMPLEXITY_LIMIT_JMP_SEQ) {
		verbose(env, "The sequence of %d jumps is too complex.\n",
			env->stack_size);
		goto err;
	}
	if (elem->st.parent) {
		++elem->st.parent->branches;
		/* WARN_ON(branches > 2) technically makes sense here,
		 * but
		 * 1. speculative states will bump 'branches' for non-branch
		 * instructions
		 * 2. is_state_visited() heuristics may decide not to create
		 * a new state for a sequence of branches and all such current
		 * and cloned states will be pointing to a single parent state
		 * which might have large 'branches' count.
		 */
	}
	return &elem->st;
err:
	free_verifier_state(env->cur_state, true);
	env->cur_state = NULL;
	/* pop all elements and return */
	while (!pop_stack(env, NULL, NULL, false));
	return NULL;
}

#define CALLER_SAVED_REGS 6
static const int caller_saved[CALLER_SAVED_REGS] = {
	BPF_REG_0, BPF_REG_1, BPF_REG_2, BPF_REG_3, BPF_REG_4, BPF_REG_5
};

static void __mark_reg_not_init(const struct bpf_verifier_env *env,
				struct bpf_reg_state *reg);

/* This helper doesn't clear reg->id */
static void ___mark_reg_known(struct bpf_reg_state *reg, u64 imm)
{
	reg->var_off = tnum_const(imm);
	reg->smin_value = (s64)imm;
	reg->smax_value = (s64)imm;
	reg->umin_value = imm;
	reg->umax_value = imm;

	reg->s32_min_value = (s32)imm;
	reg->s32_max_value = (s32)imm;
	reg->u32_min_value = (u32)imm;
	reg->u32_max_value = (u32)imm;
}

/* Mark the unknown part of a register (variable offset or scalar value) as
 * known to have the value @imm.
 */
static void __mark_reg_known(struct bpf_reg_state *reg, u64 imm)
{
	/* Clear id, off, and union(map_ptr, range) */
	memset(((u8 *)reg) + sizeof(reg->type), 0,
	       offsetof(struct bpf_reg_state, var_off) - sizeof(reg->type));
	___mark_reg_known(reg, imm);
}

static void __mark_reg32_known(struct bpf_reg_state *reg, u64 imm)
{
	reg->var_off = tnum_const_subreg(reg->var_off, imm);
	reg->s32_min_value = (s32)imm;
	reg->s32_max_value = (s32)imm;
	reg->u32_min_value = (u32)imm;
	reg->u32_max_value = (u32)imm;
}

/* Mark the 'variable offset' part of a register as zero.  This should be
 * used only on registers holding a pointer type.
 */
static void __mark_reg_known_zero(struct bpf_reg_state *reg)
{
	__mark_reg_known(reg, 0);
}

static void __mark_reg_const_zero(struct bpf_reg_state *reg)
{
	__mark_reg_known(reg, 0);
	reg->type = SCALAR_VALUE;
}

static void mark_reg_known_zero(struct bpf_verifier_env *env,
				struct bpf_reg_state *regs, u32 regno)
{
	if (WARN_ON(regno >= MAX_BPF_REG)) {
		verbose(env, "mark_reg_known_zero(regs, %u)\n", regno);
		/* Something bad happened, let's kill all regs */
		for (regno = 0; regno < MAX_BPF_REG; regno++)
			__mark_reg_not_init(env, regs + regno);
		return;
	}
	__mark_reg_known_zero(regs + regno);
}

static void mark_ptr_not_null_reg(struct bpf_reg_state *reg)
{
	if (base_type(reg->type) == PTR_TO_MAP_VALUE) {
		const struct bpf_map *map = reg->map_ptr;

		if (map->inner_map_meta) {
			reg->type = CONST_PTR_TO_MAP;
			reg->map_ptr = map->inner_map_meta;
			/* transfer reg's id which is unique for every map_lookup_elem
			 * as UID of the inner map.
			 */
			if (map_value_has_timer(map->inner_map_meta))
				reg->map_uid = reg->id;
		} else if (map->map_type == BPF_MAP_TYPE_XSKMAP) {
			reg->type = PTR_TO_XDP_SOCK;
		} else if (map->map_type == BPF_MAP_TYPE_SOCKMAP ||
			   map->map_type == BPF_MAP_TYPE_SOCKHASH) {
			reg->type = PTR_TO_SOCKET;
		} else {
			reg->type = PTR_TO_MAP_VALUE;
		}
		return;
	}

	reg->type &= ~PTR_MAYBE_NULL;
}

static bool reg_is_pkt_pointer(const struct bpf_reg_state *reg)
{
	return type_is_pkt_pointer(reg->type);
}

static bool reg_is_pkt_pointer_any(const struct bpf_reg_state *reg)
{
	return reg_is_pkt_pointer(reg) ||
	       reg->type == PTR_TO_PACKET_END;
}

/* Unmodified PTR_TO_PACKET[_META,_END] register from ctx access. */
static bool reg_is_init_pkt_pointer(const struct bpf_reg_state *reg,
				    enum bpf_reg_type which)
{
	/* The register can already have a range from prior markings.
	 * This is fine as long as it hasn't been advanced from its
	 * origin.
	 */
	return reg->type == which &&
	       reg->id == 0 &&
	       reg->off == 0 &&
	       tnum_equals_const(reg->var_off, 0);
}

/* Reset the min/max bounds of a register */
static void __mark_reg_unbounded(struct bpf_reg_state *reg)
{
	reg->smin_value = S64_MIN;
	reg->smax_value = S64_MAX;
	reg->umin_value = 0;
	reg->umax_value = U64_MAX;

	reg->s32_min_value = S32_MIN;
	reg->s32_max_value = S32_MAX;
	reg->u32_min_value = 0;
	reg->u32_max_value = U32_MAX;
}

static void __mark_reg64_unbounded(struct bpf_reg_state *reg)
{
	reg->smin_value = S64_MIN;
	reg->smax_value = S64_MAX;
	reg->umin_value = 0;
	reg->umax_value = U64_MAX;
}

static void __mark_reg32_unbounded(struct bpf_reg_state *reg)
{
	reg->s32_min_value = S32_MIN;
	reg->s32_max_value = S32_MAX;
	reg->u32_min_value = 0;
	reg->u32_max_value = U32_MAX;
}

static void __update_reg32_bounds(struct bpf_reg_state *reg)
{
	struct tnum var32_off = tnum_subreg(reg->var_off);

	/* min signed is max(sign bit) | min(other bits) */
	reg->s32_min_value = max_t(s32, reg->s32_min_value,
			var32_off.value | (var32_off.mask & S32_MIN));
	/* max signed is min(sign bit) | max(other bits) */
	reg->s32_max_value = min_t(s32, reg->s32_max_value,
			var32_off.value | (var32_off.mask & S32_MAX));
	reg->u32_min_value = max_t(u32, reg->u32_min_value, (u32)var32_off.value);
	reg->u32_max_value = min(reg->u32_max_value,
				 (u32)(var32_off.value | var32_off.mask));
}

static void __update_reg64_bounds(struct bpf_reg_state *reg)
{
	/* min signed is max(sign bit) | min(other bits) */
	reg->smin_value = max_t(s64, reg->smin_value,
				reg->var_off.value | (reg->var_off.mask & S64_MIN));
	/* max signed is min(sign bit) | max(other bits) */
	reg->smax_value = min_t(s64, reg->smax_value,
				reg->var_off.value | (reg->var_off.mask & S64_MAX));
	reg->umin_value = max(reg->umin_value, reg->var_off.value);
	reg->umax_value = min(reg->umax_value,
			      reg->var_off.value | reg->var_off.mask);
}

static void __update_reg_bounds(struct bpf_reg_state *reg)
{
	__update_reg32_bounds(reg);
	__update_reg64_bounds(reg);
}

/* Uses signed min/max values to inform unsigned, and vice-versa */
static void __reg32_deduce_bounds(struct bpf_reg_state *reg)
{
	/* Learn sign from signed bounds.
	 * If we cannot cross the sign boundary, then signed and unsigned bounds
	 * are the same, so combine.  This works even in the negative case, e.g.
	 * -3 s<= x s<= -1 implies 0xf...fd u<= x u<= 0xf...ff.
	 */
	if (reg->s32_min_value >= 0 || reg->s32_max_value < 0) {
		reg->s32_min_value = reg->u32_min_value =
			max_t(u32, reg->s32_min_value, reg->u32_min_value);
		reg->s32_max_value = reg->u32_max_value =
			min_t(u32, reg->s32_max_value, reg->u32_max_value);
		return;
	}
	/* Learn sign from unsigned bounds.  Signed bounds cross the sign
	 * boundary, so we must be careful.
	 */
	if ((s32)reg->u32_max_value >= 0) {
		/* Positive.  We can't learn anything from the smin, but smax
		 * is positive, hence safe.
		 */
		reg->s32_min_value = reg->u32_min_value;
		reg->s32_max_value = reg->u32_max_value =
			min_t(u32, reg->s32_max_value, reg->u32_max_value);
	} else if ((s32)reg->u32_min_value < 0) {
		/* Negative.  We can't learn anything from the smax, but smin
		 * is negative, hence safe.
		 */
		reg->s32_min_value = reg->u32_min_value =
			max_t(u32, reg->s32_min_value, reg->u32_min_value);
		reg->s32_max_value = reg->u32_max_value;
	}
}

static void __reg64_deduce_bounds(struct bpf_reg_state *reg)
{
	/* Learn sign from signed bounds.
	 * If we cannot cross the sign boundary, then signed and unsigned bounds
	 * are the same, so combine.  This works even in the negative case, e.g.
	 * -3 s<= x s<= -1 implies 0xf...fd u<= x u<= 0xf...ff.
	 */
	if (reg->smin_value >= 0 || reg->smax_value < 0) {
		reg->smin_value = reg->umin_value = max_t(u64, reg->smin_value,
							  reg->umin_value);
		reg->smax_value = reg->umax_value = min_t(u64, reg->smax_value,
							  reg->umax_value);
		return;
	}
	/* Learn sign from unsigned bounds.  Signed bounds cross the sign
	 * boundary, so we must be careful.
	 */
	if ((s64)reg->umax_value >= 0) {
		/* Positive.  We can't learn anything from the smin, but smax
		 * is positive, hence safe.
		 */
		reg->smin_value = reg->umin_value;
		reg->smax_value = reg->umax_value = min_t(u64, reg->smax_value,
							  reg->umax_value);
	} else if ((s64)reg->umin_value < 0) {
		/* Negative.  We can't learn anything from the smax, but smin
		 * is negative, hence safe.
		 */
		reg->smin_value = reg->umin_value = max_t(u64, reg->smin_value,
							  reg->umin_value);
		reg->smax_value = reg->umax_value;
	}
}

static void __reg_deduce_bounds(struct bpf_reg_state *reg)
{
	__reg32_deduce_bounds(reg);
	__reg64_deduce_bounds(reg);
}

/* Attempts to improve var_off based on unsigned min/max information */
static void __reg_bound_offset(struct bpf_reg_state *reg)
{
	struct tnum var64_off = tnum_intersect(reg->var_off,
					       tnum_range(reg->umin_value,
							  reg->umax_value));
	struct tnum var32_off = tnum_intersect(tnum_subreg(reg->var_off),
						tnum_range(reg->u32_min_value,
							   reg->u32_max_value));

	reg->var_off = tnum_or(tnum_clear_subreg(var64_off), var32_off);
}

static void reg_bounds_sync(struct bpf_reg_state *reg)
{
	/* We might have learned new bounds from the var_off. */
	__update_reg_bounds(reg);
	/* We might have learned something about the sign bit. */
	__reg_deduce_bounds(reg);
	/* We might have learned some bits from the bounds. */
	__reg_bound_offset(reg);
	/* Intersecting with the old var_off might have improved our bounds
	 * slightly, e.g. if umax was 0x7f...f and var_off was (0; 0xf...fc),
	 * then new var_off is (0; 0x7f...fc) which improves our umax.
	 */
	__update_reg_bounds(reg);
}

static bool __reg32_bound_s64(s32 a)
{
	return a >= 0 && a <= S32_MAX;
}

static void __reg_assign_32_into_64(struct bpf_reg_state *reg)
{
	reg->umin_value = reg->u32_min_value;
	reg->umax_value = reg->u32_max_value;

	/* Attempt to pull 32-bit signed bounds into 64-bit bounds but must
	 * be positive otherwise set to worse case bounds and refine later
	 * from tnum.
	 */
	if (__reg32_bound_s64(reg->s32_min_value) &&
	    __reg32_bound_s64(reg->s32_max_value)) {
		reg->smin_value = reg->s32_min_value;
		reg->smax_value = reg->s32_max_value;
	} else {
		reg->smin_value = 0;
		reg->smax_value = U32_MAX;
	}
}

static void __reg_combine_32_into_64(struct bpf_reg_state *reg)
{
	/* special case when 64-bit register has upper 32-bit register
	 * zeroed. Typically happens after zext or <<32, >>32 sequence
	 * allowing us to use 32-bit bounds directly,
	 */
	if (tnum_equals_const(tnum_clear_subreg(reg->var_off), 0)) {
		__reg_assign_32_into_64(reg);
	} else {
		/* Otherwise the best we can do is push lower 32bit known and
		 * unknown bits into register (var_off set from jmp logic)
		 * then learn as much as possible from the 64-bit tnum
		 * known and unknown bits. The previous smin/smax bounds are
		 * invalid here because of jmp32 compare so mark them unknown
		 * so they do not impact tnum bounds calculation.
		 */
		__mark_reg64_unbounded(reg);
	}
	reg_bounds_sync(reg);
}

static bool __reg64_bound_s32(s64 a)
{
	return a >= S32_MIN && a <= S32_MAX;
}

static bool __reg64_bound_u32(u64 a)
{
	return a >= U32_MIN && a <= U32_MAX;
}

static void __reg_combine_64_into_32(struct bpf_reg_state *reg)
{
	__mark_reg32_unbounded(reg);
	if (__reg64_bound_s32(reg->smin_value) && __reg64_bound_s32(reg->smax_value)) {
		reg->s32_min_value = (s32)reg->smin_value;
		reg->s32_max_value = (s32)reg->smax_value;
	}
	if (__reg64_bound_u32(reg->umin_value) && __reg64_bound_u32(reg->umax_value)) {
		reg->u32_min_value = (u32)reg->umin_value;
		reg->u32_max_value = (u32)reg->umax_value;
	}
	reg_bounds_sync(reg);
}

/* Mark a register as having a completely unknown (scalar) value. */
static void __mark_reg_unknown(const struct bpf_verifier_env *env,
			       struct bpf_reg_state *reg)
{
	/*
	 * Clear type, id, off, and union(map_ptr, range) and
	 * padding between 'type' and union
	 */
	memset(reg, 0, offsetof(struct bpf_reg_state, var_off));
	reg->type = SCALAR_VALUE;
	reg->var_off = tnum_unknown;
	reg->frameno = 0;
	reg->precise = !env->bpf_capable;
	__mark_reg_unbounded(reg);
}

static void mark_reg_unknown(struct bpf_verifier_env *env,
			     struct bpf_reg_state *regs, u32 regno)
{
	if (WARN_ON(regno >= MAX_BPF_REG)) {
		verbose(env, "mark_reg_unknown(regs, %u)\n", regno);
		/* Something bad happened, let's kill all regs except FP */
		for (regno = 0; regno < BPF_REG_FP; regno++)
			__mark_reg_not_init(env, regs + regno);
		return;
	}
	__mark_reg_unknown(env, regs + regno);
}

static void __mark_reg_not_init(const struct bpf_verifier_env *env,
				struct bpf_reg_state *reg)
{
	__mark_reg_unknown(env, reg);
	reg->type = NOT_INIT;
}

static void mark_reg_not_init(struct bpf_verifier_env *env,
			      struct bpf_reg_state *regs, u32 regno)
{
	if (WARN_ON(regno >= MAX_BPF_REG)) {
		verbose(env, "mark_reg_not_init(regs, %u)\n", regno);
		/* Something bad happened, let's kill all regs except FP */
		for (regno = 0; regno < BPF_REG_FP; regno++)
			__mark_reg_not_init(env, regs + regno);
		return;
	}
	__mark_reg_not_init(env, regs + regno);
}

static void mark_btf_ld_reg(struct bpf_verifier_env *env,
			    struct bpf_reg_state *regs, u32 regno,
			    enum bpf_reg_type reg_type,
			    struct btf *btf, u32 btf_id)
{
	if (reg_type == SCALAR_VALUE) {
		mark_reg_unknown(env, regs, regno);
		return;
	}
	mark_reg_known_zero(env, regs, regno);
	regs[regno].type = PTR_TO_BTF_ID;
	regs[regno].btf = btf;
	regs[regno].btf_id = btf_id;
}

#define DEF_NOT_SUBREG	(0)
static void init_reg_state(struct bpf_verifier_env *env,
			   struct bpf_func_state *state)
{
	struct bpf_reg_state *regs = state->regs;
	int i;

	for (i = 0; i < MAX_BPF_REG; i++) {
		mark_reg_not_init(env, regs, i);
		regs[i].live = REG_LIVE_NONE;
		regs[i].parent = NULL;
		regs[i].subreg_def = DEF_NOT_SUBREG;
	}

	/* frame pointer */
	regs[BPF_REG_FP].type = PTR_TO_STACK;
	mark_reg_known_zero(env, regs, BPF_REG_FP);
	regs[BPF_REG_FP].frameno = state->frameno;
}

#define BPF_MAIN_FUNC (-1)
static void init_func_state(struct bpf_verifier_env *env,
			    struct bpf_func_state *state,
			    int callsite, int frameno, int subprogno)
{
	state->callsite = callsite;
	state->frameno = frameno;
	state->subprogno = subprogno;
	init_reg_state(env, state);
}

/* Similar to push_stack(), but for async callbacks */
static struct bpf_verifier_state *push_async_cb(struct bpf_verifier_env *env,
						int insn_idx, int prev_insn_idx,
						int subprog)
{
	struct bpf_verifier_stack_elem *elem;
	struct bpf_func_state *frame;

	elem = kzalloc(sizeof(struct bpf_verifier_stack_elem), GFP_KERNEL);
	if (!elem)
		goto err;

	elem->insn_idx = insn_idx;
	elem->prev_insn_idx = prev_insn_idx;
	elem->next = env->head;
	elem->log_pos = env->log.len_used;
	env->head = elem;
	env->stack_size++;
	if (env->stack_size > BPF_COMPLEXITY_LIMIT_JMP_SEQ) {
		verbose(env,
			"The sequence of %d jumps is too complex for async cb.\n",
			env->stack_size);
		goto err;
	}
	/* Unlike push_stack() do not copy_verifier_state().
	 * The caller state doesn't matter.
	 * This is async callback. It starts in a fresh stack.
	 * Initialize it similar to do_check_common().
	 */
	elem->st.branches = 1;
	frame = kzalloc(sizeof(*frame), GFP_KERNEL);
	if (!frame)
		goto err;
	init_func_state(env, frame,
			BPF_MAIN_FUNC /* callsite */,
			0 /* frameno within this callchain */,
			subprog /* subprog number within this prog */);
	elem->st.frame[0] = frame;
	return &elem->st;
err:
	free_verifier_state(env->cur_state, true);
	env->cur_state = NULL;
	/* pop all elements and return */
	while (!pop_stack(env, NULL, NULL, false));
	return NULL;
}


enum reg_arg_type {
	SRC_OP,		/* register is used as source operand */
	DST_OP,		/* register is used as destination operand */
	DST_OP_NO_MARK	/* same as above, check only, don't mark */
};

static int cmp_subprogs(const void *a, const void *b)
{
	return ((struct bpf_subprog_info *)a)->start -
	       ((struct bpf_subprog_info *)b)->start;
}

static int find_subprog(struct bpf_verifier_env *env, int off)
{
	struct bpf_subprog_info *p;

	p = bsearch(&off, env->subprog_info, env->subprog_cnt,
		    sizeof(env->subprog_info[0]), cmp_subprogs);
	if (!p)
		return -ENOENT;
	return p - env->subprog_info;

}

static int add_subprog(struct bpf_verifier_env *env, int off)
{
	int insn_cnt = env->prog->len;
	int ret;

	if (off >= insn_cnt || off < 0) {
		verbose(env, "call to invalid destination\n");
		return -EINVAL;
	}
	ret = find_subprog(env, off);
	if (ret >= 0)
		return ret;
	if (env->subprog_cnt >= BPF_MAX_SUBPROGS) {
		verbose(env, "too many subprograms\n");
		return -E2BIG;
	}
	/* determine subprog starts. The end is one before the next starts */
	env->subprog_info[env->subprog_cnt++].start = off;
	sort(env->subprog_info, env->subprog_cnt,
	     sizeof(env->subprog_info[0]), cmp_subprogs, NULL);
	return env->subprog_cnt - 1;
}

struct bpf_kfunc_desc {
	struct btf_func_model func_model;
	u32 func_id;
	s32 imm;
};

#define MAX_KFUNC_DESCS 256
struct bpf_kfunc_desc_tab {
	struct bpf_kfunc_desc descs[MAX_KFUNC_DESCS];
	u32 nr_descs;
};

static int kfunc_desc_cmp_by_id(const void *a, const void *b)
{
	const struct bpf_kfunc_desc *d0 = a;
	const struct bpf_kfunc_desc *d1 = b;

	/* func_id is not greater than BTF_MAX_TYPE */
	return d0->func_id - d1->func_id;
}

static const struct bpf_kfunc_desc *
find_kfunc_desc(const struct bpf_prog *prog, u32 func_id)
{
	struct bpf_kfunc_desc desc = {
		.func_id = func_id,
	};
	struct bpf_kfunc_desc_tab *tab;

	tab = prog->aux->kfunc_tab;
	return bsearch(&desc, tab->descs, tab->nr_descs,
		       sizeof(tab->descs[0]), kfunc_desc_cmp_by_id);
}

static int add_kfunc_call(struct bpf_verifier_env *env, u32 func_id)
{
	const struct btf_type *func, *func_proto;
	struct bpf_kfunc_desc_tab *tab;
	struct bpf_prog_aux *prog_aux;
	struct bpf_kfunc_desc *desc;
	const char *func_name;
	unsigned long addr;
	int err;

	prog_aux = env->prog->aux;
	tab = prog_aux->kfunc_tab;
	if (!tab) {
		if (!btf_vmlinux) {
			verbose(env, "calling kernel function is not supported without CONFIG_DEBUG_INFO_BTF\n");
			return -ENOTSUPP;
		}

		if (!env->prog->jit_requested) {
			verbose(env, "JIT is required for calling kernel function\n");
			return -ENOTSUPP;
		}

		if (!bpf_jit_supports_kfunc_call()) {
			verbose(env, "JIT does not support calling kernel function\n");
			return -ENOTSUPP;
		}

		if (!env->prog->gpl_compatible) {
			verbose(env, "cannot call kernel function from non-GPL compatible program\n");
			return -EINVAL;
		}

		tab = kzalloc(sizeof(*tab), GFP_KERNEL);
		if (!tab)
			return -ENOMEM;
		prog_aux->kfunc_tab = tab;
	}

	if (find_kfunc_desc(env->prog, func_id))
		return 0;

	if (tab->nr_descs == MAX_KFUNC_DESCS) {
		verbose(env, "too many different kernel function calls\n");
		return -E2BIG;
	}

	func = btf_type_by_id(btf_vmlinux, func_id);
	if (!func || !btf_type_is_func(func)) {
		verbose(env, "kernel btf_id %u is not a function\n",
			func_id);
		return -EINVAL;
	}
	func_proto = btf_type_by_id(btf_vmlinux, func->type);
	if (!func_proto || !btf_type_is_func_proto(func_proto)) {
		verbose(env, "kernel function btf_id %u does not have a valid func_proto\n",
			func_id);
		return -EINVAL;
	}

	func_name = btf_name_by_offset(btf_vmlinux, func->name_off);
	addr = kallsyms_lookup_name(func_name);
	if (!addr) {
		verbose(env, "cannot find address for kernel function %s\n",
			func_name);
		return -EINVAL;
	}

	desc = &tab->descs[tab->nr_descs++];
	desc->func_id = func_id;
	desc->imm = BPF_CAST_CALL(addr) - __bpf_call_base;
	err = btf_distill_func_proto(&env->log, btf_vmlinux,
				     func_proto, func_name,
				     &desc->func_model);
	if (!err)
		sort(tab->descs, tab->nr_descs, sizeof(tab->descs[0]),
		     kfunc_desc_cmp_by_id, NULL);
	return err;
}

static int kfunc_desc_cmp_by_imm(const void *a, const void *b)
{
	const struct bpf_kfunc_desc *d0 = a;
	const struct bpf_kfunc_desc *d1 = b;

	if (d0->imm > d1->imm)
		return 1;
	else if (d0->imm < d1->imm)
		return -1;
	return 0;
}

static void sort_kfunc_descs_by_imm(struct bpf_prog *prog)
{
	struct bpf_kfunc_desc_tab *tab;

	tab = prog->aux->kfunc_tab;
	if (!tab)
		return;

	sort(tab->descs, tab->nr_descs, sizeof(tab->descs[0]),
	     kfunc_desc_cmp_by_imm, NULL);
}

bool bpf_prog_has_kfunc_call(const struct bpf_prog *prog)
{
	return !!prog->aux->kfunc_tab;
}

const struct btf_func_model *
bpf_jit_find_kfunc_model(const struct bpf_prog *prog,
			 const struct bpf_insn *insn)
{
	const struct bpf_kfunc_desc desc = {
		.imm = insn->imm,
	};
	const struct bpf_kfunc_desc *res;
	struct bpf_kfunc_desc_tab *tab;

	tab = prog->aux->kfunc_tab;
	res = bsearch(&desc, tab->descs, tab->nr_descs,
		      sizeof(tab->descs[0]), kfunc_desc_cmp_by_imm);

	return res ? &res->func_model : NULL;
}

static int add_subprog_and_kfunc(struct bpf_verifier_env *env)
{
	struct bpf_subprog_info *subprog = env->subprog_info;
	struct bpf_insn *insn = env->prog->insnsi;
	int i, ret, insn_cnt = env->prog->len;

	/* Add entry function. */
	ret = add_subprog(env, 0);
	if (ret)
		return ret;

	for (i = 0; i < insn_cnt; i++, insn++) {
		if (!bpf_pseudo_func(insn) && !bpf_pseudo_call(insn) &&
		    !bpf_pseudo_kfunc_call(insn))
			continue;

		if (!env->bpf_capable) {
			verbose(env, "loading/calling other bpf or kernel functions are allowed for CAP_BPF and CAP_SYS_ADMIN\n");
			return -EPERM;
		}

		if (bpf_pseudo_func(insn) || bpf_pseudo_call(insn))
			ret = add_subprog(env, i + insn->imm + 1);
		else
			ret = add_kfunc_call(env, insn->imm);

		if (ret < 0)
			return ret;
	}

	/* Add a fake 'exit' subprog which could simplify subprog iteration
	 * logic. 'subprog_cnt' should not be increased.
	 */
	subprog[env->subprog_cnt].start = insn_cnt;

	if (env->log.level & BPF_LOG_LEVEL2)
		for (i = 0; i < env->subprog_cnt; i++)
			verbose(env, "func#%d @%d\n", i, subprog[i].start);

	return 0;
}

static int check_subprogs(struct bpf_verifier_env *env)
{
	int i, subprog_start, subprog_end, off, cur_subprog = 0;
	struct bpf_subprog_info *subprog = env->subprog_info;
	struct bpf_insn *insn = env->prog->insnsi;
	int insn_cnt = env->prog->len;

	/* now check that all jumps are within the same subprog */
	subprog_start = subprog[cur_subprog].start;
	subprog_end = subprog[cur_subprog + 1].start;
	for (i = 0; i < insn_cnt; i++) {
		u8 code = insn[i].code;

		if (code == (BPF_JMP | BPF_CALL) &&
		    insn[i].imm == BPF_FUNC_tail_call &&
		    insn[i].src_reg != BPF_PSEUDO_CALL)
			subprog[cur_subprog].has_tail_call = true;
		if (BPF_CLASS(code) == BPF_LD &&
		    (BPF_MODE(code) == BPF_ABS || BPF_MODE(code) == BPF_IND))
			subprog[cur_subprog].has_ld_abs = true;
		if (BPF_CLASS(code) != BPF_JMP && BPF_CLASS(code) != BPF_JMP32)
			goto next;
		if (BPF_OP(code) == BPF_EXIT || BPF_OP(code) == BPF_CALL)
			goto next;
		off = i + insn[i].off + 1;
		if (off < subprog_start || off >= subprog_end) {
			verbose(env, "jump out of range from insn %d to %d\n", i, off);
			return -EINVAL;
		}
next:
		if (i == subprog_end - 1) {
			/* to avoid fall-through from one subprog into another
			 * the last insn of the subprog should be either exit
			 * or unconditional jump back
			 */
			if (code != (BPF_JMP | BPF_EXIT) &&
			    code != (BPF_JMP | BPF_JA)) {
				verbose(env, "last insn is not an exit or jmp\n");
				return -EINVAL;
			}
			subprog_start = subprog_end;
			cur_subprog++;
			if (cur_subprog < env->subprog_cnt)
				subprog_end = subprog[cur_subprog + 1].start;
		}
	}
	return 0;
}

/* Parentage chain of this register (or stack slot) should take care of all
 * issues like callee-saved registers, stack slot allocation time, etc.
 */
static int mark_reg_read(struct bpf_verifier_env *env,
			 const struct bpf_reg_state *state,
			 struct bpf_reg_state *parent, u8 flag)
{
	bool writes = parent == state->parent; /* Observe write marks */
	int cnt = 0;

	while (parent) {
		/* if read wasn't screened by an earlier write ... */
		if (writes && state->live & REG_LIVE_WRITTEN)
			break;
		if (parent->live & REG_LIVE_DONE) {
			verbose(env, "verifier BUG type %s var_off %lld off %d\n",
				reg_type_str(env, parent->type),
				parent->var_off.value, parent->off);
			return -EFAULT;
		}
		/* The first condition is more likely to be true than the
		 * second, checked it first.
		 */
		if ((parent->live & REG_LIVE_READ) == flag ||
		    parent->live & REG_LIVE_READ64)
			/* The parentage chain never changes and
			 * this parent was already marked as LIVE_READ.
			 * There is no need to keep walking the chain again and
			 * keep re-marking all parents as LIVE_READ.
			 * This case happens when the same register is read
			 * multiple times without writes into it in-between.
			 * Also, if parent has the stronger REG_LIVE_READ64 set,
			 * then no need to set the weak REG_LIVE_READ32.
			 */
			break;
		/* ... then we depend on parent's value */
		parent->live |= flag;
		/* REG_LIVE_READ64 overrides REG_LIVE_READ32. */
		if (flag == REG_LIVE_READ64)
			parent->live &= ~REG_LIVE_READ32;
		state = parent;
		parent = state->parent;
		writes = true;
		cnt++;
	}

	if (env->longest_mark_read_walk < cnt)
		env->longest_mark_read_walk = cnt;
	return 0;
}

/* This function is supposed to be used by the following 32-bit optimization
 * code only. It returns TRUE if the source or destination register operates
 * on 64-bit, otherwise return FALSE.
 */
static bool is_reg64(struct bpf_verifier_env *env, struct bpf_insn *insn,
		     u32 regno, struct bpf_reg_state *reg, enum reg_arg_type t)
{
	u8 code, class, op;

	code = insn->code;
	class = BPF_CLASS(code);
	op = BPF_OP(code);
	if (class == BPF_JMP) {
		/* BPF_EXIT for "main" will reach here. Return TRUE
		 * conservatively.
		 */
		if (op == BPF_EXIT)
			return true;
		if (op == BPF_CALL) {
			/* BPF to BPF call will reach here because of marking
			 * caller saved clobber with DST_OP_NO_MARK for which we
			 * don't care the register def because they are anyway
			 * marked as NOT_INIT already.
			 */
			if (insn->src_reg == BPF_PSEUDO_CALL)
				return false;
			/* Helper call will reach here because of arg type
			 * check, conservatively return TRUE.
			 */
			if (t == SRC_OP)
				return true;

			return false;
		}
	}

	if (class == BPF_ALU64 || class == BPF_JMP ||
	    /* BPF_END always use BPF_ALU class. */
	    (class == BPF_ALU && op == BPF_END && insn->imm == 64))
		return true;

	if (class == BPF_ALU || class == BPF_JMP32)
		return false;

	if (class == BPF_LDX) {
		if (t != SRC_OP)
			return BPF_SIZE(code) == BPF_DW;
		/* LDX source must be ptr. */
		return true;
	}

	if (class == BPF_STX) {
		/* BPF_STX (including atomic variants) has multiple source
		 * operands, one of which is a ptr. Check whether the caller is
		 * asking about it.
		 */
		if (t == SRC_OP && reg->type != SCALAR_VALUE)
			return true;
		return BPF_SIZE(code) == BPF_DW;
	}

	if (class == BPF_LD) {
		u8 mode = BPF_MODE(code);

		/* LD_IMM64 */
		if (mode == BPF_IMM)
			return true;

		/* Both LD_IND and LD_ABS return 32-bit data. */
		if (t != SRC_OP)
			return  false;

		/* Implicit ctx ptr. */
		if (regno == BPF_REG_6)
			return true;

		/* Explicit source could be any width. */
		return true;
	}

	if (class == BPF_ST)
		/* The only source register for BPF_ST is a ptr. */
		return true;

	/* Conservatively return true at default. */
	return true;
}

/* Return the regno defined by the insn, or -1. */
static int insn_def_regno(const struct bpf_insn *insn)
{
	switch (BPF_CLASS(insn->code)) {
	case BPF_JMP:
	case BPF_JMP32:
	case BPF_ST:
		return -1;
	case BPF_STX:
		if (BPF_MODE(insn->code) == BPF_ATOMIC &&
		    (insn->imm & BPF_FETCH)) {
			if (insn->imm == BPF_CMPXCHG)
				return BPF_REG_0;
			else
				return insn->src_reg;
		} else {
			return -1;
		}
	default:
		return insn->dst_reg;
	}
}

/* Return TRUE if INSN has defined any 32-bit value explicitly. */
static bool insn_has_def32(struct bpf_verifier_env *env, struct bpf_insn *insn)
{
	int dst_reg = insn_def_regno(insn);

	if (dst_reg == -1)
		return false;

	return !is_reg64(env, insn, dst_reg, NULL, DST_OP);
}

static void mark_insn_zext(struct bpf_verifier_env *env,
			   struct bpf_reg_state *reg)
{
	s32 def_idx = reg->subreg_def;

	if (def_idx == DEF_NOT_SUBREG)
		return;

	env->insn_aux_data[def_idx - 1].zext_dst = true;
	/* The dst will be zero extended, so won't be sub-register anymore. */
	reg->subreg_def = DEF_NOT_SUBREG;
}

static int check_reg_arg(struct bpf_verifier_env *env, u32 regno,
			 enum reg_arg_type t)
{
	struct bpf_verifier_state *vstate = env->cur_state;
	struct bpf_func_state *state = vstate->frame[vstate->curframe];
	struct bpf_insn *insn = env->prog->insnsi + env->insn_idx;
	struct bpf_reg_state *reg, *regs = state->regs;
	bool rw64;

	if (regno >= MAX_BPF_REG) {
		verbose(env, "R%d is invalid\n", regno);
		return -EINVAL;
	}

	reg = &regs[regno];
	rw64 = is_reg64(env, insn, regno, reg, t);
	if (t == SRC_OP) {
		/* check whether register used as source operand can be read */
		if (reg->type == NOT_INIT) {
			verbose(env, "R%d !read_ok\n", regno);
			return -EACCES;
		}
		/* We don't need to worry about FP liveness because it's read-only */
		if (regno == BPF_REG_FP)
			return 0;

		if (rw64)
			mark_insn_zext(env, reg);

		return mark_reg_read(env, reg, reg->parent,
				     rw64 ? REG_LIVE_READ64 : REG_LIVE_READ32);
	} else {
		/* check whether register used as dest operand can be written to */
		if (regno == BPF_REG_FP) {
			verbose(env, "frame pointer is read only\n");
			return -EACCES;
		}
		reg->live |= REG_LIVE_WRITTEN;
		reg->subreg_def = rw64 ? DEF_NOT_SUBREG : env->insn_idx + 1;
		if (t == DST_OP)
			mark_reg_unknown(env, regs, regno);
	}
	return 0;
}

/* for any branch, call, exit record the history of jmps in the given state */
static int push_jmp_history(struct bpf_verifier_env *env,
			    struct bpf_verifier_state *cur)
{
	u32 cnt = cur->jmp_history_cnt;
	struct bpf_idx_pair *p;

	cnt++;
	p = krealloc(cur->jmp_history, cnt * sizeof(*p), GFP_USER);
	if (!p)
		return -ENOMEM;
	p[cnt - 1].idx = env->insn_idx;
	p[cnt - 1].prev_idx = env->prev_insn_idx;
	cur->jmp_history = p;
	cur->jmp_history_cnt = cnt;
	return 0;
}

/* Backtrack one insn at a time. If idx is not at the top of recorded
 * history then previous instruction came from straight line execution.
 */
static int get_prev_insn_idx(struct bpf_verifier_state *st, int i,
			     u32 *history)
{
	u32 cnt = *history;

	if (cnt && st->jmp_history[cnt - 1].idx == i) {
		i = st->jmp_history[cnt - 1].prev_idx;
		(*history)--;
	} else {
		i--;
	}
	return i;
}

static const char *disasm_kfunc_name(void *data, const struct bpf_insn *insn)
{
	const struct btf_type *func;

	if (insn->src_reg != BPF_PSEUDO_KFUNC_CALL)
		return NULL;

	func = btf_type_by_id(btf_vmlinux, insn->imm);
	return btf_name_by_offset(btf_vmlinux, func->name_off);
}

/* For given verifier state backtrack_insn() is called from the last insn to
 * the first insn. Its purpose is to compute a bitmask of registers and
 * stack slots that needs precision in the parent verifier state.
 */
static int backtrack_insn(struct bpf_verifier_env *env, int idx,
			  u32 *reg_mask, u64 *stack_mask)
{
	const struct bpf_insn_cbs cbs = {
		.cb_call	= disasm_kfunc_name,
		.cb_print	= verbose,
		.private_data	= env,
	};
	struct bpf_insn *insn = env->prog->insnsi + idx;
	u8 class = BPF_CLASS(insn->code);
	u8 opcode = BPF_OP(insn->code);
	u8 mode = BPF_MODE(insn->code);
	u32 dreg = 1u << insn->dst_reg;
	u32 sreg = 1u << insn->src_reg;
	u32 spi;

	if (insn->code == 0)
		return 0;
	if (env->log.level & BPF_LOG_LEVEL) {
		verbose(env, "regs=%x stack=%llx before ", *reg_mask, *stack_mask);
		verbose(env, "%d: ", idx);
		print_bpf_insn(&cbs, insn, env->allow_ptr_leaks);
	}

	if (class == BPF_ALU || class == BPF_ALU64) {
		if (!(*reg_mask & dreg))
			return 0;
		if (opcode == BPF_END || opcode == BPF_NEG) {
			/* sreg is reserved and unused
			 * dreg still need precision before this insn
			 */
			return 0;
		} else if (opcode == BPF_MOV) {
			if (BPF_SRC(insn->code) == BPF_X) {
				/* dreg = sreg
				 * dreg needs precision after this insn
				 * sreg needs precision before this insn
				 */
				*reg_mask &= ~dreg;
				*reg_mask |= sreg;
			} else {
				/* dreg = K
				 * dreg needs precision after this insn.
				 * Corresponding register is already marked
				 * as precise=true in this verifier state.
				 * No further markings in parent are necessary
				 */
				*reg_mask &= ~dreg;
			}
		} else {
			if (BPF_SRC(insn->code) == BPF_X) {
				/* dreg += sreg
				 * both dreg and sreg need precision
				 * before this insn
				 */
				*reg_mask |= sreg;
			} /* else dreg += K
			   * dreg still needs precision before this insn
			   */
		}
	} else if (class == BPF_LDX) {
		if (!(*reg_mask & dreg))
			return 0;
		*reg_mask &= ~dreg;

		/* scalars can only be spilled into stack w/o losing precision.
		 * Load from any other memory can be zero extended.
		 * The desire to keep that precision is already indicated
		 * by 'precise' mark in corresponding register of this state.
		 * No further tracking necessary.
		 */
		if (insn->src_reg != BPF_REG_FP)
			return 0;

		/* dreg = *(u64 *)[fp - off] was a fill from the stack.
		 * that [fp - off] slot contains scalar that needs to be
		 * tracked with precision
		 */
		spi = (-insn->off - 1) / BPF_REG_SIZE;
		if (spi >= 64) {
			verbose(env, "BUG spi %d\n", spi);
			WARN_ONCE(1, "verifier backtracking bug");
			return -EFAULT;
		}
		*stack_mask |= 1ull << spi;
	} else if (class == BPF_STX || class == BPF_ST) {
		if (*reg_mask & dreg)
			/* stx & st shouldn't be using _scalar_ dst_reg
			 * to access memory. It means backtracking
			 * encountered a case of pointer subtraction.
			 */
			return -ENOTSUPP;
		/* scalars can only be spilled into stack */
		if (insn->dst_reg != BPF_REG_FP)
			return 0;
		spi = (-insn->off - 1) / BPF_REG_SIZE;
		if (spi >= 64) {
			verbose(env, "BUG spi %d\n", spi);
			WARN_ONCE(1, "verifier backtracking bug");
			return -EFAULT;
		}
		if (!(*stack_mask & (1ull << spi)))
			return 0;
		*stack_mask &= ~(1ull << spi);
		if (class == BPF_STX)
			*reg_mask |= sreg;
	} else if (class == BPF_JMP || class == BPF_JMP32) {
		if (opcode == BPF_CALL) {
			if (insn->src_reg == BPF_PSEUDO_CALL)
				return -ENOTSUPP;
			/* kfunc with imm==0 is invalid and fixup_kfunc_call will
			 * catch this error later. Make backtracking conservative
			 * with ENOTSUPP.
			 */
			if (insn->src_reg == BPF_PSEUDO_KFUNC_CALL && insn->imm == 0)
				return -ENOTSUPP;
			/* BPF helpers that invoke callback subprogs are
			 * equivalent to BPF_PSEUDO_CALL above
			 */
			if (insn->src_reg == 0 && is_callback_calling_function(insn->imm))
				return -ENOTSUPP;
			/* regular helper call sets R0 */
			*reg_mask &= ~1;
			if (*reg_mask & 0x3f) {
				/* if backtracing was looking for registers R1-R5
				 * they should have been found already.
				 */
				verbose(env, "BUG regs %x\n", *reg_mask);
				WARN_ONCE(1, "verifier backtracking bug");
				return -EFAULT;
			}
		} else if (opcode == BPF_EXIT) {
			return -ENOTSUPP;
		} else if (BPF_SRC(insn->code) == BPF_X) {
			if (!(*reg_mask & (dreg | sreg)))
				return 0;
			/* dreg <cond> sreg
			 * Both dreg and sreg need precision before
			 * this insn. If only sreg was marked precise
			 * before it would be equally necessary to
			 * propagate it to dreg.
			 */
			*reg_mask |= (sreg | dreg);
			 /* else dreg <cond> K
			  * Only dreg still needs precision before
			  * this insn, so for the K-based conditional
			  * there is nothing new to be marked.
			  */
		}
	} else if (class == BPF_LD) {
		if (!(*reg_mask & dreg))
			return 0;
		*reg_mask &= ~dreg;
		/* It's ld_imm64 or ld_abs or ld_ind.
		 * For ld_imm64 no further tracking of precision
		 * into parent is necessary
		 */
		if (mode == BPF_IND || mode == BPF_ABS)
			/* to be analyzed */
			return -ENOTSUPP;
	}
	return 0;
}

/* the scalar precision tracking algorithm:
 * . at the start all registers have precise=false.
 * . scalar ranges are tracked as normal through alu and jmp insns.
 * . once precise value of the scalar register is used in:
 *   .  ptr + scalar alu
 *   . if (scalar cond K|scalar)
 *   .  helper_call(.., scalar, ...) where ARG_CONST is expected
 *   backtrack through the verifier states and mark all registers and
 *   stack slots with spilled constants that these scalar regisers
 *   should be precise.
 * . during state pruning two registers (or spilled stack slots)
 *   are equivalent if both are not precise.
 *
 * Note the verifier cannot simply walk register parentage chain,
 * since many different registers and stack slots could have been
 * used to compute single precise scalar.
 *
 * The approach of starting with precise=true for all registers and then
 * backtrack to mark a register as not precise when the verifier detects
 * that program doesn't care about specific value (e.g., when helper
 * takes register as ARG_ANYTHING parameter) is not safe.
 *
 * It's ok to walk single parentage chain of the verifier states.
 * It's possible that this backtracking will go all the way till 1st insn.
 * All other branches will be explored for needing precision later.
 *
 * The backtracking needs to deal with cases like:
 *   R8=map_value(id=0,off=0,ks=4,vs=1952,imm=0) R9_w=map_value(id=0,off=40,ks=4,vs=1952,imm=0)
 * r9 -= r8
 * r5 = r9
 * if r5 > 0x79f goto pc+7
 *    R5_w=inv(id=0,umax_value=1951,var_off=(0x0; 0x7ff))
 * r5 += 1
 * ...
 * call bpf_perf_event_output#25
 *   where .arg5_type = ARG_CONST_SIZE_OR_ZERO
 *
 * and this case:
 * r6 = 1
 * call foo // uses callee's r6 inside to compute r0
 * r0 += r6
 * if r0 == 0 goto
 *
 * to track above reg_mask/stack_mask needs to be independent for each frame.
 *
 * Also if parent's curframe > frame where backtracking started,
 * the verifier need to mark registers in both frames, otherwise callees
 * may incorrectly prune callers. This is similar to
 * commit 7640ead93924 ("bpf: verifier: make sure callees don't prune with caller differences")
 *
 * For now backtracking falls back into conservative marking.
 */
static void mark_all_scalars_precise(struct bpf_verifier_env *env,
				     struct bpf_verifier_state *st)
{
	struct bpf_func_state *func;
	struct bpf_reg_state *reg;
	int i, j;

	/* big hammer: mark all scalars precise in this path.
	 * pop_stack may still get !precise scalars.
	 * We also skip current state and go straight to first parent state,
	 * because precision markings in current non-checkpointed state are
	 * not needed. See why in the comment in __mark_chain_precision below.
	 */
	for (st = st->parent; st; st = st->parent) {
		for (i = 0; i <= st->curframe; i++) {
			func = st->frame[i];
			for (j = 0; j < BPF_REG_FP; j++) {
				reg = &func->regs[j];
				if (reg->type != SCALAR_VALUE)
					continue;
				reg->precise = true;
			}
			for (j = 0; j < func->allocated_stack / BPF_REG_SIZE; j++) {
				if (!is_spilled_reg(&func->stack[j]))
					continue;
				reg = &func->stack[j].spilled_ptr;
				if (reg->type != SCALAR_VALUE)
					continue;
				reg->precise = true;
			}
		}
	}
<<<<<<< HEAD
}

static void mark_all_scalars_imprecise(struct bpf_verifier_env *env, struct bpf_verifier_state *st)
{
	struct bpf_func_state *func;
	struct bpf_reg_state *reg;
	int i, j;

	for (i = 0; i <= st->curframe; i++) {
		func = st->frame[i];
		for (j = 0; j < BPF_REG_FP; j++) {
			reg = &func->regs[j];
			if (reg->type != SCALAR_VALUE)
				continue;
			reg->precise = false;
		}
		for (j = 0; j < func->allocated_stack / BPF_REG_SIZE; j++) {
			if (!is_spilled_reg(&func->stack[j]))
				continue;
			reg = &func->stack[j].spilled_ptr;
			if (reg->type != SCALAR_VALUE)
				continue;
			reg->precise = false;
		}
	}
}

=======
}

static void mark_all_scalars_imprecise(struct bpf_verifier_env *env, struct bpf_verifier_state *st)
{
	struct bpf_func_state *func;
	struct bpf_reg_state *reg;
	int i, j;

	for (i = 0; i <= st->curframe; i++) {
		func = st->frame[i];
		for (j = 0; j < BPF_REG_FP; j++) {
			reg = &func->regs[j];
			if (reg->type != SCALAR_VALUE)
				continue;
			reg->precise = false;
		}
		for (j = 0; j < func->allocated_stack / BPF_REG_SIZE; j++) {
			if (!is_spilled_reg(&func->stack[j]))
				continue;
			reg = &func->stack[j].spilled_ptr;
			if (reg->type != SCALAR_VALUE)
				continue;
			reg->precise = false;
		}
	}
}

>>>>>>> 5eb2b831
/*
 * __mark_chain_precision() backtracks BPF program instruction sequence and
 * chain of verifier states making sure that register *regno* (if regno >= 0)
 * and/or stack slot *spi* (if spi >= 0) are marked as precisely tracked
 * SCALARS, as well as any other registers and slots that contribute to
 * a tracked state of given registers/stack slots, depending on specific BPF
 * assembly instructions (see backtrack_insns() for exact instruction handling
 * logic). This backtracking relies on recorded jmp_history and is able to
 * traverse entire chain of parent states. This process ends only when all the
 * necessary registers/slots and their transitive dependencies are marked as
 * precise.
 *
 * One important and subtle aspect is that precise marks *do not matter* in
 * the currently verified state (current state). It is important to understand
 * why this is the case.
 *
 * First, note that current state is the state that is not yet "checkpointed",
 * i.e., it is not yet put into env->explored_states, and it has no children
 * states as well. It's ephemeral, and can end up either a) being discarded if
 * compatible explored state is found at some point or BPF_EXIT instruction is
 * reached or b) checkpointed and put into env->explored_states, branching out
 * into one or more children states.
 *
 * In the former case, precise markings in current state are completely
 * ignored by state comparison code (see regsafe() for details). Only
 * checkpointed ("old") state precise markings are important, and if old
 * state's register/slot is precise, regsafe() assumes current state's
 * register/slot as precise and checks value ranges exactly and precisely. If
 * states turn out to be compatible, current state's necessary precise
 * markings and any required parent states' precise markings are enforced
 * after the fact with propagate_precision() logic, after the fact. But it's
 * important to realize that in this case, even after marking current state
 * registers/slots as precise, we immediately discard current state. So what
 * actually matters is any of the precise markings propagated into current
 * state's parent states, which are always checkpointed (due to b) case above).
 * As such, for scenario a) it doesn't matter if current state has precise
 * markings set or not.
 *
 * Now, for the scenario b), checkpointing and forking into child(ren)
 * state(s). Note that before current state gets to checkpointing step, any
 * processed instruction always assumes precise SCALAR register/slot
 * knowledge: if precise value or range is useful to prune jump branch, BPF
 * verifier takes this opportunity enthusiastically. Similarly, when
 * register's value is used to calculate offset or memory address, exact
 * knowledge of SCALAR range is assumed, checked, and enforced. So, similar to
 * what we mentioned above about state comparison ignoring precise markings
 * during state comparison, BPF verifier ignores and also assumes precise
 * markings *at will* during instruction verification process. But as verifier
 * assumes precision, it also propagates any precision dependencies across
 * parent states, which are not yet finalized, so can be further restricted
 * based on new knowledge gained from restrictions enforced by their children
 * states. This is so that once those parent states are finalized, i.e., when
 * they have no more active children state, state comparison logic in
 * is_state_visited() would enforce strict and precise SCALAR ranges, if
 * required for correctness.
 *
 * To build a bit more intuition, note also that once a state is checkpointed,
 * the path we took to get to that state is not important. This is crucial
 * property for state pruning. When state is checkpointed and finalized at
 * some instruction index, it can be correctly and safely used to "short
 * circuit" any *compatible* state that reaches exactly the same instruction
 * index. I.e., if we jumped to that instruction from a completely different
 * code path than original finalized state was derived from, it doesn't
 * matter, current state can be discarded because from that instruction
 * forward having a compatible state will ensure we will safely reach the
 * exit. States describe preconditions for further exploration, but completely
 * forget the history of how we got here.
 *
 * This also means that even if we needed precise SCALAR range to get to
 * finalized state, but from that point forward *that same* SCALAR register is
 * never used in a precise context (i.e., it's precise value is not needed for
 * correctness), it's correct and safe to mark such register as "imprecise"
 * (i.e., precise marking set to false). This is what we rely on when we do
 * not set precise marking in current state. If no child state requires
 * precision for any given SCALAR register, it's safe to dictate that it can
 * be imprecise. If any child state does require this register to be precise,
 * we'll mark it precise later retroactively during precise markings
 * propagation from child state to parent states.
 *
 * Skipping precise marking setting in current state is a mild version of
 * relying on the above observation. But we can utilize this property even
 * more aggressively by proactively forgetting any precise marking in the
 * current state (which we inherited from the parent state), right before we
 * checkpoint it and branch off into new child state. This is done by
 * mark_all_scalars_imprecise() to hopefully get more permissive and generic
 * finalized states which help in short circuiting more future states.
 */
static int __mark_chain_precision(struct bpf_verifier_env *env, int frame, int regno,
				  int spi)
{
	struct bpf_verifier_state *st = env->cur_state;
	int first_idx = st->first_insn_idx;
	int last_idx = env->insn_idx;
	struct bpf_func_state *func;
	struct bpf_reg_state *reg;
	u32 reg_mask = regno >= 0 ? 1u << regno : 0;
	u64 stack_mask = spi >= 0 ? 1ull << spi : 0;
	bool skip_first = true;
	bool new_marks = false;
	int i, err;

	if (!env->bpf_capable)
		return 0;

	/* Do sanity checks against current state of register and/or stack
	 * slot, but don't set precise flag in current state, as precision
	 * tracking in the current state is unnecessary.
	 */
	func = st->frame[frame];
	if (regno >= 0) {
		reg = &func->regs[regno];
		if (reg->type != SCALAR_VALUE) {
			WARN_ONCE(1, "backtracing misuse");
			return -EFAULT;
		}
		new_marks = true;
	}

	while (spi >= 0) {
		if (!is_spilled_reg(&func->stack[spi])) {
			stack_mask = 0;
			break;
		}
		reg = &func->stack[spi].spilled_ptr;
		if (reg->type != SCALAR_VALUE) {
			stack_mask = 0;
			break;
		}
		new_marks = true;
		break;
	}

	if (!new_marks)
		return 0;
	if (!reg_mask && !stack_mask)
		return 0;

	for (;;) {
		DECLARE_BITMAP(mask, 64);
		u32 history = st->jmp_history_cnt;

		if (env->log.level & BPF_LOG_LEVEL)
			verbose(env, "last_idx %d first_idx %d\n", last_idx, first_idx);

		if (last_idx < 0) {
			/* we are at the entry into subprog, which
			 * is expected for global funcs, but only if
			 * requested precise registers are R1-R5
			 * (which are global func's input arguments)
			 */
			if (st->curframe == 0 &&
			    st->frame[0]->subprogno > 0 &&
			    st->frame[0]->callsite == BPF_MAIN_FUNC &&
			    stack_mask == 0 && (reg_mask & ~0x3e) == 0) {
				bitmap_from_u64(mask, reg_mask);
				for_each_set_bit(i, mask, 32) {
					reg = &st->frame[0]->regs[i];
					if (reg->type != SCALAR_VALUE) {
						reg_mask &= ~(1u << i);
						continue;
					}
					reg->precise = true;
				}
				return 0;
			}

			verbose(env, "BUG backtracing func entry subprog %d reg_mask %x stack_mask %llx\n",
				st->frame[0]->subprogno, reg_mask, stack_mask);
			WARN_ONCE(1, "verifier backtracking bug");
			return -EFAULT;
		}

		for (i = last_idx;;) {
			if (skip_first) {
				err = 0;
				skip_first = false;
			} else {
				err = backtrack_insn(env, i, &reg_mask, &stack_mask);
			}
			if (err == -ENOTSUPP) {
				mark_all_scalars_precise(env, st);
				return 0;
			} else if (err) {
				return err;
			}
			if (!reg_mask && !stack_mask)
				/* Found assignment(s) into tracked register in this state.
				 * Since this state is already marked, just return.
				 * Nothing to be tracked further in the parent state.
				 */
				return 0;
			if (i == first_idx)
				break;
			i = get_prev_insn_idx(st, i, &history);
			if (i >= env->prog->len) {
				/* This can happen if backtracking reached insn 0
				 * and there are still reg_mask or stack_mask
				 * to backtrack.
				 * It means the backtracking missed the spot where
				 * particular register was initialized with a constant.
				 */
				verbose(env, "BUG backtracking idx %d\n", i);
				WARN_ONCE(1, "verifier backtracking bug");
				return -EFAULT;
			}
		}
		st = st->parent;
		if (!st)
			break;

		new_marks = false;
		func = st->frame[frame];
		bitmap_from_u64(mask, reg_mask);
		for_each_set_bit(i, mask, 32) {
			reg = &func->regs[i];
			if (reg->type != SCALAR_VALUE) {
				reg_mask &= ~(1u << i);
				continue;
			}
			if (!reg->precise)
				new_marks = true;
			reg->precise = true;
		}

		bitmap_from_u64(mask, stack_mask);
		for_each_set_bit(i, mask, 64) {
			if (i >= func->allocated_stack / BPF_REG_SIZE) {
				/* the sequence of instructions:
				 * 2: (bf) r3 = r10
				 * 3: (7b) *(u64 *)(r3 -8) = r0
				 * 4: (79) r4 = *(u64 *)(r10 -8)
				 * doesn't contain jmps. It's backtracked
				 * as a single block.
				 * During backtracking insn 3 is not recognized as
				 * stack access, so at the end of backtracking
				 * stack slot fp-8 is still marked in stack_mask.
				 * However the parent state may not have accessed
				 * fp-8 and it's "unallocated" stack space.
				 * In such case fallback to conservative.
				 */
				mark_all_scalars_precise(env, st);
				return 0;
			}

			if (!is_spilled_reg(&func->stack[i])) {
				stack_mask &= ~(1ull << i);
				continue;
			}
			reg = &func->stack[i].spilled_ptr;
			if (reg->type != SCALAR_VALUE) {
				stack_mask &= ~(1ull << i);
				continue;
			}
			if (!reg->precise)
				new_marks = true;
			reg->precise = true;
		}
		if (env->log.level & BPF_LOG_LEVEL) {
			print_verifier_state(env, func);
			verbose(env, "parent %s regs=%x stack=%llx marks\n",
				new_marks ? "didn't have" : "already had",
				reg_mask, stack_mask);
		}

		if (!reg_mask && !stack_mask)
			break;
		if (!new_marks)
			break;

		last_idx = st->last_insn_idx;
		first_idx = st->first_insn_idx;
	}
	return 0;
}

static int mark_chain_precision(struct bpf_verifier_env *env, int regno)
{
	return __mark_chain_precision(env, env->cur_state->curframe, regno, -1);
<<<<<<< HEAD
}

static int mark_chain_precision_frame(struct bpf_verifier_env *env, int frame, int regno)
{
	return __mark_chain_precision(env, frame, regno, -1);
}

static int mark_chain_precision_stack_frame(struct bpf_verifier_env *env, int frame, int spi)
{
=======
}

static int mark_chain_precision_frame(struct bpf_verifier_env *env, int frame, int regno)
{
	return __mark_chain_precision(env, frame, regno, -1);
}

static int mark_chain_precision_stack_frame(struct bpf_verifier_env *env, int frame, int spi)
{
>>>>>>> 5eb2b831
	return __mark_chain_precision(env, frame, -1, spi);
}

static bool is_spillable_regtype(enum bpf_reg_type type)
{
	switch (base_type(type)) {
	case PTR_TO_MAP_VALUE:
	case PTR_TO_STACK:
	case PTR_TO_CTX:
	case PTR_TO_PACKET:
	case PTR_TO_PACKET_META:
	case PTR_TO_PACKET_END:
	case PTR_TO_FLOW_KEYS:
	case CONST_PTR_TO_MAP:
	case PTR_TO_SOCKET:
	case PTR_TO_SOCK_COMMON:
	case PTR_TO_TCP_SOCK:
	case PTR_TO_XDP_SOCK:
	case PTR_TO_BTF_ID:
	case PTR_TO_BUF:
	case PTR_TO_PERCPU_BTF_ID:
	case PTR_TO_MEM:
	case PTR_TO_FUNC:
	case PTR_TO_MAP_KEY:
		return true;
	default:
		return false;
	}
}

/* Does this register contain a constant zero? */
static bool register_is_null(struct bpf_reg_state *reg)
{
	return reg->type == SCALAR_VALUE && tnum_equals_const(reg->var_off, 0);
}

static bool register_is_const(struct bpf_reg_state *reg)
{
	return reg->type == SCALAR_VALUE && tnum_is_const(reg->var_off);
}

static bool __is_scalar_unbounded(struct bpf_reg_state *reg)
{
	return tnum_is_unknown(reg->var_off) &&
	       reg->smin_value == S64_MIN && reg->smax_value == S64_MAX &&
	       reg->umin_value == 0 && reg->umax_value == U64_MAX &&
	       reg->s32_min_value == S32_MIN && reg->s32_max_value == S32_MAX &&
	       reg->u32_min_value == 0 && reg->u32_max_value == U32_MAX;
}

static bool register_is_bounded(struct bpf_reg_state *reg)
{
	return reg->type == SCALAR_VALUE && !__is_scalar_unbounded(reg);
}

static bool __is_pointer_value(bool allow_ptr_leaks,
			       const struct bpf_reg_state *reg)
{
	if (allow_ptr_leaks)
		return false;

	return reg->type != SCALAR_VALUE;
}

/* Copy src state preserving dst->parent and dst->live fields */
static void copy_register_state(struct bpf_reg_state *dst, const struct bpf_reg_state *src)
{
	struct bpf_reg_state *parent = dst->parent;
	enum bpf_reg_liveness live = dst->live;

	*dst = *src;
	dst->parent = parent;
	dst->live = live;
}

static void save_register_state(struct bpf_func_state *state,
				int spi, struct bpf_reg_state *reg,
				int size)
{
	int i;

	copy_register_state(&state->stack[spi].spilled_ptr, reg);
	if (size == BPF_REG_SIZE)
		state->stack[spi].spilled_ptr.live |= REG_LIVE_WRITTEN;

	for (i = BPF_REG_SIZE; i > BPF_REG_SIZE - size; i--)
		state->stack[spi].slot_type[i - 1] = STACK_SPILL;
<<<<<<< HEAD

	/* size < 8 bytes spill */
	for (; i; i--)
		scrub_spilled_slot(&state->stack[spi].slot_type[i - 1]);
}

=======

	/* size < 8 bytes spill */
	for (; i; i--)
		scrub_spilled_slot(&state->stack[spi].slot_type[i - 1]);
}

>>>>>>> 5eb2b831
static bool is_bpf_st_mem(struct bpf_insn *insn)
{
	return BPF_CLASS(insn->code) == BPF_ST && BPF_MODE(insn->code) == BPF_MEM;
}

/* check_stack_{read,write}_fixed_off functions track spill/fill of registers,
 * stack boundary and alignment are checked in check_mem_access()
 */
static int check_stack_write_fixed_off(struct bpf_verifier_env *env,
				       /* stack frame we're writing to */
				       struct bpf_func_state *state,
				       int off, int size, int value_regno,
				       int insn_idx)
{
	struct bpf_func_state *cur; /* state of the current function */
	int i, slot = -off - 1, spi = slot / BPF_REG_SIZE, err;
	struct bpf_insn *insn = &env->prog->insnsi[insn_idx];
	struct bpf_reg_state *reg = NULL;
	u32 dst_reg = insn->dst_reg;

	err = grow_stack_state(state, round_up(slot + 1, BPF_REG_SIZE));
	if (err)
		return err;
	/* caller checked that off % size == 0 and -MAX_BPF_STACK <= off < 0,
	 * so it's aligned access and [off, off + size) are within stack limits
	 */
	if (!env->allow_ptr_leaks &&
	    is_spilled_reg(&state->stack[spi]) &&
	    size != BPF_REG_SIZE) {
		verbose(env, "attempt to corrupt spilled pointer on stack\n");
		return -EACCES;
	}

	cur = env->cur_state->frame[env->cur_state->curframe];
	if (value_regno >= 0)
		reg = &cur->regs[value_regno];
	if (!env->bypass_spec_v4) {
		bool sanitize = reg && is_spillable_regtype(reg->type);

		for (i = 0; i < size; i++) {
			u8 type = state->stack[spi].slot_type[i];

			if (type != STACK_MISC && type != STACK_ZERO) {
				sanitize = true;
				break;
			}
		}

		if (sanitize)
			env->insn_aux_data[insn_idx].sanitize_stack_spill = true;
	}

	if (reg && !(off % BPF_REG_SIZE) && register_is_bounded(reg) &&
	    !register_is_null(reg) && env->bpf_capable) {
		if (dst_reg != BPF_REG_FP) {
			/* The backtracking logic can only recognize explicit
			 * stack slot address like [fp - 8]. Other spill of
			 * scalar via different register has to be conservative.
			 * Backtrack from here and mark all registers as precise
			 * that contributed into 'reg' being a constant.
			 */
			err = mark_chain_precision(env, value_regno);
			if (err)
				return err;
		}
		save_register_state(state, spi, reg, size);
		/* Break the relation on a narrowing spill. */
		if (fls64(reg->umax_value) > BITS_PER_BYTE * size)
			state->stack[spi].spilled_ptr.id = 0;
	} else if (!reg && !(off % BPF_REG_SIZE) && is_bpf_st_mem(insn) &&
		   insn->imm != 0 && env->bpf_capable) {
		struct bpf_reg_state fake_reg = {};

		__mark_reg_known(&fake_reg, insn->imm);
		fake_reg.type = SCALAR_VALUE;
		save_register_state(state, spi, &fake_reg, size);
	} else if (reg && is_spillable_regtype(reg->type)) {
		/* register containing pointer is being spilled into stack */
		if (size != BPF_REG_SIZE) {
			verbose_linfo(env, insn_idx, "; ");
			verbose(env, "invalid size of register spill\n");
			return -EACCES;
		}
		if (state != cur && reg->type == PTR_TO_STACK) {
			verbose(env, "cannot spill pointers to stack into stack frame of the caller\n");
			return -EINVAL;
		}
		save_register_state(state, spi, reg, size);
	} else {
		u8 type = STACK_MISC;

		/* regular write of data into stack destroys any spilled ptr */
		state->stack[spi].spilled_ptr.type = NOT_INIT;
		/* Mark slots as STACK_MISC if they belonged to spilled ptr. */
		if (is_spilled_reg(&state->stack[spi]))
			for (i = 0; i < BPF_REG_SIZE; i++)
				scrub_spilled_slot(&state->stack[spi].slot_type[i]);

		/* only mark the slot as written if all 8 bytes were written
		 * otherwise read propagation may incorrectly stop too soon
		 * when stack slots are partially written.
		 * This heuristic means that read propagation will be
		 * conservative, since it will add reg_live_read marks
		 * to stack slots all the way to first state when programs
		 * writes+reads less than 8 bytes
		 */
		if (size == BPF_REG_SIZE)
			state->stack[spi].spilled_ptr.live |= REG_LIVE_WRITTEN;

		/* when we zero initialize stack slots mark them as such */
		if ((reg && register_is_null(reg)) ||
		    (!reg && is_bpf_st_mem(insn) && insn->imm == 0)) {
			/* backtracking doesn't work for STACK_ZERO yet. */
			err = mark_chain_precision(env, value_regno);
			if (err)
				return err;
			type = STACK_ZERO;
		}

		/* Mark slots affected by this stack write. */
		for (i = 0; i < size; i++)
			state->stack[spi].slot_type[(slot - i) % BPF_REG_SIZE] =
				type;
	}
	return 0;
}

/* Write the stack: 'stack[ptr_regno + off] = value_regno'. 'ptr_regno' is
 * known to contain a variable offset.
 * This function checks whether the write is permitted and conservatively
 * tracks the effects of the write, considering that each stack slot in the
 * dynamic range is potentially written to.
 *
 * 'off' includes 'regno->off'.
 * 'value_regno' can be -1, meaning that an unknown value is being written to
 * the stack.
 *
 * Spilled pointers in range are not marked as written because we don't know
 * what's going to be actually written. This means that read propagation for
 * future reads cannot be terminated by this write.
 *
 * For privileged programs, uninitialized stack slots are considered
 * initialized by this write (even though we don't know exactly what offsets
 * are going to be written to). The idea is that we don't want the verifier to
 * reject future reads that access slots written to through variable offsets.
 */
static int check_stack_write_var_off(struct bpf_verifier_env *env,
				     /* func where register points to */
				     struct bpf_func_state *state,
				     int ptr_regno, int off, int size,
				     int value_regno, int insn_idx)
{
	struct bpf_func_state *cur; /* state of the current function */
	int min_off, max_off;
	int i, err;
	struct bpf_reg_state *ptr_reg = NULL, *value_reg = NULL;
	bool writing_zero = false;
	/* set if the fact that we're writing a zero is used to let any
	 * stack slots remain STACK_ZERO
	 */
	bool zero_used = false;

	cur = env->cur_state->frame[env->cur_state->curframe];
	ptr_reg = &cur->regs[ptr_regno];
	min_off = ptr_reg->smin_value + off;
	max_off = ptr_reg->smax_value + off + size;
	if (value_regno >= 0)
		value_reg = &cur->regs[value_regno];
	if (value_reg && register_is_null(value_reg))
		writing_zero = true;

	err = grow_stack_state(state, round_up(-min_off, BPF_REG_SIZE));
	if (err)
		return err;


	/* Variable offset writes destroy any spilled pointers in range. */
	for (i = min_off; i < max_off; i++) {
		u8 new_type, *stype;
		int slot, spi;

		slot = -i - 1;
		spi = slot / BPF_REG_SIZE;
		stype = &state->stack[spi].slot_type[slot % BPF_REG_SIZE];

		if (!env->allow_ptr_leaks && *stype != STACK_MISC && *stype != STACK_ZERO) {
			/* Reject the write if range we may write to has not
			 * been initialized beforehand. If we didn't reject
			 * here, the ptr status would be erased below (even
			 * though not all slots are actually overwritten),
			 * possibly opening the door to leaks.
			 *
			 * We do however catch STACK_INVALID case below, and
			 * only allow reading possibly uninitialized memory
			 * later for CAP_PERFMON, as the write may not happen to
			 * that slot.
			 */
			verbose(env, "spilled ptr in range of var-offset stack write; insn %d, ptr off: %d",
				insn_idx, i);
			return -EINVAL;
		}

		/* Erase all spilled pointers. */
		state->stack[spi].spilled_ptr.type = NOT_INIT;

		/* Update the slot type. */
		new_type = STACK_MISC;
		if (writing_zero && *stype == STACK_ZERO) {
			new_type = STACK_ZERO;
			zero_used = true;
		}
		/* If the slot is STACK_INVALID, we check whether it's OK to
		 * pretend that it will be initialized by this write. The slot
		 * might not actually be written to, and so if we mark it as
		 * initialized future reads might leak uninitialized memory.
		 * For privileged programs, we will accept such reads to slots
		 * that may or may not be written because, if we're reject
		 * them, the error would be too confusing.
		 */
		if (*stype == STACK_INVALID && !env->allow_uninit_stack) {
			verbose(env, "uninit stack in range of var-offset write prohibited for !root; insn %d, off: %d",
					insn_idx, i);
			return -EINVAL;
		}
		*stype = new_type;
	}
	if (zero_used) {
		/* backtracking doesn't work for STACK_ZERO yet. */
		err = mark_chain_precision(env, value_regno);
		if (err)
			return err;
	}
	return 0;
}

/* When register 'dst_regno' is assigned some values from stack[min_off,
 * max_off), we set the register's type according to the types of the
 * respective stack slots. If all the stack values are known to be zeros, then
 * so is the destination reg. Otherwise, the register is considered to be
 * SCALAR. This function does not deal with register filling; the caller must
 * ensure that all spilled registers in the stack range have been marked as
 * read.
 */
static void mark_reg_stack_read(struct bpf_verifier_env *env,
				/* func where src register points to */
				struct bpf_func_state *ptr_state,
				int min_off, int max_off, int dst_regno)
{
	struct bpf_verifier_state *vstate = env->cur_state;
	struct bpf_func_state *state = vstate->frame[vstate->curframe];
	int i, slot, spi;
	u8 *stype;
	int zeros = 0;

	for (i = min_off; i < max_off; i++) {
		slot = -i - 1;
		spi = slot / BPF_REG_SIZE;
		stype = ptr_state->stack[spi].slot_type;
		if (stype[slot % BPF_REG_SIZE] != STACK_ZERO)
			break;
		zeros++;
	}
	if (zeros == max_off - min_off) {
		/* any access_size read into register is zero extended,
		 * so the whole register == const_zero
		 */
		__mark_reg_const_zero(&state->regs[dst_regno]);
		/* backtracking doesn't support STACK_ZERO yet,
		 * so mark it precise here, so that later
		 * backtracking can stop here.
		 * Backtracking may not need this if this register
		 * doesn't participate in pointer adjustment.
		 * Forward propagation of precise flag is not
		 * necessary either. This mark is only to stop
		 * backtracking. Any register that contributed
		 * to const 0 was marked precise before spill.
		 */
		state->regs[dst_regno].precise = true;
	} else {
		/* have read misc data from the stack */
		mark_reg_unknown(env, state->regs, dst_regno);
	}
	state->regs[dst_regno].live |= REG_LIVE_WRITTEN;
}

/* Read the stack at 'off' and put the results into the register indicated by
 * 'dst_regno'. It handles reg filling if the addressed stack slot is a
 * spilled reg.
 *
 * 'dst_regno' can be -1, meaning that the read value is not going to a
 * register.
 *
 * The access is assumed to be within the current stack bounds.
 */
static int check_stack_read_fixed_off(struct bpf_verifier_env *env,
				      /* func where src register points to */
				      struct bpf_func_state *reg_state,
				      int off, int size, int dst_regno)
{
	struct bpf_verifier_state *vstate = env->cur_state;
	struct bpf_func_state *state = vstate->frame[vstate->curframe];
	int i, slot = -off - 1, spi = slot / BPF_REG_SIZE;
	struct bpf_reg_state *reg;
	u8 *stype, type;

	stype = reg_state->stack[spi].slot_type;
	reg = &reg_state->stack[spi].spilled_ptr;

	if (is_spilled_reg(&reg_state->stack[spi])) {
		u8 spill_size = 1;

		for (i = BPF_REG_SIZE - 1; i > 0 && stype[i - 1] == STACK_SPILL; i--)
			spill_size++;

		if (size != BPF_REG_SIZE || spill_size != BPF_REG_SIZE) {
			if (reg->type != SCALAR_VALUE) {
				verbose_linfo(env, env->insn_idx, "; ");
				verbose(env, "invalid size of register fill\n");
				return -EACCES;
			}

			mark_reg_read(env, reg, reg->parent, REG_LIVE_READ64);
			if (dst_regno < 0)
				return 0;

			if (!(off % BPF_REG_SIZE) && size == spill_size) {
				/* The earlier check_reg_arg() has decided the
				 * subreg_def for this insn.  Save it first.
				 */
				s32 subreg_def = state->regs[dst_regno].subreg_def;

				copy_register_state(&state->regs[dst_regno], reg);
				state->regs[dst_regno].subreg_def = subreg_def;
			} else {
				for (i = 0; i < size; i++) {
					type = stype[(slot - i) % BPF_REG_SIZE];
					if (type == STACK_SPILL)
						continue;
					if (type == STACK_MISC)
						continue;
					verbose(env, "invalid read from stack off %d+%d size %d\n",
						off, i, size);
					return -EACCES;
				}
				mark_reg_unknown(env, state->regs, dst_regno);
			}
			state->regs[dst_regno].live |= REG_LIVE_WRITTEN;
			return 0;
		}

		if (dst_regno >= 0) {
			/* restore register state from stack */
			copy_register_state(&state->regs[dst_regno], reg);
			/* mark reg as written since spilled pointer state likely
			 * has its liveness marks cleared by is_state_visited()
			 * which resets stack/reg liveness for state transitions
			 */
			state->regs[dst_regno].live |= REG_LIVE_WRITTEN;
		} else if (__is_pointer_value(env->allow_ptr_leaks, reg)) {
			/* If dst_regno==-1, the caller is asking us whether
			 * it is acceptable to use this value as a SCALAR_VALUE
			 * (e.g. for XADD).
			 * We must not allow unprivileged callers to do that
			 * with spilled pointers.
			 */
			verbose(env, "leaking pointer from stack off %d\n",
				off);
			return -EACCES;
		}
		mark_reg_read(env, reg, reg->parent, REG_LIVE_READ64);
	} else {
		for (i = 0; i < size; i++) {
			type = stype[(slot - i) % BPF_REG_SIZE];
			if (type == STACK_MISC)
				continue;
			if (type == STACK_ZERO)
				continue;
			verbose(env, "invalid read from stack off %d+%d size %d\n",
				off, i, size);
			return -EACCES;
		}
		mark_reg_read(env, reg, reg->parent, REG_LIVE_READ64);
		if (dst_regno >= 0)
			mark_reg_stack_read(env, reg_state, off, off + size, dst_regno);
	}
	return 0;
}

enum stack_access_src {
	ACCESS_DIRECT = 1,  /* the access is performed by an instruction */
	ACCESS_HELPER = 2,  /* the access is performed by a helper */
};

static int check_stack_range_initialized(struct bpf_verifier_env *env,
					 int regno, int off, int access_size,
					 bool zero_size_allowed,
					 enum stack_access_src type,
					 struct bpf_call_arg_meta *meta);

static struct bpf_reg_state *reg_state(struct bpf_verifier_env *env, int regno)
{
	return cur_regs(env) + regno;
}

/* Read the stack at 'ptr_regno + off' and put the result into the register
 * 'dst_regno'.
 * 'off' includes the pointer register's fixed offset(i.e. 'ptr_regno.off'),
 * but not its variable offset.
 * 'size' is assumed to be <= reg size and the access is assumed to be aligned.
 *
 * As opposed to check_stack_read_fixed_off, this function doesn't deal with
 * filling registers (i.e. reads of spilled register cannot be detected when
 * the offset is not fixed). We conservatively mark 'dst_regno' as containing
 * SCALAR_VALUE. That's why we assert that the 'ptr_regno' has a variable
 * offset; for a fixed offset check_stack_read_fixed_off should be used
 * instead.
 */
static int check_stack_read_var_off(struct bpf_verifier_env *env,
				    int ptr_regno, int off, int size, int dst_regno)
{
	/* The state of the source register. */
	struct bpf_reg_state *reg = reg_state(env, ptr_regno);
	struct bpf_func_state *ptr_state = func(env, reg);
	int err;
	int min_off, max_off;

	/* Note that we pass a NULL meta, so raw access will not be permitted.
	 */
	err = check_stack_range_initialized(env, ptr_regno, off, size,
					    false, ACCESS_DIRECT, NULL);
	if (err)
		return err;

	min_off = reg->smin_value + off;
	max_off = reg->smax_value + off;
	mark_reg_stack_read(env, ptr_state, min_off, max_off + size, dst_regno);
	return 0;
}

/* check_stack_read dispatches to check_stack_read_fixed_off or
 * check_stack_read_var_off.
 *
 * The caller must ensure that the offset falls within the allocated stack
 * bounds.
 *
 * 'dst_regno' is a register which will receive the value from the stack. It
 * can be -1, meaning that the read value is not going to a register.
 */
static int check_stack_read(struct bpf_verifier_env *env,
			    int ptr_regno, int off, int size,
			    int dst_regno)
{
	struct bpf_reg_state *reg = reg_state(env, ptr_regno);
	struct bpf_func_state *state = func(env, reg);
	int err;
	/* Some accesses are only permitted with a static offset. */
	bool var_off = !tnum_is_const(reg->var_off);

	/* The offset is required to be static when reads don't go to a
	 * register, in order to not leak pointers (see
	 * check_stack_read_fixed_off).
	 */
	if (dst_regno < 0 && var_off) {
		char tn_buf[48];

		tnum_strn(tn_buf, sizeof(tn_buf), reg->var_off);
		verbose(env, "variable offset stack pointer cannot be passed into helper function; var_off=%s off=%d size=%d\n",
			tn_buf, off, size);
		return -EACCES;
	}
	/* Variable offset is prohibited for unprivileged mode for simplicity
	 * since it requires corresponding support in Spectre masking for stack
	 * ALU. See also retrieve_ptr_limit(). The check in
	 * check_stack_access_for_ptr_arithmetic() called by
	 * adjust_ptr_min_max_vals() prevents users from creating stack pointers
	 * with variable offsets, therefore no check is required here. Further,
	 * just checking it here would be insufficient as speculative stack
	 * writes could still lead to unsafe speculative behaviour.
	 */
	if (!var_off) {
		off += reg->var_off.value;
		err = check_stack_read_fixed_off(env, state, off, size,
						 dst_regno);
	} else {
		/* Variable offset stack reads need more conservative handling
		 * than fixed offset ones. Note that dst_regno >= 0 on this
		 * branch.
		 */
		err = check_stack_read_var_off(env, ptr_regno, off, size,
					       dst_regno);
	}
	return err;
}


/* check_stack_write dispatches to check_stack_write_fixed_off or
 * check_stack_write_var_off.
 *
 * 'ptr_regno' is the register used as a pointer into the stack.
 * 'off' includes 'ptr_regno->off', but not its variable offset (if any).
 * 'value_regno' is the register whose value we're writing to the stack. It can
 * be -1, meaning that we're not writing from a register.
 *
 * The caller must ensure that the offset falls within the maximum stack size.
 */
static int check_stack_write(struct bpf_verifier_env *env,
			     int ptr_regno, int off, int size,
			     int value_regno, int insn_idx)
{
	struct bpf_reg_state *reg = reg_state(env, ptr_regno);
	struct bpf_func_state *state = func(env, reg);
	int err;

	if (tnum_is_const(reg->var_off)) {
		off += reg->var_off.value;
		err = check_stack_write_fixed_off(env, state, off, size,
						  value_regno, insn_idx);
	} else {
		/* Variable offset stack reads need more conservative handling
		 * than fixed offset ones.
		 */
		err = check_stack_write_var_off(env, state,
						ptr_regno, off, size,
						value_regno, insn_idx);
	}
	return err;
}

static int check_map_access_type(struct bpf_verifier_env *env, u32 regno,
				 int off, int size, enum bpf_access_type type)
{
	struct bpf_reg_state *regs = cur_regs(env);
	struct bpf_map *map = regs[regno].map_ptr;
	u32 cap = bpf_map_flags_to_cap(map);

	if (type == BPF_WRITE && !(cap & BPF_MAP_CAN_WRITE)) {
		verbose(env, "write into map forbidden, value_size=%d off=%d size=%d\n",
			map->value_size, off, size);
		return -EACCES;
	}

	if (type == BPF_READ && !(cap & BPF_MAP_CAN_READ)) {
		verbose(env, "read from map forbidden, value_size=%d off=%d size=%d\n",
			map->value_size, off, size);
		return -EACCES;
	}

	return 0;
}

/* check read/write into memory region (e.g., map value, ringbuf sample, etc) */
static int __check_mem_access(struct bpf_verifier_env *env, int regno,
			      int off, int size, u32 mem_size,
			      bool zero_size_allowed)
{
	bool size_ok = size > 0 || (size == 0 && zero_size_allowed);
	struct bpf_reg_state *reg;

	if (off >= 0 && size_ok && (u64)off + size <= mem_size)
		return 0;

	reg = &cur_regs(env)[regno];
	switch (reg->type) {
	case PTR_TO_MAP_KEY:
		verbose(env, "invalid access to map key, key_size=%d off=%d size=%d\n",
			mem_size, off, size);
		break;
	case PTR_TO_MAP_VALUE:
		verbose(env, "invalid access to map value, value_size=%d off=%d size=%d\n",
			mem_size, off, size);
		break;
	case PTR_TO_PACKET:
	case PTR_TO_PACKET_META:
	case PTR_TO_PACKET_END:
		verbose(env, "invalid access to packet, off=%d size=%d, R%d(id=%d,off=%d,r=%d)\n",
			off, size, regno, reg->id, off, mem_size);
		break;
	case PTR_TO_MEM:
	default:
		verbose(env, "invalid access to memory, mem_size=%u off=%d size=%d\n",
			mem_size, off, size);
	}

	return -EACCES;
}

/* check read/write into a memory region with possible variable offset */
static int check_mem_region_access(struct bpf_verifier_env *env, u32 regno,
				   int off, int size, u32 mem_size,
				   bool zero_size_allowed)
{
	struct bpf_verifier_state *vstate = env->cur_state;
	struct bpf_func_state *state = vstate->frame[vstate->curframe];
	struct bpf_reg_state *reg = &state->regs[regno];
	int err;

	/* We may have adjusted the register pointing to memory region, so we
	 * need to try adding each of min_value and max_value to off
	 * to make sure our theoretical access will be safe.
	 */
	if (env->log.level & BPF_LOG_LEVEL)
		print_verifier_state(env, state);

	/* The minimum value is only important with signed
	 * comparisons where we can't assume the floor of a
	 * value is 0.  If we are using signed variables for our
	 * index'es we need to make sure that whatever we use
	 * will have a set floor within our range.
	 */
	if (reg->smin_value < 0 &&
	    (reg->smin_value == S64_MIN ||
	     (off + reg->smin_value != (s64)(s32)(off + reg->smin_value)) ||
	      reg->smin_value + off < 0)) {
		verbose(env, "R%d min value is negative, either use unsigned index or do a if (index >=0) check.\n",
			regno);
		return -EACCES;
	}
	err = __check_mem_access(env, regno, reg->smin_value + off, size,
				 mem_size, zero_size_allowed);
	if (err) {
		verbose(env, "R%d min value is outside of the allowed memory range\n",
			regno);
		return err;
	}

	/* If we haven't set a max value then we need to bail since we can't be
	 * sure we won't do bad things.
	 * If reg->umax_value + off could overflow, treat that as unbounded too.
	 */
	if (reg->umax_value >= BPF_MAX_VAR_OFF) {
		verbose(env, "R%d unbounded memory access, make sure to bounds check any such access\n",
			regno);
		return -EACCES;
	}
	err = __check_mem_access(env, regno, reg->umax_value + off, size,
				 mem_size, zero_size_allowed);
	if (err) {
		verbose(env, "R%d max value is outside of the allowed memory range\n",
			regno);
		return err;
	}

	return 0;
}

/* check read/write into a map element with possible variable offset */
static int check_map_access(struct bpf_verifier_env *env, u32 regno,
			    int off, int size, bool zero_size_allowed)
{
	struct bpf_verifier_state *vstate = env->cur_state;
	struct bpf_func_state *state = vstate->frame[vstate->curframe];
	struct bpf_reg_state *reg = &state->regs[regno];
	struct bpf_map *map = reg->map_ptr;
	int err;

	err = check_mem_region_access(env, regno, off, size, map->value_size,
				      zero_size_allowed);
	if (err)
		return err;

	if (map_value_has_spin_lock(map)) {
		u32 lock = map->spin_lock_off;

		/* if any part of struct bpf_spin_lock can be touched by
		 * load/store reject this program.
		 * To check that [x1, x2) overlaps with [y1, y2)
		 * it is sufficient to check x1 < y2 && y1 < x2.
		 */
		if (reg->smin_value + off < lock + sizeof(struct bpf_spin_lock) &&
		     lock < reg->umax_value + off + size) {
			verbose(env, "bpf_spin_lock cannot be accessed directly by load/store\n");
			return -EACCES;
		}
	}
	if (map_value_has_timer(map)) {
		u32 t = map->timer_off;

		if (reg->smin_value + off < t + sizeof(struct bpf_timer) &&
		     t < reg->umax_value + off + size) {
			verbose(env, "bpf_timer cannot be accessed directly by load/store\n");
			return -EACCES;
		}
	}
	return err;
}

#define MAX_PACKET_OFF 0xffff

static enum bpf_prog_type resolve_prog_type(struct bpf_prog *prog)
{
	return prog->aux->dst_prog ? prog->aux->dst_prog->type : prog->type;
}

static bool may_access_direct_pkt_data(struct bpf_verifier_env *env,
				       const struct bpf_call_arg_meta *meta,
				       enum bpf_access_type t)
{
	enum bpf_prog_type prog_type = resolve_prog_type(env->prog);

	switch (prog_type) {
	/* Program types only with direct read access go here! */
	case BPF_PROG_TYPE_LWT_IN:
	case BPF_PROG_TYPE_LWT_OUT:
	case BPF_PROG_TYPE_LWT_SEG6LOCAL:
	case BPF_PROG_TYPE_SK_REUSEPORT:
	case BPF_PROG_TYPE_FLOW_DISSECTOR:
	case BPF_PROG_TYPE_CGROUP_SKB:
		if (t == BPF_WRITE)
			return false;
		fallthrough;

	/* Program types with direct read + write access go here! */
	case BPF_PROG_TYPE_SCHED_CLS:
	case BPF_PROG_TYPE_SCHED_ACT:
	case BPF_PROG_TYPE_XDP:
	case BPF_PROG_TYPE_LWT_XMIT:
	case BPF_PROG_TYPE_SK_SKB:
	case BPF_PROG_TYPE_SK_MSG:
		if (meta)
			return meta->pkt_access;

		env->seen_direct_write = true;
		return true;

	case BPF_PROG_TYPE_CGROUP_SOCKOPT:
		if (t == BPF_WRITE)
			env->seen_direct_write = true;

		return true;

	default:
		return false;
	}
}

static int check_packet_access(struct bpf_verifier_env *env, u32 regno, int off,
			       int size, bool zero_size_allowed)
{
	struct bpf_reg_state *regs = cur_regs(env);
	struct bpf_reg_state *reg = &regs[regno];
	int err;

	/* We may have added a variable offset to the packet pointer; but any
	 * reg->range we have comes after that.  We are only checking the fixed
	 * offset.
	 */

	/* We don't allow negative numbers, because we aren't tracking enough
	 * detail to prove they're safe.
	 */
	if (reg->smin_value < 0) {
		verbose(env, "R%d min value is negative, either use unsigned index or do a if (index >=0) check.\n",
			regno);
		return -EACCES;
	}

	err = reg->range < 0 ? -EINVAL :
	      __check_mem_access(env, regno, off, size, reg->range,
				 zero_size_allowed);
	if (err) {
		verbose(env, "R%d offset is outside of the packet\n", regno);
		return err;
	}

	/* __check_mem_access has made sure "off + size - 1" is within u16.
	 * reg->umax_value can't be bigger than MAX_PACKET_OFF which is 0xffff,
	 * otherwise find_good_pkt_pointers would have refused to set range info
	 * that __check_mem_access would have rejected this pkt access.
	 * Therefore, "off + reg->umax_value + size - 1" won't overflow u32.
	 */
	env->prog->aux->max_pkt_offset =
		max_t(u32, env->prog->aux->max_pkt_offset,
		      off + reg->umax_value + size - 1);

	return err;
}

/* check access to 'struct bpf_context' fields.  Supports fixed offsets only */
static int check_ctx_access(struct bpf_verifier_env *env, int insn_idx, int off, int size,
			    enum bpf_access_type t, enum bpf_reg_type *reg_type,
			    struct btf **btf, u32 *btf_id)
{
	struct bpf_insn_access_aux info = {
		.reg_type = *reg_type,
		.log = &env->log,
	};

	if (env->ops->is_valid_access &&
	    env->ops->is_valid_access(off, size, t, env->prog, &info)) {
		/* A non zero info.ctx_field_size indicates that this field is a
		 * candidate for later verifier transformation to load the whole
		 * field and then apply a mask when accessed with a narrower
		 * access than actual ctx access size. A zero info.ctx_field_size
		 * will only allow for whole field access and rejects any other
		 * type of narrower access.
		 */
		*reg_type = info.reg_type;

		if (base_type(*reg_type) == PTR_TO_BTF_ID) {
			*btf = info.btf;
			*btf_id = info.btf_id;
		} else {
			env->insn_aux_data[insn_idx].ctx_field_size = info.ctx_field_size;
		}
		/* remember the offset of last byte accessed in ctx */
		if (env->prog->aux->max_ctx_offset < off + size)
			env->prog->aux->max_ctx_offset = off + size;
		return 0;
	}

	verbose(env, "invalid bpf_context access off=%d size=%d\n", off, size);
	return -EACCES;
}

static int check_flow_keys_access(struct bpf_verifier_env *env, int off,
				  int size)
{
	if (size < 0 || off < 0 ||
	    (u64)off + size > sizeof(struct bpf_flow_keys)) {
		verbose(env, "invalid access to flow keys off=%d size=%d\n",
			off, size);
		return -EACCES;
	}
	return 0;
}

static int check_sock_access(struct bpf_verifier_env *env, int insn_idx,
			     u32 regno, int off, int size,
			     enum bpf_access_type t)
{
	struct bpf_reg_state *regs = cur_regs(env);
	struct bpf_reg_state *reg = &regs[regno];
	struct bpf_insn_access_aux info = {};
	bool valid;

	if (reg->smin_value < 0) {
		verbose(env, "R%d min value is negative, either use unsigned index or do a if (index >=0) check.\n",
			regno);
		return -EACCES;
	}

	switch (reg->type) {
	case PTR_TO_SOCK_COMMON:
		valid = bpf_sock_common_is_valid_access(off, size, t, &info);
		break;
	case PTR_TO_SOCKET:
		valid = bpf_sock_is_valid_access(off, size, t, &info);
		break;
	case PTR_TO_TCP_SOCK:
		valid = bpf_tcp_sock_is_valid_access(off, size, t, &info);
		break;
	case PTR_TO_XDP_SOCK:
		valid = bpf_xdp_sock_is_valid_access(off, size, t, &info);
		break;
	default:
		valid = false;
	}


	if (valid) {
		env->insn_aux_data[insn_idx].ctx_field_size =
			info.ctx_field_size;
		return 0;
	}

	verbose(env, "R%d invalid %s access off=%d size=%d\n",
		regno, reg_type_str(env, reg->type), off, size);

	return -EACCES;
}

static bool is_pointer_value(struct bpf_verifier_env *env, int regno)
{
	return __is_pointer_value(env->allow_ptr_leaks, reg_state(env, regno));
}

static bool is_ctx_reg(struct bpf_verifier_env *env, int regno)
{
	const struct bpf_reg_state *reg = reg_state(env, regno);

	return reg->type == PTR_TO_CTX;
}

static bool is_sk_reg(struct bpf_verifier_env *env, int regno)
{
	const struct bpf_reg_state *reg = reg_state(env, regno);

	return type_is_sk_pointer(reg->type);
}

static bool is_pkt_reg(struct bpf_verifier_env *env, int regno)
{
	const struct bpf_reg_state *reg = reg_state(env, regno);

	return type_is_pkt_pointer(reg->type);
}

static bool is_flow_key_reg(struct bpf_verifier_env *env, int regno)
{
	const struct bpf_reg_state *reg = reg_state(env, regno);

	/* Separate to is_ctx_reg() since we still want to allow BPF_ST here. */
	return reg->type == PTR_TO_FLOW_KEYS;
}

static int check_pkt_ptr_alignment(struct bpf_verifier_env *env,
				   const struct bpf_reg_state *reg,
				   int off, int size, bool strict)
{
	struct tnum reg_off;
	int ip_align;

	/* Byte size accesses are always allowed. */
	if (!strict || size == 1)
		return 0;

	/* For platforms that do not have a Kconfig enabling
	 * CONFIG_HAVE_EFFICIENT_UNALIGNED_ACCESS the value of
	 * NET_IP_ALIGN is universally set to '2'.  And on platforms
	 * that do set CONFIG_HAVE_EFFICIENT_UNALIGNED_ACCESS, we get
	 * to this code only in strict mode where we want to emulate
	 * the NET_IP_ALIGN==2 checking.  Therefore use an
	 * unconditional IP align value of '2'.
	 */
	ip_align = 2;

	reg_off = tnum_add(reg->var_off, tnum_const(ip_align + reg->off + off));
	if (!tnum_is_aligned(reg_off, size)) {
		char tn_buf[48];

		tnum_strn(tn_buf, sizeof(tn_buf), reg->var_off);
		verbose(env,
			"misaligned packet access off %d+%s+%d+%d size %d\n",
			ip_align, tn_buf, reg->off, off, size);
		return -EACCES;
	}

	return 0;
}

static int check_generic_ptr_alignment(struct bpf_verifier_env *env,
				       const struct bpf_reg_state *reg,
				       const char *pointer_desc,
				       int off, int size, bool strict)
{
	struct tnum reg_off;

	/* Byte size accesses are always allowed. */
	if (!strict || size == 1)
		return 0;

	reg_off = tnum_add(reg->var_off, tnum_const(reg->off + off));
	if (!tnum_is_aligned(reg_off, size)) {
		char tn_buf[48];

		tnum_strn(tn_buf, sizeof(tn_buf), reg->var_off);
		verbose(env, "misaligned %saccess off %s+%d+%d size %d\n",
			pointer_desc, tn_buf, reg->off, off, size);
		return -EACCES;
	}

	return 0;
}

static int check_ptr_alignment(struct bpf_verifier_env *env,
			       const struct bpf_reg_state *reg, int off,
			       int size, bool strict_alignment_once)
{
	bool strict = env->strict_alignment || strict_alignment_once;
	const char *pointer_desc = "";

	switch (reg->type) {
	case PTR_TO_PACKET:
	case PTR_TO_PACKET_META:
		/* Special case, because of NET_IP_ALIGN. Given metadata sits
		 * right in front, treat it the very same way.
		 */
		return check_pkt_ptr_alignment(env, reg, off, size, strict);
	case PTR_TO_FLOW_KEYS:
		pointer_desc = "flow keys ";
		break;
	case PTR_TO_MAP_KEY:
		pointer_desc = "key ";
		break;
	case PTR_TO_MAP_VALUE:
		pointer_desc = "value ";
		break;
	case PTR_TO_CTX:
		pointer_desc = "context ";
		break;
	case PTR_TO_STACK:
		pointer_desc = "stack ";
		/* The stack spill tracking logic in check_stack_write_fixed_off()
		 * and check_stack_read_fixed_off() relies on stack accesses being
		 * aligned.
		 */
		strict = true;
		break;
	case PTR_TO_SOCKET:
		pointer_desc = "sock ";
		break;
	case PTR_TO_SOCK_COMMON:
		pointer_desc = "sock_common ";
		break;
	case PTR_TO_TCP_SOCK:
		pointer_desc = "tcp_sock ";
		break;
	case PTR_TO_XDP_SOCK:
		pointer_desc = "xdp_sock ";
		break;
	default:
		break;
	}
	return check_generic_ptr_alignment(env, reg, pointer_desc, off, size,
					   strict);
}

static int update_stack_depth(struct bpf_verifier_env *env,
			      const struct bpf_func_state *func,
			      int off)
{
	u16 stack = env->subprog_info[func->subprogno].stack_depth;

	if (stack >= -off)
		return 0;

	/* update known max for given subprogram */
	env->subprog_info[func->subprogno].stack_depth = -off;
	return 0;
}

/* starting from main bpf function walk all instructions of the function
 * and recursively walk all callees that given function can call.
 * Ignore jump and exit insns.
 * Since recursion is prevented by check_cfg() this algorithm
 * only needs a local stack of MAX_CALL_FRAMES to remember callsites
 */
static int check_max_stack_depth(struct bpf_verifier_env *env)
{
	int depth = 0, frame = 0, idx = 0, i = 0, subprog_end;
	struct bpf_subprog_info *subprog = env->subprog_info;
	struct bpf_insn *insn = env->prog->insnsi;
	bool tail_call_reachable = false;
	int ret_insn[MAX_CALL_FRAMES];
	int ret_prog[MAX_CALL_FRAMES];
	int j;

process_func:
	/* protect against potential stack overflow that might happen when
	 * bpf2bpf calls get combined with tailcalls. Limit the caller's stack
	 * depth for such case down to 256 so that the worst case scenario
	 * would result in 8k stack size (32 which is tailcall limit * 256 =
	 * 8k).
	 *
	 * To get the idea what might happen, see an example:
	 * func1 -> sub rsp, 128
	 *  subfunc1 -> sub rsp, 256
	 *  tailcall1 -> add rsp, 256
	 *   func2 -> sub rsp, 192 (total stack size = 128 + 192 = 320)
	 *   subfunc2 -> sub rsp, 64
	 *   subfunc22 -> sub rsp, 128
	 *   tailcall2 -> add rsp, 128
	 *    func3 -> sub rsp, 32 (total stack size 128 + 192 + 64 + 32 = 416)
	 *
	 * tailcall will unwind the current stack frame but it will not get rid
	 * of caller's stack as shown on the example above.
	 */
	if (idx && subprog[idx].has_tail_call && depth >= 256) {
		verbose(env,
			"tail_calls are not allowed when call stack of previous frames is %d bytes. Too large\n",
			depth);
		return -EACCES;
	}
	/* round up to 32-bytes, since this is granularity
	 * of interpreter stack size
	 */
	depth += round_up(max_t(u32, subprog[idx].stack_depth, 1), 32);
	if (depth > MAX_BPF_STACK) {
		verbose(env, "combined stack size of %d calls is %d. Too large\n",
			frame + 1, depth);
		return -EACCES;
	}
continue_func:
	subprog_end = subprog[idx + 1].start;
	for (; i < subprog_end; i++) {
		int next_insn, sidx;

		if (!bpf_pseudo_call(insn + i) && !bpf_pseudo_func(insn + i))
			continue;
		/* remember insn and function to return to */
		ret_insn[frame] = i + 1;
		ret_prog[frame] = idx;

		/* find the callee */
		next_insn = i + insn[i].imm + 1;
		sidx = find_subprog(env, next_insn);
		if (sidx < 0) {
			WARN_ONCE(1, "verifier bug. No program starts at insn %d\n",
				  next_insn);
			return -EFAULT;
		}
		if (subprog[sidx].is_async_cb) {
			if (subprog[sidx].has_tail_call) {
				verbose(env, "verifier bug. subprog has tail_call and async cb\n");
				return -EFAULT;
			}
			/* async callbacks don't increase bpf prog stack size unless called directly */
			if (!bpf_pseudo_call(insn + i))
				continue;
		}
		i = next_insn;
		idx = sidx;

		if (subprog[idx].has_tail_call)
			tail_call_reachable = true;

		frame++;
		if (frame >= MAX_CALL_FRAMES) {
			verbose(env, "the call stack of %d frames is too deep !\n",
				frame);
			return -E2BIG;
		}
		goto process_func;
	}
	/* if tail call got detected across bpf2bpf calls then mark each of the
	 * currently present subprog frames as tail call reachable subprogs;
	 * this info will be utilized by JIT so that we will be preserving the
	 * tail call counter throughout bpf2bpf calls combined with tailcalls
	 */
	if (tail_call_reachable)
		for (j = 0; j < frame; j++)
			subprog[ret_prog[j]].tail_call_reachable = true;
	if (subprog[0].tail_call_reachable)
		env->prog->aux->tail_call_reachable = true;

	/* end of for() loop means the last insn of the 'subprog'
	 * was reached. Doesn't matter whether it was JA or EXIT
	 */
	if (frame == 0)
		return 0;
	depth -= round_up(max_t(u32, subprog[idx].stack_depth, 1), 32);
	frame--;
	i = ret_insn[frame];
	idx = ret_prog[frame];
	goto continue_func;
}

#ifndef CONFIG_BPF_JIT_ALWAYS_ON
static int get_callee_stack_depth(struct bpf_verifier_env *env,
				  const struct bpf_insn *insn, int idx)
{
	int start = idx + insn->imm + 1, subprog;

	subprog = find_subprog(env, start);
	if (subprog < 0) {
		WARN_ONCE(1, "verifier bug. No program starts at insn %d\n",
			  start);
		return -EFAULT;
	}
	return env->subprog_info[subprog].stack_depth;
}
#endif

int check_ctx_reg(struct bpf_verifier_env *env,
		  const struct bpf_reg_state *reg, int regno)
{
	/* Access to ctx or passing it to a helper is only allowed in
	 * its original, unmodified form.
	 */

	if (reg->off) {
		verbose(env, "dereference of modified ctx ptr R%d off=%d disallowed\n",
			regno, reg->off);
		return -EACCES;
	}

	if (!tnum_is_const(reg->var_off) || reg->var_off.value) {
		char tn_buf[48];

		tnum_strn(tn_buf, sizeof(tn_buf), reg->var_off);
		verbose(env, "variable ctx access var_off=%s disallowed\n", tn_buf);
		return -EACCES;
	}

	return 0;
}

static int __check_buffer_access(struct bpf_verifier_env *env,
				 const char *buf_info,
				 const struct bpf_reg_state *reg,
				 int regno, int off, int size)
{
	if (off < 0) {
		verbose(env,
			"R%d invalid %s buffer access: off=%d, size=%d\n",
			regno, buf_info, off, size);
		return -EACCES;
	}
	if (!tnum_is_const(reg->var_off) || reg->var_off.value) {
		char tn_buf[48];

		tnum_strn(tn_buf, sizeof(tn_buf), reg->var_off);
		verbose(env,
			"R%d invalid variable buffer offset: off=%d, var_off=%s\n",
			regno, off, tn_buf);
		return -EACCES;
	}

	return 0;
}

static int check_tp_buffer_access(struct bpf_verifier_env *env,
				  const struct bpf_reg_state *reg,
				  int regno, int off, int size)
{
	int err;

	err = __check_buffer_access(env, "tracepoint", reg, regno, off, size);
	if (err)
		return err;

	if (off + size > env->prog->aux->max_tp_access)
		env->prog->aux->max_tp_access = off + size;

	return 0;
}

static int check_buffer_access(struct bpf_verifier_env *env,
			       const struct bpf_reg_state *reg,
			       int regno, int off, int size,
			       bool zero_size_allowed,
			       const char *buf_info,
			       u32 *max_access)
{
	int err;

	err = __check_buffer_access(env, buf_info, reg, regno, off, size);
	if (err)
		return err;

	if (off + size > *max_access)
		*max_access = off + size;

	return 0;
}

/* BPF architecture zero extends alu32 ops into 64-bit registesr */
static void zext_32_to_64(struct bpf_reg_state *reg)
{
	reg->var_off = tnum_subreg(reg->var_off);
	__reg_assign_32_into_64(reg);
}

/* truncate register to smaller size (in bytes)
 * must be called with size < BPF_REG_SIZE
 */
static void coerce_reg_to_size(struct bpf_reg_state *reg, int size)
{
	u64 mask;

	/* clear high bits in bit representation */
	reg->var_off = tnum_cast(reg->var_off, size);

	/* fix arithmetic bounds */
	mask = ((u64)1 << (size * 8)) - 1;
	if ((reg->umin_value & ~mask) == (reg->umax_value & ~mask)) {
		reg->umin_value &= mask;
		reg->umax_value &= mask;
	} else {
		reg->umin_value = 0;
		reg->umax_value = mask;
	}
	reg->smin_value = reg->umin_value;
	reg->smax_value = reg->umax_value;

	/* If size is smaller than 32bit register the 32bit register
	 * values are also truncated so we push 64-bit bounds into
	 * 32-bit bounds. Above were truncated < 32-bits already.
	 */
	if (size >= 4)
		return;
	__reg_combine_64_into_32(reg);
}

static bool bpf_map_is_rdonly(const struct bpf_map *map)
{
	/* A map is considered read-only if the following condition are true:
	 *
	 * 1) BPF program side cannot change any of the map content. The
	 *    BPF_F_RDONLY_PROG flag is throughout the lifetime of a map
	 *    and was set at map creation time.
	 * 2) The map value(s) have been initialized from user space by a
	 *    loader and then "frozen", such that no new map update/delete
	 *    operations from syscall side are possible for the rest of
	 *    the map's lifetime from that point onwards.
	 * 3) Any parallel/pending map update/delete operations from syscall
	 *    side have been completed. Only after that point, it's safe to
	 *    assume that map value(s) are immutable.
	 */
	return (map->map_flags & BPF_F_RDONLY_PROG) &&
	       READ_ONCE(map->frozen) &&
	       !bpf_map_write_active(map);
}

static int bpf_map_direct_read(struct bpf_map *map, int off, int size, u64 *val)
{
	void *ptr;
	u64 addr;
	int err;

	err = map->ops->map_direct_value_addr(map, &addr, off);
	if (err)
		return err;
	ptr = (void *)(long)addr + off;

	switch (size) {
	case sizeof(u8):
		*val = (u64)*(u8 *)ptr;
		break;
	case sizeof(u16):
		*val = (u64)*(u16 *)ptr;
		break;
	case sizeof(u32):
		*val = (u64)*(u32 *)ptr;
		break;
	case sizeof(u64):
		*val = *(u64 *)ptr;
		break;
	default:
		return -EINVAL;
	}
	return 0;
}

static int check_ptr_to_btf_access(struct bpf_verifier_env *env,
				   struct bpf_reg_state *regs,
				   int regno, int off, int size,
				   enum bpf_access_type atype,
				   int value_regno)
{
	struct bpf_reg_state *reg = regs + regno;
	const struct btf_type *t = btf_type_by_id(reg->btf, reg->btf_id);
	const char *tname = btf_name_by_offset(reg->btf, t->name_off);
	u32 btf_id;
	int ret;

	if (off < 0) {
		verbose(env,
			"R%d is ptr_%s invalid negative access: off=%d\n",
			regno, tname, off);
		return -EACCES;
	}
	if (!tnum_is_const(reg->var_off) || reg->var_off.value) {
		char tn_buf[48];

		tnum_strn(tn_buf, sizeof(tn_buf), reg->var_off);
		verbose(env,
			"R%d is ptr_%s invalid variable offset: off=%d, var_off=%s\n",
			regno, tname, off, tn_buf);
		return -EACCES;
	}

	if (env->ops->btf_struct_access) {
		ret = env->ops->btf_struct_access(&env->log, reg->btf, t,
						  off, size, atype, &btf_id);
	} else {
		if (atype != BPF_READ) {
			verbose(env, "only read is supported\n");
			return -EACCES;
		}

		ret = btf_struct_access(&env->log, reg->btf, t, off, size,
					atype, &btf_id);
	}

	if (ret < 0)
		return ret;

	if (atype == BPF_READ && value_regno >= 0)
		mark_btf_ld_reg(env, regs, value_regno, ret, reg->btf, btf_id);

	return 0;
}

static int check_ptr_to_map_access(struct bpf_verifier_env *env,
				   struct bpf_reg_state *regs,
				   int regno, int off, int size,
				   enum bpf_access_type atype,
				   int value_regno)
{
	struct bpf_reg_state *reg = regs + regno;
	struct bpf_map *map = reg->map_ptr;
	const struct btf_type *t;
	const char *tname;
	u32 btf_id;
	int ret;

	if (!btf_vmlinux) {
		verbose(env, "map_ptr access not supported without CONFIG_DEBUG_INFO_BTF\n");
		return -ENOTSUPP;
	}

	if (!map->ops->map_btf_id || !*map->ops->map_btf_id) {
		verbose(env, "map_ptr access not supported for map type %d\n",
			map->map_type);
		return -ENOTSUPP;
	}

	t = btf_type_by_id(btf_vmlinux, *map->ops->map_btf_id);
	tname = btf_name_by_offset(btf_vmlinux, t->name_off);

	if (!env->allow_ptr_to_map_access) {
		verbose(env,
			"%s access is allowed only to CAP_PERFMON and CAP_SYS_ADMIN\n",
			tname);
		return -EPERM;
	}

	if (off < 0) {
		verbose(env, "R%d is %s invalid negative access: off=%d\n",
			regno, tname, off);
		return -EACCES;
	}

	if (atype != BPF_READ) {
		verbose(env, "only read from %s is supported\n", tname);
		return -EACCES;
	}

	ret = btf_struct_access(&env->log, btf_vmlinux, t, off, size, atype, &btf_id);
	if (ret < 0)
		return ret;

	if (value_regno >= 0)
		mark_btf_ld_reg(env, regs, value_regno, ret, btf_vmlinux, btf_id);

	return 0;
}

/* Check that the stack access at the given offset is within bounds. The
 * maximum valid offset is -1.
 *
 * The minimum valid offset is -MAX_BPF_STACK for writes, and
 * -state->allocated_stack for reads.
 */
static int check_stack_slot_within_bounds(int off,
					  struct bpf_func_state *state,
					  enum bpf_access_type t)
{
	int min_valid_off;

	if (t == BPF_WRITE)
		min_valid_off = -MAX_BPF_STACK;
	else
		min_valid_off = -state->allocated_stack;

	if (off < min_valid_off || off > -1)
		return -EACCES;
	return 0;
}

/* Check that the stack access at 'regno + off' falls within the maximum stack
 * bounds.
 *
 * 'off' includes `regno->offset`, but not its dynamic part (if any).
 */
static int check_stack_access_within_bounds(
		struct bpf_verifier_env *env,
		int regno, int off, int access_size,
		enum stack_access_src src, enum bpf_access_type type)
{
	struct bpf_reg_state *regs = cur_regs(env);
	struct bpf_reg_state *reg = regs + regno;
	struct bpf_func_state *state = func(env, reg);
	int min_off, max_off;
	int err;
	char *err_extra;

	if (src == ACCESS_HELPER)
		/* We don't know if helpers are reading or writing (or both). */
		err_extra = " indirect access to";
	else if (type == BPF_READ)
		err_extra = " read from";
	else
		err_extra = " write to";

	if (tnum_is_const(reg->var_off)) {
		min_off = reg->var_off.value + off;
		max_off = min_off + access_size;
	} else {
		if (reg->smax_value >= BPF_MAX_VAR_OFF ||
		    reg->smin_value <= -BPF_MAX_VAR_OFF) {
			verbose(env, "invalid unbounded variable-offset%s stack R%d\n",
				err_extra, regno);
			return -EACCES;
		}
		min_off = reg->smin_value + off;
		max_off = reg->smax_value + off + access_size;
	}

	err = check_stack_slot_within_bounds(min_off, state, type);
	if (!err && max_off > 0)
		err = -EINVAL; /* out of stack access into non-negative offsets */

	if (err) {
		if (tnum_is_const(reg->var_off)) {
			verbose(env, "invalid%s stack R%d off=%d size=%d\n",
				err_extra, regno, off, access_size);
		} else {
			char tn_buf[48];

			tnum_strn(tn_buf, sizeof(tn_buf), reg->var_off);
			verbose(env, "invalid variable-offset%s stack R%d var_off=%s size=%d\n",
				err_extra, regno, tn_buf, access_size);
		}
	}
	return err;
}

/* check whether memory at (regno + off) is accessible for t = (read | write)
 * if t==write, value_regno is a register which value is stored into memory
 * if t==read, value_regno is a register which will receive the value from memory
 * if t==write && value_regno==-1, some unknown value is stored into memory
 * if t==read && value_regno==-1, don't care what we read from memory
 */
static int check_mem_access(struct bpf_verifier_env *env, int insn_idx, u32 regno,
			    int off, int bpf_size, enum bpf_access_type t,
			    int value_regno, bool strict_alignment_once)
{
	struct bpf_reg_state *regs = cur_regs(env);
	struct bpf_reg_state *reg = regs + regno;
	struct bpf_func_state *state;
	int size, err = 0;

	size = bpf_size_to_bytes(bpf_size);
	if (size < 0)
		return size;

	/* alignment checks will add in reg->off themselves */
	err = check_ptr_alignment(env, reg, off, size, strict_alignment_once);
	if (err)
		return err;

	/* for access checks, reg->off is just part of off */
	off += reg->off;

	if (reg->type == PTR_TO_MAP_KEY) {
		if (t == BPF_WRITE) {
			verbose(env, "write to change key R%d not allowed\n", regno);
			return -EACCES;
		}

		err = check_mem_region_access(env, regno, off, size,
					      reg->map_ptr->key_size, false);
		if (err)
			return err;
		if (value_regno >= 0)
			mark_reg_unknown(env, regs, value_regno);
	} else if (reg->type == PTR_TO_MAP_VALUE) {
		if (t == BPF_WRITE && value_regno >= 0 &&
		    is_pointer_value(env, value_regno)) {
			verbose(env, "R%d leaks addr into map\n", value_regno);
			return -EACCES;
		}
		err = check_map_access_type(env, regno, off, size, t);
		if (err)
			return err;
		err = check_map_access(env, regno, off, size, false);
		if (!err && t == BPF_READ && value_regno >= 0) {
			struct bpf_map *map = reg->map_ptr;

			/* if map is read-only, track its contents as scalars */
			if (tnum_is_const(reg->var_off) &&
			    bpf_map_is_rdonly(map) &&
			    map->ops->map_direct_value_addr) {
				int map_off = off + reg->var_off.value;
				u64 val = 0;

				err = bpf_map_direct_read(map, map_off, size,
							  &val);
				if (err)
					return err;

				regs[value_regno].type = SCALAR_VALUE;
				__mark_reg_known(&regs[value_regno], val);
			} else {
				mark_reg_unknown(env, regs, value_regno);
			}
		}
	} else if (base_type(reg->type) == PTR_TO_MEM) {
		bool rdonly_mem = type_is_rdonly_mem(reg->type);

		if (type_may_be_null(reg->type)) {
			verbose(env, "R%d invalid mem access '%s'\n", regno,
				reg_type_str(env, reg->type));
			return -EACCES;
		}

		if (t == BPF_WRITE && rdonly_mem) {
			verbose(env, "R%d cannot write into %s\n",
				regno, reg_type_str(env, reg->type));
			return -EACCES;
		}

		if (t == BPF_WRITE && value_regno >= 0 &&
		    is_pointer_value(env, value_regno)) {
			verbose(env, "R%d leaks addr into mem\n", value_regno);
			return -EACCES;
		}

		err = check_mem_region_access(env, regno, off, size,
					      reg->mem_size, false);
		if (!err && value_regno >= 0 && (t == BPF_READ || rdonly_mem))
			mark_reg_unknown(env, regs, value_regno);
	} else if (reg->type == PTR_TO_CTX) {
		enum bpf_reg_type reg_type = SCALAR_VALUE;
		struct btf *btf = NULL;
		u32 btf_id = 0;

		if (t == BPF_WRITE && value_regno >= 0 &&
		    is_pointer_value(env, value_regno)) {
			verbose(env, "R%d leaks addr into ctx\n", value_regno);
			return -EACCES;
		}

		err = check_ctx_reg(env, reg, regno);
		if (err < 0)
			return err;

		err = check_ctx_access(env, insn_idx, off, size, t, &reg_type, &btf, &btf_id);
		if (err)
			verbose_linfo(env, insn_idx, "; ");
		if (!err && t == BPF_READ && value_regno >= 0) {
			/* ctx access returns either a scalar, or a
			 * PTR_TO_PACKET[_META,_END]. In the latter
			 * case, we know the offset is zero.
			 */
			if (reg_type == SCALAR_VALUE) {
				mark_reg_unknown(env, regs, value_regno);
			} else {
				mark_reg_known_zero(env, regs,
						    value_regno);
				if (type_may_be_null(reg_type))
					regs[value_regno].id = ++env->id_gen;
				/* A load of ctx field could have different
				 * actual load size with the one encoded in the
				 * insn. When the dst is PTR, it is for sure not
				 * a sub-register.
				 */
				regs[value_regno].subreg_def = DEF_NOT_SUBREG;
				if (base_type(reg_type) == PTR_TO_BTF_ID) {
					regs[value_regno].btf = btf;
					regs[value_regno].btf_id = btf_id;
				}
			}
			regs[value_regno].type = reg_type;
		}

	} else if (reg->type == PTR_TO_STACK) {
		/* Basic bounds checks. */
		err = check_stack_access_within_bounds(env, regno, off, size, ACCESS_DIRECT, t);
		if (err)
			return err;

		state = func(env, reg);
		err = update_stack_depth(env, state, off);
		if (err)
			return err;

		if (t == BPF_READ)
			err = check_stack_read(env, regno, off, size,
					       value_regno);
		else
			err = check_stack_write(env, regno, off, size,
						value_regno, insn_idx);
	} else if (reg_is_pkt_pointer(reg)) {
		if (t == BPF_WRITE && !may_access_direct_pkt_data(env, NULL, t)) {
			verbose(env, "cannot write into packet\n");
			return -EACCES;
		}
		if (t == BPF_WRITE && value_regno >= 0 &&
		    is_pointer_value(env, value_regno)) {
			verbose(env, "R%d leaks addr into packet\n",
				value_regno);
			return -EACCES;
		}
		err = check_packet_access(env, regno, off, size, false);
		if (!err && t == BPF_READ && value_regno >= 0)
			mark_reg_unknown(env, regs, value_regno);
	} else if (reg->type == PTR_TO_FLOW_KEYS) {
		if (t == BPF_WRITE && value_regno >= 0 &&
		    is_pointer_value(env, value_regno)) {
			verbose(env, "R%d leaks addr into flow keys\n",
				value_regno);
			return -EACCES;
		}

		err = check_flow_keys_access(env, off, size);
		if (!err && t == BPF_READ && value_regno >= 0)
			mark_reg_unknown(env, regs, value_regno);
	} else if (type_is_sk_pointer(reg->type)) {
		if (t == BPF_WRITE) {
			verbose(env, "R%d cannot write into %s\n",
				regno, reg_type_str(env, reg->type));
			return -EACCES;
		}
		err = check_sock_access(env, insn_idx, regno, off, size, t);
		if (!err && value_regno >= 0)
			mark_reg_unknown(env, regs, value_regno);
	} else if (reg->type == PTR_TO_TP_BUFFER) {
		err = check_tp_buffer_access(env, reg, regno, off, size);
		if (!err && t == BPF_READ && value_regno >= 0)
			mark_reg_unknown(env, regs, value_regno);
	} else if (reg->type == PTR_TO_BTF_ID) {
		err = check_ptr_to_btf_access(env, regs, regno, off, size, t,
					      value_regno);
	} else if (reg->type == CONST_PTR_TO_MAP) {
		err = check_ptr_to_map_access(env, regs, regno, off, size, t,
					      value_regno);
	} else if (base_type(reg->type) == PTR_TO_BUF) {
		bool rdonly_mem = type_is_rdonly_mem(reg->type);
		const char *buf_info;
		u32 *max_access;

		if (rdonly_mem) {
			if (t == BPF_WRITE) {
				verbose(env, "R%d cannot write into %s\n",
					regno, reg_type_str(env, reg->type));
				return -EACCES;
			}
			buf_info = "rdonly";
			max_access = &env->prog->aux->max_rdonly_access;
		} else {
			buf_info = "rdwr";
			max_access = &env->prog->aux->max_rdwr_access;
		}

		err = check_buffer_access(env, reg, regno, off, size, false,
					  buf_info, max_access);

		if (!err && value_regno >= 0 && (rdonly_mem || t == BPF_READ))
			mark_reg_unknown(env, regs, value_regno);
	} else {
		verbose(env, "R%d invalid mem access '%s'\n", regno,
			reg_type_str(env, reg->type));
		return -EACCES;
	}

	if (!err && size < BPF_REG_SIZE && value_regno >= 0 && t == BPF_READ &&
	    regs[value_regno].type == SCALAR_VALUE) {
		/* b/h/w load zero-extends, mark upper bits as known 0 */
		coerce_reg_to_size(&regs[value_regno], size);
	}
	return err;
}

static int check_atomic(struct bpf_verifier_env *env, int insn_idx, struct bpf_insn *insn)
{
	int load_reg;
	int err;

	switch (insn->imm) {
	case BPF_ADD:
	case BPF_ADD | BPF_FETCH:
	case BPF_AND:
	case BPF_AND | BPF_FETCH:
	case BPF_OR:
	case BPF_OR | BPF_FETCH:
	case BPF_XOR:
	case BPF_XOR | BPF_FETCH:
	case BPF_XCHG:
	case BPF_CMPXCHG:
		break;
	default:
		verbose(env, "BPF_ATOMIC uses invalid atomic opcode %02x\n", insn->imm);
		return -EINVAL;
	}

	if (BPF_SIZE(insn->code) != BPF_W && BPF_SIZE(insn->code) != BPF_DW) {
		verbose(env, "invalid atomic operand size\n");
		return -EINVAL;
	}

	/* check src1 operand */
	err = check_reg_arg(env, insn->src_reg, SRC_OP);
	if (err)
		return err;

	/* check src2 operand */
	err = check_reg_arg(env, insn->dst_reg, SRC_OP);
	if (err)
		return err;

	if (insn->imm == BPF_CMPXCHG) {
		/* Check comparison of R0 with memory location */
		const u32 aux_reg = BPF_REG_0;

		err = check_reg_arg(env, aux_reg, SRC_OP);
		if (err)
			return err;

		if (is_pointer_value(env, aux_reg)) {
			verbose(env, "R%d leaks addr into mem\n", aux_reg);
			return -EACCES;
		}
	}

	if (is_pointer_value(env, insn->src_reg)) {
		verbose(env, "R%d leaks addr into mem\n", insn->src_reg);
		return -EACCES;
	}

	if (is_ctx_reg(env, insn->dst_reg) ||
	    is_pkt_reg(env, insn->dst_reg) ||
	    is_flow_key_reg(env, insn->dst_reg) ||
	    is_sk_reg(env, insn->dst_reg)) {
		verbose(env, "BPF_ATOMIC stores into R%d %s is not allowed\n",
			insn->dst_reg,
			reg_type_str(env, reg_state(env, insn->dst_reg)->type));
		return -EACCES;
	}

	if (insn->imm & BPF_FETCH) {
		if (insn->imm == BPF_CMPXCHG)
			load_reg = BPF_REG_0;
		else
			load_reg = insn->src_reg;

		/* check and record load of old value */
		err = check_reg_arg(env, load_reg, DST_OP);
		if (err)
			return err;
	} else {
		/* This instruction accesses a memory location but doesn't
		 * actually load it into a register.
		 */
		load_reg = -1;
	}

	/* Check whether we can read the memory, with second call for fetch
	 * case to simulate the register fill.
	 */
	err = check_mem_access(env, insn_idx, insn->dst_reg, insn->off,
			       BPF_SIZE(insn->code), BPF_READ, -1, true);
	if (!err && load_reg >= 0)
		err = check_mem_access(env, insn_idx, insn->dst_reg, insn->off,
				       BPF_SIZE(insn->code), BPF_READ, load_reg,
				       true);
	if (err)
		return err;

	/* Check whether we can write into the same memory. */
	err = check_mem_access(env, insn_idx, insn->dst_reg, insn->off,
			       BPF_SIZE(insn->code), BPF_WRITE, -1, true);
	if (err)
		return err;

	return 0;
}

/* When register 'regno' is used to read the stack (either directly or through
 * a helper function) make sure that it's within stack boundary and, depending
 * on the access type, that all elements of the stack are initialized.
 *
 * 'off' includes 'regno->off', but not its dynamic part (if any).
 *
 * All registers that have been spilled on the stack in the slots within the
 * read offsets are marked as read.
 */
static int check_stack_range_initialized(
		struct bpf_verifier_env *env, int regno, int off,
		int access_size, bool zero_size_allowed,
		enum stack_access_src type, struct bpf_call_arg_meta *meta)
{
	struct bpf_reg_state *reg = reg_state(env, regno);
	struct bpf_func_state *state = func(env, reg);
	int err, min_off, max_off, i, j, slot, spi;
	char *err_extra = type == ACCESS_HELPER ? " indirect" : "";
	enum bpf_access_type bounds_check_type;
	/* Some accesses can write anything into the stack, others are
	 * read-only.
	 */
	bool clobber = false;

	if (access_size == 0 && !zero_size_allowed) {
		verbose(env, "invalid zero-sized read\n");
		return -EACCES;
	}

	if (type == ACCESS_HELPER) {
		/* The bounds checks for writes are more permissive than for
		 * reads. However, if raw_mode is not set, we'll do extra
		 * checks below.
		 */
		bounds_check_type = BPF_WRITE;
		clobber = true;
	} else {
		bounds_check_type = BPF_READ;
	}
	err = check_stack_access_within_bounds(env, regno, off, access_size,
					       type, bounds_check_type);
	if (err)
		return err;


	if (tnum_is_const(reg->var_off)) {
		min_off = max_off = reg->var_off.value + off;
	} else {
		/* Variable offset is prohibited for unprivileged mode for
		 * simplicity since it requires corresponding support in
		 * Spectre masking for stack ALU.
		 * See also retrieve_ptr_limit().
		 */
		if (!env->bypass_spec_v1) {
			char tn_buf[48];

			tnum_strn(tn_buf, sizeof(tn_buf), reg->var_off);
			verbose(env, "R%d%s variable offset stack access prohibited for !root, var_off=%s\n",
				regno, err_extra, tn_buf);
			return -EACCES;
		}
		/* Only initialized buffer on stack is allowed to be accessed
		 * with variable offset. With uninitialized buffer it's hard to
		 * guarantee that whole memory is marked as initialized on
		 * helper return since specific bounds are unknown what may
		 * cause uninitialized stack leaking.
		 */
		if (meta && meta->raw_mode)
			meta = NULL;

		min_off = reg->smin_value + off;
		max_off = reg->smax_value + off;
	}

	if (meta && meta->raw_mode) {
		meta->access_size = access_size;
		meta->regno = regno;
		return 0;
	}

	for (i = min_off; i < max_off + access_size; i++) {
		u8 *stype;

		slot = -i - 1;
		spi = slot / BPF_REG_SIZE;
		if (state->allocated_stack <= slot)
			goto err;
		stype = &state->stack[spi].slot_type[slot % BPF_REG_SIZE];
		if (*stype == STACK_MISC)
			goto mark;
		if (*stype == STACK_ZERO) {
			if (clobber) {
				/* helper can write anything into the stack */
				*stype = STACK_MISC;
			}
			goto mark;
		}

		if (is_spilled_reg(&state->stack[spi]) &&
		    state->stack[spi].spilled_ptr.type == PTR_TO_BTF_ID)
			goto mark;

		if (is_spilled_reg(&state->stack[spi]) &&
		    (state->stack[spi].spilled_ptr.type == SCALAR_VALUE ||
		     env->allow_ptr_leaks)) {
			if (clobber) {
				__mark_reg_unknown(env, &state->stack[spi].spilled_ptr);
				for (j = 0; j < BPF_REG_SIZE; j++)
					scrub_spilled_slot(&state->stack[spi].slot_type[j]);
			}
			goto mark;
		}

err:
		if (tnum_is_const(reg->var_off)) {
			verbose(env, "invalid%s read from stack R%d off %d+%d size %d\n",
				err_extra, regno, min_off, i - min_off, access_size);
		} else {
			char tn_buf[48];

			tnum_strn(tn_buf, sizeof(tn_buf), reg->var_off);
			verbose(env, "invalid%s read from stack R%d var_off %s+%d size %d\n",
				err_extra, regno, tn_buf, i - min_off, access_size);
		}
		return -EACCES;
mark:
		/* reading any byte out of 8-byte 'spill_slot' will cause
		 * the whole slot to be marked as 'read'
		 */
		mark_reg_read(env, &state->stack[spi].spilled_ptr,
			      state->stack[spi].spilled_ptr.parent,
			      REG_LIVE_READ64);
	}
	return update_stack_depth(env, state, min_off);
}

static int check_helper_mem_access(struct bpf_verifier_env *env, int regno,
				   int access_size, bool zero_size_allowed,
				   struct bpf_call_arg_meta *meta)
{
	struct bpf_reg_state *regs = cur_regs(env), *reg = &regs[regno];
	const char *buf_info;
	u32 *max_access;

	switch (base_type(reg->type)) {
	case PTR_TO_PACKET:
	case PTR_TO_PACKET_META:
		return check_packet_access(env, regno, reg->off, access_size,
					   zero_size_allowed);
	case PTR_TO_MAP_KEY:
		if (meta && meta->raw_mode) {
			verbose(env, "R%d cannot write into %s\n", regno,
				reg_type_str(env, reg->type));
			return -EACCES;
		}
		return check_mem_region_access(env, regno, reg->off, access_size,
					       reg->map_ptr->key_size, false);
	case PTR_TO_MAP_VALUE:
		if (check_map_access_type(env, regno, reg->off, access_size,
					  meta && meta->raw_mode ? BPF_WRITE :
					  BPF_READ))
			return -EACCES;
		return check_map_access(env, regno, reg->off, access_size,
					zero_size_allowed);
	case PTR_TO_MEM:
		if (type_is_rdonly_mem(reg->type)) {
			if (meta && meta->raw_mode) {
				verbose(env, "R%d cannot write into %s\n", regno,
					reg_type_str(env, reg->type));
				return -EACCES;
			}
		}
		return check_mem_region_access(env, regno, reg->off,
					       access_size, reg->mem_size,
					       zero_size_allowed);
	case PTR_TO_BUF:
		if (type_is_rdonly_mem(reg->type)) {
			if (meta && meta->raw_mode) {
				verbose(env, "R%d cannot write into %s\n", regno,
					reg_type_str(env, reg->type));
				return -EACCES;
			}

			buf_info = "rdonly";
			max_access = &env->prog->aux->max_rdonly_access;
		} else {
			buf_info = "rdwr";
			max_access = &env->prog->aux->max_rdwr_access;
		}
		return check_buffer_access(env, reg, regno, reg->off,
					   access_size, zero_size_allowed,
					   buf_info, max_access);
	case PTR_TO_STACK:
		return check_stack_range_initialized(
				env,
				regno, reg->off, access_size,
				zero_size_allowed, ACCESS_HELPER, meta);
	default: /* scalar_value or invalid ptr */
		/* Allow zero-byte read from NULL, regardless of pointer type */
		if (zero_size_allowed && access_size == 0 &&
		    register_is_null(reg))
			return 0;

		verbose(env, "R%d type=%s ", regno,
			reg_type_str(env, reg->type));
		verbose(env, "expected=%s\n", reg_type_str(env, PTR_TO_STACK));
		return -EACCES;
	}
}

int check_mem_reg(struct bpf_verifier_env *env, struct bpf_reg_state *reg,
		   u32 regno, u32 mem_size)
{
	if (register_is_null(reg))
		return 0;

	if (type_may_be_null(reg->type)) {
		/* Assuming that the register contains a value check if the memory
		 * access is safe. Temporarily save and restore the register's state as
		 * the conversion shouldn't be visible to a caller.
		 */
		const struct bpf_reg_state saved_reg = *reg;
		int rv;

		mark_ptr_not_null_reg(reg);
		rv = check_helper_mem_access(env, regno, mem_size, true, NULL);
		*reg = saved_reg;
		return rv;
	}

	return check_helper_mem_access(env, regno, mem_size, true, NULL);
}

/* Implementation details:
 * bpf_map_lookup returns PTR_TO_MAP_VALUE_OR_NULL
 * Two bpf_map_lookups (even with the same key) will have different reg->id.
 * For traditional PTR_TO_MAP_VALUE the verifier clears reg->id after
 * value_or_null->value transition, since the verifier only cares about
 * the range of access to valid map value pointer and doesn't care about actual
 * address of the map element.
 * For maps with 'struct bpf_spin_lock' inside map value the verifier keeps
 * reg->id > 0 after value_or_null->value transition. By doing so
 * two bpf_map_lookups will be considered two different pointers that
 * point to different bpf_spin_locks.
 * The verifier allows taking only one bpf_spin_lock at a time to avoid
 * dead-locks.
 * Since only one bpf_spin_lock is allowed the checks are simpler than
 * reg_is_refcounted() logic. The verifier needs to remember only
 * one spin_lock instead of array of acquired_refs.
 * cur_state->active_spin_lock remembers which map value element got locked
 * and clears it after bpf_spin_unlock.
 */
static int process_spin_lock(struct bpf_verifier_env *env, int regno,
			     bool is_lock)
{
	struct bpf_reg_state *regs = cur_regs(env), *reg = &regs[regno];
	struct bpf_verifier_state *cur = env->cur_state;
	bool is_const = tnum_is_const(reg->var_off);
	struct bpf_map *map = reg->map_ptr;
	u64 val = reg->var_off.value;

	if (!is_const) {
		verbose(env,
			"R%d doesn't have constant offset. bpf_spin_lock has to be at the constant offset\n",
			regno);
		return -EINVAL;
	}
	if (!map->btf) {
		verbose(env,
			"map '%s' has to have BTF in order to use bpf_spin_lock\n",
			map->name);
		return -EINVAL;
	}
	if (!map_value_has_spin_lock(map)) {
		if (map->spin_lock_off == -E2BIG)
			verbose(env,
				"map '%s' has more than one 'struct bpf_spin_lock'\n",
				map->name);
		else if (map->spin_lock_off == -ENOENT)
			verbose(env,
				"map '%s' doesn't have 'struct bpf_spin_lock'\n",
				map->name);
		else
			verbose(env,
				"map '%s' is not a struct type or bpf_spin_lock is mangled\n",
				map->name);
		return -EINVAL;
	}
	if (map->spin_lock_off != val + reg->off) {
		verbose(env, "off %lld doesn't point to 'struct bpf_spin_lock'\n",
			val + reg->off);
		return -EINVAL;
	}
	if (is_lock) {
		if (cur->active_spin_lock) {
			verbose(env,
				"Locking two bpf_spin_locks are not allowed\n");
			return -EINVAL;
		}
		cur->active_spin_lock = reg->id;
	} else {
		if (!cur->active_spin_lock) {
			verbose(env, "bpf_spin_unlock without taking a lock\n");
			return -EINVAL;
		}
		if (cur->active_spin_lock != reg->id) {
			verbose(env, "bpf_spin_unlock of different lock\n");
			return -EINVAL;
		}
		cur->active_spin_lock = 0;
	}
	return 0;
}

static int process_timer_func(struct bpf_verifier_env *env, int regno,
			      struct bpf_call_arg_meta *meta)
{
	struct bpf_reg_state *regs = cur_regs(env), *reg = &regs[regno];
	bool is_const = tnum_is_const(reg->var_off);
	struct bpf_map *map = reg->map_ptr;
	u64 val = reg->var_off.value;

	if (!is_const) {
		verbose(env,
			"R%d doesn't have constant offset. bpf_timer has to be at the constant offset\n",
			regno);
		return -EINVAL;
	}
	if (!map->btf) {
		verbose(env, "map '%s' has to have BTF in order to use bpf_timer\n",
			map->name);
		return -EINVAL;
	}
	if (!map_value_has_timer(map)) {
		if (map->timer_off == -E2BIG)
			verbose(env,
				"map '%s' has more than one 'struct bpf_timer'\n",
				map->name);
		else if (map->timer_off == -ENOENT)
			verbose(env,
				"map '%s' doesn't have 'struct bpf_timer'\n",
				map->name);
		else
			verbose(env,
				"map '%s' is not a struct type or bpf_timer is mangled\n",
				map->name);
		return -EINVAL;
	}
	if (map->timer_off != val + reg->off) {
		verbose(env, "off %lld doesn't point to 'struct bpf_timer' that is at %d\n",
			val + reg->off, map->timer_off);
		return -EINVAL;
	}
	if (meta->map_ptr) {
		verbose(env, "verifier bug. Two map pointers in a timer helper\n");
		return -EFAULT;
	}
	meta->map_uid = reg->map_uid;
	meta->map_ptr = map;
	return 0;
}

static bool arg_type_is_mem_ptr(enum bpf_arg_type type)
{
	return base_type(type) == ARG_PTR_TO_MEM ||
	       base_type(type) == ARG_PTR_TO_UNINIT_MEM;
}

static bool arg_type_is_mem_size(enum bpf_arg_type type)
{
	return type == ARG_CONST_SIZE ||
	       type == ARG_CONST_SIZE_OR_ZERO;
}

static bool arg_type_is_alloc_size(enum bpf_arg_type type)
{
	return type == ARG_CONST_ALLOC_SIZE_OR_ZERO;
}

static bool arg_type_is_int_ptr(enum bpf_arg_type type)
{
	return type == ARG_PTR_TO_INT ||
	       type == ARG_PTR_TO_LONG;
}

static int int_ptr_type_to_size(enum bpf_arg_type type)
{
	if (type == ARG_PTR_TO_INT)
		return sizeof(u32);
	else if (type == ARG_PTR_TO_LONG)
		return sizeof(u64);

	return -EINVAL;
}

static int resolve_map_arg_type(struct bpf_verifier_env *env,
				 const struct bpf_call_arg_meta *meta,
				 enum bpf_arg_type *arg_type)
{
	if (!meta->map_ptr) {
		/* kernel subsystem misconfigured verifier */
		verbose(env, "invalid map_ptr to access map->type\n");
		return -EACCES;
	}

	switch (meta->map_ptr->map_type) {
	case BPF_MAP_TYPE_SOCKMAP:
	case BPF_MAP_TYPE_SOCKHASH:
		if (*arg_type == ARG_PTR_TO_MAP_VALUE) {
			*arg_type = ARG_PTR_TO_BTF_ID_SOCK_COMMON;
		} else {
			verbose(env, "invalid arg_type for sockmap/sockhash\n");
			return -EINVAL;
		}
		break;

	default:
		break;
	}
	return 0;
}

struct bpf_reg_types {
	const enum bpf_reg_type types[10];
	u32 *btf_id;
};

static const struct bpf_reg_types map_key_value_types = {
	.types = {
		PTR_TO_STACK,
		PTR_TO_PACKET,
		PTR_TO_PACKET_META,
		PTR_TO_MAP_KEY,
		PTR_TO_MAP_VALUE,
	},
};

static const struct bpf_reg_types sock_types = {
	.types = {
		PTR_TO_SOCK_COMMON,
		PTR_TO_SOCKET,
		PTR_TO_TCP_SOCK,
		PTR_TO_XDP_SOCK,
	},
};

#ifdef CONFIG_NET
static const struct bpf_reg_types btf_id_sock_common_types = {
	.types = {
		PTR_TO_SOCK_COMMON,
		PTR_TO_SOCKET,
		PTR_TO_TCP_SOCK,
		PTR_TO_XDP_SOCK,
		PTR_TO_BTF_ID,
	},
	.btf_id = &btf_sock_ids[BTF_SOCK_TYPE_SOCK_COMMON],
};
#endif

static const struct bpf_reg_types mem_types = {
	.types = {
		PTR_TO_STACK,
		PTR_TO_PACKET,
		PTR_TO_PACKET_META,
		PTR_TO_MAP_KEY,
		PTR_TO_MAP_VALUE,
		PTR_TO_MEM,
		PTR_TO_BUF,
	},
};

static const struct bpf_reg_types int_ptr_types = {
	.types = {
		PTR_TO_STACK,
		PTR_TO_PACKET,
		PTR_TO_PACKET_META,
		PTR_TO_MAP_KEY,
		PTR_TO_MAP_VALUE,
	},
};

static const struct bpf_reg_types fullsock_types = { .types = { PTR_TO_SOCKET } };
static const struct bpf_reg_types scalar_types = { .types = { SCALAR_VALUE } };
static const struct bpf_reg_types context_types = { .types = { PTR_TO_CTX } };
static const struct bpf_reg_types alloc_mem_types = { .types = { PTR_TO_MEM } };
static const struct bpf_reg_types const_map_ptr_types = { .types = { CONST_PTR_TO_MAP } };
static const struct bpf_reg_types btf_ptr_types = { .types = { PTR_TO_BTF_ID } };
static const struct bpf_reg_types spin_lock_types = { .types = { PTR_TO_MAP_VALUE } };
static const struct bpf_reg_types percpu_btf_ptr_types = { .types = { PTR_TO_PERCPU_BTF_ID } };
static const struct bpf_reg_types func_ptr_types = { .types = { PTR_TO_FUNC } };
static const struct bpf_reg_types stack_ptr_types = { .types = { PTR_TO_STACK } };
static const struct bpf_reg_types const_str_ptr_types = { .types = { PTR_TO_MAP_VALUE } };
static const struct bpf_reg_types timer_types = { .types = { PTR_TO_MAP_VALUE } };

static const struct bpf_reg_types *compatible_reg_types[__BPF_ARG_TYPE_MAX] = {
	[ARG_PTR_TO_MAP_KEY]		= &map_key_value_types,
	[ARG_PTR_TO_MAP_VALUE]		= &map_key_value_types,
	[ARG_PTR_TO_UNINIT_MAP_VALUE]	= &map_key_value_types,
	[ARG_CONST_SIZE]		= &scalar_types,
	[ARG_CONST_SIZE_OR_ZERO]	= &scalar_types,
	[ARG_CONST_ALLOC_SIZE_OR_ZERO]	= &scalar_types,
	[ARG_CONST_MAP_PTR]		= &const_map_ptr_types,
	[ARG_PTR_TO_CTX]		= &context_types,
	[ARG_PTR_TO_SOCK_COMMON]	= &sock_types,
#ifdef CONFIG_NET
	[ARG_PTR_TO_BTF_ID_SOCK_COMMON]	= &btf_id_sock_common_types,
#endif
	[ARG_PTR_TO_SOCKET]		= &fullsock_types,
	[ARG_PTR_TO_BTF_ID]		= &btf_ptr_types,
	[ARG_PTR_TO_SPIN_LOCK]		= &spin_lock_types,
	[ARG_PTR_TO_MEM]		= &mem_types,
	[ARG_PTR_TO_UNINIT_MEM]		= &mem_types,
	[ARG_PTR_TO_ALLOC_MEM]		= &alloc_mem_types,
	[ARG_PTR_TO_INT]		= &int_ptr_types,
	[ARG_PTR_TO_LONG]		= &int_ptr_types,
	[ARG_PTR_TO_PERCPU_BTF_ID]	= &percpu_btf_ptr_types,
	[ARG_PTR_TO_FUNC]		= &func_ptr_types,
	[ARG_PTR_TO_STACK]		= &stack_ptr_types,
	[ARG_PTR_TO_CONST_STR]		= &const_str_ptr_types,
	[ARG_PTR_TO_TIMER]		= &timer_types,
};

static int check_reg_type(struct bpf_verifier_env *env, u32 regno,
			  enum bpf_arg_type arg_type,
			  const u32 *arg_btf_id)
{
	struct bpf_reg_state *regs = cur_regs(env), *reg = &regs[regno];
	enum bpf_reg_type expected, type = reg->type;
	const struct bpf_reg_types *compatible;
	int i, j;

	compatible = compatible_reg_types[base_type(arg_type)];
	if (!compatible) {
		verbose(env, "verifier internal error: unsupported arg type %d\n", arg_type);
		return -EFAULT;
	}

	/* ARG_PTR_TO_MEM + RDONLY is compatible with PTR_TO_MEM and PTR_TO_MEM + RDONLY,
	 * but ARG_PTR_TO_MEM is compatible only with PTR_TO_MEM and NOT with PTR_TO_MEM + RDONLY
	 *
	 * Same for MAYBE_NULL:
	 *
	 * ARG_PTR_TO_MEM + MAYBE_NULL is compatible with PTR_TO_MEM and PTR_TO_MEM + MAYBE_NULL,
	 * but ARG_PTR_TO_MEM is compatible only with PTR_TO_MEM but NOT with PTR_TO_MEM + MAYBE_NULL
	 *
	 * Therefore we fold these flags depending on the arg_type before comparison.
	 */
	if (arg_type & MEM_RDONLY)
		type &= ~MEM_RDONLY;
	if (arg_type & PTR_MAYBE_NULL)
		type &= ~PTR_MAYBE_NULL;

	for (i = 0; i < ARRAY_SIZE(compatible->types); i++) {
		expected = compatible->types[i];
		if (expected == NOT_INIT)
			break;

		if (type == expected)
			goto found;
	}

	verbose(env, "R%d type=%s expected=", regno, reg_type_str(env, reg->type));
	for (j = 0; j + 1 < i; j++)
		verbose(env, "%s, ", reg_type_str(env, compatible->types[j]));
	verbose(env, "%s\n", reg_type_str(env, compatible->types[j]));
	return -EACCES;

found:
	if (reg->type == PTR_TO_BTF_ID) {
		if (!arg_btf_id) {
			if (!compatible->btf_id) {
				verbose(env, "verifier internal error: missing arg compatible BTF ID\n");
				return -EFAULT;
			}
			arg_btf_id = compatible->btf_id;
		}

		if (!btf_struct_ids_match(&env->log, reg->btf, reg->btf_id, reg->off,
					  btf_vmlinux, *arg_btf_id)) {
			verbose(env, "R%d is of type %s but %s is expected\n",
				regno, kernel_type_name(reg->btf, reg->btf_id),
				kernel_type_name(btf_vmlinux, *arg_btf_id));
			return -EACCES;
		}

		if (!tnum_is_const(reg->var_off) || reg->var_off.value) {
			verbose(env, "R%d is a pointer to in-kernel struct with non-zero offset\n",
				regno);
			return -EACCES;
		}
	}

	return 0;
}

static int check_func_arg(struct bpf_verifier_env *env, u32 arg,
			  struct bpf_call_arg_meta *meta,
			  const struct bpf_func_proto *fn)
{
	u32 regno = BPF_REG_1 + arg;
	struct bpf_reg_state *regs = cur_regs(env), *reg = &regs[regno];
	enum bpf_arg_type arg_type = fn->arg_type[arg];
	enum bpf_reg_type type = reg->type;
	int err = 0;

	if (arg_type == ARG_DONTCARE)
		return 0;

	err = check_reg_arg(env, regno, SRC_OP);
	if (err)
		return err;

	if (arg_type == ARG_ANYTHING) {
		if (is_pointer_value(env, regno)) {
			verbose(env, "R%d leaks addr into helper function\n",
				regno);
			return -EACCES;
		}
		return 0;
	}

	if (type_is_pkt_pointer(type) &&
	    !may_access_direct_pkt_data(env, meta, BPF_READ)) {
		verbose(env, "helper access to the packet is not allowed\n");
		return -EACCES;
	}

	if (base_type(arg_type) == ARG_PTR_TO_MAP_VALUE ||
	    base_type(arg_type) == ARG_PTR_TO_UNINIT_MAP_VALUE) {
		err = resolve_map_arg_type(env, meta, &arg_type);
		if (err)
			return err;
	}

	if (register_is_null(reg) && type_may_be_null(arg_type))
		/* A NULL register has a SCALAR_VALUE type, so skip
		 * type checking.
		 */
		goto skip_type_check;

	err = check_reg_type(env, regno, arg_type, fn->arg_btf_id[arg]);
	if (err)
		return err;

	if (type == PTR_TO_CTX) {
		err = check_ctx_reg(env, reg, regno);
		if (err < 0)
			return err;
	}

skip_type_check:
	if (reg->ref_obj_id) {
		if (meta->ref_obj_id) {
			verbose(env, "verifier internal error: more than one arg with ref_obj_id R%d %u %u\n",
				regno, reg->ref_obj_id,
				meta->ref_obj_id);
			return -EFAULT;
		}
		meta->ref_obj_id = reg->ref_obj_id;
	}

	if (arg_type == ARG_CONST_MAP_PTR) {
		/* bpf_map_xxx(map_ptr) call: remember that map_ptr */
		if (meta->map_ptr) {
			/* Use map_uid (which is unique id of inner map) to reject:
			 * inner_map1 = bpf_map_lookup_elem(outer_map, key1)
			 * inner_map2 = bpf_map_lookup_elem(outer_map, key2)
			 * if (inner_map1 && inner_map2) {
			 *     timer = bpf_map_lookup_elem(inner_map1);
			 *     if (timer)
			 *         // mismatch would have been allowed
			 *         bpf_timer_init(timer, inner_map2);
			 * }
			 *
			 * Comparing map_ptr is enough to distinguish normal and outer maps.
			 */
			if (meta->map_ptr != reg->map_ptr ||
			    meta->map_uid != reg->map_uid) {
				verbose(env,
					"timer pointer in R1 map_uid=%d doesn't match map pointer in R2 map_uid=%d\n",
					meta->map_uid, reg->map_uid);
				return -EINVAL;
			}
		}
		meta->map_ptr = reg->map_ptr;
		meta->map_uid = reg->map_uid;
	} else if (arg_type == ARG_PTR_TO_MAP_KEY) {
		/* bpf_map_xxx(..., map_ptr, ..., key) call:
		 * check that [key, key + map->key_size) are within
		 * stack limits and initialized
		 */
		if (!meta->map_ptr) {
			/* in function declaration map_ptr must come before
			 * map_key, so that it's verified and known before
			 * we have to check map_key here. Otherwise it means
			 * that kernel subsystem misconfigured verifier
			 */
			verbose(env, "invalid map_ptr to access map->key\n");
			return -EACCES;
		}
		err = check_helper_mem_access(env, regno,
					      meta->map_ptr->key_size, false,
					      NULL);
	} else if (base_type(arg_type) == ARG_PTR_TO_MAP_VALUE ||
		   base_type(arg_type) == ARG_PTR_TO_UNINIT_MAP_VALUE) {
		if (type_may_be_null(arg_type) && register_is_null(reg))
			return 0;

		/* bpf_map_xxx(..., map_ptr, ..., value) call:
		 * check [value, value + map->value_size) validity
		 */
		if (!meta->map_ptr) {
			/* kernel subsystem misconfigured verifier */
			verbose(env, "invalid map_ptr to access map->value\n");
			return -EACCES;
		}
		meta->raw_mode = (arg_type == ARG_PTR_TO_UNINIT_MAP_VALUE);
		err = check_helper_mem_access(env, regno,
					      meta->map_ptr->value_size, false,
					      meta);
	} else if (arg_type == ARG_PTR_TO_PERCPU_BTF_ID) {
		if (!reg->btf_id) {
			verbose(env, "Helper has invalid btf_id in R%d\n", regno);
			return -EACCES;
		}
		meta->ret_btf = reg->btf;
		meta->ret_btf_id = reg->btf_id;
	} else if (arg_type == ARG_PTR_TO_SPIN_LOCK) {
		if (meta->func_id == BPF_FUNC_spin_lock) {
			if (process_spin_lock(env, regno, true))
				return -EACCES;
		} else if (meta->func_id == BPF_FUNC_spin_unlock) {
			if (process_spin_lock(env, regno, false))
				return -EACCES;
		} else {
			verbose(env, "verifier internal error\n");
			return -EFAULT;
		}
	} else if (arg_type == ARG_PTR_TO_TIMER) {
		if (process_timer_func(env, regno, meta))
			return -EACCES;
	} else if (arg_type == ARG_PTR_TO_FUNC) {
		meta->subprogno = reg->subprogno;
	} else if (arg_type_is_mem_ptr(arg_type)) {
		/* The access to this pointer is only checked when we hit the
		 * next is_mem_size argument below.
		 */
		meta->raw_mode = (arg_type == ARG_PTR_TO_UNINIT_MEM);
	} else if (arg_type_is_mem_size(arg_type)) {
		bool zero_size_allowed = (arg_type == ARG_CONST_SIZE_OR_ZERO);

		/* This is used to refine r0 return value bounds for helpers
		 * that enforce this value as an upper bound on return values.
		 * See do_refine_retval_range() for helpers that can refine
		 * the return value. C type of helper is u32 so we pull register
		 * bound from umax_value however, if negative verifier errors
		 * out. Only upper bounds can be learned because retval is an
		 * int type and negative retvals are allowed.
		 */
		meta->msize_max_value = reg->umax_value;

		/* The register is SCALAR_VALUE; the access check
		 * happens using its boundaries.
		 */
		if (!tnum_is_const(reg->var_off))
			/* For unprivileged variable accesses, disable raw
			 * mode so that the program is required to
			 * initialize all the memory that the helper could
			 * just partially fill up.
			 */
			meta = NULL;

		if (reg->smin_value < 0) {
			verbose(env, "R%d min value is negative, either use unsigned or 'var &= const'\n",
				regno);
			return -EACCES;
		}

		if (reg->umin_value == 0) {
			err = check_helper_mem_access(env, regno - 1, 0,
						      zero_size_allowed,
						      meta);
			if (err)
				return err;
		}

		if (reg->umax_value >= BPF_MAX_VAR_SIZ) {
			verbose(env, "R%d unbounded memory access, use 'var &= const' or 'if (var < const)'\n",
				regno);
			return -EACCES;
		}
		err = check_helper_mem_access(env, regno - 1,
					      reg->umax_value,
					      zero_size_allowed, meta);
		if (!err)
			err = mark_chain_precision(env, regno);
	} else if (arg_type_is_alloc_size(arg_type)) {
		if (!tnum_is_const(reg->var_off)) {
			verbose(env, "R%d is not a known constant'\n",
				regno);
			return -EACCES;
		}
		meta->mem_size = reg->var_off.value;
	} else if (arg_type_is_int_ptr(arg_type)) {
		int size = int_ptr_type_to_size(arg_type);

		err = check_helper_mem_access(env, regno, size, false, meta);
		if (err)
			return err;
		err = check_ptr_alignment(env, reg, 0, size, true);
	} else if (arg_type == ARG_PTR_TO_CONST_STR) {
		struct bpf_map *map = reg->map_ptr;
		int map_off;
		u64 map_addr;
		char *str_ptr;

		if (!bpf_map_is_rdonly(map)) {
			verbose(env, "R%d does not point to a readonly map'\n", regno);
			return -EACCES;
		}

		if (!tnum_is_const(reg->var_off)) {
			verbose(env, "R%d is not a constant address'\n", regno);
			return -EACCES;
		}

		if (!map->ops->map_direct_value_addr) {
			verbose(env, "no direct value access support for this map type\n");
			return -EACCES;
		}

		err = check_map_access(env, regno, reg->off,
				       map->value_size - reg->off, false);
		if (err)
			return err;

		map_off = reg->off + reg->var_off.value;
		err = map->ops->map_direct_value_addr(map, &map_addr, map_off);
		if (err) {
			verbose(env, "direct value access on string failed\n");
			return err;
		}

		str_ptr = (char *)(long)(map_addr);
		if (!strnchr(str_ptr + map_off, map->value_size - map_off, 0)) {
			verbose(env, "string is not zero-terminated\n");
			return -EINVAL;
		}
	}

	return err;
}

static bool may_update_sockmap(struct bpf_verifier_env *env, int func_id)
{
	enum bpf_attach_type eatype = env->prog->expected_attach_type;
	enum bpf_prog_type type = resolve_prog_type(env->prog);

	if (func_id != BPF_FUNC_map_update_elem)
		return false;

	/* It's not possible to get access to a locked struct sock in these
	 * contexts, so updating is safe.
	 */
	switch (type) {
	case BPF_PROG_TYPE_TRACING:
		if (eatype == BPF_TRACE_ITER)
			return true;
		break;
	case BPF_PROG_TYPE_SOCKET_FILTER:
	case BPF_PROG_TYPE_SCHED_CLS:
	case BPF_PROG_TYPE_SCHED_ACT:
	case BPF_PROG_TYPE_XDP:
	case BPF_PROG_TYPE_SK_REUSEPORT:
	case BPF_PROG_TYPE_FLOW_DISSECTOR:
	case BPF_PROG_TYPE_SK_LOOKUP:
		return true;
	default:
		break;
	}

	verbose(env, "cannot update sockmap in this context\n");
	return false;
}

static bool allow_tail_call_in_subprogs(struct bpf_verifier_env *env)
{
	return env->prog->jit_requested && IS_ENABLED(CONFIG_X86_64);
}

static int check_map_func_compatibility(struct bpf_verifier_env *env,
					struct bpf_map *map, int func_id)
{
	if (!map)
		return 0;

	/* We need a two way check, first is from map perspective ... */
	switch (map->map_type) {
	case BPF_MAP_TYPE_PROG_ARRAY:
		if (func_id != BPF_FUNC_tail_call)
			goto error;
		break;
	case BPF_MAP_TYPE_PERF_EVENT_ARRAY:
		if (func_id != BPF_FUNC_perf_event_read &&
		    func_id != BPF_FUNC_perf_event_output &&
		    func_id != BPF_FUNC_skb_output &&
		    func_id != BPF_FUNC_perf_event_read_value &&
		    func_id != BPF_FUNC_xdp_output)
			goto error;
		break;
	case BPF_MAP_TYPE_RINGBUF:
		if (func_id != BPF_FUNC_ringbuf_output &&
		    func_id != BPF_FUNC_ringbuf_reserve &&
		    func_id != BPF_FUNC_ringbuf_query)
			goto error;
		break;
	case BPF_MAP_TYPE_STACK_TRACE:
		if (func_id != BPF_FUNC_get_stackid)
			goto error;
		break;
	case BPF_MAP_TYPE_CGROUP_ARRAY:
		if (func_id != BPF_FUNC_skb_under_cgroup &&
		    func_id != BPF_FUNC_current_task_under_cgroup)
			goto error;
		break;
	case BPF_MAP_TYPE_CGROUP_STORAGE:
	case BPF_MAP_TYPE_PERCPU_CGROUP_STORAGE:
		if (func_id != BPF_FUNC_get_local_storage)
			goto error;
		break;
	case BPF_MAP_TYPE_DEVMAP:
	case BPF_MAP_TYPE_DEVMAP_HASH:
		if (func_id != BPF_FUNC_redirect_map &&
		    func_id != BPF_FUNC_map_lookup_elem)
			goto error;
		break;
	/* Restrict bpf side of cpumap and xskmap, open when use-cases
	 * appear.
	 */
	case BPF_MAP_TYPE_CPUMAP:
		if (func_id != BPF_FUNC_redirect_map)
			goto error;
		break;
	case BPF_MAP_TYPE_XSKMAP:
		if (func_id != BPF_FUNC_redirect_map &&
		    func_id != BPF_FUNC_map_lookup_elem)
			goto error;
		break;
	case BPF_MAP_TYPE_ARRAY_OF_MAPS:
	case BPF_MAP_TYPE_HASH_OF_MAPS:
		if (func_id != BPF_FUNC_map_lookup_elem)
			goto error;
		break;
	case BPF_MAP_TYPE_SOCKMAP:
		if (func_id != BPF_FUNC_sk_redirect_map &&
		    func_id != BPF_FUNC_sock_map_update &&
		    func_id != BPF_FUNC_map_delete_elem &&
		    func_id != BPF_FUNC_msg_redirect_map &&
		    func_id != BPF_FUNC_sk_select_reuseport &&
		    func_id != BPF_FUNC_map_lookup_elem &&
		    !may_update_sockmap(env, func_id))
			goto error;
		break;
	case BPF_MAP_TYPE_SOCKHASH:
		if (func_id != BPF_FUNC_sk_redirect_hash &&
		    func_id != BPF_FUNC_sock_hash_update &&
		    func_id != BPF_FUNC_map_delete_elem &&
		    func_id != BPF_FUNC_msg_redirect_hash &&
		    func_id != BPF_FUNC_sk_select_reuseport &&
		    func_id != BPF_FUNC_map_lookup_elem &&
		    !may_update_sockmap(env, func_id))
			goto error;
		break;
	case BPF_MAP_TYPE_REUSEPORT_SOCKARRAY:
		if (func_id != BPF_FUNC_sk_select_reuseport)
			goto error;
		break;
	case BPF_MAP_TYPE_QUEUE:
	case BPF_MAP_TYPE_STACK:
		if (func_id != BPF_FUNC_map_peek_elem &&
		    func_id != BPF_FUNC_map_pop_elem &&
		    func_id != BPF_FUNC_map_push_elem)
			goto error;
		break;
	case BPF_MAP_TYPE_SK_STORAGE:
		if (func_id != BPF_FUNC_sk_storage_get &&
		    func_id != BPF_FUNC_sk_storage_delete)
			goto error;
		break;
	case BPF_MAP_TYPE_INODE_STORAGE:
		if (func_id != BPF_FUNC_inode_storage_get &&
		    func_id != BPF_FUNC_inode_storage_delete)
			goto error;
		break;
	case BPF_MAP_TYPE_TASK_STORAGE:
		if (func_id != BPF_FUNC_task_storage_get &&
		    func_id != BPF_FUNC_task_storage_delete)
			goto error;
		break;
	default:
		break;
	}

	/* ... and second from the function itself. */
	switch (func_id) {
	case BPF_FUNC_tail_call:
		if (map->map_type != BPF_MAP_TYPE_PROG_ARRAY)
			goto error;
		if (env->subprog_cnt > 1 && !allow_tail_call_in_subprogs(env)) {
			verbose(env, "tail_calls are not allowed in non-JITed programs with bpf-to-bpf calls\n");
			return -EINVAL;
		}
		break;
	case BPF_FUNC_perf_event_read:
	case BPF_FUNC_perf_event_output:
	case BPF_FUNC_perf_event_read_value:
	case BPF_FUNC_skb_output:
	case BPF_FUNC_xdp_output:
		if (map->map_type != BPF_MAP_TYPE_PERF_EVENT_ARRAY)
			goto error;
		break;
	case BPF_FUNC_ringbuf_output:
	case BPF_FUNC_ringbuf_reserve:
	case BPF_FUNC_ringbuf_query:
		if (map->map_type != BPF_MAP_TYPE_RINGBUF)
			goto error;
		break;
	case BPF_FUNC_get_stackid:
		if (map->map_type != BPF_MAP_TYPE_STACK_TRACE)
			goto error;
		break;
	case BPF_FUNC_current_task_under_cgroup:
	case BPF_FUNC_skb_under_cgroup:
		if (map->map_type != BPF_MAP_TYPE_CGROUP_ARRAY)
			goto error;
		break;
	case BPF_FUNC_redirect_map:
		if (map->map_type != BPF_MAP_TYPE_DEVMAP &&
		    map->map_type != BPF_MAP_TYPE_DEVMAP_HASH &&
		    map->map_type != BPF_MAP_TYPE_CPUMAP &&
		    map->map_type != BPF_MAP_TYPE_XSKMAP)
			goto error;
		break;
	case BPF_FUNC_sk_redirect_map:
	case BPF_FUNC_msg_redirect_map:
	case BPF_FUNC_sock_map_update:
		if (map->map_type != BPF_MAP_TYPE_SOCKMAP)
			goto error;
		break;
	case BPF_FUNC_sk_redirect_hash:
	case BPF_FUNC_msg_redirect_hash:
	case BPF_FUNC_sock_hash_update:
		if (map->map_type != BPF_MAP_TYPE_SOCKHASH)
			goto error;
		break;
	case BPF_FUNC_get_local_storage:
		if (map->map_type != BPF_MAP_TYPE_CGROUP_STORAGE &&
		    map->map_type != BPF_MAP_TYPE_PERCPU_CGROUP_STORAGE)
			goto error;
		break;
	case BPF_FUNC_sk_select_reuseport:
		if (map->map_type != BPF_MAP_TYPE_REUSEPORT_SOCKARRAY &&
		    map->map_type != BPF_MAP_TYPE_SOCKMAP &&
		    map->map_type != BPF_MAP_TYPE_SOCKHASH)
			goto error;
		break;
	case BPF_FUNC_map_peek_elem:
	case BPF_FUNC_map_pop_elem:
	case BPF_FUNC_map_push_elem:
		if (map->map_type != BPF_MAP_TYPE_QUEUE &&
		    map->map_type != BPF_MAP_TYPE_STACK)
			goto error;
		break;
	case BPF_FUNC_sk_storage_get:
	case BPF_FUNC_sk_storage_delete:
		if (map->map_type != BPF_MAP_TYPE_SK_STORAGE)
			goto error;
		break;
	case BPF_FUNC_inode_storage_get:
	case BPF_FUNC_inode_storage_delete:
		if (map->map_type != BPF_MAP_TYPE_INODE_STORAGE)
			goto error;
		break;
	case BPF_FUNC_task_storage_get:
	case BPF_FUNC_task_storage_delete:
		if (map->map_type != BPF_MAP_TYPE_TASK_STORAGE)
			goto error;
		break;
	default:
		break;
	}

	return 0;
error:
	verbose(env, "cannot pass map_type %d into func %s#%d\n",
		map->map_type, func_id_name(func_id), func_id);
	return -EINVAL;
}

static bool check_raw_mode_ok(const struct bpf_func_proto *fn)
{
	int count = 0;

	if (fn->arg1_type == ARG_PTR_TO_UNINIT_MEM)
		count++;
	if (fn->arg2_type == ARG_PTR_TO_UNINIT_MEM)
		count++;
	if (fn->arg3_type == ARG_PTR_TO_UNINIT_MEM)
		count++;
	if (fn->arg4_type == ARG_PTR_TO_UNINIT_MEM)
		count++;
	if (fn->arg5_type == ARG_PTR_TO_UNINIT_MEM)
		count++;

	/* We only support one arg being in raw mode at the moment,
	 * which is sufficient for the helper functions we have
	 * right now.
	 */
	return count <= 1;
}

static bool check_args_pair_invalid(enum bpf_arg_type arg_curr,
				    enum bpf_arg_type arg_next)
{
	return (arg_type_is_mem_ptr(arg_curr) &&
	        !arg_type_is_mem_size(arg_next)) ||
	       (!arg_type_is_mem_ptr(arg_curr) &&
		arg_type_is_mem_size(arg_next));
}

static bool check_arg_pair_ok(const struct bpf_func_proto *fn)
{
	/* bpf_xxx(..., buf, len) call will access 'len'
	 * bytes from memory 'buf'. Both arg types need
	 * to be paired, so make sure there's no buggy
	 * helper function specification.
	 */
	if (arg_type_is_mem_size(fn->arg1_type) ||
	    arg_type_is_mem_ptr(fn->arg5_type)  ||
	    check_args_pair_invalid(fn->arg1_type, fn->arg2_type) ||
	    check_args_pair_invalid(fn->arg2_type, fn->arg3_type) ||
	    check_args_pair_invalid(fn->arg3_type, fn->arg4_type) ||
	    check_args_pair_invalid(fn->arg4_type, fn->arg5_type))
		return false;

	return true;
}

static bool check_refcount_ok(const struct bpf_func_proto *fn, int func_id)
{
	int count = 0;

	if (arg_type_may_be_refcounted(fn->arg1_type))
		count++;
	if (arg_type_may_be_refcounted(fn->arg2_type))
		count++;
	if (arg_type_may_be_refcounted(fn->arg3_type))
		count++;
	if (arg_type_may_be_refcounted(fn->arg4_type))
		count++;
	if (arg_type_may_be_refcounted(fn->arg5_type))
		count++;

	/* A reference acquiring function cannot acquire
	 * another refcounted ptr.
	 */
	if (may_be_acquire_function(func_id) && count)
		return false;

	/* We only support one arg being unreferenced at the moment,
	 * which is sufficient for the helper functions we have right now.
	 */
	return count <= 1;
}

static bool check_btf_id_ok(const struct bpf_func_proto *fn)
{
	int i;

	for (i = 0; i < ARRAY_SIZE(fn->arg_type); i++) {
		if (fn->arg_type[i] == ARG_PTR_TO_BTF_ID && !fn->arg_btf_id[i])
			return false;

		if (fn->arg_type[i] != ARG_PTR_TO_BTF_ID && fn->arg_btf_id[i])
			return false;
	}

	return true;
}

static int check_func_proto(const struct bpf_func_proto *fn, int func_id)
{
	return check_raw_mode_ok(fn) &&
	       check_arg_pair_ok(fn) &&
	       check_btf_id_ok(fn) &&
	       check_refcount_ok(fn, func_id) ? 0 : -EINVAL;
}

/* Packet data might have moved, any old PTR_TO_PACKET[_META,_END]
 * are now invalid, so turn them into unknown SCALAR_VALUE.
 */
static void clear_all_pkt_pointers(struct bpf_verifier_env *env)
{
	struct bpf_func_state *state;
	struct bpf_reg_state *reg;

	bpf_for_each_reg_in_vstate(env->cur_state, state, reg, ({
		if (reg_is_pkt_pointer_any(reg))
			__mark_reg_unknown(env, reg);
	}));
}

enum {
	AT_PKT_END = -1,
	BEYOND_PKT_END = -2,
};

static void mark_pkt_end(struct bpf_verifier_state *vstate, int regn, bool range_open)
{
	struct bpf_func_state *state = vstate->frame[vstate->curframe];
	struct bpf_reg_state *reg = &state->regs[regn];

	if (reg->type != PTR_TO_PACKET)
		/* PTR_TO_PACKET_META is not supported yet */
		return;

	/* The 'reg' is pkt > pkt_end or pkt >= pkt_end.
	 * How far beyond pkt_end it goes is unknown.
	 * if (!range_open) it's the case of pkt >= pkt_end
	 * if (range_open) it's the case of pkt > pkt_end
	 * hence this pointer is at least 1 byte bigger than pkt_end
	 */
	if (range_open)
		reg->range = BEYOND_PKT_END;
	else
		reg->range = AT_PKT_END;
}

/* The pointer with the specified id has released its reference to kernel
 * resources. Identify all copies of the same pointer and clear the reference.
 */
static int release_reference(struct bpf_verifier_env *env,
			     int ref_obj_id)
{
	struct bpf_func_state *state;
	struct bpf_reg_state *reg;
	int err;

	err = release_reference_state(cur_func(env), ref_obj_id);
	if (err)
		return err;

	bpf_for_each_reg_in_vstate(env->cur_state, state, reg, ({
		if (reg->ref_obj_id == ref_obj_id) {
			if (!env->allow_ptr_leaks)
				__mark_reg_not_init(env, reg);
			else
				__mark_reg_unknown(env, reg);
		}
	}));

	return 0;
}

static void clear_caller_saved_regs(struct bpf_verifier_env *env,
				    struct bpf_reg_state *regs)
{
	int i;

	/* after the call registers r0 - r5 were scratched */
	for (i = 0; i < CALLER_SAVED_REGS; i++) {
		mark_reg_not_init(env, regs, caller_saved[i]);
		check_reg_arg(env, caller_saved[i], DST_OP_NO_MARK);
	}
}

typedef int (*set_callee_state_fn)(struct bpf_verifier_env *env,
				   struct bpf_func_state *caller,
				   struct bpf_func_state *callee,
				   int insn_idx);

static int set_callee_state(struct bpf_verifier_env *env,
			    struct bpf_func_state *caller,
			    struct bpf_func_state *callee, int insn_idx);

static int __check_func_call(struct bpf_verifier_env *env, struct bpf_insn *insn,
			     int *insn_idx, int subprog,
			     set_callee_state_fn set_callee_state_cb)
{
	struct bpf_verifier_state *state = env->cur_state;
	struct bpf_func_info_aux *func_info_aux;
	struct bpf_func_state *caller, *callee;
	int err;
	bool is_global = false;

	if (state->curframe + 1 >= MAX_CALL_FRAMES) {
		verbose(env, "the call stack of %d frames is too deep\n",
			state->curframe + 2);
		return -E2BIG;
	}

	caller = state->frame[state->curframe];
	if (state->frame[state->curframe + 1]) {
		verbose(env, "verifier bug. Frame %d already allocated\n",
			state->curframe + 1);
		return -EFAULT;
	}

	func_info_aux = env->prog->aux->func_info_aux;
	if (func_info_aux)
		is_global = func_info_aux[subprog].linkage == BTF_FUNC_GLOBAL;
	err = btf_check_subprog_arg_match(env, subprog, caller->regs);
	if (err == -EFAULT)
		return err;
	if (is_global) {
		if (err) {
			verbose(env, "Caller passes invalid args into func#%d\n",
				subprog);
			return err;
		} else {
			if (env->log.level & BPF_LOG_LEVEL)
				verbose(env,
					"Func#%d is global and valid. Skipping.\n",
					subprog);
			clear_caller_saved_regs(env, caller->regs);

			/* All global functions return a 64-bit SCALAR_VALUE */
			mark_reg_unknown(env, caller->regs, BPF_REG_0);
			caller->regs[BPF_REG_0].subreg_def = DEF_NOT_SUBREG;

			/* continue with next insn after call */
			return 0;
		}
	}

	/* set_callee_state is used for direct subprog calls, but we are
	 * interested in validating only BPF helpers that can call subprogs as
	 * callbacks
	 */
	if (set_callee_state_cb != set_callee_state && !is_callback_calling_function(insn->imm)) {
		verbose(env, "verifier bug: helper %s#%d is not marked as callback-calling\n",
			func_id_name(insn->imm), insn->imm);
		return -EFAULT;
	}

	if (insn->code == (BPF_JMP | BPF_CALL) &&
	    insn->src_reg == 0 &&
	    insn->imm == BPF_FUNC_timer_set_callback) {
		struct bpf_verifier_state *async_cb;

		/* there is no real recursion here. timer callbacks are async */
		env->subprog_info[subprog].is_async_cb = true;
		async_cb = push_async_cb(env, env->subprog_info[subprog].start,
					 *insn_idx, subprog);
		if (!async_cb)
			return -EFAULT;
		callee = async_cb->frame[0];
		callee->async_entry_cnt = caller->async_entry_cnt + 1;

		/* Convert bpf_timer_set_callback() args into timer callback args */
		err = set_callee_state_cb(env, caller, callee, *insn_idx);
		if (err)
			return err;

		clear_caller_saved_regs(env, caller->regs);
		mark_reg_unknown(env, caller->regs, BPF_REG_0);
		caller->regs[BPF_REG_0].subreg_def = DEF_NOT_SUBREG;
		/* continue with next insn after call */
		return 0;
	}

	callee = kzalloc(sizeof(*callee), GFP_KERNEL);
	if (!callee)
		return -ENOMEM;
	state->frame[state->curframe + 1] = callee;

	/* callee cannot access r0, r6 - r9 for reading and has to write
	 * into its own stack before reading from it.
	 * callee can read/write into caller's stack
	 */
	init_func_state(env, callee,
			/* remember the callsite, it will be used by bpf_exit */
			*insn_idx /* callsite */,
			state->curframe + 1 /* frameno within this callchain */,
			subprog /* subprog number within this prog */);

	/* Transfer references to the callee */
	err = copy_reference_state(callee, caller);
	if (err)
		goto err_out;

	err = set_callee_state_cb(env, caller, callee, *insn_idx);
	if (err)
		goto err_out;

	clear_caller_saved_regs(env, caller->regs);

	/* only increment it after check_reg_arg() finished */
	state->curframe++;

	/* and go analyze first insn of the callee */
	*insn_idx = env->subprog_info[subprog].start - 1;

	if (env->log.level & BPF_LOG_LEVEL) {
		verbose(env, "caller:\n");
		print_verifier_state(env, caller);
		verbose(env, "callee:\n");
		print_verifier_state(env, callee);
	}
	return 0;

err_out:
	free_func_state(callee);
	state->frame[state->curframe + 1] = NULL;
	return err;
}

int map_set_for_each_callback_args(struct bpf_verifier_env *env,
				   struct bpf_func_state *caller,
				   struct bpf_func_state *callee)
{
	/* bpf_for_each_map_elem(struct bpf_map *map, void *callback_fn,
	 *      void *callback_ctx, u64 flags);
	 * callback_fn(struct bpf_map *map, void *key, void *value,
	 *      void *callback_ctx);
	 */
	callee->regs[BPF_REG_1] = caller->regs[BPF_REG_1];

	callee->regs[BPF_REG_2].type = PTR_TO_MAP_KEY;
	__mark_reg_known_zero(&callee->regs[BPF_REG_2]);
	callee->regs[BPF_REG_2].map_ptr = caller->regs[BPF_REG_1].map_ptr;

	callee->regs[BPF_REG_3].type = PTR_TO_MAP_VALUE;
	__mark_reg_known_zero(&callee->regs[BPF_REG_3]);
	callee->regs[BPF_REG_3].map_ptr = caller->regs[BPF_REG_1].map_ptr;

	/* pointer to stack or null */
	callee->regs[BPF_REG_4] = caller->regs[BPF_REG_3];

	/* unused */
	__mark_reg_not_init(env, &callee->regs[BPF_REG_5]);
	return 0;
}

static int set_callee_state(struct bpf_verifier_env *env,
			    struct bpf_func_state *caller,
			    struct bpf_func_state *callee, int insn_idx)
{
	int i;

	/* copy r1 - r5 args that callee can access.  The copy includes parent
	 * pointers, which connects us up to the liveness chain
	 */
	for (i = BPF_REG_1; i <= BPF_REG_5; i++)
		callee->regs[i] = caller->regs[i];
	return 0;
}

static int check_func_call(struct bpf_verifier_env *env, struct bpf_insn *insn,
			   int *insn_idx)
{
	int subprog, target_insn;

	target_insn = *insn_idx + insn->imm + 1;
	subprog = find_subprog(env, target_insn);
	if (subprog < 0) {
		verbose(env, "verifier bug. No program starts at insn %d\n",
			target_insn);
		return -EFAULT;
	}

	return __check_func_call(env, insn, insn_idx, subprog, set_callee_state);
}

static int set_map_elem_callback_state(struct bpf_verifier_env *env,
				       struct bpf_func_state *caller,
				       struct bpf_func_state *callee,
				       int insn_idx)
{
	struct bpf_insn_aux_data *insn_aux = &env->insn_aux_data[insn_idx];
	struct bpf_map *map;
	int err;

	if (bpf_map_ptr_poisoned(insn_aux)) {
		verbose(env, "tail_call abusing map_ptr\n");
		return -EINVAL;
	}

	map = BPF_MAP_PTR(insn_aux->map_ptr_state);
	if (!map->ops->map_set_for_each_callback_args ||
	    !map->ops->map_for_each_callback) {
		verbose(env, "callback function not allowed for map\n");
		return -ENOTSUPP;
	}

	err = map->ops->map_set_for_each_callback_args(env, caller, callee);
	if (err)
		return err;

	callee->in_callback_fn = true;
	return 0;
}

static int set_timer_callback_state(struct bpf_verifier_env *env,
				    struct bpf_func_state *caller,
				    struct bpf_func_state *callee,
				    int insn_idx)
{
	struct bpf_map *map_ptr = caller->regs[BPF_REG_1].map_ptr;

	/* bpf_timer_set_callback(struct bpf_timer *timer, void *callback_fn);
	 * callback_fn(struct bpf_map *map, void *key, void *value);
	 */
	callee->regs[BPF_REG_1].type = CONST_PTR_TO_MAP;
	__mark_reg_known_zero(&callee->regs[BPF_REG_1]);
	callee->regs[BPF_REG_1].map_ptr = map_ptr;

	callee->regs[BPF_REG_2].type = PTR_TO_MAP_KEY;
	__mark_reg_known_zero(&callee->regs[BPF_REG_2]);
	callee->regs[BPF_REG_2].map_ptr = map_ptr;

	callee->regs[BPF_REG_3].type = PTR_TO_MAP_VALUE;
	__mark_reg_known_zero(&callee->regs[BPF_REG_3]);
	callee->regs[BPF_REG_3].map_ptr = map_ptr;

	/* unused */
	__mark_reg_not_init(env, &callee->regs[BPF_REG_4]);
	__mark_reg_not_init(env, &callee->regs[BPF_REG_5]);
	callee->in_async_callback_fn = true;
	return 0;
}

static int prepare_func_exit(struct bpf_verifier_env *env, int *insn_idx)
{
	struct bpf_verifier_state *state = env->cur_state;
	struct bpf_func_state *caller, *callee;
	struct bpf_reg_state *r0;
	int err;

	callee = state->frame[state->curframe];
	r0 = &callee->regs[BPF_REG_0];
	if (r0->type == PTR_TO_STACK) {
		/* technically it's ok to return caller's stack pointer
		 * (or caller's caller's pointer) back to the caller,
		 * since these pointers are valid. Only current stack
		 * pointer will be invalid as soon as function exits,
		 * but let's be conservative
		 */
		verbose(env, "cannot return stack pointer to the caller\n");
		return -EINVAL;
	}

	caller = state->frame[state->curframe - 1];
	if (callee->in_callback_fn) {
		/* enforce R0 return value range [0, 1]. */
		struct tnum range = tnum_range(0, 1);

		if (r0->type != SCALAR_VALUE) {
			verbose(env, "R0 not a scalar value\n");
			return -EACCES;
		}

		/* we are going to rely on register's precise value */
		err = mark_reg_read(env, r0, r0->parent, REG_LIVE_READ64);
		err = err ?: mark_chain_precision(env, BPF_REG_0);
		if (err)
			return err;

		if (!tnum_in(range, r0->var_off)) {
			verbose_invalid_scalar(env, r0, &range, "callback return", "R0");
			return -EINVAL;
		}
	} else {
		/* return to the caller whatever r0 had in the callee */
		caller->regs[BPF_REG_0] = *r0;
	}

	/* callback_fn frame should have released its own additions to parent's
	 * reference state at this point, or check_reference_leak would
	 * complain, hence it must be the same as the caller. There is no need
	 * to copy it back.
	 */
	if (!callee->in_callback_fn) {
		/* Transfer references to the caller */
		err = copy_reference_state(caller, callee);
		if (err)
			return err;
	}

	*insn_idx = callee->callsite + 1;
	if (env->log.level & BPF_LOG_LEVEL) {
		verbose(env, "returning from callee:\n");
		print_verifier_state(env, callee);
		verbose(env, "to caller at %d:\n", *insn_idx);
		print_verifier_state(env, caller);
	}
	/* clear everything in the callee */
	free_func_state(callee);
	state->frame[state->curframe--] = NULL;
	return 0;
}

static void do_refine_retval_range(struct bpf_reg_state *regs, int ret_type,
				   int func_id,
				   struct bpf_call_arg_meta *meta)
{
	struct bpf_reg_state *ret_reg = &regs[BPF_REG_0];

	if (ret_type != RET_INTEGER ||
	    (func_id != BPF_FUNC_get_stack &&
	     func_id != BPF_FUNC_get_task_stack &&
	     func_id != BPF_FUNC_probe_read_str &&
	     func_id != BPF_FUNC_probe_read_kernel_str &&
	     func_id != BPF_FUNC_probe_read_user_str))
		return;

	ret_reg->smax_value = meta->msize_max_value;
	ret_reg->s32_max_value = meta->msize_max_value;
	ret_reg->smin_value = -MAX_ERRNO;
	ret_reg->s32_min_value = -MAX_ERRNO;
	reg_bounds_sync(ret_reg);
}

static int
record_func_map(struct bpf_verifier_env *env, struct bpf_call_arg_meta *meta,
		int func_id, int insn_idx)
{
	struct bpf_insn_aux_data *aux = &env->insn_aux_data[insn_idx];
	struct bpf_map *map = meta->map_ptr;

	if (func_id != BPF_FUNC_tail_call &&
	    func_id != BPF_FUNC_map_lookup_elem &&
	    func_id != BPF_FUNC_map_update_elem &&
	    func_id != BPF_FUNC_map_delete_elem &&
	    func_id != BPF_FUNC_map_push_elem &&
	    func_id != BPF_FUNC_map_pop_elem &&
	    func_id != BPF_FUNC_map_peek_elem &&
	    func_id != BPF_FUNC_for_each_map_elem &&
	    func_id != BPF_FUNC_redirect_map)
		return 0;

	if (map == NULL) {
		verbose(env, "kernel subsystem misconfigured verifier\n");
		return -EINVAL;
	}

	/* In case of read-only, some additional restrictions
	 * need to be applied in order to prevent altering the
	 * state of the map from program side.
	 */
	if ((map->map_flags & BPF_F_RDONLY_PROG) &&
	    (func_id == BPF_FUNC_map_delete_elem ||
	     func_id == BPF_FUNC_map_update_elem ||
	     func_id == BPF_FUNC_map_push_elem ||
	     func_id == BPF_FUNC_map_pop_elem)) {
		verbose(env, "write into map forbidden\n");
		return -EACCES;
	}

	if (!BPF_MAP_PTR(aux->map_ptr_state))
		bpf_map_ptr_store(aux, meta->map_ptr,
				  !meta->map_ptr->bypass_spec_v1);
	else if (BPF_MAP_PTR(aux->map_ptr_state) != meta->map_ptr)
		bpf_map_ptr_store(aux, BPF_MAP_PTR_POISON,
				  !meta->map_ptr->bypass_spec_v1);
	return 0;
}

static int
record_func_key(struct bpf_verifier_env *env, struct bpf_call_arg_meta *meta,
		int func_id, int insn_idx)
{
	struct bpf_insn_aux_data *aux = &env->insn_aux_data[insn_idx];
	struct bpf_reg_state *regs = cur_regs(env), *reg;
	struct bpf_map *map = meta->map_ptr;
	u64 val, max;
	int err;

	if (func_id != BPF_FUNC_tail_call)
		return 0;
	if (!map || map->map_type != BPF_MAP_TYPE_PROG_ARRAY) {
		verbose(env, "kernel subsystem misconfigured verifier\n");
		return -EINVAL;
	}

	reg = &regs[BPF_REG_3];
	val = reg->var_off.value;
	max = map->max_entries;

	if (!(register_is_const(reg) && val < max)) {
		bpf_map_key_store(aux, BPF_MAP_KEY_POISON);
		return 0;
	}

	err = mark_chain_precision(env, BPF_REG_3);
	if (err)
		return err;
	if (bpf_map_key_unseen(aux))
		bpf_map_key_store(aux, val);
	else if (!bpf_map_key_poisoned(aux) &&
		  bpf_map_key_immediate(aux) != val)
		bpf_map_key_store(aux, BPF_MAP_KEY_POISON);
	return 0;
}

static int check_reference_leak(struct bpf_verifier_env *env)
{
	struct bpf_func_state *state = cur_func(env);
	bool refs_lingering = false;
	int i;

	if (state->frameno && !state->in_callback_fn)
		return 0;

	for (i = 0; i < state->acquired_refs; i++) {
		if (state->in_callback_fn && state->refs[i].callback_ref != state->frameno)
			continue;
		verbose(env, "Unreleased reference id=%d alloc_insn=%d\n",
			state->refs[i].id, state->refs[i].insn_idx);
		refs_lingering = true;
	}
	return refs_lingering ? -EINVAL : 0;
}

static int check_bpf_snprintf_call(struct bpf_verifier_env *env,
				   struct bpf_reg_state *regs)
{
	struct bpf_reg_state *fmt_reg = &regs[BPF_REG_3];
	struct bpf_reg_state *data_len_reg = &regs[BPF_REG_5];
	struct bpf_map *fmt_map = fmt_reg->map_ptr;
	struct bpf_bprintf_data data = {};
	int err, fmt_map_off, num_args;
	u64 fmt_addr;
	char *fmt;

	/* data must be an array of u64 */
	if (data_len_reg->var_off.value % 8)
		return -EINVAL;
	num_args = data_len_reg->var_off.value / 8;

	/* fmt being ARG_PTR_TO_CONST_STR guarantees that var_off is const
	 * and map_direct_value_addr is set.
	 */
	fmt_map_off = fmt_reg->off + fmt_reg->var_off.value;
	err = fmt_map->ops->map_direct_value_addr(fmt_map, &fmt_addr,
						  fmt_map_off);
	if (err) {
		verbose(env, "verifier bug\n");
		return -EFAULT;
	}
	fmt = (char *)(long)fmt_addr + fmt_map_off;

	/* We are also guaranteed that fmt+fmt_map_off is NULL terminated, we
	 * can focus on validating the format specifiers.
	 */
	err = bpf_bprintf_prepare(fmt, UINT_MAX, NULL, num_args, &data);
	if (err < 0)
		verbose(env, "Invalid format string\n");

	return err;
}

static int check_get_func_ip(struct bpf_verifier_env *env)
{
	enum bpf_attach_type eatype = env->prog->expected_attach_type;
	enum bpf_prog_type type = resolve_prog_type(env->prog);
	int func_id = BPF_FUNC_get_func_ip;

	if (type == BPF_PROG_TYPE_TRACING) {
		if (eatype != BPF_TRACE_FENTRY && eatype != BPF_TRACE_FEXIT &&
		    eatype != BPF_MODIFY_RETURN) {
			verbose(env, "func %s#%d supported only for fentry/fexit/fmod_ret programs\n",
				func_id_name(func_id), func_id);
			return -ENOTSUPP;
		}
		return 0;
	} else if (type == BPF_PROG_TYPE_KPROBE) {
		return 0;
	}

	verbose(env, "func %s#%d not supported for program type %d\n",
		func_id_name(func_id), func_id, type);
	return -ENOTSUPP;
}

static int check_helper_call(struct bpf_verifier_env *env, struct bpf_insn *insn,
			     int *insn_idx_p)
{
	const struct bpf_func_proto *fn = NULL;
	enum bpf_return_type ret_type;
	enum bpf_type_flag ret_flag;
	struct bpf_reg_state *regs;
	struct bpf_call_arg_meta meta;
	int insn_idx = *insn_idx_p;
	bool changes_data;
	int i, err, func_id;

	/* find function prototype */
	func_id = insn->imm;
	if (func_id < 0 || func_id >= __BPF_FUNC_MAX_ID) {
		verbose(env, "invalid func %s#%d\n", func_id_name(func_id),
			func_id);
		return -EINVAL;
	}

	if (env->ops->get_func_proto)
		fn = env->ops->get_func_proto(func_id, env->prog);
	if (!fn) {
		verbose(env, "unknown func %s#%d\n", func_id_name(func_id),
			func_id);
		return -EINVAL;
	}

	/* eBPF programs must be GPL compatible to use GPL-ed functions */
	if (!env->prog->gpl_compatible && fn->gpl_only) {
		verbose(env, "cannot call GPL-restricted function from non-GPL compatible program\n");
		return -EINVAL;
	}

	if (fn->allowed && !fn->allowed(env->prog)) {
		verbose(env, "helper call is not allowed in probe\n");
		return -EINVAL;
	}

	/* With LD_ABS/IND some JITs save/restore skb from r1. */
	changes_data = bpf_helper_changes_pkt_data(fn->func);
	if (changes_data && fn->arg1_type != ARG_PTR_TO_CTX) {
		verbose(env, "kernel subsystem misconfigured func %s#%d: r1 != ctx\n",
			func_id_name(func_id), func_id);
		return -EINVAL;
	}

	memset(&meta, 0, sizeof(meta));
	meta.pkt_access = fn->pkt_access;

	err = check_func_proto(fn, func_id);
	if (err) {
		verbose(env, "kernel subsystem misconfigured func %s#%d\n",
			func_id_name(func_id), func_id);
		return err;
	}

	meta.func_id = func_id;
	/* check args */
	for (i = 0; i < MAX_BPF_FUNC_REG_ARGS; i++) {
		err = check_func_arg(env, i, &meta, fn);
		if (err)
			return err;
	}

	err = record_func_map(env, &meta, func_id, insn_idx);
	if (err)
		return err;

	err = record_func_key(env, &meta, func_id, insn_idx);
	if (err)
		return err;

	/* Mark slots with STACK_MISC in case of raw mode, stack offset
	 * is inferred from register state.
	 */
	for (i = 0; i < meta.access_size; i++) {
		err = check_mem_access(env, insn_idx, meta.regno, i, BPF_B,
				       BPF_WRITE, -1, false);
		if (err)
			return err;
	}

	if (func_id == BPF_FUNC_tail_call) {
		err = check_reference_leak(env);
		if (err) {
			verbose(env, "tail_call would lead to reference leak\n");
			return err;
		}
	} else if (is_release_function(func_id)) {
		err = release_reference(env, meta.ref_obj_id);
		if (err) {
			verbose(env, "func %s#%d reference has not been acquired before\n",
				func_id_name(func_id), func_id);
			return err;
		}
	}

	regs = cur_regs(env);

	/* check that flags argument in get_local_storage(map, flags) is 0,
	 * this is required because get_local_storage() can't return an error.
	 */
	if (func_id == BPF_FUNC_get_local_storage &&
	    !register_is_null(&regs[BPF_REG_2])) {
		verbose(env, "get_local_storage() doesn't support non-zero flags\n");
		return -EINVAL;
	}

	if (func_id == BPF_FUNC_for_each_map_elem) {
		err = __check_func_call(env, insn, insn_idx_p, meta.subprogno,
					set_map_elem_callback_state);
		if (err < 0)
			return -EINVAL;
	}

	if (func_id == BPF_FUNC_timer_set_callback) {
		err = __check_func_call(env, insn, insn_idx_p, meta.subprogno,
					set_timer_callback_state);
		if (err < 0)
			return -EINVAL;
	}

	if (func_id == BPF_FUNC_snprintf) {
		err = check_bpf_snprintf_call(env, regs);
		if (err < 0)
			return err;
	}

	/* reset caller saved regs */
	for (i = 0; i < CALLER_SAVED_REGS; i++) {
		mark_reg_not_init(env, regs, caller_saved[i]);
		check_reg_arg(env, caller_saved[i], DST_OP_NO_MARK);
	}

	/* helper call returns 64-bit value. */
	regs[BPF_REG_0].subreg_def = DEF_NOT_SUBREG;

	/* update return register (already marked as written above) */
	ret_type = fn->ret_type;
	ret_flag = type_flag(fn->ret_type);
	if (ret_type == RET_INTEGER) {
		/* sets type to SCALAR_VALUE */
		mark_reg_unknown(env, regs, BPF_REG_0);
	} else if (ret_type == RET_VOID) {
		regs[BPF_REG_0].type = NOT_INIT;
	} else if (base_type(ret_type) == RET_PTR_TO_MAP_VALUE) {
		/* There is no offset yet applied, variable or fixed */
		mark_reg_known_zero(env, regs, BPF_REG_0);
		/* remember map_ptr, so that check_map_access()
		 * can check 'value_size' boundary of memory access
		 * to map element returned from bpf_map_lookup_elem()
		 */
		if (meta.map_ptr == NULL) {
			verbose(env,
				"kernel subsystem misconfigured verifier\n");
			return -EINVAL;
		}
		regs[BPF_REG_0].map_ptr = meta.map_ptr;
		regs[BPF_REG_0].map_uid = meta.map_uid;
		regs[BPF_REG_0].type = PTR_TO_MAP_VALUE | ret_flag;
		if (!type_may_be_null(ret_type) &&
		    map_value_has_spin_lock(meta.map_ptr)) {
			regs[BPF_REG_0].id = ++env->id_gen;
		}
	} else if (base_type(ret_type) == RET_PTR_TO_SOCKET) {
		mark_reg_known_zero(env, regs, BPF_REG_0);
		regs[BPF_REG_0].type = PTR_TO_SOCKET | ret_flag;
	} else if (base_type(ret_type) == RET_PTR_TO_SOCK_COMMON) {
		mark_reg_known_zero(env, regs, BPF_REG_0);
		regs[BPF_REG_0].type = PTR_TO_SOCK_COMMON | ret_flag;
	} else if (base_type(ret_type) == RET_PTR_TO_TCP_SOCK) {
		mark_reg_known_zero(env, regs, BPF_REG_0);
		regs[BPF_REG_0].type = PTR_TO_TCP_SOCK | ret_flag;
	} else if (base_type(ret_type) == RET_PTR_TO_ALLOC_MEM) {
		mark_reg_known_zero(env, regs, BPF_REG_0);
		regs[BPF_REG_0].type = PTR_TO_MEM | ret_flag;
		regs[BPF_REG_0].mem_size = meta.mem_size;
	} else if (base_type(ret_type) == RET_PTR_TO_MEM_OR_BTF_ID) {
		const struct btf_type *t;

		mark_reg_known_zero(env, regs, BPF_REG_0);
		t = btf_type_skip_modifiers(meta.ret_btf, meta.ret_btf_id, NULL);
		if (!btf_type_is_struct(t)) {
			u32 tsize;
			const struct btf_type *ret;
			const char *tname;

			/* resolve the type size of ksym. */
			ret = btf_resolve_size(meta.ret_btf, t, &tsize);
			if (IS_ERR(ret)) {
				tname = btf_name_by_offset(meta.ret_btf, t->name_off);
				verbose(env, "unable to resolve the size of type '%s': %ld\n",
					tname, PTR_ERR(ret));
				return -EINVAL;
			}
			regs[BPF_REG_0].type = PTR_TO_MEM | ret_flag;
			regs[BPF_REG_0].mem_size = tsize;
		} else {
			/* MEM_RDONLY may be carried from ret_flag, but it
			 * doesn't apply on PTR_TO_BTF_ID. Fold it, otherwise
			 * it will confuse the check of PTR_TO_BTF_ID in
			 * check_mem_access().
			 */
			ret_flag &= ~MEM_RDONLY;

			regs[BPF_REG_0].type = PTR_TO_BTF_ID | ret_flag;
			regs[BPF_REG_0].btf = meta.ret_btf;
			regs[BPF_REG_0].btf_id = meta.ret_btf_id;
		}
	} else if (base_type(ret_type) == RET_PTR_TO_BTF_ID) {
		int ret_btf_id;

		mark_reg_known_zero(env, regs, BPF_REG_0);
		regs[BPF_REG_0].type = PTR_TO_BTF_ID | ret_flag;
		ret_btf_id = *fn->ret_btf_id;
		if (ret_btf_id == 0) {
			verbose(env, "invalid return type %u of func %s#%d\n",
				base_type(ret_type), func_id_name(func_id),
				func_id);
			return -EINVAL;
		}
		/* current BPF helper definitions are only coming from
		 * built-in code with type IDs from  vmlinux BTF
		 */
		regs[BPF_REG_0].btf = btf_vmlinux;
		regs[BPF_REG_0].btf_id = ret_btf_id;
	} else {
		verbose(env, "unknown return type %u of func %s#%d\n",
			base_type(ret_type), func_id_name(func_id), func_id);
		return -EINVAL;
	}

	if (type_may_be_null(regs[BPF_REG_0].type))
		regs[BPF_REG_0].id = ++env->id_gen;

	if (is_ptr_cast_function(func_id)) {
		/* For release_reference() */
		regs[BPF_REG_0].ref_obj_id = meta.ref_obj_id;
	} else if (is_acquire_function(func_id, meta.map_ptr)) {
		int id = acquire_reference_state(env, insn_idx);

		if (id < 0)
			return id;
		/* For mark_ptr_or_null_reg() */
		regs[BPF_REG_0].id = id;
		/* For release_reference() */
		regs[BPF_REG_0].ref_obj_id = id;
	}

	do_refine_retval_range(regs, fn->ret_type, func_id, &meta);

	err = check_map_func_compatibility(env, meta.map_ptr, func_id);
	if (err)
		return err;

	if ((func_id == BPF_FUNC_get_stack ||
	     func_id == BPF_FUNC_get_task_stack) &&
	    !env->prog->has_callchain_buf) {
		const char *err_str;

#ifdef CONFIG_PERF_EVENTS
		err = get_callchain_buffers(sysctl_perf_event_max_stack);
		err_str = "cannot get callchain buffer for func %s#%d\n";
#else
		err = -ENOTSUPP;
		err_str = "func %s#%d not supported without CONFIG_PERF_EVENTS\n";
#endif
		if (err) {
			verbose(env, err_str, func_id_name(func_id), func_id);
			return err;
		}

		env->prog->has_callchain_buf = true;
	}

	if (func_id == BPF_FUNC_get_stackid || func_id == BPF_FUNC_get_stack)
		env->prog->call_get_stack = true;

	if (func_id == BPF_FUNC_get_func_ip) {
		if (check_get_func_ip(env))
			return -ENOTSUPP;
		env->prog->call_get_func_ip = true;
	}

	if (changes_data)
		clear_all_pkt_pointers(env);
	return 0;
}

/* mark_btf_func_reg_size() is used when the reg size is determined by
 * the BTF func_proto's return value size and argument.
 */
static void mark_btf_func_reg_size(struct bpf_verifier_env *env, u32 regno,
				   size_t reg_size)
{
	struct bpf_reg_state *reg = &cur_regs(env)[regno];

	if (regno == BPF_REG_0) {
		/* Function return value */
		reg->live |= REG_LIVE_WRITTEN;
		reg->subreg_def = reg_size == sizeof(u64) ?
			DEF_NOT_SUBREG : env->insn_idx + 1;
	} else {
		/* Function argument */
		if (reg_size == sizeof(u64)) {
			mark_insn_zext(env, reg);
			mark_reg_read(env, reg, reg->parent, REG_LIVE_READ64);
		} else {
			mark_reg_read(env, reg, reg->parent, REG_LIVE_READ32);
		}
	}
}

static int check_kfunc_call(struct bpf_verifier_env *env, struct bpf_insn *insn)
{
	const struct btf_type *t, *func, *func_proto, *ptr_type;
	struct bpf_reg_state *regs = cur_regs(env);
	const char *func_name, *ptr_type_name;
	u32 i, nargs, func_id, ptr_type_id;
	const struct btf_param *args;
	int err;

	func_id = insn->imm;
	func = btf_type_by_id(btf_vmlinux, func_id);
	func_name = btf_name_by_offset(btf_vmlinux, func->name_off);
	func_proto = btf_type_by_id(btf_vmlinux, func->type);

	if (!env->ops->check_kfunc_call ||
	    !env->ops->check_kfunc_call(func_id)) {
		verbose(env, "calling kernel function %s is not allowed\n",
			func_name);
		return -EACCES;
	}

	/* Check the arguments */
	err = btf_check_kfunc_arg_match(env, btf_vmlinux, func_id, regs);
	if (err)
		return err;

	for (i = 0; i < CALLER_SAVED_REGS; i++)
		mark_reg_not_init(env, regs, caller_saved[i]);

	/* Check return type */
	t = btf_type_skip_modifiers(btf_vmlinux, func_proto->type, NULL);
	if (btf_type_is_scalar(t)) {
		mark_reg_unknown(env, regs, BPF_REG_0);
		mark_btf_func_reg_size(env, BPF_REG_0, t->size);
	} else if (btf_type_is_ptr(t)) {
		ptr_type = btf_type_skip_modifiers(btf_vmlinux, t->type,
						   &ptr_type_id);
		if (!btf_type_is_struct(ptr_type)) {
			ptr_type_name = btf_name_by_offset(btf_vmlinux,
							   ptr_type->name_off);
			verbose(env, "kernel function %s returns pointer type %s %s is not supported\n",
				func_name, btf_type_str(ptr_type),
				ptr_type_name);
			return -EINVAL;
		}
		mark_reg_known_zero(env, regs, BPF_REG_0);
		regs[BPF_REG_0].btf = btf_vmlinux;
		regs[BPF_REG_0].type = PTR_TO_BTF_ID;
		regs[BPF_REG_0].btf_id = ptr_type_id;
		mark_btf_func_reg_size(env, BPF_REG_0, sizeof(void *));
	} /* else { add_kfunc_call() ensures it is btf_type_is_void(t) } */

	nargs = btf_type_vlen(func_proto);
	args = (const struct btf_param *)(func_proto + 1);
	for (i = 0; i < nargs; i++) {
		u32 regno = i + 1;

		t = btf_type_skip_modifiers(btf_vmlinux, args[i].type, NULL);
		if (btf_type_is_ptr(t))
			mark_btf_func_reg_size(env, regno, sizeof(void *));
		else
			/* scalar. ensured by btf_check_kfunc_arg_match() */
			mark_btf_func_reg_size(env, regno, t->size);
	}

	return 0;
}

static bool signed_add_overflows(s64 a, s64 b)
{
	/* Do the add in u64, where overflow is well-defined */
	s64 res = (s64)((u64)a + (u64)b);

	if (b < 0)
		return res > a;
	return res < a;
}

static bool signed_add32_overflows(s32 a, s32 b)
{
	/* Do the add in u32, where overflow is well-defined */
	s32 res = (s32)((u32)a + (u32)b);

	if (b < 0)
		return res > a;
	return res < a;
}

static bool signed_sub_overflows(s64 a, s64 b)
{
	/* Do the sub in u64, where overflow is well-defined */
	s64 res = (s64)((u64)a - (u64)b);

	if (b < 0)
		return res < a;
	return res > a;
}

static bool signed_sub32_overflows(s32 a, s32 b)
{
	/* Do the sub in u32, where overflow is well-defined */
	s32 res = (s32)((u32)a - (u32)b);

	if (b < 0)
		return res < a;
	return res > a;
}

static bool check_reg_sane_offset(struct bpf_verifier_env *env,
				  const struct bpf_reg_state *reg,
				  enum bpf_reg_type type)
{
	bool known = tnum_is_const(reg->var_off);
	s64 val = reg->var_off.value;
	s64 smin = reg->smin_value;

	if (known && (val >= BPF_MAX_VAR_OFF || val <= -BPF_MAX_VAR_OFF)) {
		verbose(env, "math between %s pointer and %lld is not allowed\n",
			reg_type_str(env, type), val);
		return false;
	}

	if (reg->off >= BPF_MAX_VAR_OFF || reg->off <= -BPF_MAX_VAR_OFF) {
		verbose(env, "%s pointer offset %d is not allowed\n",
			reg_type_str(env, type), reg->off);
		return false;
	}

	if (smin == S64_MIN) {
		verbose(env, "math between %s pointer and register with unbounded min value is not allowed\n",
			reg_type_str(env, type));
		return false;
	}

	if (smin >= BPF_MAX_VAR_OFF || smin <= -BPF_MAX_VAR_OFF) {
		verbose(env, "value %lld makes %s pointer be out of bounds\n",
			smin, reg_type_str(env, type));
		return false;
	}

	return true;
}

static struct bpf_insn_aux_data *cur_aux(struct bpf_verifier_env *env)
{
	return &env->insn_aux_data[env->insn_idx];
}

enum {
	REASON_BOUNDS	= -1,
	REASON_TYPE	= -2,
	REASON_PATHS	= -3,
	REASON_LIMIT	= -4,
	REASON_STACK	= -5,
};

static int retrieve_ptr_limit(const struct bpf_reg_state *ptr_reg,
			      u32 *alu_limit, bool mask_to_left)
{
	u32 max = 0, ptr_limit = 0;

	switch (ptr_reg->type) {
	case PTR_TO_STACK:
		/* Offset 0 is out-of-bounds, but acceptable start for the
		 * left direction, see BPF_REG_FP. Also, unknown scalar
		 * offset where we would need to deal with min/max bounds is
		 * currently prohibited for unprivileged.
		 */
		max = MAX_BPF_STACK + mask_to_left;
		ptr_limit = -(ptr_reg->var_off.value + ptr_reg->off);
		break;
	case PTR_TO_MAP_VALUE:
		max = ptr_reg->map_ptr->value_size;
		ptr_limit = (mask_to_left ?
			     ptr_reg->smin_value :
			     ptr_reg->umax_value) + ptr_reg->off;
		break;
	default:
		return REASON_TYPE;
	}

	if (ptr_limit >= max)
		return REASON_LIMIT;
	*alu_limit = ptr_limit;
	return 0;
}

static bool can_skip_alu_sanitation(const struct bpf_verifier_env *env,
				    const struct bpf_insn *insn)
{
	return env->bypass_spec_v1 || BPF_SRC(insn->code) == BPF_K;
}

static int update_alu_sanitation_state(struct bpf_insn_aux_data *aux,
				       u32 alu_state, u32 alu_limit)
{
	/* If we arrived here from different branches with different
	 * state or limits to sanitize, then this won't work.
	 */
	if (aux->alu_state &&
	    (aux->alu_state != alu_state ||
	     aux->alu_limit != alu_limit))
		return REASON_PATHS;

	/* Corresponding fixup done in do_misc_fixups(). */
	aux->alu_state = alu_state;
	aux->alu_limit = alu_limit;
	return 0;
}

static int sanitize_val_alu(struct bpf_verifier_env *env,
			    struct bpf_insn *insn)
{
	struct bpf_insn_aux_data *aux = cur_aux(env);

	if (can_skip_alu_sanitation(env, insn))
		return 0;

	return update_alu_sanitation_state(aux, BPF_ALU_NON_POINTER, 0);
}

static bool sanitize_needed(u8 opcode)
{
	return opcode == BPF_ADD || opcode == BPF_SUB;
}

struct bpf_sanitize_info {
	struct bpf_insn_aux_data aux;
	bool mask_to_left;
};

static struct bpf_verifier_state *
sanitize_speculative_path(struct bpf_verifier_env *env,
			  const struct bpf_insn *insn,
			  u32 next_idx, u32 curr_idx)
{
	struct bpf_verifier_state *branch;
	struct bpf_reg_state *regs;

	branch = push_stack(env, next_idx, curr_idx, true);
	if (branch && insn) {
		regs = branch->frame[branch->curframe]->regs;
		if (BPF_SRC(insn->code) == BPF_K) {
			mark_reg_unknown(env, regs, insn->dst_reg);
		} else if (BPF_SRC(insn->code) == BPF_X) {
			mark_reg_unknown(env, regs, insn->dst_reg);
			mark_reg_unknown(env, regs, insn->src_reg);
		}
	}
	return branch;
}

static int sanitize_ptr_alu(struct bpf_verifier_env *env,
			    struct bpf_insn *insn,
			    const struct bpf_reg_state *ptr_reg,
			    const struct bpf_reg_state *off_reg,
			    struct bpf_reg_state *dst_reg,
			    struct bpf_sanitize_info *info,
			    const bool commit_window)
{
	struct bpf_insn_aux_data *aux = commit_window ? cur_aux(env) : &info->aux;
	struct bpf_verifier_state *vstate = env->cur_state;
	bool off_is_imm = tnum_is_const(off_reg->var_off);
	bool off_is_neg = off_reg->smin_value < 0;
	bool ptr_is_dst_reg = ptr_reg == dst_reg;
	u8 opcode = BPF_OP(insn->code);
	u32 alu_state, alu_limit;
	struct bpf_reg_state tmp;
	bool ret;
	int err;

	if (can_skip_alu_sanitation(env, insn))
		return 0;

	/* We already marked aux for masking from non-speculative
	 * paths, thus we got here in the first place. We only care
	 * to explore bad access from here.
	 */
	if (vstate->speculative)
		goto do_sim;

	if (!commit_window) {
		if (!tnum_is_const(off_reg->var_off) &&
		    (off_reg->smin_value < 0) != (off_reg->smax_value < 0))
			return REASON_BOUNDS;

		info->mask_to_left = (opcode == BPF_ADD &&  off_is_neg) ||
				     (opcode == BPF_SUB && !off_is_neg);
	}

	err = retrieve_ptr_limit(ptr_reg, &alu_limit, info->mask_to_left);
	if (err < 0)
		return err;

	if (commit_window) {
		/* In commit phase we narrow the masking window based on
		 * the observed pointer move after the simulated operation.
		 */
		alu_state = info->aux.alu_state;
		alu_limit = abs(info->aux.alu_limit - alu_limit);
	} else {
		alu_state  = off_is_neg ? BPF_ALU_NEG_VALUE : 0;
		alu_state |= off_is_imm ? BPF_ALU_IMMEDIATE : 0;
		alu_state |= ptr_is_dst_reg ?
			     BPF_ALU_SANITIZE_SRC : BPF_ALU_SANITIZE_DST;

		/* Limit pruning on unknown scalars to enable deep search for
		 * potential masking differences from other program paths.
		 */
		if (!off_is_imm)
			env->explore_alu_limits = true;
	}

	err = update_alu_sanitation_state(aux, alu_state, alu_limit);
	if (err < 0)
		return err;
do_sim:
	/* If we're in commit phase, we're done here given we already
	 * pushed the truncated dst_reg into the speculative verification
	 * stack.
	 *
	 * Also, when register is a known constant, we rewrite register-based
	 * operation to immediate-based, and thus do not need masking (and as
	 * a consequence, do not need to simulate the zero-truncation either).
	 */
	if (commit_window || off_is_imm)
		return 0;

	/* Simulate and find potential out-of-bounds access under
	 * speculative execution from truncation as a result of
	 * masking when off was not within expected range. If off
	 * sits in dst, then we temporarily need to move ptr there
	 * to simulate dst (== 0) +/-= ptr. Needed, for example,
	 * for cases where we use K-based arithmetic in one direction
	 * and truncated reg-based in the other in order to explore
	 * bad access.
	 */
	if (!ptr_is_dst_reg) {
		tmp = *dst_reg;
		copy_register_state(dst_reg, ptr_reg);
	}
	ret = sanitize_speculative_path(env, NULL, env->insn_idx + 1,
					env->insn_idx);
	if (!ptr_is_dst_reg && ret)
		*dst_reg = tmp;
	return !ret ? REASON_STACK : 0;
}

static void sanitize_mark_insn_seen(struct bpf_verifier_env *env)
{
	struct bpf_verifier_state *vstate = env->cur_state;

	/* If we simulate paths under speculation, we don't update the
	 * insn as 'seen' such that when we verify unreachable paths in
	 * the non-speculative domain, sanitize_dead_code() can still
	 * rewrite/sanitize them.
	 */
	if (!vstate->speculative)
		env->insn_aux_data[env->insn_idx].seen = env->pass_cnt;
}

static int sanitize_err(struct bpf_verifier_env *env,
			const struct bpf_insn *insn, int reason,
			const struct bpf_reg_state *off_reg,
			const struct bpf_reg_state *dst_reg)
{
	static const char *err = "pointer arithmetic with it prohibited for !root";
	const char *op = BPF_OP(insn->code) == BPF_ADD ? "add" : "sub";
	u32 dst = insn->dst_reg, src = insn->src_reg;

	switch (reason) {
	case REASON_BOUNDS:
		verbose(env, "R%d has unknown scalar with mixed signed bounds, %s\n",
			off_reg == dst_reg ? dst : src, err);
		break;
	case REASON_TYPE:
		verbose(env, "R%d has pointer with unsupported alu operation, %s\n",
			off_reg == dst_reg ? src : dst, err);
		break;
	case REASON_PATHS:
		verbose(env, "R%d tried to %s from different maps, paths or scalars, %s\n",
			dst, op, err);
		break;
	case REASON_LIMIT:
		verbose(env, "R%d tried to %s beyond pointer bounds, %s\n",
			dst, op, err);
		break;
	case REASON_STACK:
		verbose(env, "R%d could not be pushed for speculative verification, %s\n",
			dst, err);
		break;
	default:
		verbose(env, "verifier internal error: unknown reason (%d)\n",
			reason);
		break;
	}

	return -EACCES;
}

/* check that stack access falls within stack limits and that 'reg' doesn't
 * have a variable offset.
 *
 * Variable offset is prohibited for unprivileged mode for simplicity since it
 * requires corresponding support in Spectre masking for stack ALU.  See also
 * retrieve_ptr_limit().
 *
 *
 * 'off' includes 'reg->off'.
 */
static int check_stack_access_for_ptr_arithmetic(
				struct bpf_verifier_env *env,
				int regno,
				const struct bpf_reg_state *reg,
				int off)
{
	if (!tnum_is_const(reg->var_off)) {
		char tn_buf[48];

		tnum_strn(tn_buf, sizeof(tn_buf), reg->var_off);
		verbose(env, "R%d variable stack access prohibited for !root, var_off=%s off=%d\n",
			regno, tn_buf, off);
		return -EACCES;
	}

	if (off >= 0 || off < -MAX_BPF_STACK) {
		verbose(env, "R%d stack pointer arithmetic goes out of range, "
			"prohibited for !root; off=%d\n", regno, off);
		return -EACCES;
	}

	return 0;
}

static int sanitize_check_bounds(struct bpf_verifier_env *env,
				 const struct bpf_insn *insn,
				 const struct bpf_reg_state *dst_reg)
{
	u32 dst = insn->dst_reg;

	/* For unprivileged we require that resulting offset must be in bounds
	 * in order to be able to sanitize access later on.
	 */
	if (env->bypass_spec_v1)
		return 0;

	switch (dst_reg->type) {
	case PTR_TO_STACK:
		if (check_stack_access_for_ptr_arithmetic(env, dst, dst_reg,
					dst_reg->off + dst_reg->var_off.value))
			return -EACCES;
		break;
	case PTR_TO_MAP_VALUE:
		if (check_map_access(env, dst, dst_reg->off, 1, false)) {
			verbose(env, "R%d pointer arithmetic of map value goes out of range, "
				"prohibited for !root\n", dst);
			return -EACCES;
		}
		break;
	default:
		break;
	}

	return 0;
}

/* Handles arithmetic on a pointer and a scalar: computes new min/max and var_off.
 * Caller should also handle BPF_MOV case separately.
 * If we return -EACCES, caller may want to try again treating pointer as a
 * scalar.  So we only emit a diagnostic if !env->allow_ptr_leaks.
 */
static int adjust_ptr_min_max_vals(struct bpf_verifier_env *env,
				   struct bpf_insn *insn,
				   const struct bpf_reg_state *ptr_reg,
				   const struct bpf_reg_state *off_reg)
{
	struct bpf_verifier_state *vstate = env->cur_state;
	struct bpf_func_state *state = vstate->frame[vstate->curframe];
	struct bpf_reg_state *regs = state->regs, *dst_reg;
	bool known = tnum_is_const(off_reg->var_off);
	s64 smin_val = off_reg->smin_value, smax_val = off_reg->smax_value,
	    smin_ptr = ptr_reg->smin_value, smax_ptr = ptr_reg->smax_value;
	u64 umin_val = off_reg->umin_value, umax_val = off_reg->umax_value,
	    umin_ptr = ptr_reg->umin_value, umax_ptr = ptr_reg->umax_value;
	struct bpf_sanitize_info info = {};
	u8 opcode = BPF_OP(insn->code);
	u32 dst = insn->dst_reg;
	int ret;

	dst_reg = &regs[dst];

	if ((known && (smin_val != smax_val || umin_val != umax_val)) ||
	    smin_val > smax_val || umin_val > umax_val) {
		/* Taint dst register if offset had invalid bounds derived from
		 * e.g. dead branches.
		 */
		__mark_reg_unknown(env, dst_reg);
		return 0;
	}

	if (BPF_CLASS(insn->code) != BPF_ALU64) {
		/* 32-bit ALU ops on pointers produce (meaningless) scalars */
		if (opcode == BPF_SUB && env->allow_ptr_leaks) {
			__mark_reg_unknown(env, dst_reg);
			return 0;
		}

		verbose(env,
			"R%d 32-bit pointer arithmetic prohibited\n",
			dst);
		return -EACCES;
	}

	if (ptr_reg->type & PTR_MAYBE_NULL) {
		verbose(env, "R%d pointer arithmetic on %s prohibited, null-check it first\n",
			dst, reg_type_str(env, ptr_reg->type));
		return -EACCES;
	}

	switch (base_type(ptr_reg->type)) {
<<<<<<< HEAD
=======
	case PTR_TO_FLOW_KEYS:
		if (known)
			break;
		fallthrough;
>>>>>>> 5eb2b831
	case CONST_PTR_TO_MAP:
		/* smin_val represents the known value */
		if (known && smin_val == 0 && opcode == BPF_ADD)
			break;
		fallthrough;
	case PTR_TO_PACKET_END:
	case PTR_TO_SOCKET:
	case PTR_TO_SOCK_COMMON:
	case PTR_TO_TCP_SOCK:
	case PTR_TO_XDP_SOCK:
reject:
		verbose(env, "R%d pointer arithmetic on %s prohibited\n",
			dst, reg_type_str(env, ptr_reg->type));
		return -EACCES;
	default:
		if (type_may_be_null(ptr_reg->type))
			goto reject;
		break;
	}

	/* In case of 'scalar += pointer', dst_reg inherits pointer type and id.
	 * The id may be overwritten later if we create a new variable offset.
	 */
	dst_reg->type = ptr_reg->type;
	dst_reg->id = ptr_reg->id;

	if (!check_reg_sane_offset(env, off_reg, ptr_reg->type) ||
	    !check_reg_sane_offset(env, ptr_reg, ptr_reg->type))
		return -EINVAL;

	/* pointer types do not carry 32-bit bounds at the moment. */
	__mark_reg32_unbounded(dst_reg);

	if (sanitize_needed(opcode)) {
		ret = sanitize_ptr_alu(env, insn, ptr_reg, off_reg, dst_reg,
				       &info, false);
		if (ret < 0)
			return sanitize_err(env, insn, ret, off_reg, dst_reg);
	}

	switch (opcode) {
	case BPF_ADD:
		/* We can take a fixed offset as long as it doesn't overflow
		 * the s32 'off' field
		 */
		if (known && (ptr_reg->off + smin_val ==
			      (s64)(s32)(ptr_reg->off + smin_val))) {
			/* pointer += K.  Accumulate it into fixed offset */
			dst_reg->smin_value = smin_ptr;
			dst_reg->smax_value = smax_ptr;
			dst_reg->umin_value = umin_ptr;
			dst_reg->umax_value = umax_ptr;
			dst_reg->var_off = ptr_reg->var_off;
			dst_reg->off = ptr_reg->off + smin_val;
			dst_reg->raw = ptr_reg->raw;
			break;
		}
		/* A new variable offset is created.  Note that off_reg->off
		 * == 0, since it's a scalar.
		 * dst_reg gets the pointer type and since some positive
		 * integer value was added to the pointer, give it a new 'id'
		 * if it's a PTR_TO_PACKET.
		 * this creates a new 'base' pointer, off_reg (variable) gets
		 * added into the variable offset, and we copy the fixed offset
		 * from ptr_reg.
		 */
		if (signed_add_overflows(smin_ptr, smin_val) ||
		    signed_add_overflows(smax_ptr, smax_val)) {
			dst_reg->smin_value = S64_MIN;
			dst_reg->smax_value = S64_MAX;
		} else {
			dst_reg->smin_value = smin_ptr + smin_val;
			dst_reg->smax_value = smax_ptr + smax_val;
		}
		if (umin_ptr + umin_val < umin_ptr ||
		    umax_ptr + umax_val < umax_ptr) {
			dst_reg->umin_value = 0;
			dst_reg->umax_value = U64_MAX;
		} else {
			dst_reg->umin_value = umin_ptr + umin_val;
			dst_reg->umax_value = umax_ptr + umax_val;
		}
		dst_reg->var_off = tnum_add(ptr_reg->var_off, off_reg->var_off);
		dst_reg->off = ptr_reg->off;
		dst_reg->raw = ptr_reg->raw;
		if (reg_is_pkt_pointer(ptr_reg)) {
			dst_reg->id = ++env->id_gen;
			/* something was added to pkt_ptr, set range to zero */
			memset(&dst_reg->raw, 0, sizeof(dst_reg->raw));
		}
		break;
	case BPF_SUB:
		if (dst_reg == off_reg) {
			/* scalar -= pointer.  Creates an unknown scalar */
			verbose(env, "R%d tried to subtract pointer from scalar\n",
				dst);
			return -EACCES;
		}
		/* We don't allow subtraction from FP, because (according to
		 * test_verifier.c test "invalid fp arithmetic", JITs might not
		 * be able to deal with it.
		 */
		if (ptr_reg->type == PTR_TO_STACK) {
			verbose(env, "R%d subtraction from stack pointer prohibited\n",
				dst);
			return -EACCES;
		}
		if (known && (ptr_reg->off - smin_val ==
			      (s64)(s32)(ptr_reg->off - smin_val))) {
			/* pointer -= K.  Subtract it from fixed offset */
			dst_reg->smin_value = smin_ptr;
			dst_reg->smax_value = smax_ptr;
			dst_reg->umin_value = umin_ptr;
			dst_reg->umax_value = umax_ptr;
			dst_reg->var_off = ptr_reg->var_off;
			dst_reg->id = ptr_reg->id;
			dst_reg->off = ptr_reg->off - smin_val;
			dst_reg->raw = ptr_reg->raw;
			break;
		}
		/* A new variable offset is created.  If the subtrahend is known
		 * nonnegative, then any reg->range we had before is still good.
		 */
		if (signed_sub_overflows(smin_ptr, smax_val) ||
		    signed_sub_overflows(smax_ptr, smin_val)) {
			/* Overflow possible, we know nothing */
			dst_reg->smin_value = S64_MIN;
			dst_reg->smax_value = S64_MAX;
		} else {
			dst_reg->smin_value = smin_ptr - smax_val;
			dst_reg->smax_value = smax_ptr - smin_val;
		}
		if (umin_ptr < umax_val) {
			/* Overflow possible, we know nothing */
			dst_reg->umin_value = 0;
			dst_reg->umax_value = U64_MAX;
		} else {
			/* Cannot overflow (as long as bounds are consistent) */
			dst_reg->umin_value = umin_ptr - umax_val;
			dst_reg->umax_value = umax_ptr - umin_val;
		}
		dst_reg->var_off = tnum_sub(ptr_reg->var_off, off_reg->var_off);
		dst_reg->off = ptr_reg->off;
		dst_reg->raw = ptr_reg->raw;
		if (reg_is_pkt_pointer(ptr_reg)) {
			dst_reg->id = ++env->id_gen;
			/* something was added to pkt_ptr, set range to zero */
			if (smin_val < 0)
				memset(&dst_reg->raw, 0, sizeof(dst_reg->raw));
		}
		break;
	case BPF_AND:
	case BPF_OR:
	case BPF_XOR:
		/* bitwise ops on pointers are troublesome, prohibit. */
		verbose(env, "R%d bitwise operator %s on pointer prohibited\n",
			dst, bpf_alu_string[opcode >> 4]);
		return -EACCES;
	default:
		/* other operators (e.g. MUL,LSH) produce non-pointer results */
		verbose(env, "R%d pointer arithmetic with %s operator prohibited\n",
			dst, bpf_alu_string[opcode >> 4]);
		return -EACCES;
	}

	if (!check_reg_sane_offset(env, dst_reg, ptr_reg->type))
		return -EINVAL;
	reg_bounds_sync(dst_reg);
	if (sanitize_check_bounds(env, insn, dst_reg) < 0)
		return -EACCES;
	if (sanitize_needed(opcode)) {
		ret = sanitize_ptr_alu(env, insn, dst_reg, off_reg, dst_reg,
				       &info, true);
		if (ret < 0)
			return sanitize_err(env, insn, ret, off_reg, dst_reg);
	}

	return 0;
}

static void scalar32_min_max_add(struct bpf_reg_state *dst_reg,
				 struct bpf_reg_state *src_reg)
{
	s32 smin_val = src_reg->s32_min_value;
	s32 smax_val = src_reg->s32_max_value;
	u32 umin_val = src_reg->u32_min_value;
	u32 umax_val = src_reg->u32_max_value;

	if (signed_add32_overflows(dst_reg->s32_min_value, smin_val) ||
	    signed_add32_overflows(dst_reg->s32_max_value, smax_val)) {
		dst_reg->s32_min_value = S32_MIN;
		dst_reg->s32_max_value = S32_MAX;
	} else {
		dst_reg->s32_min_value += smin_val;
		dst_reg->s32_max_value += smax_val;
	}
	if (dst_reg->u32_min_value + umin_val < umin_val ||
	    dst_reg->u32_max_value + umax_val < umax_val) {
		dst_reg->u32_min_value = 0;
		dst_reg->u32_max_value = U32_MAX;
	} else {
		dst_reg->u32_min_value += umin_val;
		dst_reg->u32_max_value += umax_val;
	}
}

static void scalar_min_max_add(struct bpf_reg_state *dst_reg,
			       struct bpf_reg_state *src_reg)
{
	s64 smin_val = src_reg->smin_value;
	s64 smax_val = src_reg->smax_value;
	u64 umin_val = src_reg->umin_value;
	u64 umax_val = src_reg->umax_value;

	if (signed_add_overflows(dst_reg->smin_value, smin_val) ||
	    signed_add_overflows(dst_reg->smax_value, smax_val)) {
		dst_reg->smin_value = S64_MIN;
		dst_reg->smax_value = S64_MAX;
	} else {
		dst_reg->smin_value += smin_val;
		dst_reg->smax_value += smax_val;
	}
	if (dst_reg->umin_value + umin_val < umin_val ||
	    dst_reg->umax_value + umax_val < umax_val) {
		dst_reg->umin_value = 0;
		dst_reg->umax_value = U64_MAX;
	} else {
		dst_reg->umin_value += umin_val;
		dst_reg->umax_value += umax_val;
	}
}

static void scalar32_min_max_sub(struct bpf_reg_state *dst_reg,
				 struct bpf_reg_state *src_reg)
{
	s32 smin_val = src_reg->s32_min_value;
	s32 smax_val = src_reg->s32_max_value;
	u32 umin_val = src_reg->u32_min_value;
	u32 umax_val = src_reg->u32_max_value;

	if (signed_sub32_overflows(dst_reg->s32_min_value, smax_val) ||
	    signed_sub32_overflows(dst_reg->s32_max_value, smin_val)) {
		/* Overflow possible, we know nothing */
		dst_reg->s32_min_value = S32_MIN;
		dst_reg->s32_max_value = S32_MAX;
	} else {
		dst_reg->s32_min_value -= smax_val;
		dst_reg->s32_max_value -= smin_val;
	}
	if (dst_reg->u32_min_value < umax_val) {
		/* Overflow possible, we know nothing */
		dst_reg->u32_min_value = 0;
		dst_reg->u32_max_value = U32_MAX;
	} else {
		/* Cannot overflow (as long as bounds are consistent) */
		dst_reg->u32_min_value -= umax_val;
		dst_reg->u32_max_value -= umin_val;
	}
}

static void scalar_min_max_sub(struct bpf_reg_state *dst_reg,
			       struct bpf_reg_state *src_reg)
{
	s64 smin_val = src_reg->smin_value;
	s64 smax_val = src_reg->smax_value;
	u64 umin_val = src_reg->umin_value;
	u64 umax_val = src_reg->umax_value;

	if (signed_sub_overflows(dst_reg->smin_value, smax_val) ||
	    signed_sub_overflows(dst_reg->smax_value, smin_val)) {
		/* Overflow possible, we know nothing */
		dst_reg->smin_value = S64_MIN;
		dst_reg->smax_value = S64_MAX;
	} else {
		dst_reg->smin_value -= smax_val;
		dst_reg->smax_value -= smin_val;
	}
	if (dst_reg->umin_value < umax_val) {
		/* Overflow possible, we know nothing */
		dst_reg->umin_value = 0;
		dst_reg->umax_value = U64_MAX;
	} else {
		/* Cannot overflow (as long as bounds are consistent) */
		dst_reg->umin_value -= umax_val;
		dst_reg->umax_value -= umin_val;
	}
}

static void scalar32_min_max_mul(struct bpf_reg_state *dst_reg,
				 struct bpf_reg_state *src_reg)
{
	s32 smin_val = src_reg->s32_min_value;
	u32 umin_val = src_reg->u32_min_value;
	u32 umax_val = src_reg->u32_max_value;

	if (smin_val < 0 || dst_reg->s32_min_value < 0) {
		/* Ain't nobody got time to multiply that sign */
		__mark_reg32_unbounded(dst_reg);
		return;
	}
	/* Both values are positive, so we can work with unsigned and
	 * copy the result to signed (unless it exceeds S32_MAX).
	 */
	if (umax_val > U16_MAX || dst_reg->u32_max_value > U16_MAX) {
		/* Potential overflow, we know nothing */
		__mark_reg32_unbounded(dst_reg);
		return;
	}
	dst_reg->u32_min_value *= umin_val;
	dst_reg->u32_max_value *= umax_val;
	if (dst_reg->u32_max_value > S32_MAX) {
		/* Overflow possible, we know nothing */
		dst_reg->s32_min_value = S32_MIN;
		dst_reg->s32_max_value = S32_MAX;
	} else {
		dst_reg->s32_min_value = dst_reg->u32_min_value;
		dst_reg->s32_max_value = dst_reg->u32_max_value;
	}
}

static void scalar_min_max_mul(struct bpf_reg_state *dst_reg,
			       struct bpf_reg_state *src_reg)
{
	s64 smin_val = src_reg->smin_value;
	u64 umin_val = src_reg->umin_value;
	u64 umax_val = src_reg->umax_value;

	if (smin_val < 0 || dst_reg->smin_value < 0) {
		/* Ain't nobody got time to multiply that sign */
		__mark_reg64_unbounded(dst_reg);
		return;
	}
	/* Both values are positive, so we can work with unsigned and
	 * copy the result to signed (unless it exceeds S64_MAX).
	 */
	if (umax_val > U32_MAX || dst_reg->umax_value > U32_MAX) {
		/* Potential overflow, we know nothing */
		__mark_reg64_unbounded(dst_reg);
		return;
	}
	dst_reg->umin_value *= umin_val;
	dst_reg->umax_value *= umax_val;
	if (dst_reg->umax_value > S64_MAX) {
		/* Overflow possible, we know nothing */
		dst_reg->smin_value = S64_MIN;
		dst_reg->smax_value = S64_MAX;
	} else {
		dst_reg->smin_value = dst_reg->umin_value;
		dst_reg->smax_value = dst_reg->umax_value;
	}
}

static void scalar32_min_max_and(struct bpf_reg_state *dst_reg,
				 struct bpf_reg_state *src_reg)
{
	bool src_known = tnum_subreg_is_const(src_reg->var_off);
	bool dst_known = tnum_subreg_is_const(dst_reg->var_off);
	struct tnum var32_off = tnum_subreg(dst_reg->var_off);
	s32 smin_val = src_reg->s32_min_value;
	u32 umax_val = src_reg->u32_max_value;

	if (src_known && dst_known) {
		__mark_reg32_known(dst_reg, var32_off.value);
		return;
	}

	/* We get our minimum from the var_off, since that's inherently
	 * bitwise.  Our maximum is the minimum of the operands' maxima.
	 */
	dst_reg->u32_min_value = var32_off.value;
	dst_reg->u32_max_value = min(dst_reg->u32_max_value, umax_val);
	if (dst_reg->s32_min_value < 0 || smin_val < 0) {
		/* Lose signed bounds when ANDing negative numbers,
		 * ain't nobody got time for that.
		 */
		dst_reg->s32_min_value = S32_MIN;
		dst_reg->s32_max_value = S32_MAX;
	} else {
		/* ANDing two positives gives a positive, so safe to
		 * cast result into s64.
		 */
		dst_reg->s32_min_value = dst_reg->u32_min_value;
		dst_reg->s32_max_value = dst_reg->u32_max_value;
	}
}

static void scalar_min_max_and(struct bpf_reg_state *dst_reg,
			       struct bpf_reg_state *src_reg)
{
	bool src_known = tnum_is_const(src_reg->var_off);
	bool dst_known = tnum_is_const(dst_reg->var_off);
	s64 smin_val = src_reg->smin_value;
	u64 umax_val = src_reg->umax_value;

	if (src_known && dst_known) {
		__mark_reg_known(dst_reg, dst_reg->var_off.value);
		return;
	}

	/* We get our minimum from the var_off, since that's inherently
	 * bitwise.  Our maximum is the minimum of the operands' maxima.
	 */
	dst_reg->umin_value = dst_reg->var_off.value;
	dst_reg->umax_value = min(dst_reg->umax_value, umax_val);
	if (dst_reg->smin_value < 0 || smin_val < 0) {
		/* Lose signed bounds when ANDing negative numbers,
		 * ain't nobody got time for that.
		 */
		dst_reg->smin_value = S64_MIN;
		dst_reg->smax_value = S64_MAX;
	} else {
		/* ANDing two positives gives a positive, so safe to
		 * cast result into s64.
		 */
		dst_reg->smin_value = dst_reg->umin_value;
		dst_reg->smax_value = dst_reg->umax_value;
	}
	/* We may learn something more from the var_off */
	__update_reg_bounds(dst_reg);
}

static void scalar32_min_max_or(struct bpf_reg_state *dst_reg,
				struct bpf_reg_state *src_reg)
{
	bool src_known = tnum_subreg_is_const(src_reg->var_off);
	bool dst_known = tnum_subreg_is_const(dst_reg->var_off);
	struct tnum var32_off = tnum_subreg(dst_reg->var_off);
	s32 smin_val = src_reg->s32_min_value;
	u32 umin_val = src_reg->u32_min_value;

	if (src_known && dst_known) {
		__mark_reg32_known(dst_reg, var32_off.value);
		return;
	}

	/* We get our maximum from the var_off, and our minimum is the
	 * maximum of the operands' minima
	 */
	dst_reg->u32_min_value = max(dst_reg->u32_min_value, umin_val);
	dst_reg->u32_max_value = var32_off.value | var32_off.mask;
	if (dst_reg->s32_min_value < 0 || smin_val < 0) {
		/* Lose signed bounds when ORing negative numbers,
		 * ain't nobody got time for that.
		 */
		dst_reg->s32_min_value = S32_MIN;
		dst_reg->s32_max_value = S32_MAX;
	} else {
		/* ORing two positives gives a positive, so safe to
		 * cast result into s64.
		 */
		dst_reg->s32_min_value = dst_reg->u32_min_value;
		dst_reg->s32_max_value = dst_reg->u32_max_value;
	}
}

static void scalar_min_max_or(struct bpf_reg_state *dst_reg,
			      struct bpf_reg_state *src_reg)
{
	bool src_known = tnum_is_const(src_reg->var_off);
	bool dst_known = tnum_is_const(dst_reg->var_off);
	s64 smin_val = src_reg->smin_value;
	u64 umin_val = src_reg->umin_value;

	if (src_known && dst_known) {
		__mark_reg_known(dst_reg, dst_reg->var_off.value);
		return;
	}

	/* We get our maximum from the var_off, and our minimum is the
	 * maximum of the operands' minima
	 */
	dst_reg->umin_value = max(dst_reg->umin_value, umin_val);
	dst_reg->umax_value = dst_reg->var_off.value | dst_reg->var_off.mask;
	if (dst_reg->smin_value < 0 || smin_val < 0) {
		/* Lose signed bounds when ORing negative numbers,
		 * ain't nobody got time for that.
		 */
		dst_reg->smin_value = S64_MIN;
		dst_reg->smax_value = S64_MAX;
	} else {
		/* ORing two positives gives a positive, so safe to
		 * cast result into s64.
		 */
		dst_reg->smin_value = dst_reg->umin_value;
		dst_reg->smax_value = dst_reg->umax_value;
	}
	/* We may learn something more from the var_off */
	__update_reg_bounds(dst_reg);
}

static void scalar32_min_max_xor(struct bpf_reg_state *dst_reg,
				 struct bpf_reg_state *src_reg)
{
	bool src_known = tnum_subreg_is_const(src_reg->var_off);
	bool dst_known = tnum_subreg_is_const(dst_reg->var_off);
	struct tnum var32_off = tnum_subreg(dst_reg->var_off);
	s32 smin_val = src_reg->s32_min_value;

	if (src_known && dst_known) {
		__mark_reg32_known(dst_reg, var32_off.value);
		return;
	}

	/* We get both minimum and maximum from the var32_off. */
	dst_reg->u32_min_value = var32_off.value;
	dst_reg->u32_max_value = var32_off.value | var32_off.mask;

	if (dst_reg->s32_min_value >= 0 && smin_val >= 0) {
		/* XORing two positive sign numbers gives a positive,
		 * so safe to cast u32 result into s32.
		 */
		dst_reg->s32_min_value = dst_reg->u32_min_value;
		dst_reg->s32_max_value = dst_reg->u32_max_value;
	} else {
		dst_reg->s32_min_value = S32_MIN;
		dst_reg->s32_max_value = S32_MAX;
	}
}

static void scalar_min_max_xor(struct bpf_reg_state *dst_reg,
			       struct bpf_reg_state *src_reg)
{
	bool src_known = tnum_is_const(src_reg->var_off);
	bool dst_known = tnum_is_const(dst_reg->var_off);
	s64 smin_val = src_reg->smin_value;

	if (src_known && dst_known) {
		/* dst_reg->var_off.value has been updated earlier */
		__mark_reg_known(dst_reg, dst_reg->var_off.value);
		return;
	}

	/* We get both minimum and maximum from the var_off. */
	dst_reg->umin_value = dst_reg->var_off.value;
	dst_reg->umax_value = dst_reg->var_off.value | dst_reg->var_off.mask;

	if (dst_reg->smin_value >= 0 && smin_val >= 0) {
		/* XORing two positive sign numbers gives a positive,
		 * so safe to cast u64 result into s64.
		 */
		dst_reg->smin_value = dst_reg->umin_value;
		dst_reg->smax_value = dst_reg->umax_value;
	} else {
		dst_reg->smin_value = S64_MIN;
		dst_reg->smax_value = S64_MAX;
	}

	__update_reg_bounds(dst_reg);
}

static void __scalar32_min_max_lsh(struct bpf_reg_state *dst_reg,
				   u64 umin_val, u64 umax_val)
{
	/* We lose all sign bit information (except what we can pick
	 * up from var_off)
	 */
	dst_reg->s32_min_value = S32_MIN;
	dst_reg->s32_max_value = S32_MAX;
	/* If we might shift our top bit out, then we know nothing */
	if (umax_val > 31 || dst_reg->u32_max_value > 1ULL << (31 - umax_val)) {
		dst_reg->u32_min_value = 0;
		dst_reg->u32_max_value = U32_MAX;
	} else {
		dst_reg->u32_min_value <<= umin_val;
		dst_reg->u32_max_value <<= umax_val;
	}
}

static void scalar32_min_max_lsh(struct bpf_reg_state *dst_reg,
				 struct bpf_reg_state *src_reg)
{
	u32 umax_val = src_reg->u32_max_value;
	u32 umin_val = src_reg->u32_min_value;
	/* u32 alu operation will zext upper bits */
	struct tnum subreg = tnum_subreg(dst_reg->var_off);

	__scalar32_min_max_lsh(dst_reg, umin_val, umax_val);
	dst_reg->var_off = tnum_subreg(tnum_lshift(subreg, umin_val));
	/* Not required but being careful mark reg64 bounds as unknown so
	 * that we are forced to pick them up from tnum and zext later and
	 * if some path skips this step we are still safe.
	 */
	__mark_reg64_unbounded(dst_reg);
	__update_reg32_bounds(dst_reg);
}

static void __scalar64_min_max_lsh(struct bpf_reg_state *dst_reg,
				   u64 umin_val, u64 umax_val)
{
	/* Special case <<32 because it is a common compiler pattern to sign
	 * extend subreg by doing <<32 s>>32. In this case if 32bit bounds are
	 * positive we know this shift will also be positive so we can track
	 * bounds correctly. Otherwise we lose all sign bit information except
	 * what we can pick up from var_off. Perhaps we can generalize this
	 * later to shifts of any length.
	 */
	if (umin_val == 32 && umax_val == 32 && dst_reg->s32_max_value >= 0)
		dst_reg->smax_value = (s64)dst_reg->s32_max_value << 32;
	else
		dst_reg->smax_value = S64_MAX;

	if (umin_val == 32 && umax_val == 32 && dst_reg->s32_min_value >= 0)
		dst_reg->smin_value = (s64)dst_reg->s32_min_value << 32;
	else
		dst_reg->smin_value = S64_MIN;

	/* If we might shift our top bit out, then we know nothing */
	if (dst_reg->umax_value > 1ULL << (63 - umax_val)) {
		dst_reg->umin_value = 0;
		dst_reg->umax_value = U64_MAX;
	} else {
		dst_reg->umin_value <<= umin_val;
		dst_reg->umax_value <<= umax_val;
	}
}

static void scalar_min_max_lsh(struct bpf_reg_state *dst_reg,
			       struct bpf_reg_state *src_reg)
{
	u64 umax_val = src_reg->umax_value;
	u64 umin_val = src_reg->umin_value;

	/* scalar64 calc uses 32bit unshifted bounds so must be called first */
	__scalar64_min_max_lsh(dst_reg, umin_val, umax_val);
	__scalar32_min_max_lsh(dst_reg, umin_val, umax_val);

	dst_reg->var_off = tnum_lshift(dst_reg->var_off, umin_val);
	/* We may learn something more from the var_off */
	__update_reg_bounds(dst_reg);
}

static void scalar32_min_max_rsh(struct bpf_reg_state *dst_reg,
				 struct bpf_reg_state *src_reg)
{
	struct tnum subreg = tnum_subreg(dst_reg->var_off);
	u32 umax_val = src_reg->u32_max_value;
	u32 umin_val = src_reg->u32_min_value;

	/* BPF_RSH is an unsigned shift.  If the value in dst_reg might
	 * be negative, then either:
	 * 1) src_reg might be zero, so the sign bit of the result is
	 *    unknown, so we lose our signed bounds
	 * 2) it's known negative, thus the unsigned bounds capture the
	 *    signed bounds
	 * 3) the signed bounds cross zero, so they tell us nothing
	 *    about the result
	 * If the value in dst_reg is known nonnegative, then again the
	 * unsigned bounds capture the signed bounds.
	 * Thus, in all cases it suffices to blow away our signed bounds
	 * and rely on inferring new ones from the unsigned bounds and
	 * var_off of the result.
	 */
	dst_reg->s32_min_value = S32_MIN;
	dst_reg->s32_max_value = S32_MAX;

	dst_reg->var_off = tnum_rshift(subreg, umin_val);
	dst_reg->u32_min_value >>= umax_val;
	dst_reg->u32_max_value >>= umin_val;

	__mark_reg64_unbounded(dst_reg);
	__update_reg32_bounds(dst_reg);
}

static void scalar_min_max_rsh(struct bpf_reg_state *dst_reg,
			       struct bpf_reg_state *src_reg)
{
	u64 umax_val = src_reg->umax_value;
	u64 umin_val = src_reg->umin_value;

	/* BPF_RSH is an unsigned shift.  If the value in dst_reg might
	 * be negative, then either:
	 * 1) src_reg might be zero, so the sign bit of the result is
	 *    unknown, so we lose our signed bounds
	 * 2) it's known negative, thus the unsigned bounds capture the
	 *    signed bounds
	 * 3) the signed bounds cross zero, so they tell us nothing
	 *    about the result
	 * If the value in dst_reg is known nonnegative, then again the
	 * unsigned bounds capture the signed bounds.
	 * Thus, in all cases it suffices to blow away our signed bounds
	 * and rely on inferring new ones from the unsigned bounds and
	 * var_off of the result.
	 */
	dst_reg->smin_value = S64_MIN;
	dst_reg->smax_value = S64_MAX;
	dst_reg->var_off = tnum_rshift(dst_reg->var_off, umin_val);
	dst_reg->umin_value >>= umax_val;
	dst_reg->umax_value >>= umin_val;

	/* Its not easy to operate on alu32 bounds here because it depends
	 * on bits being shifted in. Take easy way out and mark unbounded
	 * so we can recalculate later from tnum.
	 */
	__mark_reg32_unbounded(dst_reg);
	__update_reg_bounds(dst_reg);
}

static void scalar32_min_max_arsh(struct bpf_reg_state *dst_reg,
				  struct bpf_reg_state *src_reg)
{
	u64 umin_val = src_reg->u32_min_value;

	/* Upon reaching here, src_known is true and
	 * umax_val is equal to umin_val.
	 */
	dst_reg->s32_min_value = (u32)(((s32)dst_reg->s32_min_value) >> umin_val);
	dst_reg->s32_max_value = (u32)(((s32)dst_reg->s32_max_value) >> umin_val);

	dst_reg->var_off = tnum_arshift(tnum_subreg(dst_reg->var_off), umin_val, 32);

	/* blow away the dst_reg umin_value/umax_value and rely on
	 * dst_reg var_off to refine the result.
	 */
	dst_reg->u32_min_value = 0;
	dst_reg->u32_max_value = U32_MAX;

	__mark_reg64_unbounded(dst_reg);
	__update_reg32_bounds(dst_reg);
}

static void scalar_min_max_arsh(struct bpf_reg_state *dst_reg,
				struct bpf_reg_state *src_reg)
{
	u64 umin_val = src_reg->umin_value;

	/* Upon reaching here, src_known is true and umax_val is equal
	 * to umin_val.
	 */
	dst_reg->smin_value >>= umin_val;
	dst_reg->smax_value >>= umin_val;

	dst_reg->var_off = tnum_arshift(dst_reg->var_off, umin_val, 64);

	/* blow away the dst_reg umin_value/umax_value and rely on
	 * dst_reg var_off to refine the result.
	 */
	dst_reg->umin_value = 0;
	dst_reg->umax_value = U64_MAX;

	/* Its not easy to operate on alu32 bounds here because it depends
	 * on bits being shifted in from upper 32-bits. Take easy way out
	 * and mark unbounded so we can recalculate later from tnum.
	 */
	__mark_reg32_unbounded(dst_reg);
	__update_reg_bounds(dst_reg);
}

/* WARNING: This function does calculations on 64-bit values, but the actual
 * execution may occur on 32-bit values. Therefore, things like bitshifts
 * need extra checks in the 32-bit case.
 */
static int adjust_scalar_min_max_vals(struct bpf_verifier_env *env,
				      struct bpf_insn *insn,
				      struct bpf_reg_state *dst_reg,
				      struct bpf_reg_state src_reg)
{
	struct bpf_reg_state *regs = cur_regs(env);
	u8 opcode = BPF_OP(insn->code);
	bool src_known;
	s64 smin_val, smax_val;
	u64 umin_val, umax_val;
	s32 s32_min_val, s32_max_val;
	u32 u32_min_val, u32_max_val;
	u64 insn_bitness = (BPF_CLASS(insn->code) == BPF_ALU64) ? 64 : 32;
	bool alu32 = (BPF_CLASS(insn->code) != BPF_ALU64);
	int ret;

	smin_val = src_reg.smin_value;
	smax_val = src_reg.smax_value;
	umin_val = src_reg.umin_value;
	umax_val = src_reg.umax_value;

	s32_min_val = src_reg.s32_min_value;
	s32_max_val = src_reg.s32_max_value;
	u32_min_val = src_reg.u32_min_value;
	u32_max_val = src_reg.u32_max_value;

	if (alu32) {
		src_known = tnum_subreg_is_const(src_reg.var_off);
		if ((src_known &&
		     (s32_min_val != s32_max_val || u32_min_val != u32_max_val)) ||
		    s32_min_val > s32_max_val || u32_min_val > u32_max_val) {
			/* Taint dst register if offset had invalid bounds
			 * derived from e.g. dead branches.
			 */
			__mark_reg_unknown(env, dst_reg);
			return 0;
		}
	} else {
		src_known = tnum_is_const(src_reg.var_off);
		if ((src_known &&
		     (smin_val != smax_val || umin_val != umax_val)) ||
		    smin_val > smax_val || umin_val > umax_val) {
			/* Taint dst register if offset had invalid bounds
			 * derived from e.g. dead branches.
			 */
			__mark_reg_unknown(env, dst_reg);
			return 0;
		}
	}

	if (!src_known &&
	    opcode != BPF_ADD && opcode != BPF_SUB && opcode != BPF_AND) {
		__mark_reg_unknown(env, dst_reg);
		return 0;
	}

	if (sanitize_needed(opcode)) {
		ret = sanitize_val_alu(env, insn);
		if (ret < 0)
			return sanitize_err(env, insn, ret, NULL, NULL);
	}

	/* Calculate sign/unsigned bounds and tnum for alu32 and alu64 bit ops.
	 * There are two classes of instructions: The first class we track both
	 * alu32 and alu64 sign/unsigned bounds independently this provides the
	 * greatest amount of precision when alu operations are mixed with jmp32
	 * operations. These operations are BPF_ADD, BPF_SUB, BPF_MUL, BPF_ADD,
	 * and BPF_OR. This is possible because these ops have fairly easy to
	 * understand and calculate behavior in both 32-bit and 64-bit alu ops.
	 * See alu32 verifier tests for examples. The second class of
	 * operations, BPF_LSH, BPF_RSH, and BPF_ARSH, however are not so easy
	 * with regards to tracking sign/unsigned bounds because the bits may
	 * cross subreg boundaries in the alu64 case. When this happens we mark
	 * the reg unbounded in the subreg bound space and use the resulting
	 * tnum to calculate an approximation of the sign/unsigned bounds.
	 */
	switch (opcode) {
	case BPF_ADD:
		scalar32_min_max_add(dst_reg, &src_reg);
		scalar_min_max_add(dst_reg, &src_reg);
		dst_reg->var_off = tnum_add(dst_reg->var_off, src_reg.var_off);
		break;
	case BPF_SUB:
		scalar32_min_max_sub(dst_reg, &src_reg);
		scalar_min_max_sub(dst_reg, &src_reg);
		dst_reg->var_off = tnum_sub(dst_reg->var_off, src_reg.var_off);
		break;
	case BPF_MUL:
		dst_reg->var_off = tnum_mul(dst_reg->var_off, src_reg.var_off);
		scalar32_min_max_mul(dst_reg, &src_reg);
		scalar_min_max_mul(dst_reg, &src_reg);
		break;
	case BPF_AND:
		dst_reg->var_off = tnum_and(dst_reg->var_off, src_reg.var_off);
		scalar32_min_max_and(dst_reg, &src_reg);
		scalar_min_max_and(dst_reg, &src_reg);
		break;
	case BPF_OR:
		dst_reg->var_off = tnum_or(dst_reg->var_off, src_reg.var_off);
		scalar32_min_max_or(dst_reg, &src_reg);
		scalar_min_max_or(dst_reg, &src_reg);
		break;
	case BPF_XOR:
		dst_reg->var_off = tnum_xor(dst_reg->var_off, src_reg.var_off);
		scalar32_min_max_xor(dst_reg, &src_reg);
		scalar_min_max_xor(dst_reg, &src_reg);
		break;
	case BPF_LSH:
		if (umax_val >= insn_bitness) {
			/* Shifts greater than 31 or 63 are undefined.
			 * This includes shifts by a negative number.
			 */
			mark_reg_unknown(env, regs, insn->dst_reg);
			break;
		}
		if (alu32)
			scalar32_min_max_lsh(dst_reg, &src_reg);
		else
			scalar_min_max_lsh(dst_reg, &src_reg);
		break;
	case BPF_RSH:
		if (umax_val >= insn_bitness) {
			/* Shifts greater than 31 or 63 are undefined.
			 * This includes shifts by a negative number.
			 */
			mark_reg_unknown(env, regs, insn->dst_reg);
			break;
		}
		if (alu32)
			scalar32_min_max_rsh(dst_reg, &src_reg);
		else
			scalar_min_max_rsh(dst_reg, &src_reg);
		break;
	case BPF_ARSH:
		if (umax_val >= insn_bitness) {
			/* Shifts greater than 31 or 63 are undefined.
			 * This includes shifts by a negative number.
			 */
			mark_reg_unknown(env, regs, insn->dst_reg);
			break;
		}
		if (alu32)
			scalar32_min_max_arsh(dst_reg, &src_reg);
		else
			scalar_min_max_arsh(dst_reg, &src_reg);
		break;
	default:
		mark_reg_unknown(env, regs, insn->dst_reg);
		break;
	}

	/* ALU32 ops are zero extended into 64bit register */
	if (alu32)
		zext_32_to_64(dst_reg);
	reg_bounds_sync(dst_reg);
	return 0;
}

/* Handles ALU ops other than BPF_END, BPF_NEG and BPF_MOV: computes new min/max
 * and var_off.
 */
static int adjust_reg_min_max_vals(struct bpf_verifier_env *env,
				   struct bpf_insn *insn)
{
	struct bpf_verifier_state *vstate = env->cur_state;
	struct bpf_func_state *state = vstate->frame[vstate->curframe];
	struct bpf_reg_state *regs = state->regs, *dst_reg, *src_reg;
	struct bpf_reg_state *ptr_reg = NULL, off_reg = {0};
	u8 opcode = BPF_OP(insn->code);
	int err;

	dst_reg = &regs[insn->dst_reg];
	src_reg = NULL;
	if (dst_reg->type != SCALAR_VALUE)
		ptr_reg = dst_reg;
	else
		/* Make sure ID is cleared otherwise dst_reg min/max could be
		 * incorrectly propagated into other registers by find_equal_scalars()
		 */
		dst_reg->id = 0;
	if (BPF_SRC(insn->code) == BPF_X) {
		src_reg = &regs[insn->src_reg];
		if (src_reg->type != SCALAR_VALUE) {
			if (dst_reg->type != SCALAR_VALUE) {
				/* Combining two pointers by any ALU op yields
				 * an arbitrary scalar. Disallow all math except
				 * pointer subtraction
				 */
				if (opcode == BPF_SUB && env->allow_ptr_leaks) {
					mark_reg_unknown(env, regs, insn->dst_reg);
					return 0;
				}
				verbose(env, "R%d pointer %s pointer prohibited\n",
					insn->dst_reg,
					bpf_alu_string[opcode >> 4]);
				return -EACCES;
			} else {
				/* scalar += pointer
				 * This is legal, but we have to reverse our
				 * src/dest handling in computing the range
				 */
				err = mark_chain_precision(env, insn->dst_reg);
				if (err)
					return err;
				return adjust_ptr_min_max_vals(env, insn,
							       src_reg, dst_reg);
			}
		} else if (ptr_reg) {
			/* pointer += scalar */
			err = mark_chain_precision(env, insn->src_reg);
			if (err)
				return err;
			return adjust_ptr_min_max_vals(env, insn,
						       dst_reg, src_reg);
		} else if (dst_reg->precise) {
			/* if dst_reg is precise, src_reg should be precise as well */
			err = mark_chain_precision(env, insn->src_reg);
			if (err)
				return err;
		}
	} else {
		/* Pretend the src is a reg with a known value, since we only
		 * need to be able to read from this state.
		 */
		off_reg.type = SCALAR_VALUE;
		__mark_reg_known(&off_reg, insn->imm);
		src_reg = &off_reg;
		if (ptr_reg) /* pointer += K */
			return adjust_ptr_min_max_vals(env, insn,
						       ptr_reg, src_reg);
	}

	/* Got here implies adding two SCALAR_VALUEs */
	if (WARN_ON_ONCE(ptr_reg)) {
		print_verifier_state(env, state);
		verbose(env, "verifier internal error: unexpected ptr_reg\n");
		return -EINVAL;
	}
	if (WARN_ON(!src_reg)) {
		print_verifier_state(env, state);
		verbose(env, "verifier internal error: no src_reg\n");
		return -EINVAL;
	}
	return adjust_scalar_min_max_vals(env, insn, dst_reg, *src_reg);
}

/* check validity of 32-bit and 64-bit arithmetic operations */
static int check_alu_op(struct bpf_verifier_env *env, struct bpf_insn *insn)
{
	struct bpf_reg_state *regs = cur_regs(env);
	u8 opcode = BPF_OP(insn->code);
	int err;

	if (opcode == BPF_END || opcode == BPF_NEG) {
		if (opcode == BPF_NEG) {
			if (BPF_SRC(insn->code) != 0 ||
			    insn->src_reg != BPF_REG_0 ||
			    insn->off != 0 || insn->imm != 0) {
				verbose(env, "BPF_NEG uses reserved fields\n");
				return -EINVAL;
			}
		} else {
			if (insn->src_reg != BPF_REG_0 || insn->off != 0 ||
			    (insn->imm != 16 && insn->imm != 32 && insn->imm != 64) ||
			    BPF_CLASS(insn->code) == BPF_ALU64) {
				verbose(env, "BPF_END uses reserved fields\n");
				return -EINVAL;
			}
		}

		/* check src operand */
		err = check_reg_arg(env, insn->dst_reg, SRC_OP);
		if (err)
			return err;

		if (is_pointer_value(env, insn->dst_reg)) {
			verbose(env, "R%d pointer arithmetic prohibited\n",
				insn->dst_reg);
			return -EACCES;
		}

		/* check dest operand */
		err = check_reg_arg(env, insn->dst_reg, DST_OP);
		if (err)
			return err;

	} else if (opcode == BPF_MOV) {

		if (BPF_SRC(insn->code) == BPF_X) {
			if (insn->imm != 0 || insn->off != 0) {
				verbose(env, "BPF_MOV uses reserved fields\n");
				return -EINVAL;
			}

			/* check src operand */
			err = check_reg_arg(env, insn->src_reg, SRC_OP);
			if (err)
				return err;
		} else {
			if (insn->src_reg != BPF_REG_0 || insn->off != 0) {
				verbose(env, "BPF_MOV uses reserved fields\n");
				return -EINVAL;
			}
		}

		/* check dest operand, mark as required later */
		err = check_reg_arg(env, insn->dst_reg, DST_OP_NO_MARK);
		if (err)
			return err;

		if (BPF_SRC(insn->code) == BPF_X) {
			struct bpf_reg_state *src_reg = regs + insn->src_reg;
			struct bpf_reg_state *dst_reg = regs + insn->dst_reg;

			if (BPF_CLASS(insn->code) == BPF_ALU64) {
				/* case: R1 = R2
				 * copy register state to dest reg
				 */
				if (src_reg->type == SCALAR_VALUE && !src_reg->id)
					/* Assign src and dst registers the same ID
					 * that will be used by find_equal_scalars()
					 * to propagate min/max range.
					 */
					src_reg->id = ++env->id_gen;
				copy_register_state(dst_reg, src_reg);
				dst_reg->live |= REG_LIVE_WRITTEN;
				dst_reg->subreg_def = DEF_NOT_SUBREG;
			} else {
				/* R1 = (u32) R2 */
				if (is_pointer_value(env, insn->src_reg)) {
					verbose(env,
						"R%d partial copy of pointer\n",
						insn->src_reg);
					return -EACCES;
				} else if (src_reg->type == SCALAR_VALUE) {
					copy_register_state(dst_reg, src_reg);
					/* Make sure ID is cleared otherwise
					 * dst_reg min/max could be incorrectly
					 * propagated into src_reg by find_equal_scalars()
					 */
					dst_reg->id = 0;
					dst_reg->live |= REG_LIVE_WRITTEN;
					dst_reg->subreg_def = env->insn_idx + 1;
				} else {
					mark_reg_unknown(env, regs,
							 insn->dst_reg);
				}
				zext_32_to_64(dst_reg);
				reg_bounds_sync(dst_reg);
			}
		} else {
			/* case: R = imm
			 * remember the value we stored into this reg
			 */
			/* clear any state __mark_reg_known doesn't set */
			mark_reg_unknown(env, regs, insn->dst_reg);
			regs[insn->dst_reg].type = SCALAR_VALUE;
			if (BPF_CLASS(insn->code) == BPF_ALU64) {
				__mark_reg_known(regs + insn->dst_reg,
						 insn->imm);
			} else {
				__mark_reg_known(regs + insn->dst_reg,
						 (u32)insn->imm);
			}
		}

	} else if (opcode > BPF_END) {
		verbose(env, "invalid BPF_ALU opcode %x\n", opcode);
		return -EINVAL;

	} else {	/* all other ALU ops: and, sub, xor, add, ... */

		if (BPF_SRC(insn->code) == BPF_X) {
			if (insn->imm != 0 || insn->off != 0) {
				verbose(env, "BPF_ALU uses reserved fields\n");
				return -EINVAL;
			}
			/* check src1 operand */
			err = check_reg_arg(env, insn->src_reg, SRC_OP);
			if (err)
				return err;
		} else {
			if (insn->src_reg != BPF_REG_0 || insn->off != 0) {
				verbose(env, "BPF_ALU uses reserved fields\n");
				return -EINVAL;
			}
		}

		/* check src2 operand */
		err = check_reg_arg(env, insn->dst_reg, SRC_OP);
		if (err)
			return err;

		if ((opcode == BPF_MOD || opcode == BPF_DIV) &&
		    BPF_SRC(insn->code) == BPF_K && insn->imm == 0) {
			verbose(env, "div by zero\n");
			return -EINVAL;
		}

		if ((opcode == BPF_LSH || opcode == BPF_RSH ||
		     opcode == BPF_ARSH) && BPF_SRC(insn->code) == BPF_K) {
			int size = BPF_CLASS(insn->code) == BPF_ALU64 ? 64 : 32;

			if (insn->imm < 0 || insn->imm >= size) {
				verbose(env, "invalid shift %d\n", insn->imm);
				return -EINVAL;
			}
		}

		/* check dest operand */
		err = check_reg_arg(env, insn->dst_reg, DST_OP_NO_MARK);
		if (err)
			return err;

		return adjust_reg_min_max_vals(env, insn);
	}

	return 0;
}

static void find_good_pkt_pointers(struct bpf_verifier_state *vstate,
				   struct bpf_reg_state *dst_reg,
				   enum bpf_reg_type type,
				   bool range_right_open)
{
	struct bpf_func_state *state;
	struct bpf_reg_state *reg;
	int new_range;

	if (dst_reg->off < 0 ||
	    (dst_reg->off == 0 && range_right_open))
		/* This doesn't give us any range */
		return;

	if (dst_reg->umax_value > MAX_PACKET_OFF ||
	    dst_reg->umax_value + dst_reg->off > MAX_PACKET_OFF)
		/* Risk of overflow.  For instance, ptr + (1<<63) may be less
		 * than pkt_end, but that's because it's also less than pkt.
		 */
		return;

	new_range = dst_reg->off;
	if (range_right_open)
		new_range++;

	/* Examples for register markings:
	 *
	 * pkt_data in dst register:
	 *
	 *   r2 = r3;
	 *   r2 += 8;
	 *   if (r2 > pkt_end) goto <handle exception>
	 *   <access okay>
	 *
	 *   r2 = r3;
	 *   r2 += 8;
	 *   if (r2 < pkt_end) goto <access okay>
	 *   <handle exception>
	 *
	 *   Where:
	 *     r2 == dst_reg, pkt_end == src_reg
	 *     r2=pkt(id=n,off=8,r=0)
	 *     r3=pkt(id=n,off=0,r=0)
	 *
	 * pkt_data in src register:
	 *
	 *   r2 = r3;
	 *   r2 += 8;
	 *   if (pkt_end >= r2) goto <access okay>
	 *   <handle exception>
	 *
	 *   r2 = r3;
	 *   r2 += 8;
	 *   if (pkt_end <= r2) goto <handle exception>
	 *   <access okay>
	 *
	 *   Where:
	 *     pkt_end == dst_reg, r2 == src_reg
	 *     r2=pkt(id=n,off=8,r=0)
	 *     r3=pkt(id=n,off=0,r=0)
	 *
	 * Find register r3 and mark its range as r3=pkt(id=n,off=0,r=8)
	 * or r3=pkt(id=n,off=0,r=8-1), so that range of bytes [r3, r3 + 8)
	 * and [r3, r3 + 8-1) respectively is safe to access depending on
	 * the check.
	 */

	/* If our ids match, then we must have the same max_value.  And we
	 * don't care about the other reg's fixed offset, since if it's too big
	 * the range won't allow anything.
	 * dst_reg->off is known < MAX_PACKET_OFF, therefore it fits in a u16.
	 */
	bpf_for_each_reg_in_vstate(vstate, state, reg, ({
		if (reg->type == type && reg->id == dst_reg->id)
			/* keep the maximum range already checked */
			reg->range = max(reg->range, new_range);
	}));
}

static int is_branch32_taken(struct bpf_reg_state *reg, u32 val, u8 opcode)
{
	struct tnum subreg = tnum_subreg(reg->var_off);
	s32 sval = (s32)val;

	switch (opcode) {
	case BPF_JEQ:
		if (tnum_is_const(subreg))
			return !!tnum_equals_const(subreg, val);
		break;
	case BPF_JNE:
		if (tnum_is_const(subreg))
			return !tnum_equals_const(subreg, val);
		break;
	case BPF_JSET:
		if ((~subreg.mask & subreg.value) & val)
			return 1;
		if (!((subreg.mask | subreg.value) & val))
			return 0;
		break;
	case BPF_JGT:
		if (reg->u32_min_value > val)
			return 1;
		else if (reg->u32_max_value <= val)
			return 0;
		break;
	case BPF_JSGT:
		if (reg->s32_min_value > sval)
			return 1;
		else if (reg->s32_max_value <= sval)
			return 0;
		break;
	case BPF_JLT:
		if (reg->u32_max_value < val)
			return 1;
		else if (reg->u32_min_value >= val)
			return 0;
		break;
	case BPF_JSLT:
		if (reg->s32_max_value < sval)
			return 1;
		else if (reg->s32_min_value >= sval)
			return 0;
		break;
	case BPF_JGE:
		if (reg->u32_min_value >= val)
			return 1;
		else if (reg->u32_max_value < val)
			return 0;
		break;
	case BPF_JSGE:
		if (reg->s32_min_value >= sval)
			return 1;
		else if (reg->s32_max_value < sval)
			return 0;
		break;
	case BPF_JLE:
		if (reg->u32_max_value <= val)
			return 1;
		else if (reg->u32_min_value > val)
			return 0;
		break;
	case BPF_JSLE:
		if (reg->s32_max_value <= sval)
			return 1;
		else if (reg->s32_min_value > sval)
			return 0;
		break;
	}

	return -1;
}


static int is_branch64_taken(struct bpf_reg_state *reg, u64 val, u8 opcode)
{
	s64 sval = (s64)val;

	switch (opcode) {
	case BPF_JEQ:
		if (tnum_is_const(reg->var_off))
			return !!tnum_equals_const(reg->var_off, val);
		break;
	case BPF_JNE:
		if (tnum_is_const(reg->var_off))
			return !tnum_equals_const(reg->var_off, val);
		break;
	case BPF_JSET:
		if ((~reg->var_off.mask & reg->var_off.value) & val)
			return 1;
		if (!((reg->var_off.mask | reg->var_off.value) & val))
			return 0;
		break;
	case BPF_JGT:
		if (reg->umin_value > val)
			return 1;
		else if (reg->umax_value <= val)
			return 0;
		break;
	case BPF_JSGT:
		if (reg->smin_value > sval)
			return 1;
		else if (reg->smax_value <= sval)
			return 0;
		break;
	case BPF_JLT:
		if (reg->umax_value < val)
			return 1;
		else if (reg->umin_value >= val)
			return 0;
		break;
	case BPF_JSLT:
		if (reg->smax_value < sval)
			return 1;
		else if (reg->smin_value >= sval)
			return 0;
		break;
	case BPF_JGE:
		if (reg->umin_value >= val)
			return 1;
		else if (reg->umax_value < val)
			return 0;
		break;
	case BPF_JSGE:
		if (reg->smin_value >= sval)
			return 1;
		else if (reg->smax_value < sval)
			return 0;
		break;
	case BPF_JLE:
		if (reg->umax_value <= val)
			return 1;
		else if (reg->umin_value > val)
			return 0;
		break;
	case BPF_JSLE:
		if (reg->smax_value <= sval)
			return 1;
		else if (reg->smin_value > sval)
			return 0;
		break;
	}

	return -1;
}

/* compute branch direction of the expression "if (reg opcode val) goto target;"
 * and return:
 *  1 - branch will be taken and "goto target" will be executed
 *  0 - branch will not be taken and fall-through to next insn
 * -1 - unknown. Example: "if (reg < 5)" is unknown when register value
 *      range [0,10]
 */
static int is_branch_taken(struct bpf_reg_state *reg, u64 val, u8 opcode,
			   bool is_jmp32)
{
	if (__is_pointer_value(false, reg)) {
		if (!reg_type_not_null(reg->type))
			return -1;

		/* If pointer is valid tests against zero will fail so we can
		 * use this to direct branch taken.
		 */
		if (val != 0)
			return -1;

		switch (opcode) {
		case BPF_JEQ:
			return 0;
		case BPF_JNE:
			return 1;
		default:
			return -1;
		}
	}

	if (is_jmp32)
		return is_branch32_taken(reg, val, opcode);
	return is_branch64_taken(reg, val, opcode);
}

static int flip_opcode(u32 opcode)
{
	/* How can we transform "a <op> b" into "b <op> a"? */
	static const u8 opcode_flip[16] = {
		/* these stay the same */
		[BPF_JEQ  >> 4] = BPF_JEQ,
		[BPF_JNE  >> 4] = BPF_JNE,
		[BPF_JSET >> 4] = BPF_JSET,
		/* these swap "lesser" and "greater" (L and G in the opcodes) */
		[BPF_JGE  >> 4] = BPF_JLE,
		[BPF_JGT  >> 4] = BPF_JLT,
		[BPF_JLE  >> 4] = BPF_JGE,
		[BPF_JLT  >> 4] = BPF_JGT,
		[BPF_JSGE >> 4] = BPF_JSLE,
		[BPF_JSGT >> 4] = BPF_JSLT,
		[BPF_JSLE >> 4] = BPF_JSGE,
		[BPF_JSLT >> 4] = BPF_JSGT
	};
	return opcode_flip[opcode >> 4];
}

static int is_pkt_ptr_branch_taken(struct bpf_reg_state *dst_reg,
				   struct bpf_reg_state *src_reg,
				   u8 opcode)
{
	struct bpf_reg_state *pkt;

	if (src_reg->type == PTR_TO_PACKET_END) {
		pkt = dst_reg;
	} else if (dst_reg->type == PTR_TO_PACKET_END) {
		pkt = src_reg;
		opcode = flip_opcode(opcode);
	} else {
		return -1;
	}

	if (pkt->range >= 0)
		return -1;

	switch (opcode) {
	case BPF_JLE:
		/* pkt <= pkt_end */
		fallthrough;
	case BPF_JGT:
		/* pkt > pkt_end */
		if (pkt->range == BEYOND_PKT_END)
			/* pkt has at last one extra byte beyond pkt_end */
			return opcode == BPF_JGT;
		break;
	case BPF_JLT:
		/* pkt < pkt_end */
		fallthrough;
	case BPF_JGE:
		/* pkt >= pkt_end */
		if (pkt->range == BEYOND_PKT_END || pkt->range == AT_PKT_END)
			return opcode == BPF_JGE;
		break;
	}
	return -1;
}

/* Adjusts the register min/max values in the case that the dst_reg is the
 * variable register that we are working on, and src_reg is a constant or we're
 * simply doing a BPF_K check.
 * In JEQ/JNE cases we also adjust the var_off values.
 */
static void reg_set_min_max(struct bpf_reg_state *true_reg,
			    struct bpf_reg_state *false_reg,
			    u64 val, u32 val32,
			    u8 opcode, bool is_jmp32)
{
	struct tnum false_32off = tnum_subreg(false_reg->var_off);
	struct tnum false_64off = false_reg->var_off;
	struct tnum true_32off = tnum_subreg(true_reg->var_off);
	struct tnum true_64off = true_reg->var_off;
	s64 sval = (s64)val;
	s32 sval32 = (s32)val32;

	/* If the dst_reg is a pointer, we can't learn anything about its
	 * variable offset from the compare (unless src_reg were a pointer into
	 * the same object, but we don't bother with that.
	 * Since false_reg and true_reg have the same type by construction, we
	 * only need to check one of them for pointerness.
	 */
	if (__is_pointer_value(false, false_reg))
		return;

	switch (opcode) {
	/* JEQ/JNE comparison doesn't change the register equivalence.
	 *
	 * r1 = r2;
	 * if (r1 == 42) goto label;
	 * ...
	 * label: // here both r1 and r2 are known to be 42.
	 *
	 * Hence when marking register as known preserve it's ID.
	 */
	case BPF_JEQ:
		if (is_jmp32) {
			__mark_reg32_known(true_reg, val32);
			true_32off = tnum_subreg(true_reg->var_off);
		} else {
			___mark_reg_known(true_reg, val);
			true_64off = true_reg->var_off;
		}
		break;
	case BPF_JNE:
		if (is_jmp32) {
			__mark_reg32_known(false_reg, val32);
			false_32off = tnum_subreg(false_reg->var_off);
		} else {
			___mark_reg_known(false_reg, val);
			false_64off = false_reg->var_off;
		}
		break;
	case BPF_JSET:
		if (is_jmp32) {
			false_32off = tnum_and(false_32off, tnum_const(~val32));
			if (is_power_of_2(val32))
				true_32off = tnum_or(true_32off,
						     tnum_const(val32));
		} else {
			false_64off = tnum_and(false_64off, tnum_const(~val));
			if (is_power_of_2(val))
				true_64off = tnum_or(true_64off,
						     tnum_const(val));
		}
		break;
	case BPF_JGE:
	case BPF_JGT:
	{
		if (is_jmp32) {
			u32 false_umax = opcode == BPF_JGT ? val32  : val32 - 1;
			u32 true_umin = opcode == BPF_JGT ? val32 + 1 : val32;

			false_reg->u32_max_value = min(false_reg->u32_max_value,
						       false_umax);
			true_reg->u32_min_value = max(true_reg->u32_min_value,
						      true_umin);
		} else {
			u64 false_umax = opcode == BPF_JGT ? val    : val - 1;
			u64 true_umin = opcode == BPF_JGT ? val + 1 : val;

			false_reg->umax_value = min(false_reg->umax_value, false_umax);
			true_reg->umin_value = max(true_reg->umin_value, true_umin);
		}
		break;
	}
	case BPF_JSGE:
	case BPF_JSGT:
	{
		if (is_jmp32) {
			s32 false_smax = opcode == BPF_JSGT ? sval32    : sval32 - 1;
			s32 true_smin = opcode == BPF_JSGT ? sval32 + 1 : sval32;

			false_reg->s32_max_value = min(false_reg->s32_max_value, false_smax);
			true_reg->s32_min_value = max(true_reg->s32_min_value, true_smin);
		} else {
			s64 false_smax = opcode == BPF_JSGT ? sval    : sval - 1;
			s64 true_smin = opcode == BPF_JSGT ? sval + 1 : sval;

			false_reg->smax_value = min(false_reg->smax_value, false_smax);
			true_reg->smin_value = max(true_reg->smin_value, true_smin);
		}
		break;
	}
	case BPF_JLE:
	case BPF_JLT:
	{
		if (is_jmp32) {
			u32 false_umin = opcode == BPF_JLT ? val32  : val32 + 1;
			u32 true_umax = opcode == BPF_JLT ? val32 - 1 : val32;

			false_reg->u32_min_value = max(false_reg->u32_min_value,
						       false_umin);
			true_reg->u32_max_value = min(true_reg->u32_max_value,
						      true_umax);
		} else {
			u64 false_umin = opcode == BPF_JLT ? val    : val + 1;
			u64 true_umax = opcode == BPF_JLT ? val - 1 : val;

			false_reg->umin_value = max(false_reg->umin_value, false_umin);
			true_reg->umax_value = min(true_reg->umax_value, true_umax);
		}
		break;
	}
	case BPF_JSLE:
	case BPF_JSLT:
	{
		if (is_jmp32) {
			s32 false_smin = opcode == BPF_JSLT ? sval32    : sval32 + 1;
			s32 true_smax = opcode == BPF_JSLT ? sval32 - 1 : sval32;

			false_reg->s32_min_value = max(false_reg->s32_min_value, false_smin);
			true_reg->s32_max_value = min(true_reg->s32_max_value, true_smax);
		} else {
			s64 false_smin = opcode == BPF_JSLT ? sval    : sval + 1;
			s64 true_smax = opcode == BPF_JSLT ? sval - 1 : sval;

			false_reg->smin_value = max(false_reg->smin_value, false_smin);
			true_reg->smax_value = min(true_reg->smax_value, true_smax);
		}
		break;
	}
	default:
		return;
	}

	if (is_jmp32) {
		false_reg->var_off = tnum_or(tnum_clear_subreg(false_64off),
					     tnum_subreg(false_32off));
		true_reg->var_off = tnum_or(tnum_clear_subreg(true_64off),
					    tnum_subreg(true_32off));
		__reg_combine_32_into_64(false_reg);
		__reg_combine_32_into_64(true_reg);
	} else {
		false_reg->var_off = false_64off;
		true_reg->var_off = true_64off;
		__reg_combine_64_into_32(false_reg);
		__reg_combine_64_into_32(true_reg);
	}
}

/* Same as above, but for the case that dst_reg holds a constant and src_reg is
 * the variable reg.
 */
static void reg_set_min_max_inv(struct bpf_reg_state *true_reg,
				struct bpf_reg_state *false_reg,
				u64 val, u32 val32,
				u8 opcode, bool is_jmp32)
{
	opcode = flip_opcode(opcode);
	/* This uses zero as "not present in table"; luckily the zero opcode,
	 * BPF_JA, can't get here.
	 */
	if (opcode)
		reg_set_min_max(true_reg, false_reg, val, val32, opcode, is_jmp32);
}

/* Regs are known to be equal, so intersect their min/max/var_off */
static void __reg_combine_min_max(struct bpf_reg_state *src_reg,
				  struct bpf_reg_state *dst_reg)
{
	src_reg->umin_value = dst_reg->umin_value = max(src_reg->umin_value,
							dst_reg->umin_value);
	src_reg->umax_value = dst_reg->umax_value = min(src_reg->umax_value,
							dst_reg->umax_value);
	src_reg->smin_value = dst_reg->smin_value = max(src_reg->smin_value,
							dst_reg->smin_value);
	src_reg->smax_value = dst_reg->smax_value = min(src_reg->smax_value,
							dst_reg->smax_value);
	src_reg->var_off = dst_reg->var_off = tnum_intersect(src_reg->var_off,
							     dst_reg->var_off);
	reg_bounds_sync(src_reg);
	reg_bounds_sync(dst_reg);
}

static void reg_combine_min_max(struct bpf_reg_state *true_src,
				struct bpf_reg_state *true_dst,
				struct bpf_reg_state *false_src,
				struct bpf_reg_state *false_dst,
				u8 opcode)
{
	switch (opcode) {
	case BPF_JEQ:
		__reg_combine_min_max(true_src, true_dst);
		break;
	case BPF_JNE:
		__reg_combine_min_max(false_src, false_dst);
		break;
	}
}

static void mark_ptr_or_null_reg(struct bpf_func_state *state,
				 struct bpf_reg_state *reg, u32 id,
				 bool is_null)
{
	if (type_may_be_null(reg->type) && reg->id == id &&
	    !WARN_ON_ONCE(!reg->id)) {
		if (WARN_ON_ONCE(reg->smin_value || reg->smax_value ||
				 !tnum_equals_const(reg->var_off, 0) ||
				 reg->off)) {
			/* Old offset (both fixed and variable parts) should
			 * have been known-zero, because we don't allow pointer
			 * arithmetic on pointers that might be NULL. If we
			 * see this happening, don't convert the register.
			 */
			return;
		}
		if (is_null) {
			reg->type = SCALAR_VALUE;
			/* We don't need id and ref_obj_id from this point
			 * onwards anymore, thus we should better reset it,
			 * so that state pruning has chances to take effect.
			 */
			reg->id = 0;
			reg->ref_obj_id = 0;

			return;
		}

		mark_ptr_not_null_reg(reg);

		if (!reg_may_point_to_spin_lock(reg)) {
			/* For not-NULL ptr, reg->ref_obj_id will be reset
			 * in release_reference().
			 *
			 * reg->id is still used by spin_lock ptr. Other
			 * than spin_lock ptr type, reg->id can be reset.
			 */
			reg->id = 0;
		}
	}
}

/* The logic is similar to find_good_pkt_pointers(), both could eventually
 * be folded together at some point.
 */
static void mark_ptr_or_null_regs(struct bpf_verifier_state *vstate, u32 regno,
				  bool is_null)
{
	struct bpf_func_state *state = vstate->frame[vstate->curframe];
	struct bpf_reg_state *regs = state->regs, *reg;
	u32 ref_obj_id = regs[regno].ref_obj_id;
	u32 id = regs[regno].id;

	if (ref_obj_id && ref_obj_id == id && is_null)
		/* regs[regno] is in the " == NULL" branch.
		 * No one could have freed the reference state before
		 * doing the NULL check.
		 */
		WARN_ON_ONCE(release_reference_state(state, id));

	bpf_for_each_reg_in_vstate(vstate, state, reg, ({
		mark_ptr_or_null_reg(state, reg, id, is_null);
	}));
}

static bool try_match_pkt_pointers(const struct bpf_insn *insn,
				   struct bpf_reg_state *dst_reg,
				   struct bpf_reg_state *src_reg,
				   struct bpf_verifier_state *this_branch,
				   struct bpf_verifier_state *other_branch)
{
	if (BPF_SRC(insn->code) != BPF_X)
		return false;

	/* Pointers are always 64-bit. */
	if (BPF_CLASS(insn->code) == BPF_JMP32)
		return false;

	switch (BPF_OP(insn->code)) {
	case BPF_JGT:
		if ((dst_reg->type == PTR_TO_PACKET &&
		     src_reg->type == PTR_TO_PACKET_END) ||
		    (dst_reg->type == PTR_TO_PACKET_META &&
		     reg_is_init_pkt_pointer(src_reg, PTR_TO_PACKET))) {
			/* pkt_data' > pkt_end, pkt_meta' > pkt_data */
			find_good_pkt_pointers(this_branch, dst_reg,
					       dst_reg->type, false);
			mark_pkt_end(other_branch, insn->dst_reg, true);
		} else if ((dst_reg->type == PTR_TO_PACKET_END &&
			    src_reg->type == PTR_TO_PACKET) ||
			   (reg_is_init_pkt_pointer(dst_reg, PTR_TO_PACKET) &&
			    src_reg->type == PTR_TO_PACKET_META)) {
			/* pkt_end > pkt_data', pkt_data > pkt_meta' */
			find_good_pkt_pointers(other_branch, src_reg,
					       src_reg->type, true);
			mark_pkt_end(this_branch, insn->src_reg, false);
		} else {
			return false;
		}
		break;
	case BPF_JLT:
		if ((dst_reg->type == PTR_TO_PACKET &&
		     src_reg->type == PTR_TO_PACKET_END) ||
		    (dst_reg->type == PTR_TO_PACKET_META &&
		     reg_is_init_pkt_pointer(src_reg, PTR_TO_PACKET))) {
			/* pkt_data' < pkt_end, pkt_meta' < pkt_data */
			find_good_pkt_pointers(other_branch, dst_reg,
					       dst_reg->type, true);
			mark_pkt_end(this_branch, insn->dst_reg, false);
		} else if ((dst_reg->type == PTR_TO_PACKET_END &&
			    src_reg->type == PTR_TO_PACKET) ||
			   (reg_is_init_pkt_pointer(dst_reg, PTR_TO_PACKET) &&
			    src_reg->type == PTR_TO_PACKET_META)) {
			/* pkt_end < pkt_data', pkt_data > pkt_meta' */
			find_good_pkt_pointers(this_branch, src_reg,
					       src_reg->type, false);
			mark_pkt_end(other_branch, insn->src_reg, true);
		} else {
			return false;
		}
		break;
	case BPF_JGE:
		if ((dst_reg->type == PTR_TO_PACKET &&
		     src_reg->type == PTR_TO_PACKET_END) ||
		    (dst_reg->type == PTR_TO_PACKET_META &&
		     reg_is_init_pkt_pointer(src_reg, PTR_TO_PACKET))) {
			/* pkt_data' >= pkt_end, pkt_meta' >= pkt_data */
			find_good_pkt_pointers(this_branch, dst_reg,
					       dst_reg->type, true);
			mark_pkt_end(other_branch, insn->dst_reg, false);
		} else if ((dst_reg->type == PTR_TO_PACKET_END &&
			    src_reg->type == PTR_TO_PACKET) ||
			   (reg_is_init_pkt_pointer(dst_reg, PTR_TO_PACKET) &&
			    src_reg->type == PTR_TO_PACKET_META)) {
			/* pkt_end >= pkt_data', pkt_data >= pkt_meta' */
			find_good_pkt_pointers(other_branch, src_reg,
					       src_reg->type, false);
			mark_pkt_end(this_branch, insn->src_reg, true);
		} else {
			return false;
		}
		break;
	case BPF_JLE:
		if ((dst_reg->type == PTR_TO_PACKET &&
		     src_reg->type == PTR_TO_PACKET_END) ||
		    (dst_reg->type == PTR_TO_PACKET_META &&
		     reg_is_init_pkt_pointer(src_reg, PTR_TO_PACKET))) {
			/* pkt_data' <= pkt_end, pkt_meta' <= pkt_data */
			find_good_pkt_pointers(other_branch, dst_reg,
					       dst_reg->type, false);
			mark_pkt_end(this_branch, insn->dst_reg, true);
		} else if ((dst_reg->type == PTR_TO_PACKET_END &&
			    src_reg->type == PTR_TO_PACKET) ||
			   (reg_is_init_pkt_pointer(dst_reg, PTR_TO_PACKET) &&
			    src_reg->type == PTR_TO_PACKET_META)) {
			/* pkt_end <= pkt_data', pkt_data <= pkt_meta' */
			find_good_pkt_pointers(this_branch, src_reg,
					       src_reg->type, true);
			mark_pkt_end(other_branch, insn->src_reg, false);
		} else {
			return false;
		}
		break;
	default:
		return false;
	}

	return true;
}

static void find_equal_scalars(struct bpf_verifier_state *vstate,
			       struct bpf_reg_state *known_reg)
{
	struct bpf_func_state *state;
	struct bpf_reg_state *reg;

	bpf_for_each_reg_in_vstate(vstate, state, reg, ({
		if (reg->type == SCALAR_VALUE && reg->id == known_reg->id)
			copy_register_state(reg, known_reg);
	}));
}

static int check_cond_jmp_op(struct bpf_verifier_env *env,
			     struct bpf_insn *insn, int *insn_idx)
{
	struct bpf_verifier_state *this_branch = env->cur_state;
	struct bpf_verifier_state *other_branch;
	struct bpf_reg_state *regs = this_branch->frame[this_branch->curframe]->regs;
	struct bpf_reg_state *dst_reg, *other_branch_regs, *src_reg = NULL;
	u8 opcode = BPF_OP(insn->code);
	bool is_jmp32;
	int pred = -1;
	int err;

	/* Only conditional jumps are expected to reach here. */
	if (opcode == BPF_JA || opcode > BPF_JSLE) {
		verbose(env, "invalid BPF_JMP/JMP32 opcode %x\n", opcode);
		return -EINVAL;
	}

	if (BPF_SRC(insn->code) == BPF_X) {
		if (insn->imm != 0) {
			verbose(env, "BPF_JMP/JMP32 uses reserved fields\n");
			return -EINVAL;
		}

		/* check src1 operand */
		err = check_reg_arg(env, insn->src_reg, SRC_OP);
		if (err)
			return err;

		if (is_pointer_value(env, insn->src_reg)) {
			verbose(env, "R%d pointer comparison prohibited\n",
				insn->src_reg);
			return -EACCES;
		}
		src_reg = &regs[insn->src_reg];
	} else {
		if (insn->src_reg != BPF_REG_0) {
			verbose(env, "BPF_JMP/JMP32 uses reserved fields\n");
			return -EINVAL;
		}
	}

	/* check src2 operand */
	err = check_reg_arg(env, insn->dst_reg, SRC_OP);
	if (err)
		return err;

	dst_reg = &regs[insn->dst_reg];
	is_jmp32 = BPF_CLASS(insn->code) == BPF_JMP32;

	if (BPF_SRC(insn->code) == BPF_K) {
		pred = is_branch_taken(dst_reg, insn->imm, opcode, is_jmp32);
	} else if (src_reg->type == SCALAR_VALUE &&
		   is_jmp32 && tnum_is_const(tnum_subreg(src_reg->var_off))) {
		pred = is_branch_taken(dst_reg,
				       tnum_subreg(src_reg->var_off).value,
				       opcode,
				       is_jmp32);
	} else if (src_reg->type == SCALAR_VALUE &&
		   !is_jmp32 && tnum_is_const(src_reg->var_off)) {
		pred = is_branch_taken(dst_reg,
				       src_reg->var_off.value,
				       opcode,
				       is_jmp32);
	} else if (reg_is_pkt_pointer_any(dst_reg) &&
		   reg_is_pkt_pointer_any(src_reg) &&
		   !is_jmp32) {
		pred = is_pkt_ptr_branch_taken(dst_reg, src_reg, opcode);
	}

	if (pred >= 0) {
		/* If we get here with a dst_reg pointer type it is because
		 * above is_branch_taken() special cased the 0 comparison.
		 */
		if (!__is_pointer_value(false, dst_reg))
			err = mark_chain_precision(env, insn->dst_reg);
		if (BPF_SRC(insn->code) == BPF_X && !err &&
		    !__is_pointer_value(false, src_reg))
			err = mark_chain_precision(env, insn->src_reg);
		if (err)
			return err;
	}

	if (pred == 1) {
		/* Only follow the goto, ignore fall-through. If needed, push
		 * the fall-through branch for simulation under speculative
		 * execution.
		 */
		if (!env->bypass_spec_v1 &&
		    !sanitize_speculative_path(env, insn, *insn_idx + 1,
					       *insn_idx))
			return -EFAULT;
		*insn_idx += insn->off;
		return 0;
	} else if (pred == 0) {
		/* Only follow the fall-through branch, since that's where the
		 * program will go. If needed, push the goto branch for
		 * simulation under speculative execution.
		 */
		if (!env->bypass_spec_v1 &&
		    !sanitize_speculative_path(env, insn,
					       *insn_idx + insn->off + 1,
					       *insn_idx))
			return -EFAULT;
		return 0;
	}

	other_branch = push_stack(env, *insn_idx + insn->off + 1, *insn_idx,
				  false);
	if (!other_branch)
		return -EFAULT;
	other_branch_regs = other_branch->frame[other_branch->curframe]->regs;

	/* detect if we are comparing against a constant value so we can adjust
	 * our min/max values for our dst register.
	 * this is only legit if both are scalars (or pointers to the same
	 * object, I suppose, but we don't support that right now), because
	 * otherwise the different base pointers mean the offsets aren't
	 * comparable.
	 */
	if (BPF_SRC(insn->code) == BPF_X) {
		struct bpf_reg_state *src_reg = &regs[insn->src_reg];

		if (dst_reg->type == SCALAR_VALUE &&
		    src_reg->type == SCALAR_VALUE) {
			if (tnum_is_const(src_reg->var_off) ||
			    (is_jmp32 &&
			     tnum_is_const(tnum_subreg(src_reg->var_off))))
				reg_set_min_max(&other_branch_regs[insn->dst_reg],
						dst_reg,
						src_reg->var_off.value,
						tnum_subreg(src_reg->var_off).value,
						opcode, is_jmp32);
			else if (tnum_is_const(dst_reg->var_off) ||
				 (is_jmp32 &&
				  tnum_is_const(tnum_subreg(dst_reg->var_off))))
				reg_set_min_max_inv(&other_branch_regs[insn->src_reg],
						    src_reg,
						    dst_reg->var_off.value,
						    tnum_subreg(dst_reg->var_off).value,
						    opcode, is_jmp32);
			else if (!is_jmp32 &&
				 (opcode == BPF_JEQ || opcode == BPF_JNE))
				/* Comparing for equality, we can combine knowledge */
				reg_combine_min_max(&other_branch_regs[insn->src_reg],
						    &other_branch_regs[insn->dst_reg],
						    src_reg, dst_reg, opcode);
			if (src_reg->id &&
			    !WARN_ON_ONCE(src_reg->id != other_branch_regs[insn->src_reg].id)) {
				find_equal_scalars(this_branch, src_reg);
				find_equal_scalars(other_branch, &other_branch_regs[insn->src_reg]);
			}

		}
	} else if (dst_reg->type == SCALAR_VALUE) {
		reg_set_min_max(&other_branch_regs[insn->dst_reg],
					dst_reg, insn->imm, (u32)insn->imm,
					opcode, is_jmp32);
	}

	if (dst_reg->type == SCALAR_VALUE && dst_reg->id &&
	    !WARN_ON_ONCE(dst_reg->id != other_branch_regs[insn->dst_reg].id)) {
		find_equal_scalars(this_branch, dst_reg);
		find_equal_scalars(other_branch, &other_branch_regs[insn->dst_reg]);
	}

	/* detect if R == 0 where R is returned from bpf_map_lookup_elem().
	 * NOTE: these optimizations below are related with pointer comparison
	 *       which will never be JMP32.
	 */
	if (!is_jmp32 && BPF_SRC(insn->code) == BPF_K &&
	    insn->imm == 0 && (opcode == BPF_JEQ || opcode == BPF_JNE) &&
	    type_may_be_null(dst_reg->type)) {
		/* Mark all identical registers in each branch as either
		 * safe or unknown depending R == 0 or R != 0 conditional.
		 */
		mark_ptr_or_null_regs(this_branch, insn->dst_reg,
				      opcode == BPF_JNE);
		mark_ptr_or_null_regs(other_branch, insn->dst_reg,
				      opcode == BPF_JEQ);
	} else if (!try_match_pkt_pointers(insn, dst_reg, &regs[insn->src_reg],
					   this_branch, other_branch) &&
		   is_pointer_value(env, insn->dst_reg)) {
		verbose(env, "R%d pointer comparison prohibited\n",
			insn->dst_reg);
		return -EACCES;
	}
	if (env->log.level & BPF_LOG_LEVEL)
		print_verifier_state(env, this_branch->frame[this_branch->curframe]);
	return 0;
}

/* verify BPF_LD_IMM64 instruction */
static int check_ld_imm(struct bpf_verifier_env *env, struct bpf_insn *insn)
{
	struct bpf_insn_aux_data *aux = cur_aux(env);
	struct bpf_reg_state *regs = cur_regs(env);
	struct bpf_reg_state *dst_reg;
	struct bpf_map *map;
	int err;

	if (BPF_SIZE(insn->code) != BPF_DW) {
		verbose(env, "invalid BPF_LD_IMM insn\n");
		return -EINVAL;
	}
	if (insn->off != 0) {
		verbose(env, "BPF_LD_IMM64 uses reserved fields\n");
		return -EINVAL;
	}

	err = check_reg_arg(env, insn->dst_reg, DST_OP);
	if (err)
		return err;

	dst_reg = &regs[insn->dst_reg];
	if (insn->src_reg == 0) {
		u64 imm = ((u64)(insn + 1)->imm << 32) | (u32)insn->imm;

		dst_reg->type = SCALAR_VALUE;
		__mark_reg_known(&regs[insn->dst_reg], imm);
		return 0;
	}

	/* All special src_reg cases are listed below. From this point onwards
	 * we either succeed and assign a corresponding dst_reg->type after
	 * zeroing the offset, or fail and reject the program.
	 */
	mark_reg_known_zero(env, regs, insn->dst_reg);

	if (insn->src_reg == BPF_PSEUDO_BTF_ID) {
		dst_reg->type = aux->btf_var.reg_type;
		switch (base_type(dst_reg->type)) {
		case PTR_TO_MEM:
			dst_reg->mem_size = aux->btf_var.mem_size;
			break;
		case PTR_TO_BTF_ID:
		case PTR_TO_PERCPU_BTF_ID:
			dst_reg->btf = aux->btf_var.btf;
			dst_reg->btf_id = aux->btf_var.btf_id;
			break;
		default:
			verbose(env, "bpf verifier is misconfigured\n");
			return -EFAULT;
		}
		return 0;
	}

	if (insn->src_reg == BPF_PSEUDO_FUNC) {
		struct bpf_prog_aux *aux = env->prog->aux;
		u32 subprogno = find_subprog(env,
					     env->insn_idx + insn->imm + 1);

		if (!aux->func_info) {
			verbose(env, "missing btf func_info\n");
			return -EINVAL;
		}
		if (aux->func_info_aux[subprogno].linkage != BTF_FUNC_STATIC) {
			verbose(env, "callback function not static\n");
			return -EINVAL;
		}

		dst_reg->type = PTR_TO_FUNC;
		dst_reg->subprogno = subprogno;
		return 0;
	}

	map = env->used_maps[aux->map_index];
	dst_reg->map_ptr = map;

	if (insn->src_reg == BPF_PSEUDO_MAP_VALUE ||
	    insn->src_reg == BPF_PSEUDO_MAP_IDX_VALUE) {
		dst_reg->type = PTR_TO_MAP_VALUE;
		dst_reg->off = aux->map_off;
		if (map_value_has_spin_lock(map))
			dst_reg->id = ++env->id_gen;
	} else if (insn->src_reg == BPF_PSEUDO_MAP_FD ||
		   insn->src_reg == BPF_PSEUDO_MAP_IDX) {
		dst_reg->type = CONST_PTR_TO_MAP;
	} else {
		verbose(env, "bpf verifier is misconfigured\n");
		return -EINVAL;
	}

	return 0;
}

static bool may_access_skb(enum bpf_prog_type type)
{
	switch (type) {
	case BPF_PROG_TYPE_SOCKET_FILTER:
	case BPF_PROG_TYPE_SCHED_CLS:
	case BPF_PROG_TYPE_SCHED_ACT:
		return true;
	default:
		return false;
	}
}

/* verify safety of LD_ABS|LD_IND instructions:
 * - they can only appear in the programs where ctx == skb
 * - since they are wrappers of function calls, they scratch R1-R5 registers,
 *   preserve R6-R9, and store return value into R0
 *
 * Implicit input:
 *   ctx == skb == R6 == CTX
 *
 * Explicit input:
 *   SRC == any register
 *   IMM == 32-bit immediate
 *
 * Output:
 *   R0 - 8/16/32-bit skb data converted to cpu endianness
 */
static int check_ld_abs(struct bpf_verifier_env *env, struct bpf_insn *insn)
{
	struct bpf_reg_state *regs = cur_regs(env);
	static const int ctx_reg = BPF_REG_6;
	u8 mode = BPF_MODE(insn->code);
	int i, err;

	if (!may_access_skb(resolve_prog_type(env->prog))) {
		verbose(env, "BPF_LD_[ABS|IND] instructions not allowed for this program type\n");
		return -EINVAL;
	}

	if (!env->ops->gen_ld_abs) {
		verbose(env, "bpf verifier is misconfigured\n");
		return -EINVAL;
	}

	if (insn->dst_reg != BPF_REG_0 || insn->off != 0 ||
	    BPF_SIZE(insn->code) == BPF_DW ||
	    (mode == BPF_ABS && insn->src_reg != BPF_REG_0)) {
		verbose(env, "BPF_LD_[ABS|IND] uses reserved fields\n");
		return -EINVAL;
	}

	/* check whether implicit source operand (register R6) is readable */
	err = check_reg_arg(env, ctx_reg, SRC_OP);
	if (err)
		return err;

	/* Disallow usage of BPF_LD_[ABS|IND] with reference tracking, as
	 * gen_ld_abs() may terminate the program at runtime, leading to
	 * reference leak.
	 */
	err = check_reference_leak(env);
	if (err) {
		verbose(env, "BPF_LD_[ABS|IND] cannot be mixed with socket references\n");
		return err;
	}

	if (env->cur_state->active_spin_lock) {
		verbose(env, "BPF_LD_[ABS|IND] cannot be used inside bpf_spin_lock-ed region\n");
		return -EINVAL;
	}

	if (regs[ctx_reg].type != PTR_TO_CTX) {
		verbose(env,
			"at the time of BPF_LD_ABS|IND R6 != pointer to skb\n");
		return -EINVAL;
	}

	if (mode == BPF_IND) {
		/* check explicit source operand */
		err = check_reg_arg(env, insn->src_reg, SRC_OP);
		if (err)
			return err;
	}

	err = check_ctx_reg(env, &regs[ctx_reg], ctx_reg);
	if (err < 0)
		return err;

	/* reset caller saved regs to unreadable */
	for (i = 0; i < CALLER_SAVED_REGS; i++) {
		mark_reg_not_init(env, regs, caller_saved[i]);
		check_reg_arg(env, caller_saved[i], DST_OP_NO_MARK);
	}

	/* mark destination R0 register as readable, since it contains
	 * the value fetched from the packet.
	 * Already marked as written above.
	 */
	mark_reg_unknown(env, regs, BPF_REG_0);
	/* ld_abs load up to 32-bit skb data. */
	regs[BPF_REG_0].subreg_def = env->insn_idx + 1;
	return 0;
}

static int check_return_code(struct bpf_verifier_env *env)
{
	struct tnum enforce_attach_type_range = tnum_unknown;
	const struct bpf_prog *prog = env->prog;
	struct bpf_reg_state *reg;
	struct tnum range = tnum_range(0, 1), const_0 = tnum_const(0);
	enum bpf_prog_type prog_type = resolve_prog_type(env->prog);
	int err;
	struct bpf_func_state *frame = env->cur_state->frame[0];
	const bool is_subprog = frame->subprogno;

	/* LSM and struct_ops func-ptr's return type could be "void" */
	if (!is_subprog &&
	    (prog_type == BPF_PROG_TYPE_STRUCT_OPS ||
	     prog_type == BPF_PROG_TYPE_LSM) &&
	    !prog->aux->attach_func_proto->type)
		return 0;

	/* eBPF calling convention is such that R0 is used
	 * to return the value from eBPF program.
	 * Make sure that it's readable at this time
	 * of bpf_exit, which means that program wrote
	 * something into it earlier
	 */
	err = check_reg_arg(env, BPF_REG_0, SRC_OP);
	if (err)
		return err;

	if (is_pointer_value(env, BPF_REG_0)) {
		verbose(env, "R0 leaks addr as return value\n");
		return -EACCES;
	}

	reg = cur_regs(env) + BPF_REG_0;

	if (frame->in_async_callback_fn) {
		/* enforce return zero from async callbacks like timer */
		if (reg->type != SCALAR_VALUE) {
			verbose(env, "In async callback the register R0 is not a known value (%s)\n",
				reg_type_str(env, reg->type));
			return -EINVAL;
		}

		if (!tnum_in(const_0, reg->var_off)) {
			verbose_invalid_scalar(env, reg, &const_0, "async callback", "R0");
			return -EINVAL;
		}
		return 0;
	}

	if (is_subprog) {
		if (reg->type != SCALAR_VALUE) {
			verbose(env, "At subprogram exit the register R0 is not a scalar value (%s)\n",
				reg_type_str(env, reg->type));
			return -EINVAL;
		}
		return 0;
	}

	switch (prog_type) {
	case BPF_PROG_TYPE_CGROUP_SOCK_ADDR:
		if (env->prog->expected_attach_type == BPF_CGROUP_UDP4_RECVMSG ||
		    env->prog->expected_attach_type == BPF_CGROUP_UDP6_RECVMSG ||
		    env->prog->expected_attach_type == BPF_CGROUP_INET4_GETPEERNAME ||
		    env->prog->expected_attach_type == BPF_CGROUP_INET6_GETPEERNAME ||
		    env->prog->expected_attach_type == BPF_CGROUP_INET4_GETSOCKNAME ||
		    env->prog->expected_attach_type == BPF_CGROUP_INET6_GETSOCKNAME)
			range = tnum_range(1, 1);
		if (env->prog->expected_attach_type == BPF_CGROUP_INET4_BIND ||
		    env->prog->expected_attach_type == BPF_CGROUP_INET6_BIND)
			range = tnum_range(0, 3);
		break;
	case BPF_PROG_TYPE_CGROUP_SKB:
		if (env->prog->expected_attach_type == BPF_CGROUP_INET_EGRESS) {
			range = tnum_range(0, 3);
			enforce_attach_type_range = tnum_range(2, 3);
		}
		break;
	case BPF_PROG_TYPE_CGROUP_SOCK:
	case BPF_PROG_TYPE_SOCK_OPS:
	case BPF_PROG_TYPE_CGROUP_DEVICE:
	case BPF_PROG_TYPE_CGROUP_SYSCTL:
	case BPF_PROG_TYPE_CGROUP_SOCKOPT:
		break;
	case BPF_PROG_TYPE_RAW_TRACEPOINT:
		if (!env->prog->aux->attach_btf_id)
			return 0;
		range = tnum_const(0);
		break;
	case BPF_PROG_TYPE_TRACING:
		switch (env->prog->expected_attach_type) {
		case BPF_TRACE_FENTRY:
		case BPF_TRACE_FEXIT:
			range = tnum_const(0);
			break;
		case BPF_TRACE_RAW_TP:
		case BPF_MODIFY_RETURN:
			return 0;
		case BPF_TRACE_ITER:
			break;
		default:
			return -ENOTSUPP;
		}
		break;
	case BPF_PROG_TYPE_SK_LOOKUP:
		range = tnum_range(SK_DROP, SK_PASS);
		break;
	case BPF_PROG_TYPE_EXT:
		/* freplace program can return anything as its return value
		 * depends on the to-be-replaced kernel func or bpf program.
		 */
	default:
		return 0;
	}

	if (reg->type != SCALAR_VALUE) {
		verbose(env, "At program exit the register R0 is not a known value (%s)\n",
			reg_type_str(env, reg->type));
		return -EINVAL;
	}

	if (!tnum_in(range, reg->var_off)) {
		verbose_invalid_scalar(env, reg, &range, "program exit", "R0");
		return -EINVAL;
	}

	if (!tnum_is_unknown(enforce_attach_type_range) &&
	    tnum_in(enforce_attach_type_range, reg->var_off))
		env->prog->enforce_expected_attach_type = 1;
	return 0;
}

/* non-recursive DFS pseudo code
 * 1  procedure DFS-iterative(G,v):
 * 2      label v as discovered
 * 3      let S be a stack
 * 4      S.push(v)
 * 5      while S is not empty
 * 6            t <- S.pop()
 * 7            if t is what we're looking for:
 * 8                return t
 * 9            for all edges e in G.adjacentEdges(t) do
 * 10               if edge e is already labelled
 * 11                   continue with the next edge
 * 12               w <- G.adjacentVertex(t,e)
 * 13               if vertex w is not discovered and not explored
 * 14                   label e as tree-edge
 * 15                   label w as discovered
 * 16                   S.push(w)
 * 17                   continue at 5
 * 18               else if vertex w is discovered
 * 19                   label e as back-edge
 * 20               else
 * 21                   // vertex w is explored
 * 22                   label e as forward- or cross-edge
 * 23           label t as explored
 * 24           S.pop()
 *
 * convention:
 * 0x10 - discovered
 * 0x11 - discovered and fall-through edge labelled
 * 0x12 - discovered and fall-through and branch edges labelled
 * 0x20 - explored
 */

enum {
	DISCOVERED = 0x10,
	EXPLORED = 0x20,
	FALLTHROUGH = 1,
	BRANCH = 2,
};

static u32 state_htab_size(struct bpf_verifier_env *env)
{
	return env->prog->len;
}

static struct bpf_verifier_state_list **explored_state(
					struct bpf_verifier_env *env,
					int idx)
{
	struct bpf_verifier_state *cur = env->cur_state;
	struct bpf_func_state *state = cur->frame[cur->curframe];

	return &env->explored_states[(idx ^ state->callsite) % state_htab_size(env)];
}

static void init_explored_state(struct bpf_verifier_env *env, int idx)
{
	env->insn_aux_data[idx].prune_point = true;
}

enum {
	DONE_EXPLORING = 0,
	KEEP_EXPLORING = 1,
};

/* t, w, e - match pseudo-code above:
 * t - index of current instruction
 * w - next instruction
 * e - edge
 */
static int push_insn(int t, int w, int e, struct bpf_verifier_env *env,
		     bool loop_ok)
{
	int *insn_stack = env->cfg.insn_stack;
	int *insn_state = env->cfg.insn_state;

	if (e == FALLTHROUGH && insn_state[t] >= (DISCOVERED | FALLTHROUGH))
		return DONE_EXPLORING;

	if (e == BRANCH && insn_state[t] >= (DISCOVERED | BRANCH))
		return DONE_EXPLORING;

	if (w < 0 || w >= env->prog->len) {
		verbose_linfo(env, t, "%d: ", t);
		verbose(env, "jump out of range from insn %d to %d\n", t, w);
		return -EINVAL;
	}

	if (e == BRANCH)
		/* mark branch target for state pruning */
		init_explored_state(env, w);

	if (insn_state[w] == 0) {
		/* tree-edge */
		insn_state[t] = DISCOVERED | e;
		insn_state[w] = DISCOVERED;
		if (env->cfg.cur_stack >= env->prog->len)
			return -E2BIG;
		insn_stack[env->cfg.cur_stack++] = w;
		return KEEP_EXPLORING;
	} else if ((insn_state[w] & 0xF0) == DISCOVERED) {
		if (loop_ok && env->bpf_capable)
			return DONE_EXPLORING;
		verbose_linfo(env, t, "%d: ", t);
		verbose_linfo(env, w, "%d: ", w);
		verbose(env, "back-edge from insn %d to %d\n", t, w);
		return -EINVAL;
	} else if (insn_state[w] == EXPLORED) {
		/* forward- or cross-edge */
		insn_state[t] = DISCOVERED | e;
	} else {
		verbose(env, "insn state internal bug\n");
		return -EFAULT;
	}
	return DONE_EXPLORING;
}

static int visit_func_call_insn(int t, int insn_cnt,
				struct bpf_insn *insns,
				struct bpf_verifier_env *env,
				bool visit_callee)
{
	int ret;

	ret = push_insn(t, t + 1, FALLTHROUGH, env, false);
	if (ret)
		return ret;

	if (t + 1 < insn_cnt)
		init_explored_state(env, t + 1);
	if (visit_callee) {
		init_explored_state(env, t);
		ret = push_insn(t, t + insns[t].imm + 1, BRANCH, env,
				/* It's ok to allow recursion from CFG point of
				 * view. __check_func_call() will do the actual
				 * check.
				 */
				bpf_pseudo_func(insns + t));
	}
	return ret;
}

/* Visits the instruction at index t and returns one of the following:
 *  < 0 - an error occurred
 *  DONE_EXPLORING - the instruction was fully explored
 *  KEEP_EXPLORING - there is still work to be done before it is fully explored
 */
static int visit_insn(int t, int insn_cnt, struct bpf_verifier_env *env)
{
	struct bpf_insn *insns = env->prog->insnsi;
	int ret;

	if (bpf_pseudo_func(insns + t))
		return visit_func_call_insn(t, insn_cnt, insns, env, true);

	/* All non-branch instructions have a single fall-through edge. */
	if (BPF_CLASS(insns[t].code) != BPF_JMP &&
	    BPF_CLASS(insns[t].code) != BPF_JMP32)
		return push_insn(t, t + 1, FALLTHROUGH, env, false);

	switch (BPF_OP(insns[t].code)) {
	case BPF_EXIT:
		return DONE_EXPLORING;

	case BPF_CALL:
		if (insns[t].imm == BPF_FUNC_timer_set_callback)
			/* Mark this call insn to trigger is_state_visited() check
			 * before call itself is processed by __check_func_call().
			 * Otherwise new async state will be pushed for further
			 * exploration.
			 */
			init_explored_state(env, t);
		return visit_func_call_insn(t, insn_cnt, insns, env,
					    insns[t].src_reg == BPF_PSEUDO_CALL);

	case BPF_JA:
		if (BPF_SRC(insns[t].code) != BPF_K)
			return -EINVAL;

		/* unconditional jump with single edge */
		ret = push_insn(t, t + insns[t].off + 1, FALLTHROUGH, env,
				true);
		if (ret)
			return ret;

		/* unconditional jmp is not a good pruning point,
		 * but it's marked, since backtracking needs
		 * to record jmp history in is_state_visited().
		 */
		init_explored_state(env, t + insns[t].off + 1);
		/* tell verifier to check for equivalent states
		 * after every call and jump
		 */
		if (t + 1 < insn_cnt)
			init_explored_state(env, t + 1);

		return ret;

	default:
		/* conditional jump with two edges */
		init_explored_state(env, t);
		ret = push_insn(t, t + 1, FALLTHROUGH, env, true);
		if (ret)
			return ret;

		return push_insn(t, t + insns[t].off + 1, BRANCH, env, true);
	}
}

/* non-recursive depth-first-search to detect loops in BPF program
 * loop == back-edge in directed graph
 */
static int check_cfg(struct bpf_verifier_env *env)
{
	int insn_cnt = env->prog->len;
	int *insn_stack, *insn_state;
	int ret = 0;
	int i;

	insn_state = env->cfg.insn_state = kvcalloc(insn_cnt, sizeof(int), GFP_KERNEL);
	if (!insn_state)
		return -ENOMEM;

	insn_stack = env->cfg.insn_stack = kvcalloc(insn_cnt, sizeof(int), GFP_KERNEL);
	if (!insn_stack) {
		kvfree(insn_state);
		return -ENOMEM;
	}

	insn_state[0] = DISCOVERED; /* mark 1st insn as discovered */
	insn_stack[0] = 0; /* 0 is the first instruction */
	env->cfg.cur_stack = 1;

	while (env->cfg.cur_stack > 0) {
		int t = insn_stack[env->cfg.cur_stack - 1];

		ret = visit_insn(t, insn_cnt, env);
		switch (ret) {
		case DONE_EXPLORING:
			insn_state[t] = EXPLORED;
			env->cfg.cur_stack--;
			break;
		case KEEP_EXPLORING:
			break;
		default:
			if (ret > 0) {
				verbose(env, "visit_insn internal bug\n");
				ret = -EFAULT;
			}
			goto err_free;
		}
	}

	if (env->cfg.cur_stack < 0) {
		verbose(env, "pop stack internal bug\n");
		ret = -EFAULT;
		goto err_free;
	}

	for (i = 0; i < insn_cnt; i++) {
		if (insn_state[i] != EXPLORED) {
			verbose(env, "unreachable insn %d\n", i);
			ret = -EINVAL;
			goto err_free;
		}
	}
	ret = 0; /* cfg looks good */

err_free:
	kvfree(insn_state);
	kvfree(insn_stack);
	env->cfg.insn_state = env->cfg.insn_stack = NULL;
	return ret;
}

static int check_abnormal_return(struct bpf_verifier_env *env)
{
	int i;

	for (i = 1; i < env->subprog_cnt; i++) {
		if (env->subprog_info[i].has_ld_abs) {
			verbose(env, "LD_ABS is not allowed in subprogs without BTF\n");
			return -EINVAL;
		}
		if (env->subprog_info[i].has_tail_call) {
			verbose(env, "tail_call is not allowed in subprogs without BTF\n");
			return -EINVAL;
		}
	}
	return 0;
}

/* The minimum supported BTF func info size */
#define MIN_BPF_FUNCINFO_SIZE	8
#define MAX_FUNCINFO_REC_SIZE	252

static int check_btf_func(struct bpf_verifier_env *env,
			  const union bpf_attr *attr,
			  bpfptr_t uattr)
{
	const struct btf_type *type, *func_proto, *ret_type;
	u32 i, nfuncs, urec_size, min_size;
	u32 krec_size = sizeof(struct bpf_func_info);
	struct bpf_func_info *krecord;
	struct bpf_func_info_aux *info_aux = NULL;
	struct bpf_prog *prog;
	const struct btf *btf;
	bpfptr_t urecord;
	u32 prev_offset = 0;
	bool scalar_return;
	int ret = -ENOMEM;

	nfuncs = attr->func_info_cnt;
	if (!nfuncs) {
		if (check_abnormal_return(env))
			return -EINVAL;
		return 0;
	}

	if (nfuncs != env->subprog_cnt) {
		verbose(env, "number of funcs in func_info doesn't match number of subprogs\n");
		return -EINVAL;
	}

	urec_size = attr->func_info_rec_size;
	if (urec_size < MIN_BPF_FUNCINFO_SIZE ||
	    urec_size > MAX_FUNCINFO_REC_SIZE ||
	    urec_size % sizeof(u32)) {
		verbose(env, "invalid func info rec size %u\n", urec_size);
		return -EINVAL;
	}

	prog = env->prog;
	btf = prog->aux->btf;

	urecord = make_bpfptr(attr->func_info, uattr.is_kernel);
	min_size = min_t(u32, krec_size, urec_size);

	krecord = kvcalloc(nfuncs, krec_size, GFP_KERNEL | __GFP_NOWARN);
	if (!krecord)
		return -ENOMEM;
	info_aux = kcalloc(nfuncs, sizeof(*info_aux), GFP_KERNEL | __GFP_NOWARN);
	if (!info_aux)
		goto err_free;

	for (i = 0; i < nfuncs; i++) {
		ret = bpf_check_uarg_tail_zero(urecord, krec_size, urec_size);
		if (ret) {
			if (ret == -E2BIG) {
				verbose(env, "nonzero tailing record in func info");
				/* set the size kernel expects so loader can zero
				 * out the rest of the record.
				 */
				if (copy_to_bpfptr_offset(uattr,
							  offsetof(union bpf_attr, func_info_rec_size),
							  &min_size, sizeof(min_size)))
					ret = -EFAULT;
			}
			goto err_free;
		}

		if (copy_from_bpfptr(&krecord[i], urecord, min_size)) {
			ret = -EFAULT;
			goto err_free;
		}

		/* check insn_off */
		ret = -EINVAL;
		if (i == 0) {
			if (krecord[i].insn_off) {
				verbose(env,
					"nonzero insn_off %u for the first func info record",
					krecord[i].insn_off);
				goto err_free;
			}
		} else if (krecord[i].insn_off <= prev_offset) {
			verbose(env,
				"same or smaller insn offset (%u) than previous func info record (%u)",
				krecord[i].insn_off, prev_offset);
			goto err_free;
		}

		if (env->subprog_info[i].start != krecord[i].insn_off) {
			verbose(env, "func_info BTF section doesn't match subprog layout in BPF program\n");
			goto err_free;
		}

		/* check type_id */
		type = btf_type_by_id(btf, krecord[i].type_id);
		if (!type || !btf_type_is_func(type)) {
			verbose(env, "invalid type id %d in func info",
				krecord[i].type_id);
			goto err_free;
		}
		info_aux[i].linkage = BTF_INFO_VLEN(type->info);

		func_proto = btf_type_by_id(btf, type->type);
		if (unlikely(!func_proto || !btf_type_is_func_proto(func_proto)))
			/* btf_func_check() already verified it during BTF load */
			goto err_free;
		ret_type = btf_type_skip_modifiers(btf, func_proto->type, NULL);
		scalar_return =
			btf_type_is_small_int(ret_type) || btf_type_is_enum(ret_type);
		if (i && !scalar_return && env->subprog_info[i].has_ld_abs) {
			verbose(env, "LD_ABS is only allowed in functions that return 'int'.\n");
			goto err_free;
		}
		if (i && !scalar_return && env->subprog_info[i].has_tail_call) {
			verbose(env, "tail_call is only allowed in functions that return 'int'.\n");
			goto err_free;
		}

		prev_offset = krecord[i].insn_off;
		bpfptr_add(&urecord, urec_size);
	}

	prog->aux->func_info = krecord;
	prog->aux->func_info_cnt = nfuncs;
	prog->aux->func_info_aux = info_aux;
	return 0;

err_free:
	kvfree(krecord);
	kfree(info_aux);
	return ret;
}

static void adjust_btf_func(struct bpf_verifier_env *env)
{
	struct bpf_prog_aux *aux = env->prog->aux;
	int i;

	if (!aux->func_info)
		return;

	for (i = 0; i < env->subprog_cnt; i++)
		aux->func_info[i].insn_off = env->subprog_info[i].start;
}

#define MIN_BPF_LINEINFO_SIZE	(offsetof(struct bpf_line_info, line_col) + \
		sizeof(((struct bpf_line_info *)(0))->line_col))
#define MAX_LINEINFO_REC_SIZE	MAX_FUNCINFO_REC_SIZE

static int check_btf_line(struct bpf_verifier_env *env,
			  const union bpf_attr *attr,
			  bpfptr_t uattr)
{
	u32 i, s, nr_linfo, ncopy, expected_size, rec_size, prev_offset = 0;
	struct bpf_subprog_info *sub;
	struct bpf_line_info *linfo;
	struct bpf_prog *prog;
	const struct btf *btf;
	bpfptr_t ulinfo;
	int err;

	nr_linfo = attr->line_info_cnt;
	if (!nr_linfo)
		return 0;
	if (nr_linfo > INT_MAX / sizeof(struct bpf_line_info))
		return -EINVAL;

	rec_size = attr->line_info_rec_size;
	if (rec_size < MIN_BPF_LINEINFO_SIZE ||
	    rec_size > MAX_LINEINFO_REC_SIZE ||
	    rec_size & (sizeof(u32) - 1))
		return -EINVAL;

	/* Need to zero it in case the userspace may
	 * pass in a smaller bpf_line_info object.
	 */
	linfo = kvcalloc(nr_linfo, sizeof(struct bpf_line_info),
			 GFP_KERNEL | __GFP_NOWARN);
	if (!linfo)
		return -ENOMEM;

	prog = env->prog;
	btf = prog->aux->btf;

	s = 0;
	sub = env->subprog_info;
	ulinfo = make_bpfptr(attr->line_info, uattr.is_kernel);
	expected_size = sizeof(struct bpf_line_info);
	ncopy = min_t(u32, expected_size, rec_size);
	for (i = 0; i < nr_linfo; i++) {
		err = bpf_check_uarg_tail_zero(ulinfo, expected_size, rec_size);
		if (err) {
			if (err == -E2BIG) {
				verbose(env, "nonzero tailing record in line_info");
				if (copy_to_bpfptr_offset(uattr,
							  offsetof(union bpf_attr, line_info_rec_size),
							  &expected_size, sizeof(expected_size)))
					err = -EFAULT;
			}
			goto err_free;
		}

		if (copy_from_bpfptr(&linfo[i], ulinfo, ncopy)) {
			err = -EFAULT;
			goto err_free;
		}

		/*
		 * Check insn_off to ensure
		 * 1) strictly increasing AND
		 * 2) bounded by prog->len
		 *
		 * The linfo[0].insn_off == 0 check logically falls into
		 * the later "missing bpf_line_info for func..." case
		 * because the first linfo[0].insn_off must be the
		 * first sub also and the first sub must have
		 * subprog_info[0].start == 0.
		 */
		if ((i && linfo[i].insn_off <= prev_offset) ||
		    linfo[i].insn_off >= prog->len) {
			verbose(env, "Invalid line_info[%u].insn_off:%u (prev_offset:%u prog->len:%u)\n",
				i, linfo[i].insn_off, prev_offset,
				prog->len);
			err = -EINVAL;
			goto err_free;
		}

		if (!prog->insnsi[linfo[i].insn_off].code) {
			verbose(env,
				"Invalid insn code at line_info[%u].insn_off\n",
				i);
			err = -EINVAL;
			goto err_free;
		}

		if (!btf_name_by_offset(btf, linfo[i].line_off) ||
		    !btf_name_by_offset(btf, linfo[i].file_name_off)) {
			verbose(env, "Invalid line_info[%u].line_off or .file_name_off\n", i);
			err = -EINVAL;
			goto err_free;
		}

		if (s != env->subprog_cnt) {
			if (linfo[i].insn_off == sub[s].start) {
				sub[s].linfo_idx = i;
				s++;
			} else if (sub[s].start < linfo[i].insn_off) {
				verbose(env, "missing bpf_line_info for func#%u\n", s);
				err = -EINVAL;
				goto err_free;
			}
		}

		prev_offset = linfo[i].insn_off;
		bpfptr_add(&ulinfo, rec_size);
	}

	if (s != env->subprog_cnt) {
		verbose(env, "missing bpf_line_info for %u funcs starting from func#%u\n",
			env->subprog_cnt - s, s);
		err = -EINVAL;
		goto err_free;
	}

	prog->aux->linfo = linfo;
	prog->aux->nr_linfo = nr_linfo;

	return 0;

err_free:
	kvfree(linfo);
	return err;
}

static int check_btf_info(struct bpf_verifier_env *env,
			  const union bpf_attr *attr,
			  bpfptr_t uattr)
{
	struct btf *btf;
	int err;

	if (!attr->func_info_cnt && !attr->line_info_cnt) {
		if (check_abnormal_return(env))
			return -EINVAL;
		return 0;
	}

	btf = btf_get_by_fd(attr->prog_btf_fd);
	if (IS_ERR(btf))
		return PTR_ERR(btf);
	if (btf_is_kernel(btf)) {
		btf_put(btf);
		return -EACCES;
	}
	env->prog->aux->btf = btf;

	err = check_btf_func(env, attr, uattr);
	if (err)
		return err;

	err = check_btf_line(env, attr, uattr);
	if (err)
		return err;

	return 0;
}

/* check %cur's range satisfies %old's */
static bool range_within(struct bpf_reg_state *old,
			 struct bpf_reg_state *cur)
{
	return old->umin_value <= cur->umin_value &&
	       old->umax_value >= cur->umax_value &&
	       old->smin_value <= cur->smin_value &&
	       old->smax_value >= cur->smax_value &&
	       old->u32_min_value <= cur->u32_min_value &&
	       old->u32_max_value >= cur->u32_max_value &&
	       old->s32_min_value <= cur->s32_min_value &&
	       old->s32_max_value >= cur->s32_max_value;
}

/* If in the old state two registers had the same id, then they need to have
 * the same id in the new state as well.  But that id could be different from
 * the old state, so we need to track the mapping from old to new ids.
 * Once we have seen that, say, a reg with old id 5 had new id 9, any subsequent
 * regs with old id 5 must also have new id 9 for the new state to be safe.  But
 * regs with a different old id could still have new id 9, we don't care about
 * that.
 * So we look through our idmap to see if this old id has been seen before.  If
 * so, we require the new id to match; otherwise, we add the id pair to the map.
 */
static bool check_ids(u32 old_id, u32 cur_id, struct bpf_id_pair *idmap)
{
	unsigned int i;

	for (i = 0; i < BPF_ID_MAP_SIZE; i++) {
		if (!idmap[i].old) {
			/* Reached an empty slot; haven't seen this id before */
			idmap[i].old = old_id;
			idmap[i].cur = cur_id;
			return true;
		}
		if (idmap[i].old == old_id)
			return idmap[i].cur == cur_id;
	}
	/* We ran out of idmap slots, which should be impossible */
	WARN_ON_ONCE(1);
	return false;
}

static void clean_func_state(struct bpf_verifier_env *env,
			     struct bpf_func_state *st)
{
	enum bpf_reg_liveness live;
	int i, j;

	for (i = 0; i < BPF_REG_FP; i++) {
		live = st->regs[i].live;
		/* liveness must not touch this register anymore */
		st->regs[i].live |= REG_LIVE_DONE;
		if (!(live & REG_LIVE_READ))
			/* since the register is unused, clear its state
			 * to make further comparison simpler
			 */
			__mark_reg_not_init(env, &st->regs[i]);
	}

	for (i = 0; i < st->allocated_stack / BPF_REG_SIZE; i++) {
		live = st->stack[i].spilled_ptr.live;
		/* liveness must not touch this stack slot anymore */
		st->stack[i].spilled_ptr.live |= REG_LIVE_DONE;
		if (!(live & REG_LIVE_READ)) {
			__mark_reg_not_init(env, &st->stack[i].spilled_ptr);
			for (j = 0; j < BPF_REG_SIZE; j++)
				st->stack[i].slot_type[j] = STACK_INVALID;
		}
	}
}

static void clean_verifier_state(struct bpf_verifier_env *env,
				 struct bpf_verifier_state *st)
{
	int i;

	if (st->frame[0]->regs[0].live & REG_LIVE_DONE)
		/* all regs in this state in all frames were already marked */
		return;

	for (i = 0; i <= st->curframe; i++)
		clean_func_state(env, st->frame[i]);
}

/* the parentage chains form a tree.
 * the verifier states are added to state lists at given insn and
 * pushed into state stack for future exploration.
 * when the verifier reaches bpf_exit insn some of the verifer states
 * stored in the state lists have their final liveness state already,
 * but a lot of states will get revised from liveness point of view when
 * the verifier explores other branches.
 * Example:
 * 1: r0 = 1
 * 2: if r1 == 100 goto pc+1
 * 3: r0 = 2
 * 4: exit
 * when the verifier reaches exit insn the register r0 in the state list of
 * insn 2 will be seen as !REG_LIVE_READ. Then the verifier pops the other_branch
 * of insn 2 and goes exploring further. At the insn 4 it will walk the
 * parentage chain from insn 4 into insn 2 and will mark r0 as REG_LIVE_READ.
 *
 * Since the verifier pushes the branch states as it sees them while exploring
 * the program the condition of walking the branch instruction for the second
 * time means that all states below this branch were already explored and
 * their final liveness marks are already propagated.
 * Hence when the verifier completes the search of state list in is_state_visited()
 * we can call this clean_live_states() function to mark all liveness states
 * as REG_LIVE_DONE to indicate that 'parent' pointers of 'struct bpf_reg_state'
 * will not be used.
 * This function also clears the registers and stack for states that !READ
 * to simplify state merging.
 *
 * Important note here that walking the same branch instruction in the callee
 * doesn't meant that the states are DONE. The verifier has to compare
 * the callsites
 */
static void clean_live_states(struct bpf_verifier_env *env, int insn,
			      struct bpf_verifier_state *cur)
{
	struct bpf_verifier_state_list *sl;
	int i;

	sl = *explored_state(env, insn);
	while (sl) {
		if (sl->state.branches)
			goto next;
		if (sl->state.insn_idx != insn ||
		    sl->state.curframe != cur->curframe)
			goto next;
		for (i = 0; i <= cur->curframe; i++)
			if (sl->state.frame[i]->callsite != cur->frame[i]->callsite)
				goto next;
		clean_verifier_state(env, &sl->state);
next:
		sl = sl->next;
	}
}

/* Returns true if (rold safe implies rcur safe) */
static bool regsafe(struct bpf_verifier_env *env, struct bpf_reg_state *rold,
		    struct bpf_reg_state *rcur, struct bpf_id_pair *idmap)
{
	bool equal;

	if (!(rold->live & REG_LIVE_READ))
		/* explored state didn't use this */
		return true;

	equal = memcmp(rold, rcur, offsetof(struct bpf_reg_state, parent)) == 0;

	if (rold->type == PTR_TO_STACK)
		/* two stack pointers are equal only if they're pointing to
		 * the same stack frame, since fp-8 in foo != fp-8 in bar
		 */
		return equal && rold->frameno == rcur->frameno;

	if (equal)
		return true;

	if (rold->type == NOT_INIT)
		/* explored state can't have used this */
		return true;
	if (rcur->type == NOT_INIT)
		return false;
	switch (base_type(rold->type)) {
	case SCALAR_VALUE:
		if (env->explore_alu_limits)
			return false;
		if (rcur->type == SCALAR_VALUE) {
			if (!rold->precise)
				return true;
			/* new val must satisfy old val knowledge */
			return range_within(rold, rcur) &&
			       tnum_in(rold->var_off, rcur->var_off);
		} else {
			/* We're trying to use a pointer in place of a scalar.
			 * Even if the scalar was unbounded, this could lead to
			 * pointer leaks because scalars are allowed to leak
			 * while pointers are not. We could make this safe in
			 * special cases if root is calling us, but it's
			 * probably not worth the hassle.
			 */
			return false;
		}
	case PTR_TO_MAP_KEY:
	case PTR_TO_MAP_VALUE:
		/* a PTR_TO_MAP_VALUE could be safe to use as a
		 * PTR_TO_MAP_VALUE_OR_NULL into the same map.
		 * However, if the old PTR_TO_MAP_VALUE_OR_NULL then got NULL-
		 * checked, doing so could have affected others with the same
		 * id, and we can't check for that because we lost the id when
		 * we converted to a PTR_TO_MAP_VALUE.
		 */
		if (type_may_be_null(rold->type)) {
			if (!type_may_be_null(rcur->type))
				return false;
			if (memcmp(rold, rcur, offsetof(struct bpf_reg_state, id)))
				return false;
			/* Check our ids match any regs they're supposed to */
			return check_ids(rold->id, rcur->id, idmap);
		}

		/* If the new min/max/var_off satisfy the old ones and
		 * everything else matches, we are OK.
		 * 'id' is not compared, since it's only used for maps with
		 * bpf_spin_lock inside map element and in such cases if
		 * the rest of the prog is valid for one map element then
		 * it's valid for all map elements regardless of the key
		 * used in bpf_map_lookup()
		 */
		return memcmp(rold, rcur, offsetof(struct bpf_reg_state, id)) == 0 &&
		       range_within(rold, rcur) &&
		       tnum_in(rold->var_off, rcur->var_off);
	case PTR_TO_PACKET_META:
	case PTR_TO_PACKET:
		if (rcur->type != rold->type)
			return false;
		/* We must have at least as much range as the old ptr
		 * did, so that any accesses which were safe before are
		 * still safe.  This is true even if old range < old off,
		 * since someone could have accessed through (ptr - k), or
		 * even done ptr -= k in a register, to get a safe access.
		 */
		if (rold->range > rcur->range)
			return false;
		/* If the offsets don't match, we can't trust our alignment;
		 * nor can we be sure that we won't fall out of range.
		 */
		if (rold->off != rcur->off)
			return false;
		/* id relations must be preserved */
		if (rold->id && !check_ids(rold->id, rcur->id, idmap))
			return false;
		/* new val must satisfy old val knowledge */
		return range_within(rold, rcur) &&
		       tnum_in(rold->var_off, rcur->var_off);
	case PTR_TO_CTX:
	case CONST_PTR_TO_MAP:
	case PTR_TO_PACKET_END:
	case PTR_TO_FLOW_KEYS:
	case PTR_TO_SOCKET:
	case PTR_TO_SOCK_COMMON:
	case PTR_TO_TCP_SOCK:
	case PTR_TO_XDP_SOCK:
		/* Only valid matches are exact, which memcmp() above
		 * would have accepted
		 */
	default:
		/* Don't know what's going on, just say it's not safe */
		return false;
	}

	/* Shouldn't get here; if we do, say it's not safe */
	WARN_ON_ONCE(1);
	return false;
}

static bool stacksafe(struct bpf_verifier_env *env, struct bpf_func_state *old,
		      struct bpf_func_state *cur, struct bpf_id_pair *idmap)
{
	int i, spi;

	/* walk slots of the explored stack and ignore any additional
	 * slots in the current stack, since explored(safe) state
	 * didn't use them
	 */
	for (i = 0; i < old->allocated_stack; i++) {
		spi = i / BPF_REG_SIZE;

		if (!(old->stack[spi].spilled_ptr.live & REG_LIVE_READ)) {
			i += BPF_REG_SIZE - 1;
			/* explored state didn't use this */
			continue;
		}

		if (old->stack[spi].slot_type[i % BPF_REG_SIZE] == STACK_INVALID)
			continue;

		/* explored stack has more populated slots than current stack
		 * and these slots were used
		 */
		if (i >= cur->allocated_stack)
			return false;

		/* if old state was safe with misc data in the stack
		 * it will be safe with zero-initialized stack.
		 * The opposite is not true
		 */
		if (old->stack[spi].slot_type[i % BPF_REG_SIZE] == STACK_MISC &&
		    cur->stack[spi].slot_type[i % BPF_REG_SIZE] == STACK_ZERO)
			continue;
		if (old->stack[spi].slot_type[i % BPF_REG_SIZE] !=
		    cur->stack[spi].slot_type[i % BPF_REG_SIZE])
			/* Ex: old explored (safe) state has STACK_SPILL in
			 * this stack slot, but current has STACK_MISC ->
			 * this verifier states are not equivalent,
			 * return false to continue verification of this path
			 */
			return false;
		if (i % BPF_REG_SIZE != BPF_REG_SIZE - 1)
			continue;
		if (!is_spilled_reg(&old->stack[spi]))
			continue;
		if (!regsafe(env, &old->stack[spi].spilled_ptr,
			     &cur->stack[spi].spilled_ptr, idmap))
			/* when explored and current stack slot are both storing
			 * spilled registers, check that stored pointers types
			 * are the same as well.
			 * Ex: explored safe path could have stored
			 * (bpf_reg_state) {.type = PTR_TO_STACK, .off = -8}
			 * but current path has stored:
			 * (bpf_reg_state) {.type = PTR_TO_STACK, .off = -16}
			 * such verifier states are not equivalent.
			 * return false to continue verification of this path
			 */
			return false;
	}
	return true;
}

static bool refsafe(struct bpf_func_state *old, struct bpf_func_state *cur)
{
	if (old->acquired_refs != cur->acquired_refs)
		return false;
	return !memcmp(old->refs, cur->refs,
		       sizeof(*old->refs) * old->acquired_refs);
}

/* compare two verifier states
 *
 * all states stored in state_list are known to be valid, since
 * verifier reached 'bpf_exit' instruction through them
 *
 * this function is called when verifier exploring different branches of
 * execution popped from the state stack. If it sees an old state that has
 * more strict register state and more strict stack state then this execution
 * branch doesn't need to be explored further, since verifier already
 * concluded that more strict state leads to valid finish.
 *
 * Therefore two states are equivalent if register state is more conservative
 * and explored stack state is more conservative than the current one.
 * Example:
 *       explored                   current
 * (slot1=INV slot2=MISC) == (slot1=MISC slot2=MISC)
 * (slot1=MISC slot2=MISC) != (slot1=INV slot2=MISC)
 *
 * In other words if current stack state (one being explored) has more
 * valid slots than old one that already passed validation, it means
 * the verifier can stop exploring and conclude that current state is valid too
 *
 * Similarly with registers. If explored state has register type as invalid
 * whereas register type in current state is meaningful, it means that
 * the current state will reach 'bpf_exit' instruction safely
 */
static bool func_states_equal(struct bpf_verifier_env *env, struct bpf_func_state *old,
			      struct bpf_func_state *cur)
{
	int i;

	memset(env->idmap_scratch, 0, sizeof(env->idmap_scratch));
	for (i = 0; i < MAX_BPF_REG; i++)
		if (!regsafe(env, &old->regs[i], &cur->regs[i],
			     env->idmap_scratch))
			return false;

	if (!stacksafe(env, old, cur, env->idmap_scratch))
		return false;

	if (!refsafe(old, cur))
		return false;

	return true;
}

static bool states_equal(struct bpf_verifier_env *env,
			 struct bpf_verifier_state *old,
			 struct bpf_verifier_state *cur)
{
	int i;

	if (old->curframe != cur->curframe)
		return false;

	/* Verification state from speculative execution simulation
	 * must never prune a non-speculative execution one.
	 */
	if (old->speculative && !cur->speculative)
		return false;

	if (old->active_spin_lock != cur->active_spin_lock)
		return false;

	/* for states to be equal callsites have to be the same
	 * and all frame states need to be equivalent
	 */
	for (i = 0; i <= old->curframe; i++) {
		if (old->frame[i]->callsite != cur->frame[i]->callsite)
			return false;
		if (!func_states_equal(env, old->frame[i], cur->frame[i]))
			return false;
	}
	return true;
}

/* Return 0 if no propagation happened. Return negative error code if error
 * happened. Otherwise, return the propagated bit.
 */
static int propagate_liveness_reg(struct bpf_verifier_env *env,
				  struct bpf_reg_state *reg,
				  struct bpf_reg_state *parent_reg)
{
	u8 parent_flag = parent_reg->live & REG_LIVE_READ;
	u8 flag = reg->live & REG_LIVE_READ;
	int err;

	/* When comes here, read flags of PARENT_REG or REG could be any of
	 * REG_LIVE_READ64, REG_LIVE_READ32, REG_LIVE_NONE. There is no need
	 * of propagation if PARENT_REG has strongest REG_LIVE_READ64.
	 */
	if (parent_flag == REG_LIVE_READ64 ||
	    /* Or if there is no read flag from REG. */
	    !flag ||
	    /* Or if the read flag from REG is the same as PARENT_REG. */
	    parent_flag == flag)
		return 0;

	err = mark_reg_read(env, reg, parent_reg, flag);
	if (err)
		return err;

	return flag;
}

/* A write screens off any subsequent reads; but write marks come from the
 * straight-line code between a state and its parent.  When we arrive at an
 * equivalent state (jump target or such) we didn't arrive by the straight-line
 * code, so read marks in the state must propagate to the parent regardless
 * of the state's write marks. That's what 'parent == state->parent' comparison
 * in mark_reg_read() is for.
 */
static int propagate_liveness(struct bpf_verifier_env *env,
			      const struct bpf_verifier_state *vstate,
			      struct bpf_verifier_state *vparent)
{
	struct bpf_reg_state *state_reg, *parent_reg;
	struct bpf_func_state *state, *parent;
	int i, frame, err = 0;

	if (vparent->curframe != vstate->curframe) {
		WARN(1, "propagate_live: parent frame %d current frame %d\n",
		     vparent->curframe, vstate->curframe);
		return -EFAULT;
	}
	/* Propagate read liveness of registers... */
	BUILD_BUG_ON(BPF_REG_FP + 1 != MAX_BPF_REG);
	for (frame = 0; frame <= vstate->curframe; frame++) {
		parent = vparent->frame[frame];
		state = vstate->frame[frame];
		parent_reg = parent->regs;
		state_reg = state->regs;
		/* We don't need to worry about FP liveness, it's read-only */
		for (i = frame < vstate->curframe ? BPF_REG_6 : 0; i < BPF_REG_FP; i++) {
			err = propagate_liveness_reg(env, &state_reg[i],
						     &parent_reg[i]);
			if (err < 0)
				return err;
			if (err == REG_LIVE_READ64)
				mark_insn_zext(env, &parent_reg[i]);
		}

		/* Propagate stack slots. */
		for (i = 0; i < state->allocated_stack / BPF_REG_SIZE &&
			    i < parent->allocated_stack / BPF_REG_SIZE; i++) {
			parent_reg = &parent->stack[i].spilled_ptr;
			state_reg = &state->stack[i].spilled_ptr;
			err = propagate_liveness_reg(env, state_reg,
						     parent_reg);
			if (err < 0)
				return err;
		}
	}
	return 0;
}

/* find precise scalars in the previous equivalent state and
 * propagate them into the current state
 */
static int propagate_precision(struct bpf_verifier_env *env,
			       const struct bpf_verifier_state *old)
{
	struct bpf_reg_state *state_reg;
	struct bpf_func_state *state;
	int i, err = 0, fr;

	for (fr = old->curframe; fr >= 0; fr--) {
		state = old->frame[fr];
		state_reg = state->regs;
		for (i = 0; i < BPF_REG_FP; i++, state_reg++) {
			if (state_reg->type != SCALAR_VALUE ||
			    !state_reg->precise ||
			    !(state_reg->live & REG_LIVE_READ))
				continue;
			if (env->log.level & BPF_LOG_LEVEL2)
				verbose(env, "frame %d: propagating r%d\n", fr, i);
			err = mark_chain_precision_frame(env, fr, i);
			if (err < 0)
				return err;
		}

		for (i = 0; i < state->allocated_stack / BPF_REG_SIZE; i++) {
			if (!is_spilled_reg(&state->stack[i]))
				continue;
			state_reg = &state->stack[i].spilled_ptr;
			if (state_reg->type != SCALAR_VALUE ||
			    !state_reg->precise ||
			    !(state_reg->live & REG_LIVE_READ))
				continue;
			if (env->log.level & BPF_LOG_LEVEL2)
				verbose(env, "frame %d: propagating fp%d\n",
					fr, (-i - 1) * BPF_REG_SIZE);
			err = mark_chain_precision_stack_frame(env, fr, i);
			if (err < 0)
				return err;
		}
	}
	return 0;
}

static bool states_maybe_looping(struct bpf_verifier_state *old,
				 struct bpf_verifier_state *cur)
{
	struct bpf_func_state *fold, *fcur;
	int i, fr = cur->curframe;

	if (old->curframe != fr)
		return false;

	fold = old->frame[fr];
	fcur = cur->frame[fr];
	for (i = 0; i < MAX_BPF_REG; i++)
		if (memcmp(&fold->regs[i], &fcur->regs[i],
			   offsetof(struct bpf_reg_state, parent)))
			return false;
	return true;
}


static int is_state_visited(struct bpf_verifier_env *env, int insn_idx)
{
	struct bpf_verifier_state_list *new_sl;
	struct bpf_verifier_state_list *sl, **pprev;
	struct bpf_verifier_state *cur = env->cur_state, *new;
	int i, j, err, states_cnt = 0;
	bool add_new_state = env->test_state_freq ? true : false;

	cur->last_insn_idx = env->prev_insn_idx;
	if (!env->insn_aux_data[insn_idx].prune_point)
		/* this 'insn_idx' instruction wasn't marked, so we will not
		 * be doing state search here
		 */
		return 0;

	/* bpf progs typically have pruning point every 4 instructions
	 * http://vger.kernel.org/bpfconf2019.html#session-1
	 * Do not add new state for future pruning if the verifier hasn't seen
	 * at least 2 jumps and at least 8 instructions.
	 * This heuristics helps decrease 'total_states' and 'peak_states' metric.
	 * In tests that amounts to up to 50% reduction into total verifier
	 * memory consumption and 20% verifier time speedup.
	 */
	if (env->jmps_processed - env->prev_jmps_processed >= 2 &&
	    env->insn_processed - env->prev_insn_processed >= 8)
		add_new_state = true;

	pprev = explored_state(env, insn_idx);
	sl = *pprev;

	clean_live_states(env, insn_idx, cur);

	while (sl) {
		states_cnt++;
		if (sl->state.insn_idx != insn_idx)
			goto next;

		if (sl->state.branches) {
			struct bpf_func_state *frame = sl->state.frame[sl->state.curframe];

			if (frame->in_async_callback_fn &&
			    frame->async_entry_cnt != cur->frame[cur->curframe]->async_entry_cnt) {
				/* Different async_entry_cnt means that the verifier is
				 * processing another entry into async callback.
				 * Seeing the same state is not an indication of infinite
				 * loop or infinite recursion.
				 * But finding the same state doesn't mean that it's safe
				 * to stop processing the current state. The previous state
				 * hasn't yet reached bpf_exit, since state.branches > 0.
				 * Checking in_async_callback_fn alone is not enough either.
				 * Since the verifier still needs to catch infinite loops
				 * inside async callbacks.
				 */
			} else if (states_maybe_looping(&sl->state, cur) &&
				   states_equal(env, &sl->state, cur)) {
				verbose_linfo(env, insn_idx, "; ");
				verbose(env, "infinite loop detected at insn %d\n", insn_idx);
				return -EINVAL;
			}
			/* if the verifier is processing a loop, avoid adding new state
			 * too often, since different loop iterations have distinct
			 * states and may not help future pruning.
			 * This threshold shouldn't be too low to make sure that
			 * a loop with large bound will be rejected quickly.
			 * The most abusive loop will be:
			 * r1 += 1
			 * if r1 < 1000000 goto pc-2
			 * 1M insn_procssed limit / 100 == 10k peak states.
			 * This threshold shouldn't be too high either, since states
			 * at the end of the loop are likely to be useful in pruning.
			 */
			if (env->jmps_processed - env->prev_jmps_processed < 20 &&
			    env->insn_processed - env->prev_insn_processed < 100)
				add_new_state = false;
			goto miss;
		}
		if (states_equal(env, &sl->state, cur)) {
			sl->hit_cnt++;
			/* reached equivalent register/stack state,
			 * prune the search.
			 * Registers read by the continuation are read by us.
			 * If we have any write marks in env->cur_state, they
			 * will prevent corresponding reads in the continuation
			 * from reaching our parent (an explored_state).  Our
			 * own state will get the read marks recorded, but
			 * they'll be immediately forgotten as we're pruning
			 * this state and will pop a new one.
			 */
			err = propagate_liveness(env, &sl->state, cur);

			/* if previous state reached the exit with precision and
			 * current state is equivalent to it (except precsion marks)
			 * the precision needs to be propagated back in
			 * the current state.
			 */
			err = err ? : push_jmp_history(env, cur);
			err = err ? : propagate_precision(env, &sl->state);
			if (err)
				return err;
			return 1;
		}
miss:
		/* when new state is not going to be added do not increase miss count.
		 * Otherwise several loop iterations will remove the state
		 * recorded earlier. The goal of these heuristics is to have
		 * states from some iterations of the loop (some in the beginning
		 * and some at the end) to help pruning.
		 */
		if (add_new_state)
			sl->miss_cnt++;
		/* heuristic to determine whether this state is beneficial
		 * to keep checking from state equivalence point of view.
		 * Higher numbers increase max_states_per_insn and verification time,
		 * but do not meaningfully decrease insn_processed.
		 */
		if (sl->miss_cnt > sl->hit_cnt * 3 + 3) {
			/* the state is unlikely to be useful. Remove it to
			 * speed up verification
			 */
			*pprev = sl->next;
			if (sl->state.frame[0]->regs[0].live & REG_LIVE_DONE) {
				u32 br = sl->state.branches;

				WARN_ONCE(br,
					  "BUG live_done but branches_to_explore %d\n",
					  br);
				free_verifier_state(&sl->state, false);
				kfree(sl);
				env->peak_states--;
			} else {
				/* cannot free this state, since parentage chain may
				 * walk it later. Add it for free_list instead to
				 * be freed at the end of verification
				 */
				sl->next = env->free_list;
				env->free_list = sl;
			}
			sl = *pprev;
			continue;
		}
next:
		pprev = &sl->next;
		sl = *pprev;
	}

	if (env->max_states_per_insn < states_cnt)
		env->max_states_per_insn = states_cnt;

	if (!env->bpf_capable && states_cnt > BPF_COMPLEXITY_LIMIT_STATES)
		return push_jmp_history(env, cur);

	if (!add_new_state)
		return push_jmp_history(env, cur);

	/* There were no equivalent states, remember the current one.
	 * Technically the current state is not proven to be safe yet,
	 * but it will either reach outer most bpf_exit (which means it's safe)
	 * or it will be rejected. When there are no loops the verifier won't be
	 * seeing this tuple (frame[0].callsite, frame[1].callsite, .. insn_idx)
	 * again on the way to bpf_exit.
	 * When looping the sl->state.branches will be > 0 and this state
	 * will not be considered for equivalence until branches == 0.
	 */
	new_sl = kzalloc(sizeof(struct bpf_verifier_state_list), GFP_KERNEL);
	if (!new_sl)
		return -ENOMEM;
	env->total_states++;
	env->peak_states++;
	env->prev_jmps_processed = env->jmps_processed;
	env->prev_insn_processed = env->insn_processed;

	/* forget precise markings we inherited, see __mark_chain_precision */
	if (env->bpf_capable)
		mark_all_scalars_imprecise(env, cur);

	/* add new state to the head of linked list */
	new = &new_sl->state;
	err = copy_verifier_state(new, cur);
	if (err) {
		free_verifier_state(new, false);
		kfree(new_sl);
		return err;
	}
	new->insn_idx = insn_idx;
	WARN_ONCE(new->branches != 1,
		  "BUG is_state_visited:branches_to_explore=%d insn %d\n", new->branches, insn_idx);

	cur->parent = new;
	cur->first_insn_idx = insn_idx;
	clear_jmp_history(cur);
	new_sl->next = *explored_state(env, insn_idx);
	*explored_state(env, insn_idx) = new_sl;
	/* connect new state to parentage chain. Current frame needs all
	 * registers connected. Only r6 - r9 of the callers are alive (pushed
	 * to the stack implicitly by JITs) so in callers' frames connect just
	 * r6 - r9 as an optimization. Callers will have r1 - r5 connected to
	 * the state of the call instruction (with WRITTEN set), and r0 comes
	 * from callee with its full parentage chain, anyway.
	 */
	/* clear write marks in current state: the writes we did are not writes
	 * our child did, so they don't screen off its reads from us.
	 * (There are no read marks in current state, because reads always mark
	 * their parent and current state never has children yet.  Only
	 * explored_states can get read marks.)
	 */
	for (j = 0; j <= cur->curframe; j++) {
		for (i = j < cur->curframe ? BPF_REG_6 : 0; i < BPF_REG_FP; i++)
			cur->frame[j]->regs[i].parent = &new->frame[j]->regs[i];
		for (i = 0; i < BPF_REG_FP; i++)
			cur->frame[j]->regs[i].live = REG_LIVE_NONE;
	}

	/* all stack frames are accessible from callee, clear them all */
	for (j = 0; j <= cur->curframe; j++) {
		struct bpf_func_state *frame = cur->frame[j];
		struct bpf_func_state *newframe = new->frame[j];

		for (i = 0; i < frame->allocated_stack / BPF_REG_SIZE; i++) {
			frame->stack[i].spilled_ptr.live = REG_LIVE_NONE;
			frame->stack[i].spilled_ptr.parent =
						&newframe->stack[i].spilled_ptr;
		}
	}
	return 0;
}

/* Return true if it's OK to have the same insn return a different type. */
static bool reg_type_mismatch_ok(enum bpf_reg_type type)
{
	switch (base_type(type)) {
	case PTR_TO_CTX:
	case PTR_TO_SOCKET:
	case PTR_TO_SOCK_COMMON:
	case PTR_TO_TCP_SOCK:
	case PTR_TO_XDP_SOCK:
	case PTR_TO_BTF_ID:
		return false;
	default:
		return true;
	}
}

/* If an instruction was previously used with particular pointer types, then we
 * need to be careful to avoid cases such as the below, where it may be ok
 * for one branch accessing the pointer, but not ok for the other branch:
 *
 * R1 = sock_ptr
 * goto X;
 * ...
 * R1 = some_other_valid_ptr;
 * goto X;
 * ...
 * R2 = *(u32 *)(R1 + 0);
 */
static bool reg_type_mismatch(enum bpf_reg_type src, enum bpf_reg_type prev)
{
	return src != prev && (!reg_type_mismatch_ok(src) ||
			       !reg_type_mismatch_ok(prev));
}

static int do_check(struct bpf_verifier_env *env)
{
	bool pop_log = !(env->log.level & BPF_LOG_LEVEL2);
	struct bpf_verifier_state *state = env->cur_state;
	struct bpf_insn *insns = env->prog->insnsi;
	struct bpf_reg_state *regs;
	int insn_cnt = env->prog->len;
	bool do_print_state = false;
	int prev_insn_idx = -1;

	for (;;) {
		struct bpf_insn *insn;
		u8 class;
		int err;

		env->prev_insn_idx = prev_insn_idx;
		if (env->insn_idx >= insn_cnt) {
			verbose(env, "invalid insn idx %d insn_cnt %d\n",
				env->insn_idx, insn_cnt);
			return -EFAULT;
		}

		insn = &insns[env->insn_idx];
		class = BPF_CLASS(insn->code);

		if (++env->insn_processed > BPF_COMPLEXITY_LIMIT_INSNS) {
			verbose(env,
				"BPF program is too large. Processed %d insn\n",
				env->insn_processed);
			return -E2BIG;
		}

		err = is_state_visited(env, env->insn_idx);
		if (err < 0)
			return err;
		if (err == 1) {
			/* found equivalent state, can prune the search */
			if (env->log.level & BPF_LOG_LEVEL) {
				if (do_print_state)
					verbose(env, "\nfrom %d to %d%s: safe\n",
						env->prev_insn_idx, env->insn_idx,
						env->cur_state->speculative ?
						" (speculative execution)" : "");
				else
					verbose(env, "%d: safe\n", env->insn_idx);
			}
			goto process_bpf_exit;
		}

		if (signal_pending(current))
			return -EAGAIN;

		if (need_resched())
			cond_resched();

		if (env->log.level & BPF_LOG_LEVEL2 ||
		    (env->log.level & BPF_LOG_LEVEL && do_print_state)) {
			if (env->log.level & BPF_LOG_LEVEL2)
				verbose(env, "%d:", env->insn_idx);
			else
				verbose(env, "\nfrom %d to %d%s:",
					env->prev_insn_idx, env->insn_idx,
					env->cur_state->speculative ?
					" (speculative execution)" : "");
			print_verifier_state(env, state->frame[state->curframe]);
			do_print_state = false;
		}

		if (env->log.level & BPF_LOG_LEVEL) {
			const struct bpf_insn_cbs cbs = {
				.cb_call	= disasm_kfunc_name,
				.cb_print	= verbose,
				.private_data	= env,
			};

			verbose_linfo(env, env->insn_idx, "; ");
			verbose(env, "%d: ", env->insn_idx);
			print_bpf_insn(&cbs, insn, env->allow_ptr_leaks);
		}

		if (bpf_prog_is_dev_bound(env->prog->aux)) {
			err = bpf_prog_offload_verify_insn(env, env->insn_idx,
							   env->prev_insn_idx);
			if (err)
				return err;
		}

		regs = cur_regs(env);
		sanitize_mark_insn_seen(env);
		prev_insn_idx = env->insn_idx;

		if (class == BPF_ALU || class == BPF_ALU64) {
			err = check_alu_op(env, insn);
			if (err)
				return err;

		} else if (class == BPF_LDX) {
			enum bpf_reg_type *prev_src_type, src_reg_type;

			/* check for reserved fields is already done */

			/* check src operand */
			err = check_reg_arg(env, insn->src_reg, SRC_OP);
			if (err)
				return err;

			err = check_reg_arg(env, insn->dst_reg, DST_OP_NO_MARK);
			if (err)
				return err;

			src_reg_type = regs[insn->src_reg].type;

			/* check that memory (src_reg + off) is readable,
			 * the state of dst_reg will be updated by this func
			 */
			err = check_mem_access(env, env->insn_idx, insn->src_reg,
					       insn->off, BPF_SIZE(insn->code),
					       BPF_READ, insn->dst_reg, false);
			if (err)
				return err;

			prev_src_type = &env->insn_aux_data[env->insn_idx].ptr_type;

			if (*prev_src_type == NOT_INIT) {
				/* saw a valid insn
				 * dst_reg = *(u32 *)(src_reg + off)
				 * save type to validate intersecting paths
				 */
				*prev_src_type = src_reg_type;

			} else if (reg_type_mismatch(src_reg_type, *prev_src_type)) {
				/* ABuser program is trying to use the same insn
				 * dst_reg = *(u32*) (src_reg + off)
				 * with different pointer types:
				 * src_reg == ctx in one branch and
				 * src_reg == stack|map in some other branch.
				 * Reject it.
				 */
				verbose(env, "same insn cannot be used with different pointers\n");
				return -EINVAL;
			}

		} else if (class == BPF_STX) {
			enum bpf_reg_type *prev_dst_type, dst_reg_type;

			if (BPF_MODE(insn->code) == BPF_ATOMIC) {
				err = check_atomic(env, env->insn_idx, insn);
				if (err)
					return err;
				env->insn_idx++;
				continue;
			}

			if (BPF_MODE(insn->code) != BPF_MEM || insn->imm != 0) {
				verbose(env, "BPF_STX uses reserved fields\n");
				return -EINVAL;
			}

			/* check src1 operand */
			err = check_reg_arg(env, insn->src_reg, SRC_OP);
			if (err)
				return err;
			/* check src2 operand */
			err = check_reg_arg(env, insn->dst_reg, SRC_OP);
			if (err)
				return err;

			dst_reg_type = regs[insn->dst_reg].type;

			/* check that memory (dst_reg + off) is writeable */
			err = check_mem_access(env, env->insn_idx, insn->dst_reg,
					       insn->off, BPF_SIZE(insn->code),
					       BPF_WRITE, insn->src_reg, false);
			if (err)
				return err;

			prev_dst_type = &env->insn_aux_data[env->insn_idx].ptr_type;

			if (*prev_dst_type == NOT_INIT) {
				*prev_dst_type = dst_reg_type;
			} else if (reg_type_mismatch(dst_reg_type, *prev_dst_type)) {
				verbose(env, "same insn cannot be used with different pointers\n");
				return -EINVAL;
			}

		} else if (class == BPF_ST) {
			if (BPF_MODE(insn->code) != BPF_MEM ||
			    insn->src_reg != BPF_REG_0) {
				verbose(env, "BPF_ST uses reserved fields\n");
				return -EINVAL;
			}
			/* check src operand */
			err = check_reg_arg(env, insn->dst_reg, SRC_OP);
			if (err)
				return err;

			if (is_ctx_reg(env, insn->dst_reg)) {
				verbose(env, "BPF_ST stores into R%d %s is not allowed\n",
					insn->dst_reg,
					reg_type_str(env, reg_state(env, insn->dst_reg)->type));
				return -EACCES;
			}

			/* check that memory (dst_reg + off) is writeable */
			err = check_mem_access(env, env->insn_idx, insn->dst_reg,
					       insn->off, BPF_SIZE(insn->code),
					       BPF_WRITE, -1, false);
			if (err)
				return err;

		} else if (class == BPF_JMP || class == BPF_JMP32) {
			u8 opcode = BPF_OP(insn->code);

			env->jmps_processed++;
			if (opcode == BPF_CALL) {
				if (BPF_SRC(insn->code) != BPF_K ||
				    insn->off != 0 ||
				    (insn->src_reg != BPF_REG_0 &&
				     insn->src_reg != BPF_PSEUDO_CALL &&
				     insn->src_reg != BPF_PSEUDO_KFUNC_CALL) ||
				    insn->dst_reg != BPF_REG_0 ||
				    class == BPF_JMP32) {
					verbose(env, "BPF_CALL uses reserved fields\n");
					return -EINVAL;
				}

				if (env->cur_state->active_spin_lock &&
				    (insn->src_reg == BPF_PSEUDO_CALL ||
				     insn->imm != BPF_FUNC_spin_unlock)) {
					verbose(env, "function calls are not allowed while holding a lock\n");
					return -EINVAL;
				}
				if (insn->src_reg == BPF_PSEUDO_CALL)
					err = check_func_call(env, insn, &env->insn_idx);
				else if (insn->src_reg == BPF_PSEUDO_KFUNC_CALL)
					err = check_kfunc_call(env, insn);
				else
					err = check_helper_call(env, insn, &env->insn_idx);
				if (err)
					return err;
			} else if (opcode == BPF_JA) {
				if (BPF_SRC(insn->code) != BPF_K ||
				    insn->imm != 0 ||
				    insn->src_reg != BPF_REG_0 ||
				    insn->dst_reg != BPF_REG_0 ||
				    class == BPF_JMP32) {
					verbose(env, "BPF_JA uses reserved fields\n");
					return -EINVAL;
				}

				env->insn_idx += insn->off + 1;
				continue;

			} else if (opcode == BPF_EXIT) {
				if (BPF_SRC(insn->code) != BPF_K ||
				    insn->imm != 0 ||
				    insn->src_reg != BPF_REG_0 ||
				    insn->dst_reg != BPF_REG_0 ||
				    class == BPF_JMP32) {
					verbose(env, "BPF_EXIT uses reserved fields\n");
					return -EINVAL;
				}

				if (env->cur_state->active_spin_lock) {
					verbose(env, "bpf_spin_unlock is missing\n");
					return -EINVAL;
				}

				/* We must do check_reference_leak here before
				 * prepare_func_exit to handle the case when
				 * state->curframe > 0, it may be a callback
				 * function, for which reference_state must
				 * match caller reference state when it exits.
				 */
				err = check_reference_leak(env);
				if (err)
					return err;

				if (state->curframe) {
					/* exit from nested function */
					err = prepare_func_exit(env, &env->insn_idx);
					if (err)
						return err;
					do_print_state = true;
					continue;
				}

				err = check_return_code(env);
				if (err)
					return err;
process_bpf_exit:
				update_branch_counts(env, env->cur_state);
				err = pop_stack(env, &prev_insn_idx,
						&env->insn_idx, pop_log);
				if (err < 0) {
					if (err != -ENOENT)
						return err;
					break;
				} else {
					do_print_state = true;
					continue;
				}
			} else {
				err = check_cond_jmp_op(env, insn, &env->insn_idx);
				if (err)
					return err;
			}
		} else if (class == BPF_LD) {
			u8 mode = BPF_MODE(insn->code);

			if (mode == BPF_ABS || mode == BPF_IND) {
				err = check_ld_abs(env, insn);
				if (err)
					return err;

			} else if (mode == BPF_IMM) {
				err = check_ld_imm(env, insn);
				if (err)
					return err;

				env->insn_idx++;
				sanitize_mark_insn_seen(env);
			} else {
				verbose(env, "invalid BPF_LD mode\n");
				return -EINVAL;
			}
		} else {
			verbose(env, "unknown insn class %d\n", class);
			return -EINVAL;
		}

		env->insn_idx++;
	}

	return 0;
}

static int find_btf_percpu_datasec(struct btf *btf)
{
	const struct btf_type *t;
	const char *tname;
	int i, n;

	/*
	 * Both vmlinux and module each have their own ".data..percpu"
	 * DATASECs in BTF. So for module's case, we need to skip vmlinux BTF
	 * types to look at only module's own BTF types.
	 */
	n = btf_nr_types(btf);
	if (btf_is_module(btf))
		i = btf_nr_types(btf_vmlinux);
	else
		i = 1;

	for(; i < n; i++) {
		t = btf_type_by_id(btf, i);
		if (BTF_INFO_KIND(t->info) != BTF_KIND_DATASEC)
			continue;

		tname = btf_name_by_offset(btf, t->name_off);
		if (!strcmp(tname, ".data..percpu"))
			return i;
	}

	return -ENOENT;
}

/* replace pseudo btf_id with kernel symbol address */
static int check_pseudo_btf_id(struct bpf_verifier_env *env,
			       struct bpf_insn *insn,
			       struct bpf_insn_aux_data *aux)
{
	const struct btf_var_secinfo *vsi;
	const struct btf_type *datasec;
	struct btf_mod_pair *btf_mod;
	const struct btf_type *t;
	const char *sym_name;
	bool percpu = false;
	u32 type, id = insn->imm;
	struct btf *btf;
	s32 datasec_id;
	u64 addr;
	int i, btf_fd, err;

	btf_fd = insn[1].imm;
	if (btf_fd) {
		btf = btf_get_by_fd(btf_fd);
		if (IS_ERR(btf)) {
			verbose(env, "invalid module BTF object FD specified.\n");
			return -EINVAL;
		}
	} else {
		if (!btf_vmlinux) {
			verbose(env, "kernel is missing BTF, make sure CONFIG_DEBUG_INFO_BTF=y is specified in Kconfig.\n");
			return -EINVAL;
		}
		btf = btf_vmlinux;
		btf_get(btf);
	}

	t = btf_type_by_id(btf, id);
	if (!t) {
		verbose(env, "ldimm64 insn specifies invalid btf_id %d.\n", id);
		err = -ENOENT;
		goto err_put;
	}

	if (!btf_type_is_var(t)) {
		verbose(env, "pseudo btf_id %d in ldimm64 isn't KIND_VAR.\n", id);
		err = -EINVAL;
		goto err_put;
	}

	sym_name = btf_name_by_offset(btf, t->name_off);
	addr = kallsyms_lookup_name(sym_name);
	if (!addr) {
		verbose(env, "ldimm64 failed to find the address for kernel symbol '%s'.\n",
			sym_name);
		err = -ENOENT;
		goto err_put;
	}

	datasec_id = find_btf_percpu_datasec(btf);
	if (datasec_id > 0) {
		datasec = btf_type_by_id(btf, datasec_id);
		for_each_vsi(i, datasec, vsi) {
			if (vsi->type == id) {
				percpu = true;
				break;
			}
		}
	}

	insn[0].imm = (u32)addr;
	insn[1].imm = addr >> 32;

	type = t->type;
	t = btf_type_skip_modifiers(btf, type, NULL);
	if (percpu) {
		aux->btf_var.reg_type = PTR_TO_PERCPU_BTF_ID;
		aux->btf_var.btf = btf;
		aux->btf_var.btf_id = type;
	} else if (!btf_type_is_struct(t)) {
		const struct btf_type *ret;
		const char *tname;
		u32 tsize;

		/* resolve the type size of ksym. */
		ret = btf_resolve_size(btf, t, &tsize);
		if (IS_ERR(ret)) {
			tname = btf_name_by_offset(btf, t->name_off);
			verbose(env, "ldimm64 unable to resolve the size of type '%s': %ld\n",
				tname, PTR_ERR(ret));
			err = -EINVAL;
			goto err_put;
		}
		aux->btf_var.reg_type = PTR_TO_MEM | MEM_RDONLY;
		aux->btf_var.mem_size = tsize;
	} else {
		aux->btf_var.reg_type = PTR_TO_BTF_ID;
		aux->btf_var.btf = btf;
		aux->btf_var.btf_id = type;
	}

	/* check whether we recorded this BTF (and maybe module) already */
	for (i = 0; i < env->used_btf_cnt; i++) {
		if (env->used_btfs[i].btf == btf) {
			btf_put(btf);
			return 0;
		}
	}

	if (env->used_btf_cnt >= MAX_USED_BTFS) {
		err = -E2BIG;
		goto err_put;
	}

	btf_mod = &env->used_btfs[env->used_btf_cnt];
	btf_mod->btf = btf;
	btf_mod->module = NULL;

	/* if we reference variables from kernel module, bump its refcount */
	if (btf_is_module(btf)) {
		btf_mod->module = btf_try_get_module(btf);
		if (!btf_mod->module) {
			err = -ENXIO;
			goto err_put;
		}
	}

	env->used_btf_cnt++;

	return 0;
err_put:
	btf_put(btf);
	return err;
}

static int check_map_prealloc(struct bpf_map *map)
{
	return (map->map_type != BPF_MAP_TYPE_HASH &&
		map->map_type != BPF_MAP_TYPE_PERCPU_HASH &&
		map->map_type != BPF_MAP_TYPE_HASH_OF_MAPS) ||
		!(map->map_flags & BPF_F_NO_PREALLOC);
}

static bool is_tracing_prog_type(enum bpf_prog_type type)
{
	switch (type) {
	case BPF_PROG_TYPE_KPROBE:
	case BPF_PROG_TYPE_TRACEPOINT:
	case BPF_PROG_TYPE_PERF_EVENT:
	case BPF_PROG_TYPE_RAW_TRACEPOINT:
		return true;
	default:
		return false;
	}
}

static bool is_preallocated_map(struct bpf_map *map)
{
	if (!check_map_prealloc(map))
		return false;
	if (map->inner_map_meta && !check_map_prealloc(map->inner_map_meta))
		return false;
	return true;
}

static int check_map_prog_compatibility(struct bpf_verifier_env *env,
					struct bpf_map *map,
					struct bpf_prog *prog)

{
	enum bpf_prog_type prog_type = resolve_prog_type(prog);
	/*
	 * Validate that trace type programs use preallocated hash maps.
	 *
	 * For programs attached to PERF events this is mandatory as the
	 * perf NMI can hit any arbitrary code sequence.
	 *
	 * All other trace types using preallocated hash maps are unsafe as
	 * well because tracepoint or kprobes can be inside locked regions
	 * of the memory allocator or at a place where a recursion into the
	 * memory allocator would see inconsistent state.
	 *
	 * On RT enabled kernels run-time allocation of all trace type
	 * programs is strictly prohibited due to lock type constraints. On
	 * !RT kernels it is allowed for backwards compatibility reasons for
	 * now, but warnings are emitted so developers are made aware of
	 * the unsafety and can fix their programs before this is enforced.
	 */
	if (is_tracing_prog_type(prog_type) && !is_preallocated_map(map)) {
		if (prog_type == BPF_PROG_TYPE_PERF_EVENT) {
			verbose(env, "perf_event programs can only use preallocated hash map\n");
			return -EINVAL;
		}
		if (IS_ENABLED(CONFIG_PREEMPT_RT)) {
			verbose(env, "trace type programs can only use preallocated hash map\n");
			return -EINVAL;
		}
		WARN_ONCE(1, "trace type BPF program uses run-time allocation\n");
		verbose(env, "trace type programs with run-time allocated hash maps are unsafe. Switch to preallocated hash maps.\n");
	}

	if (map_value_has_spin_lock(map)) {
		if (prog_type == BPF_PROG_TYPE_SOCKET_FILTER) {
			verbose(env, "socket filter progs cannot use bpf_spin_lock yet\n");
			return -EINVAL;
		}

		if (is_tracing_prog_type(prog_type)) {
			verbose(env, "tracing progs cannot use bpf_spin_lock yet\n");
			return -EINVAL;
		}

		if (prog->aux->sleepable) {
			verbose(env, "sleepable progs cannot use bpf_spin_lock yet\n");
			return -EINVAL;
		}
	}

	if (map_value_has_timer(map)) {
		if (is_tracing_prog_type(prog_type)) {
			verbose(env, "tracing progs cannot use bpf_timer yet\n");
			return -EINVAL;
		}
	}

	if ((bpf_prog_is_dev_bound(prog->aux) || bpf_map_is_dev_bound(map)) &&
	    !bpf_offload_prog_map_match(prog, map)) {
		verbose(env, "offload device mismatch between prog and map\n");
		return -EINVAL;
	}

	if (map->map_type == BPF_MAP_TYPE_STRUCT_OPS) {
		verbose(env, "bpf_struct_ops map cannot be used in prog\n");
		return -EINVAL;
	}

	if (prog->aux->sleepable)
		switch (map->map_type) {
		case BPF_MAP_TYPE_HASH:
		case BPF_MAP_TYPE_LRU_HASH:
		case BPF_MAP_TYPE_ARRAY:
		case BPF_MAP_TYPE_PERCPU_HASH:
		case BPF_MAP_TYPE_PERCPU_ARRAY:
		case BPF_MAP_TYPE_LRU_PERCPU_HASH:
		case BPF_MAP_TYPE_ARRAY_OF_MAPS:
		case BPF_MAP_TYPE_HASH_OF_MAPS:
			if (!is_preallocated_map(map)) {
				verbose(env,
					"Sleepable programs can only use preallocated maps\n");
				return -EINVAL;
			}
			break;
		case BPF_MAP_TYPE_RINGBUF:
			break;
		default:
			verbose(env,
				"Sleepable programs can only use array, hash, and ringbuf maps\n");
			return -EINVAL;
		}

	return 0;
}

static bool bpf_map_is_cgroup_storage(struct bpf_map *map)
{
	return (map->map_type == BPF_MAP_TYPE_CGROUP_STORAGE ||
		map->map_type == BPF_MAP_TYPE_PERCPU_CGROUP_STORAGE);
}

/* find and rewrite pseudo imm in ld_imm64 instructions:
 *
 * 1. if it accesses map FD, replace it with actual map pointer.
 * 2. if it accesses btf_id of a VAR, replace it with pointer to the var.
 *
 * NOTE: btf_vmlinux is required for converting pseudo btf_id.
 */
static int resolve_pseudo_ldimm64(struct bpf_verifier_env *env)
{
	struct bpf_insn *insn = env->prog->insnsi;
	int insn_cnt = env->prog->len;
	int i, j, err;

	err = bpf_prog_calc_tag(env->prog);
	if (err)
		return err;

	for (i = 0; i < insn_cnt; i++, insn++) {
		if (BPF_CLASS(insn->code) == BPF_LDX &&
		    (BPF_MODE(insn->code) != BPF_MEM || insn->imm != 0)) {
			verbose(env, "BPF_LDX uses reserved fields\n");
			return -EINVAL;
		}

		if (insn[0].code == (BPF_LD | BPF_IMM | BPF_DW)) {
			struct bpf_insn_aux_data *aux;
			struct bpf_map *map;
			struct fd f;
			u64 addr;
			u32 fd;

			if (i == insn_cnt - 1 || insn[1].code != 0 ||
			    insn[1].dst_reg != 0 || insn[1].src_reg != 0 ||
			    insn[1].off != 0) {
				verbose(env, "invalid bpf_ld_imm64 insn\n");
				return -EINVAL;
			}

			if (insn[0].src_reg == 0)
				/* valid generic load 64-bit imm */
				goto next_insn;

			if (insn[0].src_reg == BPF_PSEUDO_BTF_ID) {
				aux = &env->insn_aux_data[i];
				err = check_pseudo_btf_id(env, insn, aux);
				if (err)
					return err;
				goto next_insn;
			}

			if (insn[0].src_reg == BPF_PSEUDO_FUNC) {
				aux = &env->insn_aux_data[i];
				aux->ptr_type = PTR_TO_FUNC;
				goto next_insn;
			}

			/* In final convert_pseudo_ld_imm64() step, this is
			 * converted into regular 64-bit imm load insn.
			 */
			switch (insn[0].src_reg) {
			case BPF_PSEUDO_MAP_VALUE:
			case BPF_PSEUDO_MAP_IDX_VALUE:
				break;
			case BPF_PSEUDO_MAP_FD:
			case BPF_PSEUDO_MAP_IDX:
				if (insn[1].imm == 0)
					break;
				fallthrough;
			default:
				verbose(env, "unrecognized bpf_ld_imm64 insn\n");
				return -EINVAL;
			}

			switch (insn[0].src_reg) {
			case BPF_PSEUDO_MAP_IDX_VALUE:
			case BPF_PSEUDO_MAP_IDX:
				if (bpfptr_is_null(env->fd_array)) {
					verbose(env, "fd_idx without fd_array is invalid\n");
					return -EPROTO;
				}
				if (copy_from_bpfptr_offset(&fd, env->fd_array,
							    insn[0].imm * sizeof(fd),
							    sizeof(fd)))
					return -EFAULT;
				break;
			default:
				fd = insn[0].imm;
				break;
			}

			f = fdget(fd);
			map = __bpf_map_get(f);
			if (IS_ERR(map)) {
				verbose(env, "fd %d is not pointing to valid bpf_map\n",
					insn[0].imm);
				return PTR_ERR(map);
			}

			err = check_map_prog_compatibility(env, map, env->prog);
			if (err) {
				fdput(f);
				return err;
			}

			aux = &env->insn_aux_data[i];
			if (insn[0].src_reg == BPF_PSEUDO_MAP_FD ||
			    insn[0].src_reg == BPF_PSEUDO_MAP_IDX) {
				addr = (unsigned long)map;
			} else {
				u32 off = insn[1].imm;

				if (off >= BPF_MAX_VAR_OFF) {
					verbose(env, "direct value offset of %u is not allowed\n", off);
					fdput(f);
					return -EINVAL;
				}

				if (!map->ops->map_direct_value_addr) {
					verbose(env, "no direct value access support for this map type\n");
					fdput(f);
					return -EINVAL;
				}

				err = map->ops->map_direct_value_addr(map, &addr, off);
				if (err) {
					verbose(env, "invalid access to map value pointer, value_size=%u off=%u\n",
						map->value_size, off);
					fdput(f);
					return err;
				}

				aux->map_off = off;
				addr += off;
			}

			insn[0].imm = (u32)addr;
			insn[1].imm = addr >> 32;

			/* check whether we recorded this map already */
			for (j = 0; j < env->used_map_cnt; j++) {
				if (env->used_maps[j] == map) {
					aux->map_index = j;
					fdput(f);
					goto next_insn;
				}
			}

			if (env->used_map_cnt >= MAX_USED_MAPS) {
				fdput(f);
				return -E2BIG;
			}

			/* hold the map. If the program is rejected by verifier,
			 * the map will be released by release_maps() or it
			 * will be used by the valid program until it's unloaded
			 * and all maps are released in free_used_maps()
			 */
			bpf_map_inc(map);

			aux->map_index = env->used_map_cnt;
			env->used_maps[env->used_map_cnt++] = map;

			if (bpf_map_is_cgroup_storage(map) &&
			    bpf_cgroup_storage_assign(env->prog->aux, map)) {
				verbose(env, "only one cgroup storage of each type is allowed\n");
				fdput(f);
				return -EBUSY;
			}

			fdput(f);
next_insn:
			insn++;
			i++;
			continue;
		}

		/* Basic sanity check before we invest more work here. */
		if (!bpf_opcode_in_insntable(insn->code)) {
			verbose(env, "unknown opcode %02x\n", insn->code);
			return -EINVAL;
		}
	}

	/* now all pseudo BPF_LD_IMM64 instructions load valid
	 * 'struct bpf_map *' into a register instead of user map_fd.
	 * These pointers will be used later by verifier to validate map access.
	 */
	return 0;
}

/* drop refcnt of maps used by the rejected program */
static void release_maps(struct bpf_verifier_env *env)
{
	__bpf_free_used_maps(env->prog->aux, env->used_maps,
			     env->used_map_cnt);
}

/* drop refcnt of maps used by the rejected program */
static void release_btfs(struct bpf_verifier_env *env)
{
	__bpf_free_used_btfs(env->prog->aux, env->used_btfs,
			     env->used_btf_cnt);
}

/* convert pseudo BPF_LD_IMM64 into generic BPF_LD_IMM64 */
static void convert_pseudo_ld_imm64(struct bpf_verifier_env *env)
{
	struct bpf_insn *insn = env->prog->insnsi;
	int insn_cnt = env->prog->len;
	int i;

	for (i = 0; i < insn_cnt; i++, insn++) {
		if (insn->code != (BPF_LD | BPF_IMM | BPF_DW))
			continue;
		if (insn->src_reg == BPF_PSEUDO_FUNC)
			continue;
		insn->src_reg = 0;
	}
}

/* single env->prog->insni[off] instruction was replaced with the range
 * insni[off, off + cnt).  Adjust corresponding insn_aux_data by copying
 * [0, off) and [off, end) to new locations, so the patched range stays zero
 */
static void adjust_insn_aux_data(struct bpf_verifier_env *env,
				 struct bpf_insn_aux_data *new_data,
				 struct bpf_prog *new_prog, u32 off, u32 cnt)
{
	struct bpf_insn_aux_data *old_data = env->insn_aux_data;
	struct bpf_insn *insn = new_prog->insnsi;
	u32 old_seen = old_data[off].seen;
	u32 prog_len;
	int i;

	/* aux info at OFF always needs adjustment, no matter fast path
	 * (cnt == 1) is taken or not. There is no guarantee INSN at OFF is the
	 * original insn at old prog.
	 */
	old_data[off].zext_dst = insn_has_def32(env, insn + off + cnt - 1);

	if (cnt == 1)
		return;
	prog_len = new_prog->len;

	memcpy(new_data, old_data, sizeof(struct bpf_insn_aux_data) * off);
	memcpy(new_data + off + cnt - 1, old_data + off,
	       sizeof(struct bpf_insn_aux_data) * (prog_len - off - cnt + 1));
	for (i = off; i < off + cnt - 1; i++) {
		/* Expand insni[off]'s seen count to the patched range. */
		new_data[i].seen = old_seen;
		new_data[i].zext_dst = insn_has_def32(env, insn + i);
	}
	env->insn_aux_data = new_data;
	vfree(old_data);
}

static void adjust_subprog_starts(struct bpf_verifier_env *env, u32 off, u32 len)
{
	int i;

	if (len == 1)
		return;
	/* NOTE: fake 'exit' subprog should be updated as well. */
	for (i = 0; i <= env->subprog_cnt; i++) {
		if (env->subprog_info[i].start <= off)
			continue;
		env->subprog_info[i].start += len - 1;
	}
}

static void adjust_poke_descs(struct bpf_prog *prog, u32 off, u32 len)
{
	struct bpf_jit_poke_descriptor *tab = prog->aux->poke_tab;
	int i, sz = prog->aux->size_poke_tab;
	struct bpf_jit_poke_descriptor *desc;

	for (i = 0; i < sz; i++) {
		desc = &tab[i];
		if (desc->insn_idx <= off)
			continue;
		desc->insn_idx += len - 1;
	}
}

static struct bpf_prog *bpf_patch_insn_data(struct bpf_verifier_env *env, u32 off,
					    const struct bpf_insn *patch, u32 len)
{
	struct bpf_prog *new_prog;
	struct bpf_insn_aux_data *new_data = NULL;

	if (len > 1) {
		new_data = vzalloc(array_size(env->prog->len + len - 1,
					      sizeof(struct bpf_insn_aux_data)));
		if (!new_data)
			return NULL;
	}

	new_prog = bpf_patch_insn_single(env->prog, off, patch, len);
	if (IS_ERR(new_prog)) {
		if (PTR_ERR(new_prog) == -ERANGE)
			verbose(env,
				"insn %d cannot be patched due to 16-bit range\n",
				env->insn_aux_data[off].orig_idx);
		vfree(new_data);
		return NULL;
	}
	adjust_insn_aux_data(env, new_data, new_prog, off, len);
	adjust_subprog_starts(env, off, len);
	adjust_poke_descs(new_prog, off, len);
	return new_prog;
}

static int adjust_subprog_starts_after_remove(struct bpf_verifier_env *env,
					      u32 off, u32 cnt)
{
	int i, j;

	/* find first prog starting at or after off (first to remove) */
	for (i = 0; i < env->subprog_cnt; i++)
		if (env->subprog_info[i].start >= off)
			break;
	/* find first prog starting at or after off + cnt (first to stay) */
	for (j = i; j < env->subprog_cnt; j++)
		if (env->subprog_info[j].start >= off + cnt)
			break;
	/* if j doesn't start exactly at off + cnt, we are just removing
	 * the front of previous prog
	 */
	if (env->subprog_info[j].start != off + cnt)
		j--;

	if (j > i) {
		struct bpf_prog_aux *aux = env->prog->aux;
		int move;

		/* move fake 'exit' subprog as well */
		move = env->subprog_cnt + 1 - j;

		memmove(env->subprog_info + i,
			env->subprog_info + j,
			sizeof(*env->subprog_info) * move);
		env->subprog_cnt -= j - i;

		/* remove func_info */
		if (aux->func_info) {
			move = aux->func_info_cnt - j;

			memmove(aux->func_info + i,
				aux->func_info + j,
				sizeof(*aux->func_info) * move);
			aux->func_info_cnt -= j - i;
			/* func_info->insn_off is set after all code rewrites,
			 * in adjust_btf_func() - no need to adjust
			 */
		}
	} else {
		/* convert i from "first prog to remove" to "first to adjust" */
		if (env->subprog_info[i].start == off)
			i++;
	}

	/* update fake 'exit' subprog as well */
	for (; i <= env->subprog_cnt; i++)
		env->subprog_info[i].start -= cnt;

	return 0;
}

static int bpf_adj_linfo_after_remove(struct bpf_verifier_env *env, u32 off,
				      u32 cnt)
{
	struct bpf_prog *prog = env->prog;
	u32 i, l_off, l_cnt, nr_linfo;
	struct bpf_line_info *linfo;

	nr_linfo = prog->aux->nr_linfo;
	if (!nr_linfo)
		return 0;

	linfo = prog->aux->linfo;

	/* find first line info to remove, count lines to be removed */
	for (i = 0; i < nr_linfo; i++)
		if (linfo[i].insn_off >= off)
			break;

	l_off = i;
	l_cnt = 0;
	for (; i < nr_linfo; i++)
		if (linfo[i].insn_off < off + cnt)
			l_cnt++;
		else
			break;

	/* First live insn doesn't match first live linfo, it needs to "inherit"
	 * last removed linfo.  prog is already modified, so prog->len == off
	 * means no live instructions after (tail of the program was removed).
	 */
	if (prog->len != off && l_cnt &&
	    (i == nr_linfo || linfo[i].insn_off != off + cnt)) {
		l_cnt--;
		linfo[--i].insn_off = off + cnt;
	}

	/* remove the line info which refer to the removed instructions */
	if (l_cnt) {
		memmove(linfo + l_off, linfo + i,
			sizeof(*linfo) * (nr_linfo - i));

		prog->aux->nr_linfo -= l_cnt;
		nr_linfo = prog->aux->nr_linfo;
	}

	/* pull all linfo[i].insn_off >= off + cnt in by cnt */
	for (i = l_off; i < nr_linfo; i++)
		linfo[i].insn_off -= cnt;

	/* fix up all subprogs (incl. 'exit') which start >= off */
	for (i = 0; i <= env->subprog_cnt; i++)
		if (env->subprog_info[i].linfo_idx > l_off) {
			/* program may have started in the removed region but
			 * may not be fully removed
			 */
			if (env->subprog_info[i].linfo_idx >= l_off + l_cnt)
				env->subprog_info[i].linfo_idx -= l_cnt;
			else
				env->subprog_info[i].linfo_idx = l_off;
		}

	return 0;
}

static int verifier_remove_insns(struct bpf_verifier_env *env, u32 off, u32 cnt)
{
	struct bpf_insn_aux_data *aux_data = env->insn_aux_data;
	unsigned int orig_prog_len = env->prog->len;
	int err;

	if (bpf_prog_is_dev_bound(env->prog->aux))
		bpf_prog_offload_remove_insns(env, off, cnt);

	err = bpf_remove_insns(env->prog, off, cnt);
	if (err)
		return err;

	err = adjust_subprog_starts_after_remove(env, off, cnt);
	if (err)
		return err;

	err = bpf_adj_linfo_after_remove(env, off, cnt);
	if (err)
		return err;

	memmove(aux_data + off,	aux_data + off + cnt,
		sizeof(*aux_data) * (orig_prog_len - off - cnt));

	return 0;
}

/* The verifier does more data flow analysis than llvm and will not
 * explore branches that are dead at run time. Malicious programs can
 * have dead code too. Therefore replace all dead at-run-time code
 * with 'ja -1'.
 *
 * Just nops are not optimal, e.g. if they would sit at the end of the
 * program and through another bug we would manage to jump there, then
 * we'd execute beyond program memory otherwise. Returning exception
 * code also wouldn't work since we can have subprogs where the dead
 * code could be located.
 */
static void sanitize_dead_code(struct bpf_verifier_env *env)
{
	struct bpf_insn_aux_data *aux_data = env->insn_aux_data;
	struct bpf_insn trap = BPF_JMP_IMM(BPF_JA, 0, 0, -1);
	struct bpf_insn *insn = env->prog->insnsi;
	const int insn_cnt = env->prog->len;
	int i;

	for (i = 0; i < insn_cnt; i++) {
		if (aux_data[i].seen)
			continue;
		memcpy(insn + i, &trap, sizeof(trap));
		aux_data[i].zext_dst = false;
	}
}

static bool insn_is_cond_jump(u8 code)
{
	u8 op;

	if (BPF_CLASS(code) == BPF_JMP32)
		return true;

	if (BPF_CLASS(code) != BPF_JMP)
		return false;

	op = BPF_OP(code);
	return op != BPF_JA && op != BPF_EXIT && op != BPF_CALL;
}

static void opt_hard_wire_dead_code_branches(struct bpf_verifier_env *env)
{
	struct bpf_insn_aux_data *aux_data = env->insn_aux_data;
	struct bpf_insn ja = BPF_JMP_IMM(BPF_JA, 0, 0, 0);
	struct bpf_insn *insn = env->prog->insnsi;
	const int insn_cnt = env->prog->len;
	int i;

	for (i = 0; i < insn_cnt; i++, insn++) {
		if (!insn_is_cond_jump(insn->code))
			continue;

		if (!aux_data[i + 1].seen)
			ja.off = insn->off;
		else if (!aux_data[i + 1 + insn->off].seen)
			ja.off = 0;
		else
			continue;

		if (bpf_prog_is_dev_bound(env->prog->aux))
			bpf_prog_offload_replace_insn(env, i, &ja);

		memcpy(insn, &ja, sizeof(ja));
	}
}

static int opt_remove_dead_code(struct bpf_verifier_env *env)
{
	struct bpf_insn_aux_data *aux_data = env->insn_aux_data;
	int insn_cnt = env->prog->len;
	int i, err;

	for (i = 0; i < insn_cnt; i++) {
		int j;

		j = 0;
		while (i + j < insn_cnt && !aux_data[i + j].seen)
			j++;
		if (!j)
			continue;

		err = verifier_remove_insns(env, i, j);
		if (err)
			return err;
		insn_cnt = env->prog->len;
	}

	return 0;
}

static int opt_remove_nops(struct bpf_verifier_env *env)
{
	const struct bpf_insn ja = BPF_JMP_IMM(BPF_JA, 0, 0, 0);
	struct bpf_insn *insn = env->prog->insnsi;
	int insn_cnt = env->prog->len;
	int i, err;

	for (i = 0; i < insn_cnt; i++) {
		if (memcmp(&insn[i], &ja, sizeof(ja)))
			continue;

		err = verifier_remove_insns(env, i, 1);
		if (err)
			return err;
		insn_cnt--;
		i--;
	}

	return 0;
}

static int opt_subreg_zext_lo32_rnd_hi32(struct bpf_verifier_env *env,
					 const union bpf_attr *attr)
{
	struct bpf_insn *patch, zext_patch[2], rnd_hi32_patch[4];
	struct bpf_insn_aux_data *aux = env->insn_aux_data;
	int i, patch_len, delta = 0, len = env->prog->len;
	struct bpf_insn *insns = env->prog->insnsi;
	struct bpf_prog *new_prog;
	bool rnd_hi32;

	rnd_hi32 = attr->prog_flags & BPF_F_TEST_RND_HI32;
	zext_patch[1] = BPF_ZEXT_REG(0);
	rnd_hi32_patch[1] = BPF_ALU64_IMM(BPF_MOV, BPF_REG_AX, 0);
	rnd_hi32_patch[2] = BPF_ALU64_IMM(BPF_LSH, BPF_REG_AX, 32);
	rnd_hi32_patch[3] = BPF_ALU64_REG(BPF_OR, 0, BPF_REG_AX);
	for (i = 0; i < len; i++) {
		int adj_idx = i + delta;
		struct bpf_insn insn;
		int load_reg;

		insn = insns[adj_idx];
		load_reg = insn_def_regno(&insn);
		if (!aux[adj_idx].zext_dst) {
			u8 code, class;
			u32 imm_rnd;

			if (!rnd_hi32)
				continue;

			code = insn.code;
			class = BPF_CLASS(code);
			if (load_reg == -1)
				continue;

			/* NOTE: arg "reg" (the fourth one) is only used for
			 *       BPF_STX + SRC_OP, so it is safe to pass NULL
			 *       here.
			 */
			if (is_reg64(env, &insn, load_reg, NULL, DST_OP)) {
				if (class == BPF_LD &&
				    BPF_MODE(code) == BPF_IMM)
					i++;
				continue;
			}

			/* ctx load could be transformed into wider load. */
			if (class == BPF_LDX &&
			    aux[adj_idx].ptr_type == PTR_TO_CTX)
				continue;

			imm_rnd = get_random_int();
			rnd_hi32_patch[0] = insn;
			rnd_hi32_patch[1].imm = imm_rnd;
			rnd_hi32_patch[3].dst_reg = load_reg;
			patch = rnd_hi32_patch;
			patch_len = 4;
			goto apply_patch_buffer;
		}

		/* Add in an zero-extend instruction if a) the JIT has requested
		 * it or b) it's a CMPXCHG.
		 *
		 * The latter is because: BPF_CMPXCHG always loads a value into
		 * R0, therefore always zero-extends. However some archs'
		 * equivalent instruction only does this load when the
		 * comparison is successful. This detail of CMPXCHG is
		 * orthogonal to the general zero-extension behaviour of the
		 * CPU, so it's treated independently of bpf_jit_needs_zext.
		 */
		if (!bpf_jit_needs_zext() && !is_cmpxchg_insn(&insn))
			continue;

		/* Zero-extension is done by the caller. */
		if (bpf_pseudo_kfunc_call(&insn))
			continue;

		if (WARN_ON(load_reg == -1)) {
			verbose(env, "verifier bug. zext_dst is set, but no reg is defined\n");
			return -EFAULT;
		}

		zext_patch[0] = insn;
		zext_patch[1].dst_reg = load_reg;
		zext_patch[1].src_reg = load_reg;
		patch = zext_patch;
		patch_len = 2;
apply_patch_buffer:
		new_prog = bpf_patch_insn_data(env, adj_idx, patch, patch_len);
		if (!new_prog)
			return -ENOMEM;
		env->prog = new_prog;
		insns = new_prog->insnsi;
		aux = env->insn_aux_data;
		delta += patch_len - 1;
	}

	return 0;
}

/* convert load instructions that access fields of a context type into a
 * sequence of instructions that access fields of the underlying structure:
 *     struct __sk_buff    -> struct sk_buff
 *     struct bpf_sock_ops -> struct sock
 */
static int convert_ctx_accesses(struct bpf_verifier_env *env)
{
	const struct bpf_verifier_ops *ops = env->ops;
	int i, cnt, size, ctx_field_size, delta = 0;
	const int insn_cnt = env->prog->len;
	struct bpf_insn insn_buf[16], *insn;
	u32 target_size, size_default, off;
	struct bpf_prog *new_prog;
	enum bpf_access_type type;
	bool is_narrower_load;

	if (ops->gen_prologue || env->seen_direct_write) {
		if (!ops->gen_prologue) {
			verbose(env, "bpf verifier is misconfigured\n");
			return -EINVAL;
		}
		cnt = ops->gen_prologue(insn_buf, env->seen_direct_write,
					env->prog);
		if (cnt >= ARRAY_SIZE(insn_buf)) {
			verbose(env, "bpf verifier is misconfigured\n");
			return -EINVAL;
		} else if (cnt) {
			new_prog = bpf_patch_insn_data(env, 0, insn_buf, cnt);
			if (!new_prog)
				return -ENOMEM;

			env->prog = new_prog;
			delta += cnt - 1;
		}
	}

	if (bpf_prog_is_dev_bound(env->prog->aux))
		return 0;

	insn = env->prog->insnsi + delta;

	for (i = 0; i < insn_cnt; i++, insn++) {
		bpf_convert_ctx_access_t convert_ctx_access;
		bool ctx_access;

		if (insn->code == (BPF_LDX | BPF_MEM | BPF_B) ||
		    insn->code == (BPF_LDX | BPF_MEM | BPF_H) ||
		    insn->code == (BPF_LDX | BPF_MEM | BPF_W) ||
		    insn->code == (BPF_LDX | BPF_MEM | BPF_DW)) {
			type = BPF_READ;
			ctx_access = true;
		} else if (insn->code == (BPF_STX | BPF_MEM | BPF_B) ||
			   insn->code == (BPF_STX | BPF_MEM | BPF_H) ||
			   insn->code == (BPF_STX | BPF_MEM | BPF_W) ||
			   insn->code == (BPF_STX | BPF_MEM | BPF_DW) ||
			   insn->code == (BPF_ST | BPF_MEM | BPF_B) ||
			   insn->code == (BPF_ST | BPF_MEM | BPF_H) ||
			   insn->code == (BPF_ST | BPF_MEM | BPF_W) ||
			   insn->code == (BPF_ST | BPF_MEM | BPF_DW)) {
			type = BPF_WRITE;
			ctx_access = BPF_CLASS(insn->code) == BPF_STX;
		} else {
			continue;
		}

		if (type == BPF_WRITE &&
		    env->insn_aux_data[i + delta].sanitize_stack_spill) {
			struct bpf_insn patch[] = {
				*insn,
				BPF_ST_NOSPEC(),
			};

			cnt = ARRAY_SIZE(patch);
			new_prog = bpf_patch_insn_data(env, i + delta, patch, cnt);
			if (!new_prog)
				return -ENOMEM;

			delta    += cnt - 1;
			env->prog = new_prog;
			insn      = new_prog->insnsi + i + delta;
			continue;
		}

		if (!ctx_access)
			continue;

		switch (env->insn_aux_data[i + delta].ptr_type) {
		case PTR_TO_CTX:
			if (!ops->convert_ctx_access)
				continue;
			convert_ctx_access = ops->convert_ctx_access;
			break;
		case PTR_TO_SOCKET:
		case PTR_TO_SOCK_COMMON:
			convert_ctx_access = bpf_sock_convert_ctx_access;
			break;
		case PTR_TO_TCP_SOCK:
			convert_ctx_access = bpf_tcp_sock_convert_ctx_access;
			break;
		case PTR_TO_XDP_SOCK:
			convert_ctx_access = bpf_xdp_sock_convert_ctx_access;
			break;
		case PTR_TO_BTF_ID:
			if (type == BPF_READ) {
				insn->code = BPF_LDX | BPF_PROBE_MEM |
					BPF_SIZE((insn)->code);
				env->prog->aux->num_exentries++;
			} else if (resolve_prog_type(env->prog) != BPF_PROG_TYPE_STRUCT_OPS) {
				verbose(env, "Writes through BTF pointers are not allowed\n");
				return -EINVAL;
			}
			continue;
		default:
			continue;
		}

		ctx_field_size = env->insn_aux_data[i + delta].ctx_field_size;
		size = BPF_LDST_BYTES(insn);

		/* If the read access is a narrower load of the field,
		 * convert to a 4/8-byte load, to minimum program type specific
		 * convert_ctx_access changes. If conversion is successful,
		 * we will apply proper mask to the result.
		 */
		is_narrower_load = size < ctx_field_size;
		size_default = bpf_ctx_off_adjust_machine(ctx_field_size);
		off = insn->off;
		if (is_narrower_load) {
			u8 size_code;

			if (type == BPF_WRITE) {
				verbose(env, "bpf verifier narrow ctx access misconfigured\n");
				return -EINVAL;
			}

			size_code = BPF_H;
			if (ctx_field_size == 4)
				size_code = BPF_W;
			else if (ctx_field_size == 8)
				size_code = BPF_DW;

			insn->off = off & ~(size_default - 1);
			insn->code = BPF_LDX | BPF_MEM | size_code;
		}

		target_size = 0;
		cnt = convert_ctx_access(type, insn, insn_buf, env->prog,
					 &target_size);
		if (cnt == 0 || cnt >= ARRAY_SIZE(insn_buf) ||
		    (ctx_field_size && !target_size)) {
			verbose(env, "bpf verifier is misconfigured\n");
			return -EINVAL;
		}

		if (is_narrower_load && size < target_size) {
			u8 shift = bpf_ctx_narrow_access_offset(
				off, size, size_default) * 8;
			if (shift && cnt + 1 >= ARRAY_SIZE(insn_buf)) {
				verbose(env, "bpf verifier narrow ctx load misconfigured\n");
				return -EINVAL;
			}
			if (ctx_field_size <= 4) {
				if (shift)
					insn_buf[cnt++] = BPF_ALU32_IMM(BPF_RSH,
									insn->dst_reg,
									shift);
				insn_buf[cnt++] = BPF_ALU32_IMM(BPF_AND, insn->dst_reg,
								(1 << size * 8) - 1);
			} else {
				if (shift)
					insn_buf[cnt++] = BPF_ALU64_IMM(BPF_RSH,
									insn->dst_reg,
									shift);
				insn_buf[cnt++] = BPF_ALU32_IMM(BPF_AND, insn->dst_reg,
								(1ULL << size * 8) - 1);
			}
		}

		new_prog = bpf_patch_insn_data(env, i + delta, insn_buf, cnt);
		if (!new_prog)
			return -ENOMEM;

		delta += cnt - 1;

		/* keep walking new program and skip insns we just inserted */
		env->prog = new_prog;
		insn      = new_prog->insnsi + i + delta;
	}

	return 0;
}

static int jit_subprogs(struct bpf_verifier_env *env)
{
	struct bpf_prog *prog = env->prog, **func, *tmp;
	int i, j, subprog_start, subprog_end = 0, len, subprog;
	struct bpf_map *map_ptr;
	struct bpf_insn *insn;
	void *old_bpf_func;
	int err, num_exentries;

	if (env->subprog_cnt <= 1)
		return 0;

	for (i = 0, insn = prog->insnsi; i < prog->len; i++, insn++) {
		if (!bpf_pseudo_func(insn) && !bpf_pseudo_call(insn))
			continue;

		/* Upon error here we cannot fall back to interpreter but
		 * need a hard reject of the program. Thus -EFAULT is
		 * propagated in any case.
		 */
		subprog = find_subprog(env, i + insn->imm + 1);
		if (subprog < 0) {
			WARN_ONCE(1, "verifier bug. No program starts at insn %d\n",
				  i + insn->imm + 1);
			return -EFAULT;
		}
		/* temporarily remember subprog id inside insn instead of
		 * aux_data, since next loop will split up all insns into funcs
		 */
		insn->off = subprog;
		/* remember original imm in case JIT fails and fallback
		 * to interpreter will be needed
		 */
		env->insn_aux_data[i].call_imm = insn->imm;
		/* point imm to __bpf_call_base+1 from JITs point of view */
		insn->imm = 1;
		if (bpf_pseudo_func(insn))
			/* jit (e.g. x86_64) may emit fewer instructions
			 * if it learns a u32 imm is the same as a u64 imm.
			 * Force a non zero here.
			 */
			insn[1].imm = 1;
	}

	err = bpf_prog_alloc_jited_linfo(prog);
	if (err)
		goto out_undo_insn;

	err = -ENOMEM;
	func = kcalloc(env->subprog_cnt, sizeof(prog), GFP_KERNEL);
	if (!func)
		goto out_undo_insn;

	for (i = 0; i < env->subprog_cnt; i++) {
		subprog_start = subprog_end;
		subprog_end = env->subprog_info[i + 1].start;

		len = subprog_end - subprog_start;
		/* bpf_prog_run() doesn't call subprogs directly,
		 * hence main prog stats include the runtime of subprogs.
		 * subprogs don't have IDs and not reachable via prog_get_next_id
		 * func[i]->stats will never be accessed and stays NULL
		 */
		func[i] = bpf_prog_alloc_no_stats(bpf_prog_size(len), GFP_USER);
		if (!func[i])
			goto out_free;
		memcpy(func[i]->insnsi, &prog->insnsi[subprog_start],
		       len * sizeof(struct bpf_insn));
		func[i]->type = prog->type;
		func[i]->len = len;
		if (bpf_prog_calc_tag(func[i]))
			goto out_free;
		func[i]->is_func = 1;
		func[i]->aux->func_idx = i;
		/* Below members will be freed only at prog->aux */
		func[i]->aux->btf = prog->aux->btf;
		func[i]->aux->func_info = prog->aux->func_info;
		func[i]->aux->func_info_cnt = prog->aux->func_info_cnt;
		func[i]->aux->poke_tab = prog->aux->poke_tab;
		func[i]->aux->size_poke_tab = prog->aux->size_poke_tab;

		for (j = 0; j < prog->aux->size_poke_tab; j++) {
			struct bpf_jit_poke_descriptor *poke;

			poke = &prog->aux->poke_tab[j];
			if (poke->insn_idx < subprog_end &&
			    poke->insn_idx >= subprog_start)
				poke->aux = func[i]->aux;
		}

		func[i]->aux->name[0] = 'F';
		func[i]->aux->stack_depth = env->subprog_info[i].stack_depth;
		func[i]->jit_requested = 1;
		func[i]->aux->kfunc_tab = prog->aux->kfunc_tab;
		func[i]->aux->linfo = prog->aux->linfo;
		func[i]->aux->nr_linfo = prog->aux->nr_linfo;
		func[i]->aux->jited_linfo = prog->aux->jited_linfo;
		func[i]->aux->linfo_idx = env->subprog_info[i].linfo_idx;
		num_exentries = 0;
		insn = func[i]->insnsi;
		for (j = 0; j < func[i]->len; j++, insn++) {
			if (BPF_CLASS(insn->code) == BPF_LDX &&
			    BPF_MODE(insn->code) == BPF_PROBE_MEM)
				num_exentries++;
		}
		func[i]->aux->num_exentries = num_exentries;
		func[i]->aux->tail_call_reachable = env->subprog_info[i].tail_call_reachable;
		func[i] = bpf_int_jit_compile(func[i]);
		if (!func[i]->jited) {
			err = -ENOTSUPP;
			goto out_free;
		}
		cond_resched();
	}

	/* at this point all bpf functions were successfully JITed
	 * now populate all bpf_calls with correct addresses and
	 * run last pass of JIT
	 */
	for (i = 0; i < env->subprog_cnt; i++) {
		insn = func[i]->insnsi;
		for (j = 0; j < func[i]->len; j++, insn++) {
			if (bpf_pseudo_func(insn)) {
				subprog = insn->off;
				insn[0].imm = (u32)(long)func[subprog]->bpf_func;
				insn[1].imm = ((u64)(long)func[subprog]->bpf_func) >> 32;
				continue;
			}
			if (!bpf_pseudo_call(insn))
				continue;
			subprog = insn->off;
			insn->imm = BPF_CAST_CALL(func[subprog]->bpf_func) -
				    __bpf_call_base;
		}

		/* we use the aux data to keep a list of the start addresses
		 * of the JITed images for each function in the program
		 *
		 * for some architectures, such as powerpc64, the imm field
		 * might not be large enough to hold the offset of the start
		 * address of the callee's JITed image from __bpf_call_base
		 *
		 * in such cases, we can lookup the start address of a callee
		 * by using its subprog id, available from the off field of
		 * the call instruction, as an index for this list
		 */
		func[i]->aux->func = func;
		func[i]->aux->func_cnt = env->subprog_cnt;
	}
	for (i = 0; i < env->subprog_cnt; i++) {
		old_bpf_func = func[i]->bpf_func;
		tmp = bpf_int_jit_compile(func[i]);
		if (tmp != func[i] || func[i]->bpf_func != old_bpf_func) {
			verbose(env, "JIT doesn't support bpf-to-bpf calls\n");
			err = -ENOTSUPP;
			goto out_free;
		}
		cond_resched();
	}

	/* finally lock prog and jit images for all functions and
	 * populate kallsysm. Begin at the first subprogram, since
	 * bpf_prog_load will add the kallsyms for the main program.
	 */
	for (i = 1; i < env->subprog_cnt; i++) {
		bpf_prog_lock_ro(func[i]);
		bpf_prog_kallsyms_add(func[i]);
	}

	/* Last step: make now unused interpreter insns from main
	 * prog consistent for later dump requests, so they can
	 * later look the same as if they were interpreted only.
	 */
	for (i = 0, insn = prog->insnsi; i < prog->len; i++, insn++) {
		if (bpf_pseudo_func(insn)) {
			insn[0].imm = env->insn_aux_data[i].call_imm;
			insn[1].imm = insn->off;
			insn->off = 0;
			continue;
		}
		if (!bpf_pseudo_call(insn))
			continue;
		insn->off = env->insn_aux_data[i].call_imm;
		subprog = find_subprog(env, i + insn->off + 1);
		insn->imm = subprog;
	}

	prog->jited = 1;
	prog->bpf_func = func[0]->bpf_func;
	prog->aux->extable = func[0]->aux->extable;
	prog->aux->num_exentries = func[0]->aux->num_exentries;
	prog->aux->func = func;
	prog->aux->func_cnt = env->subprog_cnt;
	bpf_prog_jit_attempt_done(prog);
	return 0;
out_free:
	/* We failed JIT'ing, so at this point we need to unregister poke
	 * descriptors from subprogs, so that kernel is not attempting to
	 * patch it anymore as we're freeing the subprog JIT memory.
	 */
	for (i = 0; i < prog->aux->size_poke_tab; i++) {
		map_ptr = prog->aux->poke_tab[i].tail_call.map;
		map_ptr->ops->map_poke_untrack(map_ptr, prog->aux);
	}
	/* At this point we're guaranteed that poke descriptors are not
	 * live anymore. We can just unlink its descriptor table as it's
	 * released with the main prog.
	 */
	for (i = 0; i < env->subprog_cnt; i++) {
		if (!func[i])
			continue;
		func[i]->aux->poke_tab = NULL;
		bpf_jit_free(func[i]);
	}
	kfree(func);
out_undo_insn:
	/* cleanup main prog to be interpreted */
	prog->jit_requested = 0;
	for (i = 0, insn = prog->insnsi; i < prog->len; i++, insn++) {
		if (!bpf_pseudo_call(insn))
			continue;
		insn->off = 0;
		insn->imm = env->insn_aux_data[i].call_imm;
	}
	bpf_prog_jit_attempt_done(prog);
	return err;
}

static int fixup_call_args(struct bpf_verifier_env *env)
{
#ifndef CONFIG_BPF_JIT_ALWAYS_ON
	struct bpf_prog *prog = env->prog;
	struct bpf_insn *insn = prog->insnsi;
	bool has_kfunc_call = bpf_prog_has_kfunc_call(prog);
	int i, depth;
#endif
	int err = 0;

	if (env->prog->jit_requested &&
	    !bpf_prog_is_dev_bound(env->prog->aux)) {
		err = jit_subprogs(env);
		if (err == 0)
			return 0;
		if (err == -EFAULT)
			return err;
	}
#ifndef CONFIG_BPF_JIT_ALWAYS_ON
	if (has_kfunc_call) {
		verbose(env, "calling kernel functions are not allowed in non-JITed programs\n");
		return -EINVAL;
	}
	if (env->subprog_cnt > 1 && env->prog->aux->tail_call_reachable) {
		/* When JIT fails the progs with bpf2bpf calls and tail_calls
		 * have to be rejected, since interpreter doesn't support them yet.
		 */
		verbose(env, "tail_calls are not allowed in non-JITed programs with bpf-to-bpf calls\n");
		return -EINVAL;
	}
	for (i = 0; i < prog->len; i++, insn++) {
		if (bpf_pseudo_func(insn)) {
			/* When JIT fails the progs with callback calls
			 * have to be rejected, since interpreter doesn't support them yet.
			 */
			verbose(env, "callbacks are not allowed in non-JITed programs\n");
			return -EINVAL;
		}

		if (!bpf_pseudo_call(insn))
			continue;
		depth = get_callee_stack_depth(env, insn, i);
		if (depth < 0)
			return depth;
		bpf_patch_call_args(insn, depth);
	}
	err = 0;
#endif
	return err;
}

static int fixup_kfunc_call(struct bpf_verifier_env *env,
			    struct bpf_insn *insn)
{
	const struct bpf_kfunc_desc *desc;

	/* insn->imm has the btf func_id. Replace it with
	 * an address (relative to __bpf_base_call).
	 */
	desc = find_kfunc_desc(env->prog, insn->imm);
	if (!desc) {
		verbose(env, "verifier internal error: kernel function descriptor not found for func_id %u\n",
			insn->imm);
		return -EFAULT;
	}

	insn->imm = desc->imm;

	return 0;
}

/* Do various post-verification rewrites in a single program pass.
 * These rewrites simplify JIT and interpreter implementations.
 */
static int do_misc_fixups(struct bpf_verifier_env *env)
{
	struct bpf_prog *prog = env->prog;
	bool expect_blinding = bpf_jit_blinding_enabled(prog);
	enum bpf_prog_type prog_type = resolve_prog_type(prog);
	struct bpf_insn *insn = prog->insnsi;
	const struct bpf_func_proto *fn;
	const int insn_cnt = prog->len;
	const struct bpf_map_ops *ops;
	struct bpf_insn_aux_data *aux;
	struct bpf_insn insn_buf[16];
	struct bpf_prog *new_prog;
	struct bpf_map *map_ptr;
	int i, ret, cnt, delta = 0;

	for (i = 0; i < insn_cnt; i++, insn++) {
		/* Make divide-by-zero exceptions impossible. */
		if (insn->code == (BPF_ALU64 | BPF_MOD | BPF_X) ||
		    insn->code == (BPF_ALU64 | BPF_DIV | BPF_X) ||
		    insn->code == (BPF_ALU | BPF_MOD | BPF_X) ||
		    insn->code == (BPF_ALU | BPF_DIV | BPF_X)) {
			bool is64 = BPF_CLASS(insn->code) == BPF_ALU64;
			bool isdiv = BPF_OP(insn->code) == BPF_DIV;
			struct bpf_insn *patchlet;
			struct bpf_insn chk_and_div[] = {
				/* [R,W]x div 0 -> 0 */
				BPF_RAW_INSN((is64 ? BPF_JMP : BPF_JMP32) |
					     BPF_JNE | BPF_K, insn->src_reg,
					     0, 2, 0),
				BPF_ALU32_REG(BPF_XOR, insn->dst_reg, insn->dst_reg),
				BPF_JMP_IMM(BPF_JA, 0, 0, 1),
				*insn,
			};
			struct bpf_insn chk_and_mod[] = {
				/* [R,W]x mod 0 -> [R,W]x */
				BPF_RAW_INSN((is64 ? BPF_JMP : BPF_JMP32) |
					     BPF_JEQ | BPF_K, insn->src_reg,
					     0, 1 + (is64 ? 0 : 1), 0),
				*insn,
				BPF_JMP_IMM(BPF_JA, 0, 0, 1),
				BPF_MOV32_REG(insn->dst_reg, insn->dst_reg),
			};

			patchlet = isdiv ? chk_and_div : chk_and_mod;
			cnt = isdiv ? ARRAY_SIZE(chk_and_div) :
				      ARRAY_SIZE(chk_and_mod) - (is64 ? 2 : 0);

			new_prog = bpf_patch_insn_data(env, i + delta, patchlet, cnt);
			if (!new_prog)
				return -ENOMEM;

			delta    += cnt - 1;
			env->prog = prog = new_prog;
			insn      = new_prog->insnsi + i + delta;
			continue;
		}

		/* Implement LD_ABS and LD_IND with a rewrite, if supported by the program type. */
		if (BPF_CLASS(insn->code) == BPF_LD &&
		    (BPF_MODE(insn->code) == BPF_ABS ||
		     BPF_MODE(insn->code) == BPF_IND)) {
			cnt = env->ops->gen_ld_abs(insn, insn_buf);
			if (cnt == 0 || cnt >= ARRAY_SIZE(insn_buf)) {
				verbose(env, "bpf verifier is misconfigured\n");
				return -EINVAL;
			}

			new_prog = bpf_patch_insn_data(env, i + delta, insn_buf, cnt);
			if (!new_prog)
				return -ENOMEM;

			delta    += cnt - 1;
			env->prog = prog = new_prog;
			insn      = new_prog->insnsi + i + delta;
			continue;
		}

		/* Rewrite pointer arithmetic to mitigate speculation attacks. */
		if (insn->code == (BPF_ALU64 | BPF_ADD | BPF_X) ||
		    insn->code == (BPF_ALU64 | BPF_SUB | BPF_X)) {
			const u8 code_add = BPF_ALU64 | BPF_ADD | BPF_X;
			const u8 code_sub = BPF_ALU64 | BPF_SUB | BPF_X;
			struct bpf_insn *patch = &insn_buf[0];
			bool issrc, isneg, isimm;
			u32 off_reg;

			aux = &env->insn_aux_data[i + delta];
			if (!aux->alu_state ||
			    aux->alu_state == BPF_ALU_NON_POINTER)
				continue;

			isneg = aux->alu_state & BPF_ALU_NEG_VALUE;
			issrc = (aux->alu_state & BPF_ALU_SANITIZE) ==
				BPF_ALU_SANITIZE_SRC;
			isimm = aux->alu_state & BPF_ALU_IMMEDIATE;

			off_reg = issrc ? insn->src_reg : insn->dst_reg;
			if (isimm) {
				*patch++ = BPF_MOV32_IMM(BPF_REG_AX, aux->alu_limit);
			} else {
				if (isneg)
					*patch++ = BPF_ALU64_IMM(BPF_MUL, off_reg, -1);
				*patch++ = BPF_MOV32_IMM(BPF_REG_AX, aux->alu_limit);
				*patch++ = BPF_ALU64_REG(BPF_SUB, BPF_REG_AX, off_reg);
				*patch++ = BPF_ALU64_REG(BPF_OR, BPF_REG_AX, off_reg);
				*patch++ = BPF_ALU64_IMM(BPF_NEG, BPF_REG_AX, 0);
				*patch++ = BPF_ALU64_IMM(BPF_ARSH, BPF_REG_AX, 63);
				*patch++ = BPF_ALU64_REG(BPF_AND, BPF_REG_AX, off_reg);
			}
			if (!issrc)
				*patch++ = BPF_MOV64_REG(insn->dst_reg, insn->src_reg);
			insn->src_reg = BPF_REG_AX;
			if (isneg)
				insn->code = insn->code == code_add ?
					     code_sub : code_add;
			*patch++ = *insn;
			if (issrc && isneg && !isimm)
				*patch++ = BPF_ALU64_IMM(BPF_MUL, off_reg, -1);
			cnt = patch - insn_buf;

			new_prog = bpf_patch_insn_data(env, i + delta, insn_buf, cnt);
			if (!new_prog)
				return -ENOMEM;

			delta    += cnt - 1;
			env->prog = prog = new_prog;
			insn      = new_prog->insnsi + i + delta;
			continue;
		}

		if (insn->code != (BPF_JMP | BPF_CALL))
			continue;
		if (insn->src_reg == BPF_PSEUDO_CALL)
			continue;
		if (insn->src_reg == BPF_PSEUDO_KFUNC_CALL) {
			ret = fixup_kfunc_call(env, insn);
			if (ret)
				return ret;
			continue;
		}

		if (insn->imm == BPF_FUNC_get_route_realm)
			prog->dst_needed = 1;
		if (insn->imm == BPF_FUNC_get_prandom_u32)
			bpf_user_rnd_init_once();
		if (insn->imm == BPF_FUNC_override_return)
			prog->kprobe_override = 1;
		if (insn->imm == BPF_FUNC_tail_call) {
			/* If we tail call into other programs, we
			 * cannot make any assumptions since they can
			 * be replaced dynamically during runtime in
			 * the program array.
			 */
			prog->cb_access = 1;
			if (!allow_tail_call_in_subprogs(env))
				prog->aux->stack_depth = MAX_BPF_STACK;
			prog->aux->max_pkt_offset = MAX_PACKET_OFF;

			/* mark bpf_tail_call as different opcode to avoid
			 * conditional branch in the interpreter for every normal
			 * call and to prevent accidental JITing by JIT compiler
			 * that doesn't support bpf_tail_call yet
			 */
			insn->imm = 0;
			insn->code = BPF_JMP | BPF_TAIL_CALL;

			aux = &env->insn_aux_data[i + delta];
			if (env->bpf_capable && !expect_blinding &&
			    prog->jit_requested &&
			    !bpf_map_key_poisoned(aux) &&
			    !bpf_map_ptr_poisoned(aux) &&
			    !bpf_map_ptr_unpriv(aux)) {
				struct bpf_jit_poke_descriptor desc = {
					.reason = BPF_POKE_REASON_TAIL_CALL,
					.tail_call.map = BPF_MAP_PTR(aux->map_ptr_state),
					.tail_call.key = bpf_map_key_immediate(aux),
					.insn_idx = i + delta,
				};

				ret = bpf_jit_add_poke_descriptor(prog, &desc);
				if (ret < 0) {
					verbose(env, "adding tail call poke descriptor failed\n");
					return ret;
				}

				insn->imm = ret + 1;
				continue;
			}

			if (!bpf_map_ptr_unpriv(aux))
				continue;

			/* instead of changing every JIT dealing with tail_call
			 * emit two extra insns:
			 * if (index >= max_entries) goto out;
			 * index &= array->index_mask;
			 * to avoid out-of-bounds cpu speculation
			 */
			if (bpf_map_ptr_poisoned(aux)) {
				verbose(env, "tail_call abusing map_ptr\n");
				return -EINVAL;
			}

			map_ptr = BPF_MAP_PTR(aux->map_ptr_state);
			insn_buf[0] = BPF_JMP_IMM(BPF_JGE, BPF_REG_3,
						  map_ptr->max_entries, 2);
			insn_buf[1] = BPF_ALU32_IMM(BPF_AND, BPF_REG_3,
						    container_of(map_ptr,
								 struct bpf_array,
								 map)->index_mask);
			insn_buf[2] = *insn;
			cnt = 3;
			new_prog = bpf_patch_insn_data(env, i + delta, insn_buf, cnt);
			if (!new_prog)
				return -ENOMEM;

			delta    += cnt - 1;
			env->prog = prog = new_prog;
			insn      = new_prog->insnsi + i + delta;
			continue;
		}

		if (insn->imm == BPF_FUNC_timer_set_callback) {
			/* The verifier will process callback_fn as many times as necessary
			 * with different maps and the register states prepared by
			 * set_timer_callback_state will be accurate.
			 *
			 * The following use case is valid:
			 *   map1 is shared by prog1, prog2, prog3.
			 *   prog1 calls bpf_timer_init for some map1 elements
			 *   prog2 calls bpf_timer_set_callback for some map1 elements.
			 *     Those that were not bpf_timer_init-ed will return -EINVAL.
			 *   prog3 calls bpf_timer_start for some map1 elements.
			 *     Those that were not both bpf_timer_init-ed and
			 *     bpf_timer_set_callback-ed will return -EINVAL.
			 */
			struct bpf_insn ld_addrs[2] = {
				BPF_LD_IMM64(BPF_REG_3, (long)prog->aux),
			};

			insn_buf[0] = ld_addrs[0];
			insn_buf[1] = ld_addrs[1];
			insn_buf[2] = *insn;
			cnt = 3;

			new_prog = bpf_patch_insn_data(env, i + delta, insn_buf, cnt);
			if (!new_prog)
				return -ENOMEM;

			delta    += cnt - 1;
			env->prog = prog = new_prog;
			insn      = new_prog->insnsi + i + delta;
			goto patch_call_imm;
		}

		/* BPF_EMIT_CALL() assumptions in some of the map_gen_lookup
		 * and other inlining handlers are currently limited to 64 bit
		 * only.
		 */
		if (prog->jit_requested && BITS_PER_LONG == 64 &&
		    (insn->imm == BPF_FUNC_map_lookup_elem ||
		     insn->imm == BPF_FUNC_map_update_elem ||
		     insn->imm == BPF_FUNC_map_delete_elem ||
		     insn->imm == BPF_FUNC_map_push_elem   ||
		     insn->imm == BPF_FUNC_map_pop_elem    ||
		     insn->imm == BPF_FUNC_map_peek_elem   ||
		     insn->imm == BPF_FUNC_redirect_map)) {
			aux = &env->insn_aux_data[i + delta];
			if (bpf_map_ptr_poisoned(aux))
				goto patch_call_imm;

			map_ptr = BPF_MAP_PTR(aux->map_ptr_state);
			ops = map_ptr->ops;
			if (insn->imm == BPF_FUNC_map_lookup_elem &&
			    ops->map_gen_lookup) {
				cnt = ops->map_gen_lookup(map_ptr, insn_buf);
				if (cnt == -EOPNOTSUPP)
					goto patch_map_ops_generic;
				if (cnt <= 0 || cnt >= ARRAY_SIZE(insn_buf)) {
					verbose(env, "bpf verifier is misconfigured\n");
					return -EINVAL;
				}

				new_prog = bpf_patch_insn_data(env, i + delta,
							       insn_buf, cnt);
				if (!new_prog)
					return -ENOMEM;

				delta    += cnt - 1;
				env->prog = prog = new_prog;
				insn      = new_prog->insnsi + i + delta;
				continue;
			}

			BUILD_BUG_ON(!__same_type(ops->map_lookup_elem,
				     (void *(*)(struct bpf_map *map, void *key))NULL));
			BUILD_BUG_ON(!__same_type(ops->map_delete_elem,
				     (int (*)(struct bpf_map *map, void *key))NULL));
			BUILD_BUG_ON(!__same_type(ops->map_update_elem,
				     (int (*)(struct bpf_map *map, void *key, void *value,
					      u64 flags))NULL));
			BUILD_BUG_ON(!__same_type(ops->map_push_elem,
				     (int (*)(struct bpf_map *map, void *value,
					      u64 flags))NULL));
			BUILD_BUG_ON(!__same_type(ops->map_pop_elem,
				     (int (*)(struct bpf_map *map, void *value))NULL));
			BUILD_BUG_ON(!__same_type(ops->map_peek_elem,
				     (int (*)(struct bpf_map *map, void *value))NULL));
			BUILD_BUG_ON(!__same_type(ops->map_redirect,
				     (int (*)(struct bpf_map *map, u32 ifindex, u64 flags))NULL));

patch_map_ops_generic:
			switch (insn->imm) {
			case BPF_FUNC_map_lookup_elem:
				insn->imm = BPF_CAST_CALL(ops->map_lookup_elem) -
					    __bpf_call_base;
				continue;
			case BPF_FUNC_map_update_elem:
				insn->imm = BPF_CAST_CALL(ops->map_update_elem) -
					    __bpf_call_base;
				continue;
			case BPF_FUNC_map_delete_elem:
				insn->imm = BPF_CAST_CALL(ops->map_delete_elem) -
					    __bpf_call_base;
				continue;
			case BPF_FUNC_map_push_elem:
				insn->imm = BPF_CAST_CALL(ops->map_push_elem) -
					    __bpf_call_base;
				continue;
			case BPF_FUNC_map_pop_elem:
				insn->imm = BPF_CAST_CALL(ops->map_pop_elem) -
					    __bpf_call_base;
				continue;
			case BPF_FUNC_map_peek_elem:
				insn->imm = BPF_CAST_CALL(ops->map_peek_elem) -
					    __bpf_call_base;
				continue;
			case BPF_FUNC_redirect_map:
				insn->imm = BPF_CAST_CALL(ops->map_redirect) -
					    __bpf_call_base;
				continue;
			}

			goto patch_call_imm;
		}

		/* Implement bpf_jiffies64 inline. */
		if (prog->jit_requested && BITS_PER_LONG == 64 &&
		    insn->imm == BPF_FUNC_jiffies64) {
			struct bpf_insn ld_jiffies_addr[2] = {
				BPF_LD_IMM64(BPF_REG_0,
					     (unsigned long)&jiffies),
			};

			insn_buf[0] = ld_jiffies_addr[0];
			insn_buf[1] = ld_jiffies_addr[1];
			insn_buf[2] = BPF_LDX_MEM(BPF_DW, BPF_REG_0,
						  BPF_REG_0, 0);
			cnt = 3;

			new_prog = bpf_patch_insn_data(env, i + delta, insn_buf,
						       cnt);
			if (!new_prog)
				return -ENOMEM;

			delta    += cnt - 1;
			env->prog = prog = new_prog;
			insn      = new_prog->insnsi + i + delta;
			continue;
		}

		/* Implement bpf_get_func_ip inline. */
		if (prog_type == BPF_PROG_TYPE_TRACING &&
		    insn->imm == BPF_FUNC_get_func_ip) {
			/* Load IP address from ctx - 8 */
			insn_buf[0] = BPF_LDX_MEM(BPF_DW, BPF_REG_0, BPF_REG_1, -8);

			new_prog = bpf_patch_insn_data(env, i + delta, insn_buf, 1);
			if (!new_prog)
				return -ENOMEM;

			env->prog = prog = new_prog;
			insn      = new_prog->insnsi + i + delta;
			continue;
		}

patch_call_imm:
		fn = env->ops->get_func_proto(insn->imm, env->prog);
		/* all functions that have prototype and verifier allowed
		 * programs to call them, must be real in-kernel functions
		 */
		if (!fn->func) {
			verbose(env,
				"kernel subsystem misconfigured func %s#%d\n",
				func_id_name(insn->imm), insn->imm);
			return -EFAULT;
		}
		insn->imm = fn->func - __bpf_call_base;
	}

	/* Since poke tab is now finalized, publish aux to tracker. */
	for (i = 0; i < prog->aux->size_poke_tab; i++) {
		map_ptr = prog->aux->poke_tab[i].tail_call.map;
		if (!map_ptr->ops->map_poke_track ||
		    !map_ptr->ops->map_poke_untrack ||
		    !map_ptr->ops->map_poke_run) {
			verbose(env, "bpf verifier is misconfigured\n");
			return -EINVAL;
		}

		ret = map_ptr->ops->map_poke_track(map_ptr, prog->aux);
		if (ret < 0) {
			verbose(env, "tracking tail call prog failed\n");
			return ret;
		}
	}

	sort_kfunc_descs_by_imm(env->prog);

	return 0;
}

static void free_states(struct bpf_verifier_env *env)
{
	struct bpf_verifier_state_list *sl, *sln;
	int i;

	sl = env->free_list;
	while (sl) {
		sln = sl->next;
		free_verifier_state(&sl->state, false);
		kfree(sl);
		sl = sln;
	}
	env->free_list = NULL;

	if (!env->explored_states)
		return;

	for (i = 0; i < state_htab_size(env); i++) {
		sl = env->explored_states[i];

		while (sl) {
			sln = sl->next;
			free_verifier_state(&sl->state, false);
			kfree(sl);
			sl = sln;
		}
		env->explored_states[i] = NULL;
	}
}

static int do_check_common(struct bpf_verifier_env *env, int subprog)
{
	bool pop_log = !(env->log.level & BPF_LOG_LEVEL2);
	struct bpf_verifier_state *state;
	struct bpf_reg_state *regs;
	int ret, i;

	env->prev_linfo = NULL;
	env->pass_cnt++;

	state = kzalloc(sizeof(struct bpf_verifier_state), GFP_KERNEL);
	if (!state)
		return -ENOMEM;
	state->curframe = 0;
	state->speculative = false;
	state->branches = 1;
	state->frame[0] = kzalloc(sizeof(struct bpf_func_state), GFP_KERNEL);
	if (!state->frame[0]) {
		kfree(state);
		return -ENOMEM;
	}
	env->cur_state = state;
	init_func_state(env, state->frame[0],
			BPF_MAIN_FUNC /* callsite */,
			0 /* frameno */,
			subprog);
	state->first_insn_idx = env->subprog_info[subprog].start;
	state->last_insn_idx = -1;

	regs = state->frame[state->curframe]->regs;
	if (subprog || env->prog->type == BPF_PROG_TYPE_EXT) {
		ret = btf_prepare_func_args(env, subprog, regs);
		if (ret)
			goto out;
		for (i = BPF_REG_1; i <= BPF_REG_5; i++) {
			if (regs[i].type == PTR_TO_CTX)
				mark_reg_known_zero(env, regs, i);
			else if (regs[i].type == SCALAR_VALUE)
				mark_reg_unknown(env, regs, i);
			else if (base_type(regs[i].type) == PTR_TO_MEM) {
				const u32 mem_size = regs[i].mem_size;

				mark_reg_known_zero(env, regs, i);
				regs[i].mem_size = mem_size;
				regs[i].id = ++env->id_gen;
			}
		}
	} else {
		/* 1st arg to a function */
		regs[BPF_REG_1].type = PTR_TO_CTX;
		mark_reg_known_zero(env, regs, BPF_REG_1);
		ret = btf_check_subprog_arg_match(env, subprog, regs);
		if (ret == -EFAULT)
			/* unlikely verifier bug. abort.
			 * ret == 0 and ret < 0 are sadly acceptable for
			 * main() function due to backward compatibility.
			 * Like socket filter program may be written as:
			 * int bpf_prog(struct pt_regs *ctx)
			 * and never dereference that ctx in the program.
			 * 'struct pt_regs' is a type mismatch for socket
			 * filter that should be using 'struct __sk_buff'.
			 */
			goto out;
	}

	ret = do_check(env);
out:
	/* check for NULL is necessary, since cur_state can be freed inside
	 * do_check() under memory pressure.
	 */
	if (env->cur_state) {
		free_verifier_state(env->cur_state, true);
		env->cur_state = NULL;
	}
	while (!pop_stack(env, NULL, NULL, false));
	if (!ret && pop_log)
		bpf_vlog_reset(&env->log, 0);
	free_states(env);
	return ret;
}

/* Verify all global functions in a BPF program one by one based on their BTF.
 * All global functions must pass verification. Otherwise the whole program is rejected.
 * Consider:
 * int bar(int);
 * int foo(int f)
 * {
 *    return bar(f);
 * }
 * int bar(int b)
 * {
 *    ...
 * }
 * foo() will be verified first for R1=any_scalar_value. During verification it
 * will be assumed that bar() already verified successfully and call to bar()
 * from foo() will be checked for type match only. Later bar() will be verified
 * independently to check that it's safe for R1=any_scalar_value.
 */
static int do_check_subprogs(struct bpf_verifier_env *env)
{
	struct bpf_prog_aux *aux = env->prog->aux;
	int i, ret;

	if (!aux->func_info)
		return 0;

	for (i = 1; i < env->subprog_cnt; i++) {
		if (aux->func_info_aux[i].linkage != BTF_FUNC_GLOBAL)
			continue;
		env->insn_idx = env->subprog_info[i].start;
		WARN_ON_ONCE(env->insn_idx == 0);
		ret = do_check_common(env, i);
		if (ret) {
			return ret;
		} else if (env->log.level & BPF_LOG_LEVEL) {
			verbose(env,
				"Func#%d is safe for any args that match its prototype\n",
				i);
		}
	}
	return 0;
}

static int do_check_main(struct bpf_verifier_env *env)
{
	int ret;

	env->insn_idx = 0;
	ret = do_check_common(env, 0);
	if (!ret)
		env->prog->aux->stack_depth = env->subprog_info[0].stack_depth;
	return ret;
}


static void print_verification_stats(struct bpf_verifier_env *env)
{
	int i;

	if (env->log.level & BPF_LOG_STATS) {
		verbose(env, "verification time %lld usec\n",
			div_u64(env->verification_time, 1000));
		verbose(env, "stack depth ");
		for (i = 0; i < env->subprog_cnt; i++) {
			u32 depth = env->subprog_info[i].stack_depth;

			verbose(env, "%d", depth);
			if (i + 1 < env->subprog_cnt)
				verbose(env, "+");
		}
		verbose(env, "\n");
	}
	verbose(env, "processed %d insns (limit %d) max_states_per_insn %d "
		"total_states %d peak_states %d mark_read %d\n",
		env->insn_processed, BPF_COMPLEXITY_LIMIT_INSNS,
		env->max_states_per_insn, env->total_states,
		env->peak_states, env->longest_mark_read_walk);
}

static int check_struct_ops_btf_id(struct bpf_verifier_env *env)
{
	const struct btf_type *t, *func_proto;
	const struct bpf_struct_ops *st_ops;
	const struct btf_member *member;
	struct bpf_prog *prog = env->prog;
	u32 btf_id, member_idx;
	const char *mname;

	if (!prog->gpl_compatible) {
		verbose(env, "struct ops programs must have a GPL compatible license\n");
		return -EINVAL;
	}

	btf_id = prog->aux->attach_btf_id;
	st_ops = bpf_struct_ops_find(btf_id);
	if (!st_ops) {
		verbose(env, "attach_btf_id %u is not a supported struct\n",
			btf_id);
		return -ENOTSUPP;
	}

	t = st_ops->type;
	member_idx = prog->expected_attach_type;
	if (member_idx >= btf_type_vlen(t)) {
		verbose(env, "attach to invalid member idx %u of struct %s\n",
			member_idx, st_ops->name);
		return -EINVAL;
	}

	member = &btf_type_member(t)[member_idx];
	mname = btf_name_by_offset(btf_vmlinux, member->name_off);
	func_proto = btf_type_resolve_func_ptr(btf_vmlinux, member->type,
					       NULL);
	if (!func_proto) {
		verbose(env, "attach to invalid member %s(@idx %u) of struct %s\n",
			mname, member_idx, st_ops->name);
		return -EINVAL;
	}

	if (st_ops->check_member) {
		int err = st_ops->check_member(t, member);

		if (err) {
			verbose(env, "attach to unsupported member %s of struct %s\n",
				mname, st_ops->name);
			return err;
		}
	}

	prog->aux->attach_func_proto = func_proto;
	prog->aux->attach_func_name = mname;
	env->ops = st_ops->verifier_ops;

	return 0;
}
#define SECURITY_PREFIX "security_"

static int check_attach_modify_return(unsigned long addr, const char *func_name)
{
	if (within_error_injection_list(addr) ||
	    !strncmp(SECURITY_PREFIX, func_name, sizeof(SECURITY_PREFIX) - 1))
		return 0;

	return -EINVAL;
}

/* list of non-sleepable functions that are otherwise on
 * ALLOW_ERROR_INJECTION list
 */
BTF_SET_START(btf_non_sleepable_error_inject)
/* Three functions below can be called from sleepable and non-sleepable context.
 * Assume non-sleepable from bpf safety point of view.
 */
BTF_ID(func, __add_to_page_cache_locked)
BTF_ID(func, should_fail_alloc_page)
BTF_ID(func, should_failslab)
BTF_SET_END(btf_non_sleepable_error_inject)

static int check_non_sleepable_error_inject(u32 btf_id)
{
	return btf_id_set_contains(&btf_non_sleepable_error_inject, btf_id);
}

int bpf_check_attach_target(struct bpf_verifier_log *log,
			    const struct bpf_prog *prog,
			    const struct bpf_prog *tgt_prog,
			    u32 btf_id,
			    struct bpf_attach_target_info *tgt_info)
{
	bool prog_extension = prog->type == BPF_PROG_TYPE_EXT;
	const char prefix[] = "btf_trace_";
	int ret = 0, subprog = -1, i;
	const struct btf_type *t;
	bool conservative = true;
	const char *tname;
	struct btf *btf;
	long addr = 0;

	if (!btf_id) {
		bpf_log(log, "Tracing programs must provide btf_id\n");
		return -EINVAL;
	}
	btf = tgt_prog ? tgt_prog->aux->btf : prog->aux->attach_btf;
	if (!btf) {
		bpf_log(log,
			"FENTRY/FEXIT program can only be attached to another program annotated with BTF\n");
		return -EINVAL;
	}
	t = btf_type_by_id(btf, btf_id);
	if (!t) {
		bpf_log(log, "attach_btf_id %u is invalid\n", btf_id);
		return -EINVAL;
	}
	tname = btf_name_by_offset(btf, t->name_off);
	if (!tname) {
		bpf_log(log, "attach_btf_id %u doesn't have a name\n", btf_id);
		return -EINVAL;
	}
	if (tgt_prog) {
		struct bpf_prog_aux *aux = tgt_prog->aux;

		for (i = 0; i < aux->func_info_cnt; i++)
			if (aux->func_info[i].type_id == btf_id) {
				subprog = i;
				break;
			}
		if (subprog == -1) {
			bpf_log(log, "Subprog %s doesn't exist\n", tname);
			return -EINVAL;
		}
		conservative = aux->func_info_aux[subprog].unreliable;
		if (prog_extension) {
			if (conservative) {
				bpf_log(log,
					"Cannot replace static functions\n");
				return -EINVAL;
			}
			if (!prog->jit_requested) {
				bpf_log(log,
					"Extension programs should be JITed\n");
				return -EINVAL;
			}
		}
		if (!tgt_prog->jited) {
			bpf_log(log, "Can attach to only JITed progs\n");
			return -EINVAL;
		}
		if (tgt_prog->type == prog->type) {
			/* Cannot fentry/fexit another fentry/fexit program.
			 * Cannot attach program extension to another extension.
			 * It's ok to attach fentry/fexit to extension program.
			 */
			bpf_log(log, "Cannot recursively attach\n");
			return -EINVAL;
		}
		if (tgt_prog->type == BPF_PROG_TYPE_TRACING &&
		    prog_extension &&
		    (tgt_prog->expected_attach_type == BPF_TRACE_FENTRY ||
		     tgt_prog->expected_attach_type == BPF_TRACE_FEXIT)) {
			/* Program extensions can extend all program types
			 * except fentry/fexit. The reason is the following.
			 * The fentry/fexit programs are used for performance
			 * analysis, stats and can be attached to any program
			 * type except themselves. When extension program is
			 * replacing XDP function it is necessary to allow
			 * performance analysis of all functions. Both original
			 * XDP program and its program extension. Hence
			 * attaching fentry/fexit to BPF_PROG_TYPE_EXT is
			 * allowed. If extending of fentry/fexit was allowed it
			 * would be possible to create long call chain
			 * fentry->extension->fentry->extension beyond
			 * reasonable stack size. Hence extending fentry is not
			 * allowed.
			 */
			bpf_log(log, "Cannot extend fentry/fexit\n");
			return -EINVAL;
		}
	} else {
		if (prog_extension) {
			bpf_log(log, "Cannot replace kernel functions\n");
			return -EINVAL;
		}
	}

	switch (prog->expected_attach_type) {
	case BPF_TRACE_RAW_TP:
		if (tgt_prog) {
			bpf_log(log,
				"Only FENTRY/FEXIT progs are attachable to another BPF prog\n");
			return -EINVAL;
		}
		if (!btf_type_is_typedef(t)) {
			bpf_log(log, "attach_btf_id %u is not a typedef\n",
				btf_id);
			return -EINVAL;
		}
		if (strncmp(prefix, tname, sizeof(prefix) - 1)) {
			bpf_log(log, "attach_btf_id %u points to wrong type name %s\n",
				btf_id, tname);
			return -EINVAL;
		}
		tname += sizeof(prefix) - 1;
		t = btf_type_by_id(btf, t->type);
		if (!btf_type_is_ptr(t))
			/* should never happen in valid vmlinux build */
			return -EINVAL;
		t = btf_type_by_id(btf, t->type);
		if (!btf_type_is_func_proto(t))
			/* should never happen in valid vmlinux build */
			return -EINVAL;

		break;
	case BPF_TRACE_ITER:
		if (!btf_type_is_func(t)) {
			bpf_log(log, "attach_btf_id %u is not a function\n",
				btf_id);
			return -EINVAL;
		}
		t = btf_type_by_id(btf, t->type);
		if (!btf_type_is_func_proto(t))
			return -EINVAL;
		ret = btf_distill_func_proto(log, btf, t, tname, &tgt_info->fmodel);
		if (ret)
			return ret;
		break;
	default:
		if (!prog_extension)
			return -EINVAL;
		fallthrough;
	case BPF_MODIFY_RETURN:
	case BPF_LSM_MAC:
	case BPF_TRACE_FENTRY:
	case BPF_TRACE_FEXIT:
		if (!btf_type_is_func(t)) {
			bpf_log(log, "attach_btf_id %u is not a function\n",
				btf_id);
			return -EINVAL;
		}
		if (prog_extension &&
		    btf_check_type_match(log, prog, btf, t))
			return -EINVAL;
		t = btf_type_by_id(btf, t->type);
		if (!btf_type_is_func_proto(t))
			return -EINVAL;

		if ((prog->aux->saved_dst_prog_type || prog->aux->saved_dst_attach_type) &&
		    (!tgt_prog || prog->aux->saved_dst_prog_type != tgt_prog->type ||
		     prog->aux->saved_dst_attach_type != tgt_prog->expected_attach_type))
			return -EINVAL;

		if (tgt_prog && conservative)
			t = NULL;

		ret = btf_distill_func_proto(log, btf, t, tname, &tgt_info->fmodel);
		if (ret < 0)
			return ret;

		if (tgt_prog) {
			if (subprog == 0)
				addr = (long) tgt_prog->bpf_func;
			else
				addr = (long) tgt_prog->aux->func[subprog]->bpf_func;
		} else {
			addr = kallsyms_lookup_name(tname);
			if (!addr) {
				bpf_log(log,
					"The address of function %s cannot be found\n",
					tname);
				return -ENOENT;
			}
		}

		if (prog->aux->sleepable) {
			ret = -EINVAL;
			switch (prog->type) {
			case BPF_PROG_TYPE_TRACING:
				/* fentry/fexit/fmod_ret progs can be sleepable only if they are
				 * attached to ALLOW_ERROR_INJECTION and are not in denylist.
				 */
				if (!check_non_sleepable_error_inject(btf_id) &&
				    within_error_injection_list(addr))
					ret = 0;
				break;
			case BPF_PROG_TYPE_LSM:
				/* LSM progs check that they are attached to bpf_lsm_*() funcs.
				 * Only some of them are sleepable.
				 */
				if (bpf_lsm_is_sleepable_hook(btf_id))
					ret = 0;
				break;
			default:
				break;
			}
			if (ret) {
				bpf_log(log, "%s is not sleepable\n", tname);
				return ret;
			}
		} else if (prog->expected_attach_type == BPF_MODIFY_RETURN) {
			if (tgt_prog) {
				bpf_log(log, "can't modify return codes of BPF programs\n");
				return -EINVAL;
			}
			ret = check_attach_modify_return(addr, tname);
			if (ret) {
				bpf_log(log, "%s() is not modifiable\n", tname);
				return ret;
			}
		}

		break;
	}
	tgt_info->tgt_addr = addr;
	tgt_info->tgt_name = tname;
	tgt_info->tgt_type = t;
	return 0;
}

BTF_SET_START(btf_id_deny)
BTF_ID_UNUSED
#ifdef CONFIG_SMP
BTF_ID(func, migrate_disable)
BTF_ID(func, migrate_enable)
#endif
#if !defined CONFIG_PREEMPT_RCU && !defined CONFIG_TINY_RCU
BTF_ID(func, rcu_read_unlock_strict)
#endif
#if defined(CONFIG_DEBUG_PREEMPT) || defined(CONFIG_TRACE_PREEMPT_TOGGLE)
BTF_ID(func, preempt_count_add)
BTF_ID(func, preempt_count_sub)
#endif
BTF_SET_END(btf_id_deny)

static int check_attach_btf_id(struct bpf_verifier_env *env)
{
	struct bpf_prog *prog = env->prog;
	struct bpf_prog *tgt_prog = prog->aux->dst_prog;
	struct bpf_attach_target_info tgt_info = {};
	u32 btf_id = prog->aux->attach_btf_id;
	struct bpf_trampoline *tr;
	int ret;
	u64 key;

	if (prog->type == BPF_PROG_TYPE_SYSCALL) {
		if (prog->aux->sleepable)
			/* attach_btf_id checked to be zero already */
			return 0;
		verbose(env, "Syscall programs can only be sleepable\n");
		return -EINVAL;
	}

	if (prog->aux->sleepable && prog->type != BPF_PROG_TYPE_TRACING &&
	    prog->type != BPF_PROG_TYPE_LSM) {
		verbose(env, "Only fentry/fexit/fmod_ret and lsm programs can be sleepable\n");
		return -EINVAL;
	}

	if (prog->type == BPF_PROG_TYPE_STRUCT_OPS)
		return check_struct_ops_btf_id(env);

	if (prog->type != BPF_PROG_TYPE_TRACING &&
	    prog->type != BPF_PROG_TYPE_LSM &&
	    prog->type != BPF_PROG_TYPE_EXT)
		return 0;

	ret = bpf_check_attach_target(&env->log, prog, tgt_prog, btf_id, &tgt_info);
	if (ret)
		return ret;

	if (tgt_prog && prog->type == BPF_PROG_TYPE_EXT) {
		/* to make freplace equivalent to their targets, they need to
		 * inherit env->ops and expected_attach_type for the rest of the
		 * verification
		 */
		env->ops = bpf_verifier_ops[tgt_prog->type];
		prog->expected_attach_type = tgt_prog->expected_attach_type;
	}

	/* store info about the attachment target that will be used later */
	prog->aux->attach_func_proto = tgt_info.tgt_type;
	prog->aux->attach_func_name = tgt_info.tgt_name;

	if (tgt_prog) {
		prog->aux->saved_dst_prog_type = tgt_prog->type;
		prog->aux->saved_dst_attach_type = tgt_prog->expected_attach_type;
	}

	if (prog->expected_attach_type == BPF_TRACE_RAW_TP) {
		prog->aux->attach_btf_trace = true;
		return 0;
	} else if (prog->expected_attach_type == BPF_TRACE_ITER) {
		if (!bpf_iter_prog_supported(prog))
			return -EINVAL;
		return 0;
	}

	if (prog->type == BPF_PROG_TYPE_LSM) {
		ret = bpf_lsm_verify_prog(&env->log, prog);
		if (ret < 0)
			return ret;
	} else if (prog->type == BPF_PROG_TYPE_TRACING &&
		   btf_id_set_contains(&btf_id_deny, btf_id)) {
		return -EINVAL;
	}

	key = bpf_trampoline_compute_key(tgt_prog, prog->aux->attach_btf, btf_id);
	tr = bpf_trampoline_get(key, &tgt_info);
	if (!tr)
		return -ENOMEM;

	prog->aux->dst_trampoline = tr;
	return 0;
}

struct btf *bpf_get_btf_vmlinux(void)
{
	if (!btf_vmlinux && IS_ENABLED(CONFIG_DEBUG_INFO_BTF)) {
		mutex_lock(&bpf_verifier_lock);
		if (!btf_vmlinux)
			btf_vmlinux = btf_parse_vmlinux();
		mutex_unlock(&bpf_verifier_lock);
	}
	return btf_vmlinux;
}

int bpf_check(struct bpf_prog **prog, union bpf_attr *attr, bpfptr_t uattr)
{
	u64 start_time = ktime_get_ns();
	struct bpf_verifier_env *env;
	struct bpf_verifier_log *log;
	int i, len, ret = -EINVAL;
	bool is_priv;

	/* no program is valid */
	if (ARRAY_SIZE(bpf_verifier_ops) == 0)
		return -EINVAL;

	/* 'struct bpf_verifier_env' can be global, but since it's not small,
	 * allocate/free it every time bpf_check() is called
	 */
	env = kzalloc(sizeof(struct bpf_verifier_env), GFP_KERNEL);
	if (!env)
		return -ENOMEM;
	log = &env->log;

	len = (*prog)->len;
	env->insn_aux_data =
		vzalloc(array_size(sizeof(struct bpf_insn_aux_data), len));
	ret = -ENOMEM;
	if (!env->insn_aux_data)
		goto err_free_env;
	for (i = 0; i < len; i++)
		env->insn_aux_data[i].orig_idx = i;
	env->prog = *prog;
	env->ops = bpf_verifier_ops[env->prog->type];
	env->fd_array = make_bpfptr(attr->fd_array, uattr.is_kernel);
	is_priv = bpf_capable();

	bpf_get_btf_vmlinux();

	/* grab the mutex to protect few globals used by verifier */
	if (!is_priv)
		mutex_lock(&bpf_verifier_lock);

	if (attr->log_level || attr->log_buf || attr->log_size) {
		/* user requested verbose verifier output
		 * and supplied buffer to store the verification trace
		 */
		log->level = attr->log_level;
		log->ubuf = (char __user *) (unsigned long) attr->log_buf;
		log->len_total = attr->log_size;

		/* log attributes have to be sane */
		if (!bpf_verifier_log_attr_valid(log)) {
			ret = -EINVAL;
			goto err_unlock;
		}
	}

	if (IS_ERR(btf_vmlinux)) {
		/* Either gcc or pahole or kernel are broken. */
		verbose(env, "in-kernel BTF is malformed\n");
		ret = PTR_ERR(btf_vmlinux);
		goto skip_full_check;
	}

	env->strict_alignment = !!(attr->prog_flags & BPF_F_STRICT_ALIGNMENT);
	if (!IS_ENABLED(CONFIG_HAVE_EFFICIENT_UNALIGNED_ACCESS))
		env->strict_alignment = true;
	if (attr->prog_flags & BPF_F_ANY_ALIGNMENT)
		env->strict_alignment = false;

	env->allow_ptr_leaks = bpf_allow_ptr_leaks();
	env->allow_uninit_stack = bpf_allow_uninit_stack();
	env->allow_ptr_to_map_access = bpf_allow_ptr_to_map_access();
	env->bypass_spec_v1 = bpf_bypass_spec_v1();
	env->bypass_spec_v4 = bpf_bypass_spec_v4();
	env->bpf_capable = bpf_capable();

	if (is_priv)
		env->test_state_freq = attr->prog_flags & BPF_F_TEST_STATE_FREQ;

	env->explored_states = kvcalloc(state_htab_size(env),
				       sizeof(struct bpf_verifier_state_list *),
				       GFP_USER);
	ret = -ENOMEM;
	if (!env->explored_states)
		goto skip_full_check;

	ret = add_subprog_and_kfunc(env);
	if (ret < 0)
		goto skip_full_check;

	ret = check_subprogs(env);
	if (ret < 0)
		goto skip_full_check;

	ret = check_btf_info(env, attr, uattr);
	if (ret < 0)
		goto skip_full_check;

	ret = check_attach_btf_id(env);
	if (ret)
		goto skip_full_check;

	ret = resolve_pseudo_ldimm64(env);
	if (ret < 0)
		goto skip_full_check;

	if (bpf_prog_is_dev_bound(env->prog->aux)) {
		ret = bpf_prog_offload_verifier_prep(env->prog);
		if (ret)
			goto skip_full_check;
	}

	ret = check_cfg(env);
	if (ret < 0)
		goto skip_full_check;

	ret = do_check_subprogs(env);
	ret = ret ?: do_check_main(env);

	if (ret == 0 && bpf_prog_is_dev_bound(env->prog->aux))
		ret = bpf_prog_offload_finalize(env);

skip_full_check:
	kvfree(env->explored_states);

	if (ret == 0)
		ret = check_max_stack_depth(env);

	/* instruction rewrites happen after this point */
	if (is_priv) {
		if (ret == 0)
			opt_hard_wire_dead_code_branches(env);
		if (ret == 0)
			ret = opt_remove_dead_code(env);
		if (ret == 0)
			ret = opt_remove_nops(env);
	} else {
		if (ret == 0)
			sanitize_dead_code(env);
	}

	if (ret == 0)
		/* program is valid, convert *(u32*)(ctx + off) accesses */
		ret = convert_ctx_accesses(env);

	if (ret == 0)
		ret = do_misc_fixups(env);

	/* do 32-bit optimization after insn patching has done so those patched
	 * insns could be handled correctly.
	 */
	if (ret == 0 && !bpf_prog_is_dev_bound(env->prog->aux)) {
		ret = opt_subreg_zext_lo32_rnd_hi32(env, attr);
		env->prog->aux->verifier_zext = bpf_jit_needs_zext() ? !ret
								     : false;
	}

	if (ret == 0)
		ret = fixup_call_args(env);

	env->verification_time = ktime_get_ns() - start_time;
	print_verification_stats(env);

	if (log->level && bpf_verifier_log_full(log))
		ret = -ENOSPC;
	if (log->level && !log->ubuf) {
		ret = -EFAULT;
		goto err_release_maps;
	}

	if (ret)
		goto err_release_maps;

	if (env->used_map_cnt) {
		/* if program passed verifier, update used_maps in bpf_prog_info */
		env->prog->aux->used_maps = kmalloc_array(env->used_map_cnt,
							  sizeof(env->used_maps[0]),
							  GFP_KERNEL);

		if (!env->prog->aux->used_maps) {
			ret = -ENOMEM;
			goto err_release_maps;
		}

		memcpy(env->prog->aux->used_maps, env->used_maps,
		       sizeof(env->used_maps[0]) * env->used_map_cnt);
		env->prog->aux->used_map_cnt = env->used_map_cnt;
	}
	if (env->used_btf_cnt) {
		/* if program passed verifier, update used_btfs in bpf_prog_aux */
		env->prog->aux->used_btfs = kmalloc_array(env->used_btf_cnt,
							  sizeof(env->used_btfs[0]),
							  GFP_KERNEL);
		if (!env->prog->aux->used_btfs) {
			ret = -ENOMEM;
			goto err_release_maps;
		}

		memcpy(env->prog->aux->used_btfs, env->used_btfs,
		       sizeof(env->used_btfs[0]) * env->used_btf_cnt);
		env->prog->aux->used_btf_cnt = env->used_btf_cnt;
	}
	if (env->used_map_cnt || env->used_btf_cnt) {
		/* program is valid. Convert pseudo bpf_ld_imm64 into generic
		 * bpf_ld_imm64 instructions
		 */
		convert_pseudo_ld_imm64(env);
	}

	adjust_btf_func(env);

err_release_maps:
	if (!env->prog->aux->used_maps)
		/* if we didn't copy map pointers into bpf_prog_info, release
		 * them now. Otherwise free_used_maps() will release them.
		 */
		release_maps(env);
	if (!env->prog->aux->used_btfs)
		release_btfs(env);

	/* extension progs temporarily inherit the attach_type of their targets
	   for verification purposes, so set it back to zero before returning
	 */
	if (env->prog->type == BPF_PROG_TYPE_EXT)
		env->prog->expected_attach_type = 0;

	*prog = env->prog;
err_unlock:
	if (!is_priv)
		mutex_unlock(&bpf_verifier_lock);
	vfree(env->insn_aux_data);
err_free_env:
	kfree(env);
	return ret;
}<|MERGE_RESOLUTION|>--- conflicted
+++ resolved
@@ -2410,7 +2410,6 @@
 			}
 		}
 	}
-<<<<<<< HEAD
 }
 
 static void mark_all_scalars_imprecise(struct bpf_verifier_env *env, struct bpf_verifier_state *st)
@@ -2438,35 +2437,6 @@
 	}
 }
 
-=======
-}
-
-static void mark_all_scalars_imprecise(struct bpf_verifier_env *env, struct bpf_verifier_state *st)
-{
-	struct bpf_func_state *func;
-	struct bpf_reg_state *reg;
-	int i, j;
-
-	for (i = 0; i <= st->curframe; i++) {
-		func = st->frame[i];
-		for (j = 0; j < BPF_REG_FP; j++) {
-			reg = &func->regs[j];
-			if (reg->type != SCALAR_VALUE)
-				continue;
-			reg->precise = false;
-		}
-		for (j = 0; j < func->allocated_stack / BPF_REG_SIZE; j++) {
-			if (!is_spilled_reg(&func->stack[j]))
-				continue;
-			reg = &func->stack[j].spilled_ptr;
-			if (reg->type != SCALAR_VALUE)
-				continue;
-			reg->precise = false;
-		}
-	}
-}
-
->>>>>>> 5eb2b831
 /*
  * __mark_chain_precision() backtracks BPF program instruction sequence and
  * chain of verifier states making sure that register *regno* (if regno >= 0)
@@ -2745,7 +2715,6 @@
 static int mark_chain_precision(struct bpf_verifier_env *env, int regno)
 {
 	return __mark_chain_precision(env, env->cur_state->curframe, regno, -1);
-<<<<<<< HEAD
 }
 
 static int mark_chain_precision_frame(struct bpf_verifier_env *env, int frame, int regno)
@@ -2755,17 +2724,6 @@
 
 static int mark_chain_precision_stack_frame(struct bpf_verifier_env *env, int frame, int spi)
 {
-=======
-}
-
-static int mark_chain_precision_frame(struct bpf_verifier_env *env, int frame, int regno)
-{
-	return __mark_chain_precision(env, frame, regno, -1);
-}
-
-static int mark_chain_precision_stack_frame(struct bpf_verifier_env *env, int frame, int spi)
-{
->>>>>>> 5eb2b831
 	return __mark_chain_precision(env, frame, -1, spi);
 }
 
@@ -2853,21 +2811,12 @@
 
 	for (i = BPF_REG_SIZE; i > BPF_REG_SIZE - size; i--)
 		state->stack[spi].slot_type[i - 1] = STACK_SPILL;
-<<<<<<< HEAD
 
 	/* size < 8 bytes spill */
 	for (; i; i--)
 		scrub_spilled_slot(&state->stack[spi].slot_type[i - 1]);
 }
 
-=======
-
-	/* size < 8 bytes spill */
-	for (; i; i--)
-		scrub_spilled_slot(&state->stack[spi].slot_type[i - 1]);
-}
-
->>>>>>> 5eb2b831
 static bool is_bpf_st_mem(struct bpf_insn *insn)
 {
 	return BPF_CLASS(insn->code) == BPF_ST && BPF_MODE(insn->code) == BPF_MEM;
@@ -7347,13 +7296,10 @@
 	}
 
 	switch (base_type(ptr_reg->type)) {
-<<<<<<< HEAD
-=======
 	case PTR_TO_FLOW_KEYS:
 		if (known)
 			break;
 		fallthrough;
->>>>>>> 5eb2b831
 	case CONST_PTR_TO_MAP:
 		/* smin_val represents the known value */
 		if (known && smin_val == 0 && opcode == BPF_ADD)
