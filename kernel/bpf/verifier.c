--- conflicted
+++ resolved
@@ -1303,11 +1303,7 @@
 
 static bool __reg64_bound_u32(u64 a)
 {
-<<<<<<< HEAD
-	return a > U32_MIN && a < U32_MAX;
-=======
 	return a >= U32_MIN && a <= U32_MAX;
->>>>>>> b80e8389
 }
 
 static void __reg_combine_64_into_32(struct bpf_reg_state *reg)
