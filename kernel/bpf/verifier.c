// SPDX-License-Identifier: GPL-2.0-only
/* Copyright (c) 2011-2014 PLUMgrid, http://plumgrid.com
 * Copyright (c) 2016 Facebook
 * Copyright (c) 2018 Covalent IO, Inc. http://covalent.io
 */
#include <uapi/linux/btf.h>
#include <linux/kernel.h>
#include <linux/types.h>
#include <linux/slab.h>
#include <linux/bpf.h>
#include <linux/btf.h>
#include <linux/bpf_verifier.h>
#include <linux/filter.h>
#include <net/netlink.h>
#include <linux/file.h>
#include <linux/vmalloc.h>
#include <linux/stringify.h>
#include <linux/bsearch.h>
#include <linux/sort.h>
#include <linux/perf_event.h>
#include <linux/ctype.h>
#include <linux/error-injection.h>
#include <linux/bpf_lsm.h>
#include <linux/btf_ids.h>

#include "disasm.h"

static const struct bpf_verifier_ops * const bpf_verifier_ops[] = {
#define BPF_PROG_TYPE(_id, _name, prog_ctx_type, kern_ctx_type) \
	[_id] = & _name ## _verifier_ops,
#define BPF_MAP_TYPE(_id, _ops)
#define BPF_LINK_TYPE(_id, _name)
#include <linux/bpf_types.h>
#undef BPF_PROG_TYPE
#undef BPF_MAP_TYPE
#undef BPF_LINK_TYPE
};

/* bpf_check() is a static code analyzer that walks eBPF program
 * instruction by instruction and updates register/stack state.
 * All paths of conditional branches are analyzed until 'bpf_exit' insn.
 *
 * The first pass is depth-first-search to check that the program is a DAG.
 * It rejects the following programs:
 * - larger than BPF_MAXINSNS insns
 * - if loop is present (detected via back-edge)
 * - unreachable insns exist (shouldn't be a forest. program = one function)
 * - out of bounds or malformed jumps
 * The second pass is all possible path descent from the 1st insn.
 * Since it's analyzing all paths through the program, the length of the
 * analysis is limited to 64k insn, which may be hit even if total number of
 * insn is less then 4K, but there are too many branches that change stack/regs.
 * Number of 'branches to be analyzed' is limited to 1k
 *
 * On entry to each instruction, each register has a type, and the instruction
 * changes the types of the registers depending on instruction semantics.
 * If instruction is BPF_MOV64_REG(BPF_REG_1, BPF_REG_5), then type of R5 is
 * copied to R1.
 *
 * All registers are 64-bit.
 * R0 - return register
 * R1-R5 argument passing registers
 * R6-R9 callee saved registers
 * R10 - frame pointer read-only
 *
 * At the start of BPF program the register R1 contains a pointer to bpf_context
 * and has type PTR_TO_CTX.
 *
 * Verifier tracks arithmetic operations on pointers in case:
 *    BPF_MOV64_REG(BPF_REG_1, BPF_REG_10),
 *    BPF_ALU64_IMM(BPF_ADD, BPF_REG_1, -20),
 * 1st insn copies R10 (which has FRAME_PTR) type into R1
 * and 2nd arithmetic instruction is pattern matched to recognize
 * that it wants to construct a pointer to some element within stack.
 * So after 2nd insn, the register R1 has type PTR_TO_STACK
 * (and -20 constant is saved for further stack bounds checking).
 * Meaning that this reg is a pointer to stack plus known immediate constant.
 *
 * Most of the time the registers have SCALAR_VALUE type, which
 * means the register has some value, but it's not a valid pointer.
 * (like pointer plus pointer becomes SCALAR_VALUE type)
 *
 * When verifier sees load or store instructions the type of base register
 * can be: PTR_TO_MAP_VALUE, PTR_TO_CTX, PTR_TO_STACK, PTR_TO_SOCKET. These are
 * four pointer types recognized by check_mem_access() function.
 *
 * PTR_TO_MAP_VALUE means that this register is pointing to 'map element value'
 * and the range of [ptr, ptr + map's value_size) is accessible.
 *
 * registers used to pass values to function calls are checked against
 * function argument constraints.
 *
 * ARG_PTR_TO_MAP_KEY is one of such argument constraints.
 * It means that the register type passed to this function must be
 * PTR_TO_STACK and it will be used inside the function as
 * 'pointer to map element key'
 *
 * For example the argument constraints for bpf_map_lookup_elem():
 *   .ret_type = RET_PTR_TO_MAP_VALUE_OR_NULL,
 *   .arg1_type = ARG_CONST_MAP_PTR,
 *   .arg2_type = ARG_PTR_TO_MAP_KEY,
 *
 * ret_type says that this function returns 'pointer to map elem value or null'
 * function expects 1st argument to be a const pointer to 'struct bpf_map' and
 * 2nd argument should be a pointer to stack, which will be used inside
 * the helper function as a pointer to map element key.
 *
 * On the kernel side the helper function looks like:
 * u64 bpf_map_lookup_elem(u64 r1, u64 r2, u64 r3, u64 r4, u64 r5)
 * {
 *    struct bpf_map *map = (struct bpf_map *) (unsigned long) r1;
 *    void *key = (void *) (unsigned long) r2;
 *    void *value;
 *
 *    here kernel can access 'key' and 'map' pointers safely, knowing that
 *    [key, key + map->key_size) bytes are valid and were initialized on
 *    the stack of eBPF program.
 * }
 *
 * Corresponding eBPF program may look like:
 *    BPF_MOV64_REG(BPF_REG_2, BPF_REG_10),  // after this insn R2 type is FRAME_PTR
 *    BPF_ALU64_IMM(BPF_ADD, BPF_REG_2, -4), // after this insn R2 type is PTR_TO_STACK
 *    BPF_LD_MAP_FD(BPF_REG_1, map_fd),      // after this insn R1 type is CONST_PTR_TO_MAP
 *    BPF_RAW_INSN(BPF_JMP | BPF_CALL, 0, 0, 0, BPF_FUNC_map_lookup_elem),
 * here verifier looks at prototype of map_lookup_elem() and sees:
 * .arg1_type == ARG_CONST_MAP_PTR and R1->type == CONST_PTR_TO_MAP, which is ok,
 * Now verifier knows that this map has key of R1->map_ptr->key_size bytes
 *
 * Then .arg2_type == ARG_PTR_TO_MAP_KEY and R2->type == PTR_TO_STACK, ok so far,
 * Now verifier checks that [R2, R2 + map's key_size) are within stack limits
 * and were initialized prior to this call.
 * If it's ok, then verifier allows this BPF_CALL insn and looks at
 * .ret_type which is RET_PTR_TO_MAP_VALUE_OR_NULL, so it sets
 * R0->type = PTR_TO_MAP_VALUE_OR_NULL which means bpf_map_lookup_elem() function
 * returns either pointer to map value or NULL.
 *
 * When type PTR_TO_MAP_VALUE_OR_NULL passes through 'if (reg != 0) goto +off'
 * insn, the register holding that pointer in the true branch changes state to
 * PTR_TO_MAP_VALUE and the same register changes state to CONST_IMM in the false
 * branch. See check_cond_jmp_op().
 *
 * After the call R0 is set to return type of the function and registers R1-R5
 * are set to NOT_INIT to indicate that they are no longer readable.
 *
 * The following reference types represent a potential reference to a kernel
 * resource which, after first being allocated, must be checked and freed by
 * the BPF program:
 * - PTR_TO_SOCKET_OR_NULL, PTR_TO_SOCKET
 *
 * When the verifier sees a helper call return a reference type, it allocates a
 * pointer id for the reference and stores it in the current function state.
 * Similar to the way that PTR_TO_MAP_VALUE_OR_NULL is converted into
 * PTR_TO_MAP_VALUE, PTR_TO_SOCKET_OR_NULL becomes PTR_TO_SOCKET when the type
 * passes through a NULL-check conditional. For the branch wherein the state is
 * changed to CONST_IMM, the verifier releases the reference.
 *
 * For each helper function that allocates a reference, such as
 * bpf_sk_lookup_tcp(), there is a corresponding release function, such as
 * bpf_sk_release(). When a reference type passes into the release function,
 * the verifier also releases the reference. If any unchecked or unreleased
 * reference remains at the end of the program, the verifier rejects it.
 */

/* verifier_state + insn_idx are pushed to stack when branch is encountered */
struct bpf_verifier_stack_elem {
	/* verifer state is 'st'
	 * before processing instruction 'insn_idx'
	 * and after processing instruction 'prev_insn_idx'
	 */
	struct bpf_verifier_state st;
	int insn_idx;
	int prev_insn_idx;
	struct bpf_verifier_stack_elem *next;
	/* length of verifier log at the time this state was pushed on stack */
	u32 log_pos;
};

#define BPF_COMPLEXITY_LIMIT_JMP_SEQ	8192
#define BPF_COMPLEXITY_LIMIT_STATES	64

#define BPF_MAP_KEY_POISON	(1ULL << 63)
#define BPF_MAP_KEY_SEEN	(1ULL << 62)

#define BPF_MAP_PTR_UNPRIV	1UL
#define BPF_MAP_PTR_POISON	((void *)((0xeB9FUL << 1) +	\
					  POISON_POINTER_DELTA))
#define BPF_MAP_PTR(X)		((struct bpf_map *)((X) & ~BPF_MAP_PTR_UNPRIV))

static bool bpf_map_ptr_poisoned(const struct bpf_insn_aux_data *aux)
{
	return BPF_MAP_PTR(aux->map_ptr_state) == BPF_MAP_PTR_POISON;
}

static bool bpf_map_ptr_unpriv(const struct bpf_insn_aux_data *aux)
{
	return aux->map_ptr_state & BPF_MAP_PTR_UNPRIV;
}

static void bpf_map_ptr_store(struct bpf_insn_aux_data *aux,
			      const struct bpf_map *map, bool unpriv)
{
	BUILD_BUG_ON((unsigned long)BPF_MAP_PTR_POISON & BPF_MAP_PTR_UNPRIV);
	unpriv |= bpf_map_ptr_unpriv(aux);
	aux->map_ptr_state = (unsigned long)map |
			     (unpriv ? BPF_MAP_PTR_UNPRIV : 0UL);
}

static bool bpf_map_key_poisoned(const struct bpf_insn_aux_data *aux)
{
	return aux->map_key_state & BPF_MAP_KEY_POISON;
}

static bool bpf_map_key_unseen(const struct bpf_insn_aux_data *aux)
{
	return !(aux->map_key_state & BPF_MAP_KEY_SEEN);
}

static u64 bpf_map_key_immediate(const struct bpf_insn_aux_data *aux)
{
	return aux->map_key_state & ~(BPF_MAP_KEY_SEEN | BPF_MAP_KEY_POISON);
}

static void bpf_map_key_store(struct bpf_insn_aux_data *aux, u64 state)
{
	bool poisoned = bpf_map_key_poisoned(aux);

	aux->map_key_state = state | BPF_MAP_KEY_SEEN |
			     (poisoned ? BPF_MAP_KEY_POISON : 0ULL);
}

static bool bpf_pseudo_call(const struct bpf_insn *insn)
{
	return insn->code == (BPF_JMP | BPF_CALL) &&
	       insn->src_reg == BPF_PSEUDO_CALL;
}

static bool bpf_pseudo_kfunc_call(const struct bpf_insn *insn)
{
	return insn->code == (BPF_JMP | BPF_CALL) &&
	       insn->src_reg == BPF_PSEUDO_KFUNC_CALL;
}

struct bpf_call_arg_meta {
	struct bpf_map *map_ptr;
	bool raw_mode;
	bool pkt_access;
	int regno;
	int access_size;
	int mem_size;
	u64 msize_max_value;
	int ref_obj_id;
	int map_uid;
	int func_id;
	struct btf *btf;
	u32 btf_id;
	struct btf *ret_btf;
	u32 ret_btf_id;
	u32 subprogno;
};

struct btf *btf_vmlinux;

static DEFINE_MUTEX(bpf_verifier_lock);

static const struct bpf_line_info *
find_linfo(const struct bpf_verifier_env *env, u32 insn_off)
{
	const struct bpf_line_info *linfo;
	const struct bpf_prog *prog;
	u32 i, nr_linfo;

	prog = env->prog;
	nr_linfo = prog->aux->nr_linfo;

	if (!nr_linfo || insn_off >= prog->len)
		return NULL;

	linfo = prog->aux->linfo;
	for (i = 1; i < nr_linfo; i++)
		if (insn_off < linfo[i].insn_off)
			break;

	return &linfo[i - 1];
}

void bpf_verifier_vlog(struct bpf_verifier_log *log, const char *fmt,
		       va_list args)
{
	unsigned int n;

	n = vscnprintf(log->kbuf, BPF_VERIFIER_TMP_LOG_SIZE, fmt, args);

	WARN_ONCE(n >= BPF_VERIFIER_TMP_LOG_SIZE - 1,
		  "verifier log line truncated - local buffer too short\n");

	n = min(log->len_total - log->len_used - 1, n);
	log->kbuf[n] = '\0';

	if (log->level == BPF_LOG_KERNEL) {
		pr_err("BPF:%s\n", log->kbuf);
		return;
	}
	if (!copy_to_user(log->ubuf + log->len_used, log->kbuf, n + 1))
		log->len_used += n;
	else
		log->ubuf = NULL;
}

static void bpf_vlog_reset(struct bpf_verifier_log *log, u32 new_pos)
{
	char zero = 0;

	if (!bpf_verifier_log_needed(log))
		return;

	log->len_used = new_pos;
	if (put_user(zero, log->ubuf + new_pos))
		log->ubuf = NULL;
}

/* log_level controls verbosity level of eBPF verifier.
 * bpf_verifier_log_write() is used to dump the verification trace to the log,
 * so the user can figure out what's wrong with the program
 */
__printf(2, 3) void bpf_verifier_log_write(struct bpf_verifier_env *env,
					   const char *fmt, ...)
{
	va_list args;

	if (!bpf_verifier_log_needed(&env->log))
		return;

	va_start(args, fmt);
	bpf_verifier_vlog(&env->log, fmt, args);
	va_end(args);
}
EXPORT_SYMBOL_GPL(bpf_verifier_log_write);

__printf(2, 3) static void verbose(void *private_data, const char *fmt, ...)
{
	struct bpf_verifier_env *env = private_data;
	va_list args;

	if (!bpf_verifier_log_needed(&env->log))
		return;

	va_start(args, fmt);
	bpf_verifier_vlog(&env->log, fmt, args);
	va_end(args);
}

__printf(2, 3) void bpf_log(struct bpf_verifier_log *log,
			    const char *fmt, ...)
{
	va_list args;

	if (!bpf_verifier_log_needed(log))
		return;

	va_start(args, fmt);
	bpf_verifier_vlog(log, fmt, args);
	va_end(args);
}

static const char *ltrim(const char *s)
{
	while (isspace(*s))
		s++;

	return s;
}

__printf(3, 4) static void verbose_linfo(struct bpf_verifier_env *env,
					 u32 insn_off,
					 const char *prefix_fmt, ...)
{
	const struct bpf_line_info *linfo;

	if (!bpf_verifier_log_needed(&env->log))
		return;

	linfo = find_linfo(env, insn_off);
	if (!linfo || linfo == env->prev_linfo)
		return;

	if (prefix_fmt) {
		va_list args;

		va_start(args, prefix_fmt);
		bpf_verifier_vlog(&env->log, prefix_fmt, args);
		va_end(args);
	}

	verbose(env, "%s\n",
		ltrim(btf_name_by_offset(env->prog->aux->btf,
					 linfo->line_off)));

	env->prev_linfo = linfo;
}

static void verbose_invalid_scalar(struct bpf_verifier_env *env,
				   struct bpf_reg_state *reg,
				   struct tnum *range, const char *ctx,
				   const char *reg_name)
{
	char tn_buf[48];

	verbose(env, "At %s the register %s ", ctx, reg_name);
	if (!tnum_is_unknown(reg->var_off)) {
		tnum_strn(tn_buf, sizeof(tn_buf), reg->var_off);
		verbose(env, "has value %s", tn_buf);
	} else {
		verbose(env, "has unknown scalar value");
	}
	tnum_strn(tn_buf, sizeof(tn_buf), *range);
	verbose(env, " should have been in %s\n", tn_buf);
}

static bool type_is_pkt_pointer(enum bpf_reg_type type)
{
	return type == PTR_TO_PACKET ||
	       type == PTR_TO_PACKET_META;
}

static bool type_is_sk_pointer(enum bpf_reg_type type)
{
	return type == PTR_TO_SOCKET ||
		type == PTR_TO_SOCK_COMMON ||
		type == PTR_TO_TCP_SOCK ||
		type == PTR_TO_XDP_SOCK;
}

static bool reg_type_not_null(enum bpf_reg_type type)
{
	return type == PTR_TO_SOCKET ||
		type == PTR_TO_TCP_SOCK ||
		type == PTR_TO_MAP_VALUE ||
		type == PTR_TO_MAP_KEY ||
		type == PTR_TO_SOCK_COMMON;
}

static bool reg_may_point_to_spin_lock(const struct bpf_reg_state *reg)
{
	return reg->type == PTR_TO_MAP_VALUE &&
		map_value_has_spin_lock(reg->map_ptr);
}

static bool reg_type_may_be_refcounted_or_null(enum bpf_reg_type type)
{
	return base_type(type) == PTR_TO_SOCKET ||
		base_type(type) == PTR_TO_TCP_SOCK ||
		base_type(type) == PTR_TO_MEM;
}

static bool type_is_rdonly_mem(u32 type)
{
	return type & MEM_RDONLY;
}

static bool arg_type_may_be_refcounted(enum bpf_arg_type type)
{
	return type == ARG_PTR_TO_SOCK_COMMON;
}

static bool type_may_be_null(u32 type)
{
	return type & PTR_MAYBE_NULL;
}

/* Determine whether the function releases some resources allocated by another
 * function call. The first reference type argument will be assumed to be
 * released by release_reference().
 */
static bool is_release_function(enum bpf_func_id func_id)
{
	return func_id == BPF_FUNC_sk_release ||
	       func_id == BPF_FUNC_ringbuf_submit ||
	       func_id == BPF_FUNC_ringbuf_discard;
}

static bool may_be_acquire_function(enum bpf_func_id func_id)
{
	return func_id == BPF_FUNC_sk_lookup_tcp ||
		func_id == BPF_FUNC_sk_lookup_udp ||
		func_id == BPF_FUNC_skc_lookup_tcp ||
		func_id == BPF_FUNC_map_lookup_elem ||
	        func_id == BPF_FUNC_ringbuf_reserve;
}

static bool is_acquire_function(enum bpf_func_id func_id,
				const struct bpf_map *map)
{
	enum bpf_map_type map_type = map ? map->map_type : BPF_MAP_TYPE_UNSPEC;

	if (func_id == BPF_FUNC_sk_lookup_tcp ||
	    func_id == BPF_FUNC_sk_lookup_udp ||
	    func_id == BPF_FUNC_skc_lookup_tcp ||
	    func_id == BPF_FUNC_ringbuf_reserve)
		return true;

	if (func_id == BPF_FUNC_map_lookup_elem &&
	    (map_type == BPF_MAP_TYPE_SOCKMAP ||
	     map_type == BPF_MAP_TYPE_SOCKHASH))
		return true;

	return false;
}

static bool is_ptr_cast_function(enum bpf_func_id func_id)
{
	return func_id == BPF_FUNC_tcp_sock ||
		func_id == BPF_FUNC_sk_fullsock ||
		func_id == BPF_FUNC_skc_to_tcp_sock ||
		func_id == BPF_FUNC_skc_to_tcp6_sock ||
		func_id == BPF_FUNC_skc_to_udp6_sock ||
		func_id == BPF_FUNC_skc_to_tcp_timewait_sock ||
		func_id == BPF_FUNC_skc_to_tcp_request_sock;
}

static bool is_cmpxchg_insn(const struct bpf_insn *insn)
{
	return BPF_CLASS(insn->code) == BPF_STX &&
	       BPF_MODE(insn->code) == BPF_ATOMIC &&
	       insn->imm == BPF_CMPXCHG;
}

/* string representation of 'enum bpf_reg_type'
 *
 * Note that reg_type_str() can not appear more than once in a single verbose()
 * statement.
 */
static const char *reg_type_str(struct bpf_verifier_env *env,
				enum bpf_reg_type type)
{
	char postfix[16] = {0}, prefix[16] = {0};
	static const char * const str[] = {
		[NOT_INIT]		= "?",
		[SCALAR_VALUE]		= "inv",
		[PTR_TO_CTX]		= "ctx",
		[CONST_PTR_TO_MAP]	= "map_ptr",
		[PTR_TO_MAP_VALUE]	= "map_value",
		[PTR_TO_STACK]		= "fp",
		[PTR_TO_PACKET]		= "pkt",
		[PTR_TO_PACKET_META]	= "pkt_meta",
		[PTR_TO_PACKET_END]	= "pkt_end",
		[PTR_TO_FLOW_KEYS]	= "flow_keys",
		[PTR_TO_SOCKET]		= "sock",
		[PTR_TO_SOCK_COMMON]	= "sock_common",
		[PTR_TO_TCP_SOCK]	= "tcp_sock",
		[PTR_TO_TP_BUFFER]	= "tp_buffer",
		[PTR_TO_XDP_SOCK]	= "xdp_sock",
		[PTR_TO_BTF_ID]		= "ptr_",
		[PTR_TO_PERCPU_BTF_ID]	= "percpu_ptr_",
		[PTR_TO_MEM]		= "mem",
		[PTR_TO_BUF]		= "buf",
		[PTR_TO_FUNC]		= "func",
		[PTR_TO_MAP_KEY]	= "map_key",
	};

	if (type & PTR_MAYBE_NULL) {
		if (base_type(type) == PTR_TO_BTF_ID ||
		    base_type(type) == PTR_TO_PERCPU_BTF_ID)
			strncpy(postfix, "or_null_", 16);
		else
			strncpy(postfix, "_or_null", 16);
	}

	if (type & MEM_RDONLY)
		strncpy(prefix, "rdonly_", 16);

	snprintf(env->type_str_buf, TYPE_STR_BUF_LEN, "%s%s%s",
		 prefix, str[base_type(type)], postfix);
	return env->type_str_buf;
}

static char slot_type_char[] = {
	[STACK_INVALID]	= '?',
	[STACK_SPILL]	= 'r',
	[STACK_MISC]	= 'm',
	[STACK_ZERO]	= '0',
};

static void print_liveness(struct bpf_verifier_env *env,
			   enum bpf_reg_liveness live)
{
	if (live & (REG_LIVE_READ | REG_LIVE_WRITTEN | REG_LIVE_DONE))
	    verbose(env, "_");
	if (live & REG_LIVE_READ)
		verbose(env, "r");
	if (live & REG_LIVE_WRITTEN)
		verbose(env, "w");
	if (live & REG_LIVE_DONE)
		verbose(env, "D");
}

static struct bpf_func_state *func(struct bpf_verifier_env *env,
				   const struct bpf_reg_state *reg)
{
	struct bpf_verifier_state *cur = env->cur_state;

	return cur->frame[reg->frameno];
}

static const char *kernel_type_name(const struct btf* btf, u32 id)
{
	return btf_name_by_offset(btf, btf_type_by_id(btf, id)->name_off);
}

/* The reg state of a pointer or a bounded scalar was saved when
 * it was spilled to the stack.
 */
static bool is_spilled_reg(const struct bpf_stack_state *stack)
{
	return stack->slot_type[BPF_REG_SIZE - 1] == STACK_SPILL;
}

<<<<<<< HEAD
=======
static void scrub_spilled_slot(u8 *stype)
{
	if (*stype != STACK_INVALID)
		*stype = STACK_MISC;
}

>>>>>>> 9b37665a
static void print_verifier_state(struct bpf_verifier_env *env,
				 const struct bpf_func_state *state)
{
	const struct bpf_reg_state *reg;
	enum bpf_reg_type t;
	int i;

	if (state->frameno)
		verbose(env, " frame%d:", state->frameno);
	for (i = 0; i < MAX_BPF_REG; i++) {
		reg = &state->regs[i];
		t = reg->type;
		if (t == NOT_INIT)
			continue;
		verbose(env, " R%d", i);
		print_liveness(env, reg->live);
		verbose(env, "=%s", reg_type_str(env, t));
		if (t == SCALAR_VALUE && reg->precise)
			verbose(env, "P");
		if ((t == SCALAR_VALUE || t == PTR_TO_STACK) &&
		    tnum_is_const(reg->var_off)) {
			/* reg->off should be 0 for SCALAR_VALUE */
			verbose(env, "%lld", reg->var_off.value + reg->off);
		} else {
			if (base_type(t) == PTR_TO_BTF_ID ||
			    base_type(t) == PTR_TO_PERCPU_BTF_ID)
				verbose(env, "%s", kernel_type_name(reg->btf, reg->btf_id));
			verbose(env, "(id=%d", reg->id);
			if (reg_type_may_be_refcounted_or_null(t))
				verbose(env, ",ref_obj_id=%d", reg->ref_obj_id);
			if (t != SCALAR_VALUE)
				verbose(env, ",off=%d", reg->off);
			if (type_is_pkt_pointer(t))
				verbose(env, ",r=%d", reg->range);
			else if (base_type(t) == CONST_PTR_TO_MAP ||
				 base_type(t) == PTR_TO_MAP_KEY ||
				 base_type(t) == PTR_TO_MAP_VALUE)
				verbose(env, ",ks=%d,vs=%d",
					reg->map_ptr->key_size,
					reg->map_ptr->value_size);
			if (tnum_is_const(reg->var_off)) {
				/* Typically an immediate SCALAR_VALUE, but
				 * could be a pointer whose offset is too big
				 * for reg->off
				 */
				verbose(env, ",imm=%llx", reg->var_off.value);
			} else {
				if (reg->smin_value != reg->umin_value &&
				    reg->smin_value != S64_MIN)
					verbose(env, ",smin_value=%lld",
						(long long)reg->smin_value);
				if (reg->smax_value != reg->umax_value &&
				    reg->smax_value != S64_MAX)
					verbose(env, ",smax_value=%lld",
						(long long)reg->smax_value);
				if (reg->umin_value != 0)
					verbose(env, ",umin_value=%llu",
						(unsigned long long)reg->umin_value);
				if (reg->umax_value != U64_MAX)
					verbose(env, ",umax_value=%llu",
						(unsigned long long)reg->umax_value);
				if (!tnum_is_unknown(reg->var_off)) {
					char tn_buf[48];

					tnum_strn(tn_buf, sizeof(tn_buf), reg->var_off);
					verbose(env, ",var_off=%s", tn_buf);
				}
				if (reg->s32_min_value != reg->smin_value &&
				    reg->s32_min_value != S32_MIN)
					verbose(env, ",s32_min_value=%d",
						(int)(reg->s32_min_value));
				if (reg->s32_max_value != reg->smax_value &&
				    reg->s32_max_value != S32_MAX)
					verbose(env, ",s32_max_value=%d",
						(int)(reg->s32_max_value));
				if (reg->u32_min_value != reg->umin_value &&
				    reg->u32_min_value != U32_MIN)
					verbose(env, ",u32_min_value=%d",
						(int)(reg->u32_min_value));
				if (reg->u32_max_value != reg->umax_value &&
				    reg->u32_max_value != U32_MAX)
					verbose(env, ",u32_max_value=%d",
						(int)(reg->u32_max_value));
			}
			verbose(env, ")");
		}
	}
	for (i = 0; i < state->allocated_stack / BPF_REG_SIZE; i++) {
		char types_buf[BPF_REG_SIZE + 1];
		bool valid = false;
		int j;

		for (j = 0; j < BPF_REG_SIZE; j++) {
			if (state->stack[i].slot_type[j] != STACK_INVALID)
				valid = true;
			types_buf[j] = slot_type_char[
					state->stack[i].slot_type[j]];
		}
		types_buf[BPF_REG_SIZE] = 0;
		if (!valid)
			continue;
		verbose(env, " fp%d", (-i - 1) * BPF_REG_SIZE);
		print_liveness(env, state->stack[i].spilled_ptr.live);
		if (is_spilled_reg(&state->stack[i])) {
			reg = &state->stack[i].spilled_ptr;
			t = reg->type;
			verbose(env, "=%s", reg_type_str(env, t));
			if (t == SCALAR_VALUE && reg->precise)
				verbose(env, "P");
			if (t == SCALAR_VALUE && tnum_is_const(reg->var_off))
				verbose(env, "%lld", reg->var_off.value + reg->off);
		} else {
			verbose(env, "=%s", types_buf);
		}
	}
	if (state->acquired_refs && state->refs[0].id) {
		verbose(env, " refs=%d", state->refs[0].id);
		for (i = 1; i < state->acquired_refs; i++)
			if (state->refs[i].id)
				verbose(env, ",%d", state->refs[i].id);
	}
	if (state->in_callback_fn)
		verbose(env, " cb");
	if (state->in_async_callback_fn)
		verbose(env, " async_cb");
	verbose(env, "\n");
}

/* copy array src of length n * size bytes to dst. dst is reallocated if it's too
 * small to hold src. This is different from krealloc since we don't want to preserve
 * the contents of dst.
 *
 * Leaves dst untouched if src is NULL or length is zero. Returns NULL if memory could
 * not be allocated.
 */
static void *copy_array(void *dst, const void *src, size_t n, size_t size, gfp_t flags)
{
	size_t bytes;

	if (ZERO_OR_NULL_PTR(src))
		goto out;

	if (unlikely(check_mul_overflow(n, size, &bytes)))
		return NULL;

	if (ksize(dst) < bytes) {
		kfree(dst);
		dst = kmalloc_track_caller(bytes, flags);
		if (!dst)
			return NULL;
	}

	memcpy(dst, src, bytes);
out:
	return dst ? dst : ZERO_SIZE_PTR;
}

/* resize an array from old_n items to new_n items. the array is reallocated if it's too
 * small to hold new_n items. new items are zeroed out if the array grows.
 *
 * Contrary to krealloc_array, does not free arr if new_n is zero.
 */
static void *realloc_array(void *arr, size_t old_n, size_t new_n, size_t size)
{
	void *new_arr;

	if (!new_n || old_n == new_n)
		goto out;

	new_arr = krealloc_array(arr, new_n, size, GFP_KERNEL);
	if (!new_arr) {
		kfree(arr);
		return NULL;
	}
	arr = new_arr;

	if (new_n > old_n)
		memset(arr + old_n * size, 0, (new_n - old_n) * size);

out:
	return arr ? arr : ZERO_SIZE_PTR;
}

static int copy_reference_state(struct bpf_func_state *dst, const struct bpf_func_state *src)
{
	dst->refs = copy_array(dst->refs, src->refs, src->acquired_refs,
			       sizeof(struct bpf_reference_state), GFP_KERNEL);
	if (!dst->refs)
		return -ENOMEM;

	dst->acquired_refs = src->acquired_refs;
	return 0;
}

static int copy_stack_state(struct bpf_func_state *dst, const struct bpf_func_state *src)
{
	size_t n = src->allocated_stack / BPF_REG_SIZE;

	dst->stack = copy_array(dst->stack, src->stack, n, sizeof(struct bpf_stack_state),
				GFP_KERNEL);
	if (!dst->stack)
		return -ENOMEM;

	dst->allocated_stack = src->allocated_stack;
	return 0;
}

static int resize_reference_state(struct bpf_func_state *state, size_t n)
{
	state->refs = realloc_array(state->refs, state->acquired_refs, n,
				    sizeof(struct bpf_reference_state));
	if (!state->refs)
		return -ENOMEM;

	state->acquired_refs = n;
	return 0;
}

static int grow_stack_state(struct bpf_func_state *state, int size)
{
	size_t old_n = state->allocated_stack / BPF_REG_SIZE, n = size / BPF_REG_SIZE;

	if (old_n >= n)
		return 0;

	state->stack = realloc_array(state->stack, old_n, n, sizeof(struct bpf_stack_state));
	if (!state->stack)
		return -ENOMEM;

	state->allocated_stack = size;
	return 0;
}

/* Acquire a pointer id from the env and update the state->refs to include
 * this new pointer reference.
 * On success, returns a valid pointer id to associate with the register
 * On failure, returns a negative errno.
 */
static int acquire_reference_state(struct bpf_verifier_env *env, int insn_idx)
{
	struct bpf_func_state *state = cur_func(env);
	int new_ofs = state->acquired_refs;
	int id, err;

	err = resize_reference_state(state, state->acquired_refs + 1);
	if (err)
		return err;
	id = ++env->id_gen;
	state->refs[new_ofs].id = id;
	state->refs[new_ofs].insn_idx = insn_idx;
	state->refs[new_ofs].callback_ref = state->in_callback_fn ? state->frameno : 0;

	return id;
}

/* release function corresponding to acquire_reference_state(). Idempotent. */
static int release_reference_state(struct bpf_func_state *state, int ptr_id)
{
	int i, last_idx;

	last_idx = state->acquired_refs - 1;
	for (i = 0; i < state->acquired_refs; i++) {
		if (state->refs[i].id == ptr_id) {
			/* Cannot release caller references in callbacks */
			if (state->in_callback_fn && state->refs[i].callback_ref != state->frameno)
				return -EINVAL;
			if (last_idx && i != last_idx)
				memcpy(&state->refs[i], &state->refs[last_idx],
				       sizeof(*state->refs));
			memset(&state->refs[last_idx], 0, sizeof(*state->refs));
			state->acquired_refs--;
			return 0;
		}
	}
	return -EINVAL;
}

static void free_func_state(struct bpf_func_state *state)
{
	if (!state)
		return;
	kfree(state->refs);
	kfree(state->stack);
	kfree(state);
}

static void clear_jmp_history(struct bpf_verifier_state *state)
{
	kfree(state->jmp_history);
	state->jmp_history = NULL;
	state->jmp_history_cnt = 0;
}

static void free_verifier_state(struct bpf_verifier_state *state,
				bool free_self)
{
	int i;

	for (i = 0; i <= state->curframe; i++) {
		free_func_state(state->frame[i]);
		state->frame[i] = NULL;
	}
	clear_jmp_history(state);
	if (free_self)
		kfree(state);
}

/* copy verifier state from src to dst growing dst stack space
 * when necessary to accommodate larger src stack
 */
static int copy_func_state(struct bpf_func_state *dst,
			   const struct bpf_func_state *src)
{
	int err;

	memcpy(dst, src, offsetof(struct bpf_func_state, acquired_refs));
	err = copy_reference_state(dst, src);
	if (err)
		return err;
	return copy_stack_state(dst, src);
}

static int copy_verifier_state(struct bpf_verifier_state *dst_state,
			       const struct bpf_verifier_state *src)
{
	struct bpf_func_state *dst;
	int i, err;

	dst_state->jmp_history = copy_array(dst_state->jmp_history, src->jmp_history,
					    src->jmp_history_cnt, sizeof(struct bpf_idx_pair),
					    GFP_USER);
	if (!dst_state->jmp_history)
		return -ENOMEM;
	dst_state->jmp_history_cnt = src->jmp_history_cnt;

	/* if dst has more stack frames then src frame, free them */
	for (i = src->curframe + 1; i <= dst_state->curframe; i++) {
		free_func_state(dst_state->frame[i]);
		dst_state->frame[i] = NULL;
	}
	dst_state->speculative = src->speculative;
	dst_state->curframe = src->curframe;
	dst_state->active_spin_lock = src->active_spin_lock;
	dst_state->branches = src->branches;
	dst_state->parent = src->parent;
	dst_state->first_insn_idx = src->first_insn_idx;
	dst_state->last_insn_idx = src->last_insn_idx;
	for (i = 0; i <= src->curframe; i++) {
		dst = dst_state->frame[i];
		if (!dst) {
			dst = kzalloc(sizeof(*dst), GFP_KERNEL);
			if (!dst)
				return -ENOMEM;
			dst_state->frame[i] = dst;
		}
		err = copy_func_state(dst, src->frame[i]);
		if (err)
			return err;
	}
	return 0;
}

static void update_branch_counts(struct bpf_verifier_env *env, struct bpf_verifier_state *st)
{
	while (st) {
		u32 br = --st->branches;

		/* WARN_ON(br > 1) technically makes sense here,
		 * but see comment in push_stack(), hence:
		 */
		WARN_ONCE((int)br < 0,
			  "BUG update_branch_counts:branches_to_explore=%d\n",
			  br);
		if (br)
			break;
		st = st->parent;
	}
}

static int pop_stack(struct bpf_verifier_env *env, int *prev_insn_idx,
		     int *insn_idx, bool pop_log)
{
	struct bpf_verifier_state *cur = env->cur_state;
	struct bpf_verifier_stack_elem *elem, *head = env->head;
	int err;

	if (env->head == NULL)
		return -ENOENT;

	if (cur) {
		err = copy_verifier_state(cur, &head->st);
		if (err)
			return err;
	}
	if (pop_log)
		bpf_vlog_reset(&env->log, head->log_pos);
	if (insn_idx)
		*insn_idx = head->insn_idx;
	if (prev_insn_idx)
		*prev_insn_idx = head->prev_insn_idx;
	elem = head->next;
	free_verifier_state(&head->st, false);
	kfree(head);
	env->head = elem;
	env->stack_size--;
	return 0;
}

static struct bpf_verifier_state *push_stack(struct bpf_verifier_env *env,
					     int insn_idx, int prev_insn_idx,
					     bool speculative)
{
	struct bpf_verifier_state *cur = env->cur_state;
	struct bpf_verifier_stack_elem *elem;
	int err;

	elem = kzalloc(sizeof(struct bpf_verifier_stack_elem), GFP_KERNEL);
	if (!elem)
		goto err;

	elem->insn_idx = insn_idx;
	elem->prev_insn_idx = prev_insn_idx;
	elem->next = env->head;
	elem->log_pos = env->log.len_used;
	env->head = elem;
	env->stack_size++;
	err = copy_verifier_state(&elem->st, cur);
	if (err)
		goto err;
	elem->st.speculative |= speculative;
	if (env->stack_size > BPF_COMPLEXITY_LIMIT_JMP_SEQ) {
		verbose(env, "The sequence of %d jumps is too complex.\n",
			env->stack_size);
		goto err;
	}
	if (elem->st.parent) {
		++elem->st.parent->branches;
		/* WARN_ON(branches > 2) technically makes sense here,
		 * but
		 * 1. speculative states will bump 'branches' for non-branch
		 * instructions
		 * 2. is_state_visited() heuristics may decide not to create
		 * a new state for a sequence of branches and all such current
		 * and cloned states will be pointing to a single parent state
		 * which might have large 'branches' count.
		 */
	}
	return &elem->st;
err:
	free_verifier_state(env->cur_state, true);
	env->cur_state = NULL;
	/* pop all elements and return */
	while (!pop_stack(env, NULL, NULL, false));
	return NULL;
}

#define CALLER_SAVED_REGS 6
static const int caller_saved[CALLER_SAVED_REGS] = {
	BPF_REG_0, BPF_REG_1, BPF_REG_2, BPF_REG_3, BPF_REG_4, BPF_REG_5
};

static void __mark_reg_not_init(const struct bpf_verifier_env *env,
				struct bpf_reg_state *reg);

/* This helper doesn't clear reg->id */
static void ___mark_reg_known(struct bpf_reg_state *reg, u64 imm)
{
	reg->var_off = tnum_const(imm);
	reg->smin_value = (s64)imm;
	reg->smax_value = (s64)imm;
	reg->umin_value = imm;
	reg->umax_value = imm;

	reg->s32_min_value = (s32)imm;
	reg->s32_max_value = (s32)imm;
	reg->u32_min_value = (u32)imm;
	reg->u32_max_value = (u32)imm;
}

/* Mark the unknown part of a register (variable offset or scalar value) as
 * known to have the value @imm.
 */
static void __mark_reg_known(struct bpf_reg_state *reg, u64 imm)
{
	/* Clear id, off, and union(map_ptr, range) */
	memset(((u8 *)reg) + sizeof(reg->type), 0,
	       offsetof(struct bpf_reg_state, var_off) - sizeof(reg->type));
	___mark_reg_known(reg, imm);
}

static void __mark_reg32_known(struct bpf_reg_state *reg, u64 imm)
{
	reg->var_off = tnum_const_subreg(reg->var_off, imm);
	reg->s32_min_value = (s32)imm;
	reg->s32_max_value = (s32)imm;
	reg->u32_min_value = (u32)imm;
	reg->u32_max_value = (u32)imm;
}

/* Mark the 'variable offset' part of a register as zero.  This should be
 * used only on registers holding a pointer type.
 */
static void __mark_reg_known_zero(struct bpf_reg_state *reg)
{
	__mark_reg_known(reg, 0);
}

static void __mark_reg_const_zero(struct bpf_reg_state *reg)
{
	__mark_reg_known(reg, 0);
	reg->type = SCALAR_VALUE;
}

static void mark_reg_known_zero(struct bpf_verifier_env *env,
				struct bpf_reg_state *regs, u32 regno)
{
	if (WARN_ON(regno >= MAX_BPF_REG)) {
		verbose(env, "mark_reg_known_zero(regs, %u)\n", regno);
		/* Something bad happened, let's kill all regs */
		for (regno = 0; regno < MAX_BPF_REG; regno++)
			__mark_reg_not_init(env, regs + regno);
		return;
	}
	__mark_reg_known_zero(regs + regno);
}

static void mark_ptr_not_null_reg(struct bpf_reg_state *reg)
{
	if (base_type(reg->type) == PTR_TO_MAP_VALUE) {
		const struct bpf_map *map = reg->map_ptr;

		if (map->inner_map_meta) {
			reg->type = CONST_PTR_TO_MAP;
			reg->map_ptr = map->inner_map_meta;
			/* transfer reg's id which is unique for every map_lookup_elem
			 * as UID of the inner map.
			 */
			if (map_value_has_timer(map->inner_map_meta))
				reg->map_uid = reg->id;
		} else if (map->map_type == BPF_MAP_TYPE_XSKMAP) {
			reg->type = PTR_TO_XDP_SOCK;
		} else if (map->map_type == BPF_MAP_TYPE_SOCKMAP ||
			   map->map_type == BPF_MAP_TYPE_SOCKHASH) {
			reg->type = PTR_TO_SOCKET;
		} else {
			reg->type = PTR_TO_MAP_VALUE;
		}
		return;
	}

	reg->type &= ~PTR_MAYBE_NULL;
}

static bool reg_is_pkt_pointer(const struct bpf_reg_state *reg)
{
	return type_is_pkt_pointer(reg->type);
}

static bool reg_is_pkt_pointer_any(const struct bpf_reg_state *reg)
{
	return reg_is_pkt_pointer(reg) ||
	       reg->type == PTR_TO_PACKET_END;
}

/* Unmodified PTR_TO_PACKET[_META,_END] register from ctx access. */
static bool reg_is_init_pkt_pointer(const struct bpf_reg_state *reg,
				    enum bpf_reg_type which)
{
	/* The register can already have a range from prior markings.
	 * This is fine as long as it hasn't been advanced from its
	 * origin.
	 */
	return reg->type == which &&
	       reg->id == 0 &&
	       reg->off == 0 &&
	       tnum_equals_const(reg->var_off, 0);
}

/* Reset the min/max bounds of a register */
static void __mark_reg_unbounded(struct bpf_reg_state *reg)
{
	reg->smin_value = S64_MIN;
	reg->smax_value = S64_MAX;
	reg->umin_value = 0;
	reg->umax_value = U64_MAX;

	reg->s32_min_value = S32_MIN;
	reg->s32_max_value = S32_MAX;
	reg->u32_min_value = 0;
	reg->u32_max_value = U32_MAX;
}

static void __mark_reg64_unbounded(struct bpf_reg_state *reg)
{
	reg->smin_value = S64_MIN;
	reg->smax_value = S64_MAX;
	reg->umin_value = 0;
	reg->umax_value = U64_MAX;
}

static void __mark_reg32_unbounded(struct bpf_reg_state *reg)
{
	reg->s32_min_value = S32_MIN;
	reg->s32_max_value = S32_MAX;
	reg->u32_min_value = 0;
	reg->u32_max_value = U32_MAX;
}

static void __update_reg32_bounds(struct bpf_reg_state *reg)
{
	struct tnum var32_off = tnum_subreg(reg->var_off);

	/* min signed is max(sign bit) | min(other bits) */
	reg->s32_min_value = max_t(s32, reg->s32_min_value,
			var32_off.value | (var32_off.mask & S32_MIN));
	/* max signed is min(sign bit) | max(other bits) */
	reg->s32_max_value = min_t(s32, reg->s32_max_value,
			var32_off.value | (var32_off.mask & S32_MAX));
	reg->u32_min_value = max_t(u32, reg->u32_min_value, (u32)var32_off.value);
	reg->u32_max_value = min(reg->u32_max_value,
				 (u32)(var32_off.value | var32_off.mask));
}

static void __update_reg64_bounds(struct bpf_reg_state *reg)
{
	/* min signed is max(sign bit) | min(other bits) */
	reg->smin_value = max_t(s64, reg->smin_value,
				reg->var_off.value | (reg->var_off.mask & S64_MIN));
	/* max signed is min(sign bit) | max(other bits) */
	reg->smax_value = min_t(s64, reg->smax_value,
				reg->var_off.value | (reg->var_off.mask & S64_MAX));
	reg->umin_value = max(reg->umin_value, reg->var_off.value);
	reg->umax_value = min(reg->umax_value,
			      reg->var_off.value | reg->var_off.mask);
}

static void __update_reg_bounds(struct bpf_reg_state *reg)
{
	__update_reg32_bounds(reg);
	__update_reg64_bounds(reg);
}

/* Uses signed min/max values to inform unsigned, and vice-versa */
static void __reg32_deduce_bounds(struct bpf_reg_state *reg)
{
	/* Learn sign from signed bounds.
	 * If we cannot cross the sign boundary, then signed and unsigned bounds
	 * are the same, so combine.  This works even in the negative case, e.g.
	 * -3 s<= x s<= -1 implies 0xf...fd u<= x u<= 0xf...ff.
	 */
	if (reg->s32_min_value >= 0 || reg->s32_max_value < 0) {
		reg->s32_min_value = reg->u32_min_value =
			max_t(u32, reg->s32_min_value, reg->u32_min_value);
		reg->s32_max_value = reg->u32_max_value =
			min_t(u32, reg->s32_max_value, reg->u32_max_value);
		return;
	}
	/* Learn sign from unsigned bounds.  Signed bounds cross the sign
	 * boundary, so we must be careful.
	 */
	if ((s32)reg->u32_max_value >= 0) {
		/* Positive.  We can't learn anything from the smin, but smax
		 * is positive, hence safe.
		 */
		reg->s32_min_value = reg->u32_min_value;
		reg->s32_max_value = reg->u32_max_value =
			min_t(u32, reg->s32_max_value, reg->u32_max_value);
	} else if ((s32)reg->u32_min_value < 0) {
		/* Negative.  We can't learn anything from the smax, but smin
		 * is negative, hence safe.
		 */
		reg->s32_min_value = reg->u32_min_value =
			max_t(u32, reg->s32_min_value, reg->u32_min_value);
		reg->s32_max_value = reg->u32_max_value;
	}
}

static void __reg64_deduce_bounds(struct bpf_reg_state *reg)
{
	/* Learn sign from signed bounds.
	 * If we cannot cross the sign boundary, then signed and unsigned bounds
	 * are the same, so combine.  This works even in the negative case, e.g.
	 * -3 s<= x s<= -1 implies 0xf...fd u<= x u<= 0xf...ff.
	 */
	if (reg->smin_value >= 0 || reg->smax_value < 0) {
		reg->smin_value = reg->umin_value = max_t(u64, reg->smin_value,
							  reg->umin_value);
		reg->smax_value = reg->umax_value = min_t(u64, reg->smax_value,
							  reg->umax_value);
		return;
	}
	/* Learn sign from unsigned bounds.  Signed bounds cross the sign
	 * boundary, so we must be careful.
	 */
	if ((s64)reg->umax_value >= 0) {
		/* Positive.  We can't learn anything from the smin, but smax
		 * is positive, hence safe.
		 */
		reg->smin_value = reg->umin_value;
		reg->smax_value = reg->umax_value = min_t(u64, reg->smax_value,
							  reg->umax_value);
	} else if ((s64)reg->umin_value < 0) {
		/* Negative.  We can't learn anything from the smax, but smin
		 * is negative, hence safe.
		 */
		reg->smin_value = reg->umin_value = max_t(u64, reg->smin_value,
							  reg->umin_value);
		reg->smax_value = reg->umax_value;
	}
}

static void __reg_deduce_bounds(struct bpf_reg_state *reg)
{
	__reg32_deduce_bounds(reg);
	__reg64_deduce_bounds(reg);
}

/* Attempts to improve var_off based on unsigned min/max information */
static void __reg_bound_offset(struct bpf_reg_state *reg)
{
	struct tnum var64_off = tnum_intersect(reg->var_off,
					       tnum_range(reg->umin_value,
							  reg->umax_value));
	struct tnum var32_off = tnum_intersect(tnum_subreg(reg->var_off),
						tnum_range(reg->u32_min_value,
							   reg->u32_max_value));

	reg->var_off = tnum_or(tnum_clear_subreg(var64_off), var32_off);
}

static void reg_bounds_sync(struct bpf_reg_state *reg)
{
	/* We might have learned new bounds from the var_off. */
	__update_reg_bounds(reg);
	/* We might have learned something about the sign bit. */
	__reg_deduce_bounds(reg);
	/* We might have learned some bits from the bounds. */
	__reg_bound_offset(reg);
	/* Intersecting with the old var_off might have improved our bounds
	 * slightly, e.g. if umax was 0x7f...f and var_off was (0; 0xf...fc),
	 * then new var_off is (0; 0x7f...fc) which improves our umax.
	 */
	__update_reg_bounds(reg);
}

static bool __reg32_bound_s64(s32 a)
{
	return a >= 0 && a <= S32_MAX;
}

static void __reg_assign_32_into_64(struct bpf_reg_state *reg)
{
	reg->umin_value = reg->u32_min_value;
	reg->umax_value = reg->u32_max_value;

	/* Attempt to pull 32-bit signed bounds into 64-bit bounds but must
	 * be positive otherwise set to worse case bounds and refine later
	 * from tnum.
	 */
	if (__reg32_bound_s64(reg->s32_min_value) &&
	    __reg32_bound_s64(reg->s32_max_value)) {
		reg->smin_value = reg->s32_min_value;
		reg->smax_value = reg->s32_max_value;
	} else {
		reg->smin_value = 0;
		reg->smax_value = U32_MAX;
	}
}

static void __reg_combine_32_into_64(struct bpf_reg_state *reg)
{
	/* special case when 64-bit register has upper 32-bit register
	 * zeroed. Typically happens after zext or <<32, >>32 sequence
	 * allowing us to use 32-bit bounds directly,
	 */
	if (tnum_equals_const(tnum_clear_subreg(reg->var_off), 0)) {
		__reg_assign_32_into_64(reg);
	} else {
		/* Otherwise the best we can do is push lower 32bit known and
		 * unknown bits into register (var_off set from jmp logic)
		 * then learn as much as possible from the 64-bit tnum
		 * known and unknown bits. The previous smin/smax bounds are
		 * invalid here because of jmp32 compare so mark them unknown
		 * so they do not impact tnum bounds calculation.
		 */
		__mark_reg64_unbounded(reg);
	}
	reg_bounds_sync(reg);
}

static bool __reg64_bound_s32(s64 a)
{
	return a >= S32_MIN && a <= S32_MAX;
}

static bool __reg64_bound_u32(u64 a)
{
	return a >= U32_MIN && a <= U32_MAX;
}

static void __reg_combine_64_into_32(struct bpf_reg_state *reg)
{
	__mark_reg32_unbounded(reg);
	if (__reg64_bound_s32(reg->smin_value) && __reg64_bound_s32(reg->smax_value)) {
		reg->s32_min_value = (s32)reg->smin_value;
		reg->s32_max_value = (s32)reg->smax_value;
	}
	if (__reg64_bound_u32(reg->umin_value) && __reg64_bound_u32(reg->umax_value)) {
		reg->u32_min_value = (u32)reg->umin_value;
		reg->u32_max_value = (u32)reg->umax_value;
	}
	reg_bounds_sync(reg);
}

/* Mark a register as having a completely unknown (scalar) value. */
static void __mark_reg_unknown(const struct bpf_verifier_env *env,
			       struct bpf_reg_state *reg)
{
	/*
	 * Clear type, id, off, and union(map_ptr, range) and
	 * padding between 'type' and union
	 */
	memset(reg, 0, offsetof(struct bpf_reg_state, var_off));
	reg->type = SCALAR_VALUE;
	reg->var_off = tnum_unknown;
	reg->frameno = 0;
	reg->precise = env->subprog_cnt > 1 || !env->bpf_capable;
	__mark_reg_unbounded(reg);
}

static void mark_reg_unknown(struct bpf_verifier_env *env,
			     struct bpf_reg_state *regs, u32 regno)
{
	if (WARN_ON(regno >= MAX_BPF_REG)) {
		verbose(env, "mark_reg_unknown(regs, %u)\n", regno);
		/* Something bad happened, let's kill all regs except FP */
		for (regno = 0; regno < BPF_REG_FP; regno++)
			__mark_reg_not_init(env, regs + regno);
		return;
	}
	__mark_reg_unknown(env, regs + regno);
}

static void __mark_reg_not_init(const struct bpf_verifier_env *env,
				struct bpf_reg_state *reg)
{
	__mark_reg_unknown(env, reg);
	reg->type = NOT_INIT;
}

static void mark_reg_not_init(struct bpf_verifier_env *env,
			      struct bpf_reg_state *regs, u32 regno)
{
	if (WARN_ON(regno >= MAX_BPF_REG)) {
		verbose(env, "mark_reg_not_init(regs, %u)\n", regno);
		/* Something bad happened, let's kill all regs except FP */
		for (regno = 0; regno < BPF_REG_FP; regno++)
			__mark_reg_not_init(env, regs + regno);
		return;
	}
	__mark_reg_not_init(env, regs + regno);
}

static void mark_btf_ld_reg(struct bpf_verifier_env *env,
			    struct bpf_reg_state *regs, u32 regno,
			    enum bpf_reg_type reg_type,
			    struct btf *btf, u32 btf_id)
{
	if (reg_type == SCALAR_VALUE) {
		mark_reg_unknown(env, regs, regno);
		return;
	}
	mark_reg_known_zero(env, regs, regno);
	regs[regno].type = PTR_TO_BTF_ID;
	regs[regno].btf = btf;
	regs[regno].btf_id = btf_id;
}

#define DEF_NOT_SUBREG	(0)
static void init_reg_state(struct bpf_verifier_env *env,
			   struct bpf_func_state *state)
{
	struct bpf_reg_state *regs = state->regs;
	int i;

	for (i = 0; i < MAX_BPF_REG; i++) {
		mark_reg_not_init(env, regs, i);
		regs[i].live = REG_LIVE_NONE;
		regs[i].parent = NULL;
		regs[i].subreg_def = DEF_NOT_SUBREG;
	}

	/* frame pointer */
	regs[BPF_REG_FP].type = PTR_TO_STACK;
	mark_reg_known_zero(env, regs, BPF_REG_FP);
	regs[BPF_REG_FP].frameno = state->frameno;
}

#define BPF_MAIN_FUNC (-1)
static void init_func_state(struct bpf_verifier_env *env,
			    struct bpf_func_state *state,
			    int callsite, int frameno, int subprogno)
{
	state->callsite = callsite;
	state->frameno = frameno;
	state->subprogno = subprogno;
	init_reg_state(env, state);
}

/* Similar to push_stack(), but for async callbacks */
static struct bpf_verifier_state *push_async_cb(struct bpf_verifier_env *env,
						int insn_idx, int prev_insn_idx,
						int subprog)
{
	struct bpf_verifier_stack_elem *elem;
	struct bpf_func_state *frame;

	elem = kzalloc(sizeof(struct bpf_verifier_stack_elem), GFP_KERNEL);
	if (!elem)
		goto err;

	elem->insn_idx = insn_idx;
	elem->prev_insn_idx = prev_insn_idx;
	elem->next = env->head;
	elem->log_pos = env->log.len_used;
	env->head = elem;
	env->stack_size++;
	if (env->stack_size > BPF_COMPLEXITY_LIMIT_JMP_SEQ) {
		verbose(env,
			"The sequence of %d jumps is too complex for async cb.\n",
			env->stack_size);
		goto err;
	}
	/* Unlike push_stack() do not copy_verifier_state().
	 * The caller state doesn't matter.
	 * This is async callback. It starts in a fresh stack.
	 * Initialize it similar to do_check_common().
	 */
	elem->st.branches = 1;
	frame = kzalloc(sizeof(*frame), GFP_KERNEL);
	if (!frame)
		goto err;
	init_func_state(env, frame,
			BPF_MAIN_FUNC /* callsite */,
			0 /* frameno within this callchain */,
			subprog /* subprog number within this prog */);
	elem->st.frame[0] = frame;
	return &elem->st;
err:
	free_verifier_state(env->cur_state, true);
	env->cur_state = NULL;
	/* pop all elements and return */
	while (!pop_stack(env, NULL, NULL, false));
	return NULL;
}


enum reg_arg_type {
	SRC_OP,		/* register is used as source operand */
	DST_OP,		/* register is used as destination operand */
	DST_OP_NO_MARK	/* same as above, check only, don't mark */
};

static int cmp_subprogs(const void *a, const void *b)
{
	return ((struct bpf_subprog_info *)a)->start -
	       ((struct bpf_subprog_info *)b)->start;
}

static int find_subprog(struct bpf_verifier_env *env, int off)
{
	struct bpf_subprog_info *p;

	p = bsearch(&off, env->subprog_info, env->subprog_cnt,
		    sizeof(env->subprog_info[0]), cmp_subprogs);
	if (!p)
		return -ENOENT;
	return p - env->subprog_info;

}

static int add_subprog(struct bpf_verifier_env *env, int off)
{
	int insn_cnt = env->prog->len;
	int ret;

	if (off >= insn_cnt || off < 0) {
		verbose(env, "call to invalid destination\n");
		return -EINVAL;
	}
	ret = find_subprog(env, off);
	if (ret >= 0)
		return ret;
	if (env->subprog_cnt >= BPF_MAX_SUBPROGS) {
		verbose(env, "too many subprograms\n");
		return -E2BIG;
	}
	/* determine subprog starts. The end is one before the next starts */
	env->subprog_info[env->subprog_cnt++].start = off;
	sort(env->subprog_info, env->subprog_cnt,
	     sizeof(env->subprog_info[0]), cmp_subprogs, NULL);
	return env->subprog_cnt - 1;
}

struct bpf_kfunc_desc {
	struct btf_func_model func_model;
	u32 func_id;
	s32 imm;
};

#define MAX_KFUNC_DESCS 256
struct bpf_kfunc_desc_tab {
	struct bpf_kfunc_desc descs[MAX_KFUNC_DESCS];
	u32 nr_descs;
};

static int kfunc_desc_cmp_by_id(const void *a, const void *b)
{
	const struct bpf_kfunc_desc *d0 = a;
	const struct bpf_kfunc_desc *d1 = b;

	/* func_id is not greater than BTF_MAX_TYPE */
	return d0->func_id - d1->func_id;
}

static const struct bpf_kfunc_desc *
find_kfunc_desc(const struct bpf_prog *prog, u32 func_id)
{
	struct bpf_kfunc_desc desc = {
		.func_id = func_id,
	};
	struct bpf_kfunc_desc_tab *tab;

	tab = prog->aux->kfunc_tab;
	return bsearch(&desc, tab->descs, tab->nr_descs,
		       sizeof(tab->descs[0]), kfunc_desc_cmp_by_id);
}

static int add_kfunc_call(struct bpf_verifier_env *env, u32 func_id)
{
	const struct btf_type *func, *func_proto;
	struct bpf_kfunc_desc_tab *tab;
	struct bpf_prog_aux *prog_aux;
	struct bpf_kfunc_desc *desc;
	const char *func_name;
	unsigned long addr;
	int err;

	prog_aux = env->prog->aux;
	tab = prog_aux->kfunc_tab;
	if (!tab) {
		if (!btf_vmlinux) {
			verbose(env, "calling kernel function is not supported without CONFIG_DEBUG_INFO_BTF\n");
			return -ENOTSUPP;
		}

		if (!env->prog->jit_requested) {
			verbose(env, "JIT is required for calling kernel function\n");
			return -ENOTSUPP;
		}

		if (!bpf_jit_supports_kfunc_call()) {
			verbose(env, "JIT does not support calling kernel function\n");
			return -ENOTSUPP;
		}

		if (!env->prog->gpl_compatible) {
			verbose(env, "cannot call kernel function from non-GPL compatible program\n");
			return -EINVAL;
		}

		tab = kzalloc(sizeof(*tab), GFP_KERNEL);
		if (!tab)
			return -ENOMEM;
		prog_aux->kfunc_tab = tab;
	}

	if (find_kfunc_desc(env->prog, func_id))
		return 0;

	if (tab->nr_descs == MAX_KFUNC_DESCS) {
		verbose(env, "too many different kernel function calls\n");
		return -E2BIG;
	}

	func = btf_type_by_id(btf_vmlinux, func_id);
	if (!func || !btf_type_is_func(func)) {
		verbose(env, "kernel btf_id %u is not a function\n",
			func_id);
		return -EINVAL;
	}
	func_proto = btf_type_by_id(btf_vmlinux, func->type);
	if (!func_proto || !btf_type_is_func_proto(func_proto)) {
		verbose(env, "kernel function btf_id %u does not have a valid func_proto\n",
			func_id);
		return -EINVAL;
	}

	func_name = btf_name_by_offset(btf_vmlinux, func->name_off);
	addr = kallsyms_lookup_name(func_name);
	if (!addr) {
		verbose(env, "cannot find address for kernel function %s\n",
			func_name);
		return -EINVAL;
	}

	desc = &tab->descs[tab->nr_descs++];
	desc->func_id = func_id;
	desc->imm = BPF_CAST_CALL(addr) - __bpf_call_base;
	err = btf_distill_func_proto(&env->log, btf_vmlinux,
				     func_proto, func_name,
				     &desc->func_model);
	if (!err)
		sort(tab->descs, tab->nr_descs, sizeof(tab->descs[0]),
		     kfunc_desc_cmp_by_id, NULL);
	return err;
}

static int kfunc_desc_cmp_by_imm(const void *a, const void *b)
{
	const struct bpf_kfunc_desc *d0 = a;
	const struct bpf_kfunc_desc *d1 = b;

	if (d0->imm > d1->imm)
		return 1;
	else if (d0->imm < d1->imm)
		return -1;
	return 0;
}

static void sort_kfunc_descs_by_imm(struct bpf_prog *prog)
{
	struct bpf_kfunc_desc_tab *tab;

	tab = prog->aux->kfunc_tab;
	if (!tab)
		return;

	sort(tab->descs, tab->nr_descs, sizeof(tab->descs[0]),
	     kfunc_desc_cmp_by_imm, NULL);
}

bool bpf_prog_has_kfunc_call(const struct bpf_prog *prog)
{
	return !!prog->aux->kfunc_tab;
}

const struct btf_func_model *
bpf_jit_find_kfunc_model(const struct bpf_prog *prog,
			 const struct bpf_insn *insn)
{
	const struct bpf_kfunc_desc desc = {
		.imm = insn->imm,
	};
	const struct bpf_kfunc_desc *res;
	struct bpf_kfunc_desc_tab *tab;

	tab = prog->aux->kfunc_tab;
	res = bsearch(&desc, tab->descs, tab->nr_descs,
		      sizeof(tab->descs[0]), kfunc_desc_cmp_by_imm);

	return res ? &res->func_model : NULL;
}

static int add_subprog_and_kfunc(struct bpf_verifier_env *env)
{
	struct bpf_subprog_info *subprog = env->subprog_info;
	struct bpf_insn *insn = env->prog->insnsi;
	int i, ret, insn_cnt = env->prog->len;

	/* Add entry function. */
	ret = add_subprog(env, 0);
	if (ret)
		return ret;

	for (i = 0; i < insn_cnt; i++, insn++) {
		if (!bpf_pseudo_func(insn) && !bpf_pseudo_call(insn) &&
		    !bpf_pseudo_kfunc_call(insn))
			continue;

		if (!env->bpf_capable) {
			verbose(env, "loading/calling other bpf or kernel functions are allowed for CAP_BPF and CAP_SYS_ADMIN\n");
			return -EPERM;
		}

		if (bpf_pseudo_func(insn) || bpf_pseudo_call(insn))
			ret = add_subprog(env, i + insn->imm + 1);
		else
			ret = add_kfunc_call(env, insn->imm);

		if (ret < 0)
			return ret;
	}

	/* Add a fake 'exit' subprog which could simplify subprog iteration
	 * logic. 'subprog_cnt' should not be increased.
	 */
	subprog[env->subprog_cnt].start = insn_cnt;

	if (env->log.level & BPF_LOG_LEVEL2)
		for (i = 0; i < env->subprog_cnt; i++)
			verbose(env, "func#%d @%d\n", i, subprog[i].start);

	return 0;
}

static int check_subprogs(struct bpf_verifier_env *env)
{
	int i, subprog_start, subprog_end, off, cur_subprog = 0;
	struct bpf_subprog_info *subprog = env->subprog_info;
	struct bpf_insn *insn = env->prog->insnsi;
	int insn_cnt = env->prog->len;

	/* now check that all jumps are within the same subprog */
	subprog_start = subprog[cur_subprog].start;
	subprog_end = subprog[cur_subprog + 1].start;
	for (i = 0; i < insn_cnt; i++) {
		u8 code = insn[i].code;

		if (code == (BPF_JMP | BPF_CALL) &&
		    insn[i].imm == BPF_FUNC_tail_call &&
		    insn[i].src_reg != BPF_PSEUDO_CALL)
			subprog[cur_subprog].has_tail_call = true;
		if (BPF_CLASS(code) == BPF_LD &&
		    (BPF_MODE(code) == BPF_ABS || BPF_MODE(code) == BPF_IND))
			subprog[cur_subprog].has_ld_abs = true;
		if (BPF_CLASS(code) != BPF_JMP && BPF_CLASS(code) != BPF_JMP32)
			goto next;
		if (BPF_OP(code) == BPF_EXIT || BPF_OP(code) == BPF_CALL)
			goto next;
		off = i + insn[i].off + 1;
		if (off < subprog_start || off >= subprog_end) {
			verbose(env, "jump out of range from insn %d to %d\n", i, off);
			return -EINVAL;
		}
next:
		if (i == subprog_end - 1) {
			/* to avoid fall-through from one subprog into another
			 * the last insn of the subprog should be either exit
			 * or unconditional jump back
			 */
			if (code != (BPF_JMP | BPF_EXIT) &&
			    code != (BPF_JMP | BPF_JA)) {
				verbose(env, "last insn is not an exit or jmp\n");
				return -EINVAL;
			}
			subprog_start = subprog_end;
			cur_subprog++;
			if (cur_subprog < env->subprog_cnt)
				subprog_end = subprog[cur_subprog + 1].start;
		}
	}
	return 0;
}

/* Parentage chain of this register (or stack slot) should take care of all
 * issues like callee-saved registers, stack slot allocation time, etc.
 */
static int mark_reg_read(struct bpf_verifier_env *env,
			 const struct bpf_reg_state *state,
			 struct bpf_reg_state *parent, u8 flag)
{
	bool writes = parent == state->parent; /* Observe write marks */
	int cnt = 0;

	while (parent) {
		/* if read wasn't screened by an earlier write ... */
		if (writes && state->live & REG_LIVE_WRITTEN)
			break;
		if (parent->live & REG_LIVE_DONE) {
			verbose(env, "verifier BUG type %s var_off %lld off %d\n",
				reg_type_str(env, parent->type),
				parent->var_off.value, parent->off);
			return -EFAULT;
		}
		/* The first condition is more likely to be true than the
		 * second, checked it first.
		 */
		if ((parent->live & REG_LIVE_READ) == flag ||
		    parent->live & REG_LIVE_READ64)
			/* The parentage chain never changes and
			 * this parent was already marked as LIVE_READ.
			 * There is no need to keep walking the chain again and
			 * keep re-marking all parents as LIVE_READ.
			 * This case happens when the same register is read
			 * multiple times without writes into it in-between.
			 * Also, if parent has the stronger REG_LIVE_READ64 set,
			 * then no need to set the weak REG_LIVE_READ32.
			 */
			break;
		/* ... then we depend on parent's value */
		parent->live |= flag;
		/* REG_LIVE_READ64 overrides REG_LIVE_READ32. */
		if (flag == REG_LIVE_READ64)
			parent->live &= ~REG_LIVE_READ32;
		state = parent;
		parent = state->parent;
		writes = true;
		cnt++;
	}

	if (env->longest_mark_read_walk < cnt)
		env->longest_mark_read_walk = cnt;
	return 0;
}

/* This function is supposed to be used by the following 32-bit optimization
 * code only. It returns TRUE if the source or destination register operates
 * on 64-bit, otherwise return FALSE.
 */
static bool is_reg64(struct bpf_verifier_env *env, struct bpf_insn *insn,
		     u32 regno, struct bpf_reg_state *reg, enum reg_arg_type t)
{
	u8 code, class, op;

	code = insn->code;
	class = BPF_CLASS(code);
	op = BPF_OP(code);
	if (class == BPF_JMP) {
		/* BPF_EXIT for "main" will reach here. Return TRUE
		 * conservatively.
		 */
		if (op == BPF_EXIT)
			return true;
		if (op == BPF_CALL) {
			/* BPF to BPF call will reach here because of marking
			 * caller saved clobber with DST_OP_NO_MARK for which we
			 * don't care the register def because they are anyway
			 * marked as NOT_INIT already.
			 */
			if (insn->src_reg == BPF_PSEUDO_CALL)
				return false;
			/* Helper call will reach here because of arg type
			 * check, conservatively return TRUE.
			 */
			if (t == SRC_OP)
				return true;

			return false;
		}
	}

	if (class == BPF_ALU64 || class == BPF_JMP ||
	    /* BPF_END always use BPF_ALU class. */
	    (class == BPF_ALU && op == BPF_END && insn->imm == 64))
		return true;

	if (class == BPF_ALU || class == BPF_JMP32)
		return false;

	if (class == BPF_LDX) {
		if (t != SRC_OP)
			return BPF_SIZE(code) == BPF_DW;
		/* LDX source must be ptr. */
		return true;
	}

	if (class == BPF_STX) {
		/* BPF_STX (including atomic variants) has multiple source
		 * operands, one of which is a ptr. Check whether the caller is
		 * asking about it.
		 */
		if (t == SRC_OP && reg->type != SCALAR_VALUE)
			return true;
		return BPF_SIZE(code) == BPF_DW;
	}

	if (class == BPF_LD) {
		u8 mode = BPF_MODE(code);

		/* LD_IMM64 */
		if (mode == BPF_IMM)
			return true;

		/* Both LD_IND and LD_ABS return 32-bit data. */
		if (t != SRC_OP)
			return  false;

		/* Implicit ctx ptr. */
		if (regno == BPF_REG_6)
			return true;

		/* Explicit source could be any width. */
		return true;
	}

	if (class == BPF_ST)
		/* The only source register for BPF_ST is a ptr. */
		return true;

	/* Conservatively return true at default. */
	return true;
}

/* Return the regno defined by the insn, or -1. */
static int insn_def_regno(const struct bpf_insn *insn)
{
	switch (BPF_CLASS(insn->code)) {
	case BPF_JMP:
	case BPF_JMP32:
	case BPF_ST:
		return -1;
	case BPF_STX:
		if (BPF_MODE(insn->code) == BPF_ATOMIC &&
		    (insn->imm & BPF_FETCH)) {
			if (insn->imm == BPF_CMPXCHG)
				return BPF_REG_0;
			else
				return insn->src_reg;
		} else {
			return -1;
		}
	default:
		return insn->dst_reg;
	}
}

/* Return TRUE if INSN has defined any 32-bit value explicitly. */
static bool insn_has_def32(struct bpf_verifier_env *env, struct bpf_insn *insn)
{
	int dst_reg = insn_def_regno(insn);

	if (dst_reg == -1)
		return false;

	return !is_reg64(env, insn, dst_reg, NULL, DST_OP);
}

static void mark_insn_zext(struct bpf_verifier_env *env,
			   struct bpf_reg_state *reg)
{
	s32 def_idx = reg->subreg_def;

	if (def_idx == DEF_NOT_SUBREG)
		return;

	env->insn_aux_data[def_idx - 1].zext_dst = true;
	/* The dst will be zero extended, so won't be sub-register anymore. */
	reg->subreg_def = DEF_NOT_SUBREG;
}

static int check_reg_arg(struct bpf_verifier_env *env, u32 regno,
			 enum reg_arg_type t)
{
	struct bpf_verifier_state *vstate = env->cur_state;
	struct bpf_func_state *state = vstate->frame[vstate->curframe];
	struct bpf_insn *insn = env->prog->insnsi + env->insn_idx;
	struct bpf_reg_state *reg, *regs = state->regs;
	bool rw64;

	if (regno >= MAX_BPF_REG) {
		verbose(env, "R%d is invalid\n", regno);
		return -EINVAL;
	}

	reg = &regs[regno];
	rw64 = is_reg64(env, insn, regno, reg, t);
	if (t == SRC_OP) {
		/* check whether register used as source operand can be read */
		if (reg->type == NOT_INIT) {
			verbose(env, "R%d !read_ok\n", regno);
			return -EACCES;
		}
		/* We don't need to worry about FP liveness because it's read-only */
		if (regno == BPF_REG_FP)
			return 0;

		if (rw64)
			mark_insn_zext(env, reg);

		return mark_reg_read(env, reg, reg->parent,
				     rw64 ? REG_LIVE_READ64 : REG_LIVE_READ32);
	} else {
		/* check whether register used as dest operand can be written to */
		if (regno == BPF_REG_FP) {
			verbose(env, "frame pointer is read only\n");
			return -EACCES;
		}
		reg->live |= REG_LIVE_WRITTEN;
		reg->subreg_def = rw64 ? DEF_NOT_SUBREG : env->insn_idx + 1;
		if (t == DST_OP)
			mark_reg_unknown(env, regs, regno);
	}
	return 0;
}

/* for any branch, call, exit record the history of jmps in the given state */
static int push_jmp_history(struct bpf_verifier_env *env,
			    struct bpf_verifier_state *cur)
{
	u32 cnt = cur->jmp_history_cnt;
	struct bpf_idx_pair *p;

	cnt++;
	p = krealloc(cur->jmp_history, cnt * sizeof(*p), GFP_USER);
	if (!p)
		return -ENOMEM;
	p[cnt - 1].idx = env->insn_idx;
	p[cnt - 1].prev_idx = env->prev_insn_idx;
	cur->jmp_history = p;
	cur->jmp_history_cnt = cnt;
	return 0;
}

/* Backtrack one insn at a time. If idx is not at the top of recorded
 * history then previous instruction came from straight line execution.
 */
static int get_prev_insn_idx(struct bpf_verifier_state *st, int i,
			     u32 *history)
{
	u32 cnt = *history;

	if (cnt && st->jmp_history[cnt - 1].idx == i) {
		i = st->jmp_history[cnt - 1].prev_idx;
		(*history)--;
	} else {
		i--;
	}
	return i;
}

static const char *disasm_kfunc_name(void *data, const struct bpf_insn *insn)
{
	const struct btf_type *func;

	if (insn->src_reg != BPF_PSEUDO_KFUNC_CALL)
		return NULL;

	func = btf_type_by_id(btf_vmlinux, insn->imm);
	return btf_name_by_offset(btf_vmlinux, func->name_off);
}

/* For given verifier state backtrack_insn() is called from the last insn to
 * the first insn. Its purpose is to compute a bitmask of registers and
 * stack slots that needs precision in the parent verifier state.
 */
static int backtrack_insn(struct bpf_verifier_env *env, int idx,
			  u32 *reg_mask, u64 *stack_mask)
{
	const struct bpf_insn_cbs cbs = {
		.cb_call	= disasm_kfunc_name,
		.cb_print	= verbose,
		.private_data	= env,
	};
	struct bpf_insn *insn = env->prog->insnsi + idx;
	u8 class = BPF_CLASS(insn->code);
	u8 opcode = BPF_OP(insn->code);
	u8 mode = BPF_MODE(insn->code);
	u32 dreg = 1u << insn->dst_reg;
	u32 sreg = 1u << insn->src_reg;
	u32 spi;

	if (insn->code == 0)
		return 0;
	if (env->log.level & BPF_LOG_LEVEL) {
		verbose(env, "regs=%x stack=%llx before ", *reg_mask, *stack_mask);
		verbose(env, "%d: ", idx);
		print_bpf_insn(&cbs, insn, env->allow_ptr_leaks);
	}

	if (class == BPF_ALU || class == BPF_ALU64) {
		if (!(*reg_mask & dreg))
			return 0;
		if (opcode == BPF_MOV) {
			if (BPF_SRC(insn->code) == BPF_X) {
				/* dreg = sreg
				 * dreg needs precision after this insn
				 * sreg needs precision before this insn
				 */
				*reg_mask &= ~dreg;
				*reg_mask |= sreg;
			} else {
				/* dreg = K
				 * dreg needs precision after this insn.
				 * Corresponding register is already marked
				 * as precise=true in this verifier state.
				 * No further markings in parent are necessary
				 */
				*reg_mask &= ~dreg;
			}
		} else {
			if (BPF_SRC(insn->code) == BPF_X) {
				/* dreg += sreg
				 * both dreg and sreg need precision
				 * before this insn
				 */
				*reg_mask |= sreg;
			} /* else dreg += K
			   * dreg still needs precision before this insn
			   */
		}
	} else if (class == BPF_LDX) {
		if (!(*reg_mask & dreg))
			return 0;
		*reg_mask &= ~dreg;

		/* scalars can only be spilled into stack w/o losing precision.
		 * Load from any other memory can be zero extended.
		 * The desire to keep that precision is already indicated
		 * by 'precise' mark in corresponding register of this state.
		 * No further tracking necessary.
		 */
		if (insn->src_reg != BPF_REG_FP)
			return 0;

		/* dreg = *(u64 *)[fp - off] was a fill from the stack.
		 * that [fp - off] slot contains scalar that needs to be
		 * tracked with precision
		 */
		spi = (-insn->off - 1) / BPF_REG_SIZE;
		if (spi >= 64) {
			verbose(env, "BUG spi %d\n", spi);
			WARN_ONCE(1, "verifier backtracking bug");
			return -EFAULT;
		}
		*stack_mask |= 1ull << spi;
	} else if (class == BPF_STX || class == BPF_ST) {
		if (*reg_mask & dreg)
			/* stx & st shouldn't be using _scalar_ dst_reg
			 * to access memory. It means backtracking
			 * encountered a case of pointer subtraction.
			 */
			return -ENOTSUPP;
		/* scalars can only be spilled into stack */
		if (insn->dst_reg != BPF_REG_FP)
			return 0;
		spi = (-insn->off - 1) / BPF_REG_SIZE;
		if (spi >= 64) {
			verbose(env, "BUG spi %d\n", spi);
			WARN_ONCE(1, "verifier backtracking bug");
			return -EFAULT;
		}
		if (!(*stack_mask & (1ull << spi)))
			return 0;
		*stack_mask &= ~(1ull << spi);
		if (class == BPF_STX)
			*reg_mask |= sreg;
	} else if (class == BPF_JMP || class == BPF_JMP32) {
		if (opcode == BPF_CALL) {
			if (insn->src_reg == BPF_PSEUDO_CALL)
				return -ENOTSUPP;
			/* kfunc with imm==0 is invalid and fixup_kfunc_call will
			 * catch this error later. Make backtracking conservative
			 * with ENOTSUPP.
			 */
			if (insn->src_reg == BPF_PSEUDO_KFUNC_CALL && insn->imm == 0)
				return -ENOTSUPP;
			/* regular helper call sets R0 */
			*reg_mask &= ~1;
			if (*reg_mask & 0x3f) {
				/* if backtracing was looking for registers R1-R5
				 * they should have been found already.
				 */
				verbose(env, "BUG regs %x\n", *reg_mask);
				WARN_ONCE(1, "verifier backtracking bug");
				return -EFAULT;
			}
		} else if (opcode == BPF_EXIT) {
			return -ENOTSUPP;
		} else if (BPF_SRC(insn->code) == BPF_X) {
			if (!(*reg_mask & (dreg | sreg)))
				return 0;
			/* dreg <cond> sreg
			 * Both dreg and sreg need precision before
			 * this insn. If only sreg was marked precise
			 * before it would be equally necessary to
			 * propagate it to dreg.
			 */
			*reg_mask |= (sreg | dreg);
			 /* else dreg <cond> K
			  * Only dreg still needs precision before
			  * this insn, so for the K-based conditional
			  * there is nothing new to be marked.
			  */
		}
	} else if (class == BPF_LD) {
		if (!(*reg_mask & dreg))
			return 0;
		*reg_mask &= ~dreg;
		/* It's ld_imm64 or ld_abs or ld_ind.
		 * For ld_imm64 no further tracking of precision
		 * into parent is necessary
		 */
		if (mode == BPF_IND || mode == BPF_ABS)
			/* to be analyzed */
			return -ENOTSUPP;
	}
	return 0;
}

/* the scalar precision tracking algorithm:
 * . at the start all registers have precise=false.
 * . scalar ranges are tracked as normal through alu and jmp insns.
 * . once precise value of the scalar register is used in:
 *   .  ptr + scalar alu
 *   . if (scalar cond K|scalar)
 *   .  helper_call(.., scalar, ...) where ARG_CONST is expected
 *   backtrack through the verifier states and mark all registers and
 *   stack slots with spilled constants that these scalar regisers
 *   should be precise.
 * . during state pruning two registers (or spilled stack slots)
 *   are equivalent if both are not precise.
 *
 * Note the verifier cannot simply walk register parentage chain,
 * since many different registers and stack slots could have been
 * used to compute single precise scalar.
 *
 * The approach of starting with precise=true for all registers and then
 * backtrack to mark a register as not precise when the verifier detects
 * that program doesn't care about specific value (e.g., when helper
 * takes register as ARG_ANYTHING parameter) is not safe.
 *
 * It's ok to walk single parentage chain of the verifier states.
 * It's possible that this backtracking will go all the way till 1st insn.
 * All other branches will be explored for needing precision later.
 *
 * The backtracking needs to deal with cases like:
 *   R8=map_value(id=0,off=0,ks=4,vs=1952,imm=0) R9_w=map_value(id=0,off=40,ks=4,vs=1952,imm=0)
 * r9 -= r8
 * r5 = r9
 * if r5 > 0x79f goto pc+7
 *    R5_w=inv(id=0,umax_value=1951,var_off=(0x0; 0x7ff))
 * r5 += 1
 * ...
 * call bpf_perf_event_output#25
 *   where .arg5_type = ARG_CONST_SIZE_OR_ZERO
 *
 * and this case:
 * r6 = 1
 * call foo // uses callee's r6 inside to compute r0
 * r0 += r6
 * if r0 == 0 goto
 *
 * to track above reg_mask/stack_mask needs to be independent for each frame.
 *
 * Also if parent's curframe > frame where backtracking started,
 * the verifier need to mark registers in both frames, otherwise callees
 * may incorrectly prune callers. This is similar to
 * commit 7640ead93924 ("bpf: verifier: make sure callees don't prune with caller differences")
 *
 * For now backtracking falls back into conservative marking.
 */
static void mark_all_scalars_precise(struct bpf_verifier_env *env,
				     struct bpf_verifier_state *st)
{
	struct bpf_func_state *func;
	struct bpf_reg_state *reg;
	int i, j;

	/* big hammer: mark all scalars precise in this path.
	 * pop_stack may still get !precise scalars.
	 */
	for (; st; st = st->parent)
		for (i = 0; i <= st->curframe; i++) {
			func = st->frame[i];
			for (j = 0; j < BPF_REG_FP; j++) {
				reg = &func->regs[j];
				if (reg->type != SCALAR_VALUE)
					continue;
				reg->precise = true;
			}
			for (j = 0; j < func->allocated_stack / BPF_REG_SIZE; j++) {
				if (!is_spilled_reg(&func->stack[j]))
					continue;
				reg = &func->stack[j].spilled_ptr;
				if (reg->type != SCALAR_VALUE)
					continue;
				reg->precise = true;
			}
		}
}

static int __mark_chain_precision(struct bpf_verifier_env *env, int frame, int regno,
				  int spi)
{
	struct bpf_verifier_state *st = env->cur_state;
	int first_idx = st->first_insn_idx;
	int last_idx = env->insn_idx;
	struct bpf_func_state *func;
	struct bpf_reg_state *reg;
	u32 reg_mask = regno >= 0 ? 1u << regno : 0;
	u64 stack_mask = spi >= 0 ? 1ull << spi : 0;
	bool skip_first = true;
	bool new_marks = false;
	int i, err;

	if (!env->bpf_capable)
		return 0;

	func = st->frame[frame];
	if (regno >= 0) {
		reg = &func->regs[regno];
		if (reg->type != SCALAR_VALUE) {
			WARN_ONCE(1, "backtracing misuse");
			return -EFAULT;
		}
		if (!reg->precise)
			new_marks = true;
		else
			reg_mask = 0;
		reg->precise = true;
	}

	while (spi >= 0) {
		if (!is_spilled_reg(&func->stack[spi])) {
			stack_mask = 0;
			break;
		}
		reg = &func->stack[spi].spilled_ptr;
		if (reg->type != SCALAR_VALUE) {
			stack_mask = 0;
			break;
		}
		if (!reg->precise)
			new_marks = true;
		else
			stack_mask = 0;
		reg->precise = true;
		break;
	}

	if (!new_marks)
		return 0;
	if (!reg_mask && !stack_mask)
		return 0;
	for (;;) {
		DECLARE_BITMAP(mask, 64);
		u32 history = st->jmp_history_cnt;

		if (env->log.level & BPF_LOG_LEVEL)
			verbose(env, "last_idx %d first_idx %d\n", last_idx, first_idx);
		for (i = last_idx;;) {
			if (skip_first) {
				err = 0;
				skip_first = false;
			} else {
				err = backtrack_insn(env, i, &reg_mask, &stack_mask);
			}
			if (err == -ENOTSUPP) {
				mark_all_scalars_precise(env, st);
				return 0;
			} else if (err) {
				return err;
			}
			if (!reg_mask && !stack_mask)
				/* Found assignment(s) into tracked register in this state.
				 * Since this state is already marked, just return.
				 * Nothing to be tracked further in the parent state.
				 */
				return 0;
			if (i == first_idx)
				break;
			i = get_prev_insn_idx(st, i, &history);
			if (i >= env->prog->len) {
				/* This can happen if backtracking reached insn 0
				 * and there are still reg_mask or stack_mask
				 * to backtrack.
				 * It means the backtracking missed the spot where
				 * particular register was initialized with a constant.
				 */
				verbose(env, "BUG backtracking idx %d\n", i);
				WARN_ONCE(1, "verifier backtracking bug");
				return -EFAULT;
			}
		}
		st = st->parent;
		if (!st)
			break;

		new_marks = false;
		func = st->frame[frame];
		bitmap_from_u64(mask, reg_mask);
		for_each_set_bit(i, mask, 32) {
			reg = &func->regs[i];
			if (reg->type != SCALAR_VALUE) {
				reg_mask &= ~(1u << i);
				continue;
			}
			if (!reg->precise)
				new_marks = true;
			reg->precise = true;
		}

		bitmap_from_u64(mask, stack_mask);
		for_each_set_bit(i, mask, 64) {
			if (i >= func->allocated_stack / BPF_REG_SIZE) {
				/* the sequence of instructions:
				 * 2: (bf) r3 = r10
				 * 3: (7b) *(u64 *)(r3 -8) = r0
				 * 4: (79) r4 = *(u64 *)(r10 -8)
				 * doesn't contain jmps. It's backtracked
				 * as a single block.
				 * During backtracking insn 3 is not recognized as
				 * stack access, so at the end of backtracking
				 * stack slot fp-8 is still marked in stack_mask.
				 * However the parent state may not have accessed
				 * fp-8 and it's "unallocated" stack space.
				 * In such case fallback to conservative.
				 */
				mark_all_scalars_precise(env, st);
				return 0;
			}

			if (!is_spilled_reg(&func->stack[i])) {
				stack_mask &= ~(1ull << i);
				continue;
			}
			reg = &func->stack[i].spilled_ptr;
			if (reg->type != SCALAR_VALUE) {
				stack_mask &= ~(1ull << i);
				continue;
			}
			if (!reg->precise)
				new_marks = true;
			reg->precise = true;
		}
		if (env->log.level & BPF_LOG_LEVEL) {
			print_verifier_state(env, func);
			verbose(env, "parent %s regs=%x stack=%llx marks\n",
				new_marks ? "didn't have" : "already had",
				reg_mask, stack_mask);
		}

		if (!reg_mask && !stack_mask)
			break;
		if (!new_marks)
			break;

		last_idx = st->last_insn_idx;
		first_idx = st->first_insn_idx;
	}
	return 0;
}

static int mark_chain_precision(struct bpf_verifier_env *env, int regno)
{
	return __mark_chain_precision(env, env->cur_state->curframe, regno, -1);
}

static int mark_chain_precision_frame(struct bpf_verifier_env *env, int frame, int regno)
{
	return __mark_chain_precision(env, frame, regno, -1);
}

static int mark_chain_precision_stack_frame(struct bpf_verifier_env *env, int frame, int spi)
{
	return __mark_chain_precision(env, frame, -1, spi);
}

static bool is_spillable_regtype(enum bpf_reg_type type)
{
	switch (base_type(type)) {
	case PTR_TO_MAP_VALUE:
	case PTR_TO_STACK:
	case PTR_TO_CTX:
	case PTR_TO_PACKET:
	case PTR_TO_PACKET_META:
	case PTR_TO_PACKET_END:
	case PTR_TO_FLOW_KEYS:
	case CONST_PTR_TO_MAP:
	case PTR_TO_SOCKET:
	case PTR_TO_SOCK_COMMON:
	case PTR_TO_TCP_SOCK:
	case PTR_TO_XDP_SOCK:
	case PTR_TO_BTF_ID:
	case PTR_TO_BUF:
	case PTR_TO_PERCPU_BTF_ID:
	case PTR_TO_MEM:
	case PTR_TO_FUNC:
	case PTR_TO_MAP_KEY:
		return true;
	default:
		return false;
	}
}

/* Does this register contain a constant zero? */
static bool register_is_null(struct bpf_reg_state *reg)
{
	return reg->type == SCALAR_VALUE && tnum_equals_const(reg->var_off, 0);
}

static bool register_is_const(struct bpf_reg_state *reg)
{
	return reg->type == SCALAR_VALUE && tnum_is_const(reg->var_off);
}

static bool __is_scalar_unbounded(struct bpf_reg_state *reg)
{
	return tnum_is_unknown(reg->var_off) &&
	       reg->smin_value == S64_MIN && reg->smax_value == S64_MAX &&
	       reg->umin_value == 0 && reg->umax_value == U64_MAX &&
	       reg->s32_min_value == S32_MIN && reg->s32_max_value == S32_MAX &&
	       reg->u32_min_value == 0 && reg->u32_max_value == U32_MAX;
}

static bool register_is_bounded(struct bpf_reg_state *reg)
{
	return reg->type == SCALAR_VALUE && !__is_scalar_unbounded(reg);
}

static bool __is_pointer_value(bool allow_ptr_leaks,
			       const struct bpf_reg_state *reg)
{
	if (allow_ptr_leaks)
		return false;

	return reg->type != SCALAR_VALUE;
}

/* Copy src state preserving dst->parent and dst->live fields */
static void copy_register_state(struct bpf_reg_state *dst, const struct bpf_reg_state *src)
{
	struct bpf_reg_state *parent = dst->parent;
	enum bpf_reg_liveness live = dst->live;

	*dst = *src;
	dst->parent = parent;
	dst->live = live;
}

static void save_register_state(struct bpf_func_state *state,
				int spi, struct bpf_reg_state *reg,
				int size)
{
	int i;

	copy_register_state(&state->stack[spi].spilled_ptr, reg);
	if (size == BPF_REG_SIZE)
		state->stack[spi].spilled_ptr.live |= REG_LIVE_WRITTEN;

	for (i = BPF_REG_SIZE; i > BPF_REG_SIZE - size; i--)
		state->stack[spi].slot_type[i - 1] = STACK_SPILL;

	/* size < 8 bytes spill */
	for (; i; i--)
		scrub_spilled_slot(&state->stack[spi].slot_type[i - 1]);
}

static bool is_bpf_st_mem(struct bpf_insn *insn)
{
	return BPF_CLASS(insn->code) == BPF_ST && BPF_MODE(insn->code) == BPF_MEM;
}

/* check_stack_{read,write}_fixed_off functions track spill/fill of registers,
 * stack boundary and alignment are checked in check_mem_access()
 */
static int check_stack_write_fixed_off(struct bpf_verifier_env *env,
				       /* stack frame we're writing to */
				       struct bpf_func_state *state,
				       int off, int size, int value_regno,
				       int insn_idx)
{
	struct bpf_func_state *cur; /* state of the current function */
	int i, slot = -off - 1, spi = slot / BPF_REG_SIZE, err;
	struct bpf_insn *insn = &env->prog->insnsi[insn_idx];
	struct bpf_reg_state *reg = NULL;
	u32 dst_reg = insn->dst_reg;

	err = grow_stack_state(state, round_up(slot + 1, BPF_REG_SIZE));
	if (err)
		return err;
	/* caller checked that off % size == 0 and -MAX_BPF_STACK <= off < 0,
	 * so it's aligned access and [off, off + size) are within stack limits
	 */
	if (!env->allow_ptr_leaks &&
	    state->stack[spi].slot_type[0] == STACK_SPILL &&
	    size != BPF_REG_SIZE) {
		verbose(env, "attempt to corrupt spilled pointer on stack\n");
		return -EACCES;
	}

	cur = env->cur_state->frame[env->cur_state->curframe];
	if (value_regno >= 0)
		reg = &cur->regs[value_regno];
	if (!env->bypass_spec_v4) {
		bool sanitize = reg && is_spillable_regtype(reg->type);

		for (i = 0; i < size; i++) {
			u8 type = state->stack[spi].slot_type[i];

			if (type != STACK_MISC && type != STACK_ZERO) {
				sanitize = true;
				break;
			}
		}

		if (sanitize)
			env->insn_aux_data[insn_idx].sanitize_stack_spill = true;
	}

	if (reg && !(off % BPF_REG_SIZE) && register_is_bounded(reg) &&
	    !register_is_null(reg) && env->bpf_capable) {
		if (dst_reg != BPF_REG_FP) {
			/* The backtracking logic can only recognize explicit
			 * stack slot address like [fp - 8]. Other spill of
			 * scalar via different register has to be conservative.
			 * Backtrack from here and mark all registers as precise
			 * that contributed into 'reg' being a constant.
			 */
			err = mark_chain_precision(env, value_regno);
			if (err)
				return err;
		}
		save_register_state(state, spi, reg, size);
		/* Break the relation on a narrowing spill. */
		if (fls64(reg->umax_value) > BITS_PER_BYTE * size)
			state->stack[spi].spilled_ptr.id = 0;
	} else if (!reg && !(off % BPF_REG_SIZE) && is_bpf_st_mem(insn) &&
		   insn->imm != 0 && env->bpf_capable) {
		struct bpf_reg_state fake_reg = {};

		__mark_reg_known(&fake_reg, (u32)insn->imm);
		fake_reg.type = SCALAR_VALUE;
		save_register_state(state, spi, &fake_reg, size);
	} else if (reg && is_spillable_regtype(reg->type)) {
		/* register containing pointer is being spilled into stack */
		if (size != BPF_REG_SIZE) {
			verbose_linfo(env, insn_idx, "; ");
			verbose(env, "invalid size of register spill\n");
			return -EACCES;
		}
		if (state != cur && reg->type == PTR_TO_STACK) {
			verbose(env, "cannot spill pointers to stack into stack frame of the caller\n");
			return -EINVAL;
		}
		save_register_state(state, spi, reg, size);
	} else {
		u8 type = STACK_MISC;

		/* regular write of data into stack destroys any spilled ptr */
		state->stack[spi].spilled_ptr.type = NOT_INIT;
		/* Mark slots as STACK_MISC if they belonged to spilled ptr. */
		if (is_spilled_reg(&state->stack[spi]))
			for (i = 0; i < BPF_REG_SIZE; i++)
				scrub_spilled_slot(&state->stack[spi].slot_type[i]);

		/* only mark the slot as written if all 8 bytes were written
		 * otherwise read propagation may incorrectly stop too soon
		 * when stack slots are partially written.
		 * This heuristic means that read propagation will be
		 * conservative, since it will add reg_live_read marks
		 * to stack slots all the way to first state when programs
		 * writes+reads less than 8 bytes
		 */
		if (size == BPF_REG_SIZE)
			state->stack[spi].spilled_ptr.live |= REG_LIVE_WRITTEN;

		/* when we zero initialize stack slots mark them as such */
		if ((reg && register_is_null(reg)) ||
		    (!reg && is_bpf_st_mem(insn) && insn->imm == 0)) {
			/* backtracking doesn't work for STACK_ZERO yet. */
			err = mark_chain_precision(env, value_regno);
			if (err)
				return err;
			type = STACK_ZERO;
		}

		/* Mark slots affected by this stack write. */
		for (i = 0; i < size; i++)
			state->stack[spi].slot_type[(slot - i) % BPF_REG_SIZE] =
				type;
	}
	return 0;
}

/* Write the stack: 'stack[ptr_regno + off] = value_regno'. 'ptr_regno' is
 * known to contain a variable offset.
 * This function checks whether the write is permitted and conservatively
 * tracks the effects of the write, considering that each stack slot in the
 * dynamic range is potentially written to.
 *
 * 'off' includes 'regno->off'.
 * 'value_regno' can be -1, meaning that an unknown value is being written to
 * the stack.
 *
 * Spilled pointers in range are not marked as written because we don't know
 * what's going to be actually written. This means that read propagation for
 * future reads cannot be terminated by this write.
 *
 * For privileged programs, uninitialized stack slots are considered
 * initialized by this write (even though we don't know exactly what offsets
 * are going to be written to). The idea is that we don't want the verifier to
 * reject future reads that access slots written to through variable offsets.
 */
static int check_stack_write_var_off(struct bpf_verifier_env *env,
				     /* func where register points to */
				     struct bpf_func_state *state,
				     int ptr_regno, int off, int size,
				     int value_regno, int insn_idx)
{
	struct bpf_func_state *cur; /* state of the current function */
	int min_off, max_off;
	int i, err;
	struct bpf_reg_state *ptr_reg = NULL, *value_reg = NULL;
	bool writing_zero = false;
	/* set if the fact that we're writing a zero is used to let any
	 * stack slots remain STACK_ZERO
	 */
	bool zero_used = false;

	cur = env->cur_state->frame[env->cur_state->curframe];
	ptr_reg = &cur->regs[ptr_regno];
	min_off = ptr_reg->smin_value + off;
	max_off = ptr_reg->smax_value + off + size;
	if (value_regno >= 0)
		value_reg = &cur->regs[value_regno];
	if (value_reg && register_is_null(value_reg))
		writing_zero = true;

	err = grow_stack_state(state, round_up(-min_off, BPF_REG_SIZE));
	if (err)
		return err;


	/* Variable offset writes destroy any spilled pointers in range. */
	for (i = min_off; i < max_off; i++) {
		u8 new_type, *stype;
		int slot, spi;

		slot = -i - 1;
		spi = slot / BPF_REG_SIZE;
		stype = &state->stack[spi].slot_type[slot % BPF_REG_SIZE];

		if (!env->allow_ptr_leaks && *stype != STACK_MISC && *stype != STACK_ZERO) {
			/* Reject the write if range we may write to has not
			 * been initialized beforehand. If we didn't reject
			 * here, the ptr status would be erased below (even
			 * though not all slots are actually overwritten),
			 * possibly opening the door to leaks.
			 *
			 * We do however catch STACK_INVALID case below, and
			 * only allow reading possibly uninitialized memory
			 * later for CAP_PERFMON, as the write may not happen to
			 * that slot.
			 */
			verbose(env, "spilled ptr in range of var-offset stack write; insn %d, ptr off: %d",
				insn_idx, i);
			return -EINVAL;
		}

		/* Erase all spilled pointers. */
		state->stack[spi].spilled_ptr.type = NOT_INIT;

		/* Update the slot type. */
		new_type = STACK_MISC;
		if (writing_zero && *stype == STACK_ZERO) {
			new_type = STACK_ZERO;
			zero_used = true;
		}
		/* If the slot is STACK_INVALID, we check whether it's OK to
		 * pretend that it will be initialized by this write. The slot
		 * might not actually be written to, and so if we mark it as
		 * initialized future reads might leak uninitialized memory.
		 * For privileged programs, we will accept such reads to slots
		 * that may or may not be written because, if we're reject
		 * them, the error would be too confusing.
		 */
		if (*stype == STACK_INVALID && !env->allow_uninit_stack) {
			verbose(env, "uninit stack in range of var-offset write prohibited for !root; insn %d, off: %d",
					insn_idx, i);
			return -EINVAL;
		}
		*stype = new_type;
	}
	if (zero_used) {
		/* backtracking doesn't work for STACK_ZERO yet. */
		err = mark_chain_precision(env, value_regno);
		if (err)
			return err;
	}
	return 0;
}

/* When register 'dst_regno' is assigned some values from stack[min_off,
 * max_off), we set the register's type according to the types of the
 * respective stack slots. If all the stack values are known to be zeros, then
 * so is the destination reg. Otherwise, the register is considered to be
 * SCALAR. This function does not deal with register filling; the caller must
 * ensure that all spilled registers in the stack range have been marked as
 * read.
 */
static void mark_reg_stack_read(struct bpf_verifier_env *env,
				/* func where src register points to */
				struct bpf_func_state *ptr_state,
				int min_off, int max_off, int dst_regno)
{
	struct bpf_verifier_state *vstate = env->cur_state;
	struct bpf_func_state *state = vstate->frame[vstate->curframe];
	int i, slot, spi;
	u8 *stype;
	int zeros = 0;

	for (i = min_off; i < max_off; i++) {
		slot = -i - 1;
		spi = slot / BPF_REG_SIZE;
		stype = ptr_state->stack[spi].slot_type;
		if (stype[slot % BPF_REG_SIZE] != STACK_ZERO)
			break;
		zeros++;
	}
	if (zeros == max_off - min_off) {
		/* any access_size read into register is zero extended,
		 * so the whole register == const_zero
		 */
		__mark_reg_const_zero(&state->regs[dst_regno]);
		/* backtracking doesn't support STACK_ZERO yet,
		 * so mark it precise here, so that later
		 * backtracking can stop here.
		 * Backtracking may not need this if this register
		 * doesn't participate in pointer adjustment.
		 * Forward propagation of precise flag is not
		 * necessary either. This mark is only to stop
		 * backtracking. Any register that contributed
		 * to const 0 was marked precise before spill.
		 */
		state->regs[dst_regno].precise = true;
	} else {
		/* have read misc data from the stack */
		mark_reg_unknown(env, state->regs, dst_regno);
	}
	state->regs[dst_regno].live |= REG_LIVE_WRITTEN;
}

/* Read the stack at 'off' and put the results into the register indicated by
 * 'dst_regno'. It handles reg filling if the addressed stack slot is a
 * spilled reg.
 *
 * 'dst_regno' can be -1, meaning that the read value is not going to a
 * register.
 *
 * The access is assumed to be within the current stack bounds.
 */
static int check_stack_read_fixed_off(struct bpf_verifier_env *env,
				      /* func where src register points to */
				      struct bpf_func_state *reg_state,
				      int off, int size, int dst_regno)
{
	struct bpf_verifier_state *vstate = env->cur_state;
	struct bpf_func_state *state = vstate->frame[vstate->curframe];
	int i, slot = -off - 1, spi = slot / BPF_REG_SIZE;
	struct bpf_reg_state *reg;
	u8 *stype, type;

	stype = reg_state->stack[spi].slot_type;
	reg = &reg_state->stack[spi].spilled_ptr;

	if (is_spilled_reg(&reg_state->stack[spi])) {
<<<<<<< HEAD
		if (size != BPF_REG_SIZE) {
=======
		u8 spill_size = 1;

		for (i = BPF_REG_SIZE - 1; i > 0 && stype[i - 1] == STACK_SPILL; i--)
			spill_size++;

		if (size != BPF_REG_SIZE || spill_size != BPF_REG_SIZE) {
>>>>>>> 9b37665a
			if (reg->type != SCALAR_VALUE) {
				verbose_linfo(env, env->insn_idx, "; ");
				verbose(env, "invalid size of register fill\n");
				return -EACCES;
			}

			mark_reg_read(env, reg, reg->parent, REG_LIVE_READ64);
			if (dst_regno < 0)
				return 0;

			if (!(off % BPF_REG_SIZE) && size == spill_size) {
				/* The earlier check_reg_arg() has decided the
				 * subreg_def for this insn.  Save it first.
				 */
				s32 subreg_def = state->regs[dst_regno].subreg_def;

				copy_register_state(&state->regs[dst_regno], reg);
				state->regs[dst_regno].subreg_def = subreg_def;
			} else {
				for (i = 0; i < size; i++) {
					type = stype[(slot - i) % BPF_REG_SIZE];
					if (type == STACK_SPILL)
						continue;
					if (type == STACK_MISC)
						continue;
					verbose(env, "invalid read from stack off %d+%d size %d\n",
						off, i, size);
					return -EACCES;
				}
				mark_reg_unknown(env, state->regs, dst_regno);
			}
			state->regs[dst_regno].live |= REG_LIVE_WRITTEN;
			return 0;
		}

		if (dst_regno >= 0) {
			/* restore register state from stack */
			copy_register_state(&state->regs[dst_regno], reg);
			/* mark reg as written since spilled pointer state likely
			 * has its liveness marks cleared by is_state_visited()
			 * which resets stack/reg liveness for state transitions
			 */
			state->regs[dst_regno].live |= REG_LIVE_WRITTEN;
		} else if (__is_pointer_value(env->allow_ptr_leaks, reg)) {
			/* If dst_regno==-1, the caller is asking us whether
			 * it is acceptable to use this value as a SCALAR_VALUE
			 * (e.g. for XADD).
			 * We must not allow unprivileged callers to do that
			 * with spilled pointers.
			 */
			verbose(env, "leaking pointer from stack off %d\n",
				off);
			return -EACCES;
		}
		mark_reg_read(env, reg, reg->parent, REG_LIVE_READ64);
	} else {
		for (i = 0; i < size; i++) {
			type = stype[(slot - i) % BPF_REG_SIZE];
			if (type == STACK_MISC)
				continue;
			if (type == STACK_ZERO)
				continue;
			verbose(env, "invalid read from stack off %d+%d size %d\n",
				off, i, size);
			return -EACCES;
		}
		mark_reg_read(env, reg, reg->parent, REG_LIVE_READ64);
		if (dst_regno >= 0)
			mark_reg_stack_read(env, reg_state, off, off + size, dst_regno);
	}
	return 0;
}

enum stack_access_src {
	ACCESS_DIRECT = 1,  /* the access is performed by an instruction */
	ACCESS_HELPER = 2,  /* the access is performed by a helper */
};

static int check_stack_range_initialized(struct bpf_verifier_env *env,
					 int regno, int off, int access_size,
					 bool zero_size_allowed,
					 enum stack_access_src type,
					 struct bpf_call_arg_meta *meta);

static struct bpf_reg_state *reg_state(struct bpf_verifier_env *env, int regno)
{
	return cur_regs(env) + regno;
}

/* Read the stack at 'ptr_regno + off' and put the result into the register
 * 'dst_regno'.
 * 'off' includes the pointer register's fixed offset(i.e. 'ptr_regno.off'),
 * but not its variable offset.
 * 'size' is assumed to be <= reg size and the access is assumed to be aligned.
 *
 * As opposed to check_stack_read_fixed_off, this function doesn't deal with
 * filling registers (i.e. reads of spilled register cannot be detected when
 * the offset is not fixed). We conservatively mark 'dst_regno' as containing
 * SCALAR_VALUE. That's why we assert that the 'ptr_regno' has a variable
 * offset; for a fixed offset check_stack_read_fixed_off should be used
 * instead.
 */
static int check_stack_read_var_off(struct bpf_verifier_env *env,
				    int ptr_regno, int off, int size, int dst_regno)
{
	/* The state of the source register. */
	struct bpf_reg_state *reg = reg_state(env, ptr_regno);
	struct bpf_func_state *ptr_state = func(env, reg);
	int err;
	int min_off, max_off;

	/* Note that we pass a NULL meta, so raw access will not be permitted.
	 */
	err = check_stack_range_initialized(env, ptr_regno, off, size,
					    false, ACCESS_DIRECT, NULL);
	if (err)
		return err;

	min_off = reg->smin_value + off;
	max_off = reg->smax_value + off;
	mark_reg_stack_read(env, ptr_state, min_off, max_off + size, dst_regno);
	return 0;
}

/* check_stack_read dispatches to check_stack_read_fixed_off or
 * check_stack_read_var_off.
 *
 * The caller must ensure that the offset falls within the allocated stack
 * bounds.
 *
 * 'dst_regno' is a register which will receive the value from the stack. It
 * can be -1, meaning that the read value is not going to a register.
 */
static int check_stack_read(struct bpf_verifier_env *env,
			    int ptr_regno, int off, int size,
			    int dst_regno)
{
	struct bpf_reg_state *reg = reg_state(env, ptr_regno);
	struct bpf_func_state *state = func(env, reg);
	int err;
	/* Some accesses are only permitted with a static offset. */
	bool var_off = !tnum_is_const(reg->var_off);

	/* The offset is required to be static when reads don't go to a
	 * register, in order to not leak pointers (see
	 * check_stack_read_fixed_off).
	 */
	if (dst_regno < 0 && var_off) {
		char tn_buf[48];

		tnum_strn(tn_buf, sizeof(tn_buf), reg->var_off);
		verbose(env, "variable offset stack pointer cannot be passed into helper function; var_off=%s off=%d size=%d\n",
			tn_buf, off, size);
		return -EACCES;
	}
	/* Variable offset is prohibited for unprivileged mode for simplicity
	 * since it requires corresponding support in Spectre masking for stack
	 * ALU. See also retrieve_ptr_limit(). The check in
	 * check_stack_access_for_ptr_arithmetic() called by
	 * adjust_ptr_min_max_vals() prevents users from creating stack pointers
	 * with variable offsets, therefore no check is required here. Further,
	 * just checking it here would be insufficient as speculative stack
	 * writes could still lead to unsafe speculative behaviour.
	 */
	if (!var_off) {
		off += reg->var_off.value;
		err = check_stack_read_fixed_off(env, state, off, size,
						 dst_regno);
	} else {
		/* Variable offset stack reads need more conservative handling
		 * than fixed offset ones. Note that dst_regno >= 0 on this
		 * branch.
		 */
		err = check_stack_read_var_off(env, ptr_regno, off, size,
					       dst_regno);
	}
	return err;
}


/* check_stack_write dispatches to check_stack_write_fixed_off or
 * check_stack_write_var_off.
 *
 * 'ptr_regno' is the register used as a pointer into the stack.
 * 'off' includes 'ptr_regno->off', but not its variable offset (if any).
 * 'value_regno' is the register whose value we're writing to the stack. It can
 * be -1, meaning that we're not writing from a register.
 *
 * The caller must ensure that the offset falls within the maximum stack size.
 */
static int check_stack_write(struct bpf_verifier_env *env,
			     int ptr_regno, int off, int size,
			     int value_regno, int insn_idx)
{
	struct bpf_reg_state *reg = reg_state(env, ptr_regno);
	struct bpf_func_state *state = func(env, reg);
	int err;

	if (tnum_is_const(reg->var_off)) {
		off += reg->var_off.value;
		err = check_stack_write_fixed_off(env, state, off, size,
						  value_regno, insn_idx);
	} else {
		/* Variable offset stack reads need more conservative handling
		 * than fixed offset ones.
		 */
		err = check_stack_write_var_off(env, state,
						ptr_regno, off, size,
						value_regno, insn_idx);
	}
	return err;
}

static int check_map_access_type(struct bpf_verifier_env *env, u32 regno,
				 int off, int size, enum bpf_access_type type)
{
	struct bpf_reg_state *regs = cur_regs(env);
	struct bpf_map *map = regs[regno].map_ptr;
	u32 cap = bpf_map_flags_to_cap(map);

	if (type == BPF_WRITE && !(cap & BPF_MAP_CAN_WRITE)) {
		verbose(env, "write into map forbidden, value_size=%d off=%d size=%d\n",
			map->value_size, off, size);
		return -EACCES;
	}

	if (type == BPF_READ && !(cap & BPF_MAP_CAN_READ)) {
		verbose(env, "read from map forbidden, value_size=%d off=%d size=%d\n",
			map->value_size, off, size);
		return -EACCES;
	}

	return 0;
}

/* check read/write into memory region (e.g., map value, ringbuf sample, etc) */
static int __check_mem_access(struct bpf_verifier_env *env, int regno,
			      int off, int size, u32 mem_size,
			      bool zero_size_allowed)
{
	bool size_ok = size > 0 || (size == 0 && zero_size_allowed);
	struct bpf_reg_state *reg;

	if (off >= 0 && size_ok && (u64)off + size <= mem_size)
		return 0;

	reg = &cur_regs(env)[regno];
	switch (reg->type) {
	case PTR_TO_MAP_KEY:
		verbose(env, "invalid access to map key, key_size=%d off=%d size=%d\n",
			mem_size, off, size);
		break;
	case PTR_TO_MAP_VALUE:
		verbose(env, "invalid access to map value, value_size=%d off=%d size=%d\n",
			mem_size, off, size);
		break;
	case PTR_TO_PACKET:
	case PTR_TO_PACKET_META:
	case PTR_TO_PACKET_END:
		verbose(env, "invalid access to packet, off=%d size=%d, R%d(id=%d,off=%d,r=%d)\n",
			off, size, regno, reg->id, off, mem_size);
		break;
	case PTR_TO_MEM:
	default:
		verbose(env, "invalid access to memory, mem_size=%u off=%d size=%d\n",
			mem_size, off, size);
	}

	return -EACCES;
}

/* check read/write into a memory region with possible variable offset */
static int check_mem_region_access(struct bpf_verifier_env *env, u32 regno,
				   int off, int size, u32 mem_size,
				   bool zero_size_allowed)
{
	struct bpf_verifier_state *vstate = env->cur_state;
	struct bpf_func_state *state = vstate->frame[vstate->curframe];
	struct bpf_reg_state *reg = &state->regs[regno];
	int err;

	/* We may have adjusted the register pointing to memory region, so we
	 * need to try adding each of min_value and max_value to off
	 * to make sure our theoretical access will be safe.
	 */
	if (env->log.level & BPF_LOG_LEVEL)
		print_verifier_state(env, state);

	/* The minimum value is only important with signed
	 * comparisons where we can't assume the floor of a
	 * value is 0.  If we are using signed variables for our
	 * index'es we need to make sure that whatever we use
	 * will have a set floor within our range.
	 */
	if (reg->smin_value < 0 &&
	    (reg->smin_value == S64_MIN ||
	     (off + reg->smin_value != (s64)(s32)(off + reg->smin_value)) ||
	      reg->smin_value + off < 0)) {
		verbose(env, "R%d min value is negative, either use unsigned index or do a if (index >=0) check.\n",
			regno);
		return -EACCES;
	}
	err = __check_mem_access(env, regno, reg->smin_value + off, size,
				 mem_size, zero_size_allowed);
	if (err) {
		verbose(env, "R%d min value is outside of the allowed memory range\n",
			regno);
		return err;
	}

	/* If we haven't set a max value then we need to bail since we can't be
	 * sure we won't do bad things.
	 * If reg->umax_value + off could overflow, treat that as unbounded too.
	 */
	if (reg->umax_value >= BPF_MAX_VAR_OFF) {
		verbose(env, "R%d unbounded memory access, make sure to bounds check any such access\n",
			regno);
		return -EACCES;
	}
	err = __check_mem_access(env, regno, reg->umax_value + off, size,
				 mem_size, zero_size_allowed);
	if (err) {
		verbose(env, "R%d max value is outside of the allowed memory range\n",
			regno);
		return err;
	}

	return 0;
}

/* check read/write into a map element with possible variable offset */
static int check_map_access(struct bpf_verifier_env *env, u32 regno,
			    int off, int size, bool zero_size_allowed)
{
	struct bpf_verifier_state *vstate = env->cur_state;
	struct bpf_func_state *state = vstate->frame[vstate->curframe];
	struct bpf_reg_state *reg = &state->regs[regno];
	struct bpf_map *map = reg->map_ptr;
	int err;

	err = check_mem_region_access(env, regno, off, size, map->value_size,
				      zero_size_allowed);
	if (err)
		return err;

	if (map_value_has_spin_lock(map)) {
		u32 lock = map->spin_lock_off;

		/* if any part of struct bpf_spin_lock can be touched by
		 * load/store reject this program.
		 * To check that [x1, x2) overlaps with [y1, y2)
		 * it is sufficient to check x1 < y2 && y1 < x2.
		 */
		if (reg->smin_value + off < lock + sizeof(struct bpf_spin_lock) &&
		     lock < reg->umax_value + off + size) {
			verbose(env, "bpf_spin_lock cannot be accessed directly by load/store\n");
			return -EACCES;
		}
	}
	if (map_value_has_timer(map)) {
		u32 t = map->timer_off;

		if (reg->smin_value + off < t + sizeof(struct bpf_timer) &&
		     t < reg->umax_value + off + size) {
			verbose(env, "bpf_timer cannot be accessed directly by load/store\n");
			return -EACCES;
		}
	}
	return err;
}

#define MAX_PACKET_OFF 0xffff

static enum bpf_prog_type resolve_prog_type(struct bpf_prog *prog)
{
	return prog->aux->dst_prog ? prog->aux->dst_prog->type : prog->type;
}

static bool may_access_direct_pkt_data(struct bpf_verifier_env *env,
				       const struct bpf_call_arg_meta *meta,
				       enum bpf_access_type t)
{
	enum bpf_prog_type prog_type = resolve_prog_type(env->prog);

	switch (prog_type) {
	/* Program types only with direct read access go here! */
	case BPF_PROG_TYPE_LWT_IN:
	case BPF_PROG_TYPE_LWT_OUT:
	case BPF_PROG_TYPE_LWT_SEG6LOCAL:
	case BPF_PROG_TYPE_SK_REUSEPORT:
	case BPF_PROG_TYPE_FLOW_DISSECTOR:
	case BPF_PROG_TYPE_CGROUP_SKB:
		if (t == BPF_WRITE)
			return false;
		fallthrough;

	/* Program types with direct read + write access go here! */
	case BPF_PROG_TYPE_SCHED_CLS:
	case BPF_PROG_TYPE_SCHED_ACT:
	case BPF_PROG_TYPE_XDP:
	case BPF_PROG_TYPE_LWT_XMIT:
	case BPF_PROG_TYPE_SK_SKB:
	case BPF_PROG_TYPE_SK_MSG:
		if (meta)
			return meta->pkt_access;

		env->seen_direct_write = true;
		return true;

	case BPF_PROG_TYPE_CGROUP_SOCKOPT:
		if (t == BPF_WRITE)
			env->seen_direct_write = true;

		return true;

	default:
		return false;
	}
}

static int check_packet_access(struct bpf_verifier_env *env, u32 regno, int off,
			       int size, bool zero_size_allowed)
{
	struct bpf_reg_state *regs = cur_regs(env);
	struct bpf_reg_state *reg = &regs[regno];
	int err;

	/* We may have added a variable offset to the packet pointer; but any
	 * reg->range we have comes after that.  We are only checking the fixed
	 * offset.
	 */

	/* We don't allow negative numbers, because we aren't tracking enough
	 * detail to prove they're safe.
	 */
	if (reg->smin_value < 0) {
		verbose(env, "R%d min value is negative, either use unsigned index or do a if (index >=0) check.\n",
			regno);
		return -EACCES;
	}

	err = reg->range < 0 ? -EINVAL :
	      __check_mem_access(env, regno, off, size, reg->range,
				 zero_size_allowed);
	if (err) {
		verbose(env, "R%d offset is outside of the packet\n", regno);
		return err;
	}

	/* __check_mem_access has made sure "off + size - 1" is within u16.
	 * reg->umax_value can't be bigger than MAX_PACKET_OFF which is 0xffff,
	 * otherwise find_good_pkt_pointers would have refused to set range info
	 * that __check_mem_access would have rejected this pkt access.
	 * Therefore, "off + reg->umax_value + size - 1" won't overflow u32.
	 */
	env->prog->aux->max_pkt_offset =
		max_t(u32, env->prog->aux->max_pkt_offset,
		      off + reg->umax_value + size - 1);

	return err;
}

/* check access to 'struct bpf_context' fields.  Supports fixed offsets only */
static int check_ctx_access(struct bpf_verifier_env *env, int insn_idx, int off, int size,
			    enum bpf_access_type t, enum bpf_reg_type *reg_type,
			    struct btf **btf, u32 *btf_id)
{
	struct bpf_insn_access_aux info = {
		.reg_type = *reg_type,
		.log = &env->log,
	};

	if (env->ops->is_valid_access &&
	    env->ops->is_valid_access(off, size, t, env->prog, &info)) {
		/* A non zero info.ctx_field_size indicates that this field is a
		 * candidate for later verifier transformation to load the whole
		 * field and then apply a mask when accessed with a narrower
		 * access than actual ctx access size. A zero info.ctx_field_size
		 * will only allow for whole field access and rejects any other
		 * type of narrower access.
		 */
		*reg_type = info.reg_type;

		if (base_type(*reg_type) == PTR_TO_BTF_ID) {
			*btf = info.btf;
			*btf_id = info.btf_id;
		} else {
			env->insn_aux_data[insn_idx].ctx_field_size = info.ctx_field_size;
		}
		/* remember the offset of last byte accessed in ctx */
		if (env->prog->aux->max_ctx_offset < off + size)
			env->prog->aux->max_ctx_offset = off + size;
		return 0;
	}

	verbose(env, "invalid bpf_context access off=%d size=%d\n", off, size);
	return -EACCES;
}

static int check_flow_keys_access(struct bpf_verifier_env *env, int off,
				  int size)
{
	if (size < 0 || off < 0 ||
	    (u64)off + size > sizeof(struct bpf_flow_keys)) {
		verbose(env, "invalid access to flow keys off=%d size=%d\n",
			off, size);
		return -EACCES;
	}
	return 0;
}

static int check_sock_access(struct bpf_verifier_env *env, int insn_idx,
			     u32 regno, int off, int size,
			     enum bpf_access_type t)
{
	struct bpf_reg_state *regs = cur_regs(env);
	struct bpf_reg_state *reg = &regs[regno];
	struct bpf_insn_access_aux info = {};
	bool valid;

	if (reg->smin_value < 0) {
		verbose(env, "R%d min value is negative, either use unsigned index or do a if (index >=0) check.\n",
			regno);
		return -EACCES;
	}

	switch (reg->type) {
	case PTR_TO_SOCK_COMMON:
		valid = bpf_sock_common_is_valid_access(off, size, t, &info);
		break;
	case PTR_TO_SOCKET:
		valid = bpf_sock_is_valid_access(off, size, t, &info);
		break;
	case PTR_TO_TCP_SOCK:
		valid = bpf_tcp_sock_is_valid_access(off, size, t, &info);
		break;
	case PTR_TO_XDP_SOCK:
		valid = bpf_xdp_sock_is_valid_access(off, size, t, &info);
		break;
	default:
		valid = false;
	}


	if (valid) {
		env->insn_aux_data[insn_idx].ctx_field_size =
			info.ctx_field_size;
		return 0;
	}

	verbose(env, "R%d invalid %s access off=%d size=%d\n",
		regno, reg_type_str(env, reg->type), off, size);

	return -EACCES;
}

static bool is_pointer_value(struct bpf_verifier_env *env, int regno)
{
	return __is_pointer_value(env->allow_ptr_leaks, reg_state(env, regno));
}

static bool is_ctx_reg(struct bpf_verifier_env *env, int regno)
{
	const struct bpf_reg_state *reg = reg_state(env, regno);

	return reg->type == PTR_TO_CTX;
}

static bool is_sk_reg(struct bpf_verifier_env *env, int regno)
{
	const struct bpf_reg_state *reg = reg_state(env, regno);

	return type_is_sk_pointer(reg->type);
}

static bool is_pkt_reg(struct bpf_verifier_env *env, int regno)
{
	const struct bpf_reg_state *reg = reg_state(env, regno);

	return type_is_pkt_pointer(reg->type);
}

static bool is_flow_key_reg(struct bpf_verifier_env *env, int regno)
{
	const struct bpf_reg_state *reg = reg_state(env, regno);

	/* Separate to is_ctx_reg() since we still want to allow BPF_ST here. */
	return reg->type == PTR_TO_FLOW_KEYS;
}

static int check_pkt_ptr_alignment(struct bpf_verifier_env *env,
				   const struct bpf_reg_state *reg,
				   int off, int size, bool strict)
{
	struct tnum reg_off;
	int ip_align;

	/* Byte size accesses are always allowed. */
	if (!strict || size == 1)
		return 0;

	/* For platforms that do not have a Kconfig enabling
	 * CONFIG_HAVE_EFFICIENT_UNALIGNED_ACCESS the value of
	 * NET_IP_ALIGN is universally set to '2'.  And on platforms
	 * that do set CONFIG_HAVE_EFFICIENT_UNALIGNED_ACCESS, we get
	 * to this code only in strict mode where we want to emulate
	 * the NET_IP_ALIGN==2 checking.  Therefore use an
	 * unconditional IP align value of '2'.
	 */
	ip_align = 2;

	reg_off = tnum_add(reg->var_off, tnum_const(ip_align + reg->off + off));
	if (!tnum_is_aligned(reg_off, size)) {
		char tn_buf[48];

		tnum_strn(tn_buf, sizeof(tn_buf), reg->var_off);
		verbose(env,
			"misaligned packet access off %d+%s+%d+%d size %d\n",
			ip_align, tn_buf, reg->off, off, size);
		return -EACCES;
	}

	return 0;
}

static int check_generic_ptr_alignment(struct bpf_verifier_env *env,
				       const struct bpf_reg_state *reg,
				       const char *pointer_desc,
				       int off, int size, bool strict)
{
	struct tnum reg_off;

	/* Byte size accesses are always allowed. */
	if (!strict || size == 1)
		return 0;

	reg_off = tnum_add(reg->var_off, tnum_const(reg->off + off));
	if (!tnum_is_aligned(reg_off, size)) {
		char tn_buf[48];

		tnum_strn(tn_buf, sizeof(tn_buf), reg->var_off);
		verbose(env, "misaligned %saccess off %s+%d+%d size %d\n",
			pointer_desc, tn_buf, reg->off, off, size);
		return -EACCES;
	}

	return 0;
}

static int check_ptr_alignment(struct bpf_verifier_env *env,
			       const struct bpf_reg_state *reg, int off,
			       int size, bool strict_alignment_once)
{
	bool strict = env->strict_alignment || strict_alignment_once;
	const char *pointer_desc = "";

	switch (reg->type) {
	case PTR_TO_PACKET:
	case PTR_TO_PACKET_META:
		/* Special case, because of NET_IP_ALIGN. Given metadata sits
		 * right in front, treat it the very same way.
		 */
		return check_pkt_ptr_alignment(env, reg, off, size, strict);
	case PTR_TO_FLOW_KEYS:
		pointer_desc = "flow keys ";
		break;
	case PTR_TO_MAP_KEY:
		pointer_desc = "key ";
		break;
	case PTR_TO_MAP_VALUE:
		pointer_desc = "value ";
		break;
	case PTR_TO_CTX:
		pointer_desc = "context ";
		break;
	case PTR_TO_STACK:
		pointer_desc = "stack ";
		/* The stack spill tracking logic in check_stack_write_fixed_off()
		 * and check_stack_read_fixed_off() relies on stack accesses being
		 * aligned.
		 */
		strict = true;
		break;
	case PTR_TO_SOCKET:
		pointer_desc = "sock ";
		break;
	case PTR_TO_SOCK_COMMON:
		pointer_desc = "sock_common ";
		break;
	case PTR_TO_TCP_SOCK:
		pointer_desc = "tcp_sock ";
		break;
	case PTR_TO_XDP_SOCK:
		pointer_desc = "xdp_sock ";
		break;
	default:
		break;
	}
	return check_generic_ptr_alignment(env, reg, pointer_desc, off, size,
					   strict);
}

static int update_stack_depth(struct bpf_verifier_env *env,
			      const struct bpf_func_state *func,
			      int off)
{
	u16 stack = env->subprog_info[func->subprogno].stack_depth;

	if (stack >= -off)
		return 0;

	/* update known max for given subprogram */
	env->subprog_info[func->subprogno].stack_depth = -off;
	return 0;
}

/* starting from main bpf function walk all instructions of the function
 * and recursively walk all callees that given function can call.
 * Ignore jump and exit insns.
 * Since recursion is prevented by check_cfg() this algorithm
 * only needs a local stack of MAX_CALL_FRAMES to remember callsites
 */
static int check_max_stack_depth(struct bpf_verifier_env *env)
{
	int depth = 0, frame = 0, idx = 0, i = 0, subprog_end;
	struct bpf_subprog_info *subprog = env->subprog_info;
	struct bpf_insn *insn = env->prog->insnsi;
	bool tail_call_reachable = false;
	int ret_insn[MAX_CALL_FRAMES];
	int ret_prog[MAX_CALL_FRAMES];
	int j;

process_func:
	/* protect against potential stack overflow that might happen when
	 * bpf2bpf calls get combined with tailcalls. Limit the caller's stack
	 * depth for such case down to 256 so that the worst case scenario
	 * would result in 8k stack size (32 which is tailcall limit * 256 =
	 * 8k).
	 *
	 * To get the idea what might happen, see an example:
	 * func1 -> sub rsp, 128
	 *  subfunc1 -> sub rsp, 256
	 *  tailcall1 -> add rsp, 256
	 *   func2 -> sub rsp, 192 (total stack size = 128 + 192 = 320)
	 *   subfunc2 -> sub rsp, 64
	 *   subfunc22 -> sub rsp, 128
	 *   tailcall2 -> add rsp, 128
	 *    func3 -> sub rsp, 32 (total stack size 128 + 192 + 64 + 32 = 416)
	 *
	 * tailcall will unwind the current stack frame but it will not get rid
	 * of caller's stack as shown on the example above.
	 */
	if (idx && subprog[idx].has_tail_call && depth >= 256) {
		verbose(env,
			"tail_calls are not allowed when call stack of previous frames is %d bytes. Too large\n",
			depth);
		return -EACCES;
	}
	/* round up to 32-bytes, since this is granularity
	 * of interpreter stack size
	 */
	depth += round_up(max_t(u32, subprog[idx].stack_depth, 1), 32);
	if (depth > MAX_BPF_STACK) {
		verbose(env, "combined stack size of %d calls is %d. Too large\n",
			frame + 1, depth);
		return -EACCES;
	}
continue_func:
	subprog_end = subprog[idx + 1].start;
	for (; i < subprog_end; i++) {
		int next_insn, sidx;

		if (!bpf_pseudo_call(insn + i) && !bpf_pseudo_func(insn + i))
			continue;
		/* remember insn and function to return to */
		ret_insn[frame] = i + 1;
		ret_prog[frame] = idx;

		/* find the callee */
		next_insn = i + insn[i].imm + 1;
		sidx = find_subprog(env, next_insn);
		if (sidx < 0) {
			WARN_ONCE(1, "verifier bug. No program starts at insn %d\n",
				  next_insn);
			return -EFAULT;
		}
		if (subprog[sidx].is_async_cb) {
			if (subprog[sidx].has_tail_call) {
				verbose(env, "verifier bug. subprog has tail_call and async cb\n");
				return -EFAULT;
			}
			/* async callbacks don't increase bpf prog stack size unless called directly */
			if (!bpf_pseudo_call(insn + i))
				continue;
		}
		i = next_insn;
		idx = sidx;

		if (subprog[idx].has_tail_call)
			tail_call_reachable = true;

		frame++;
		if (frame >= MAX_CALL_FRAMES) {
			verbose(env, "the call stack of %d frames is too deep !\n",
				frame);
			return -E2BIG;
		}
		goto process_func;
	}
	/* if tail call got detected across bpf2bpf calls then mark each of the
	 * currently present subprog frames as tail call reachable subprogs;
	 * this info will be utilized by JIT so that we will be preserving the
	 * tail call counter throughout bpf2bpf calls combined with tailcalls
	 */
	if (tail_call_reachable)
		for (j = 0; j < frame; j++)
			subprog[ret_prog[j]].tail_call_reachable = true;
	if (subprog[0].tail_call_reachable)
		env->prog->aux->tail_call_reachable = true;

	/* end of for() loop means the last insn of the 'subprog'
	 * was reached. Doesn't matter whether it was JA or EXIT
	 */
	if (frame == 0)
		return 0;
	depth -= round_up(max_t(u32, subprog[idx].stack_depth, 1), 32);
	frame--;
	i = ret_insn[frame];
	idx = ret_prog[frame];
	goto continue_func;
}

#ifndef CONFIG_BPF_JIT_ALWAYS_ON
static int get_callee_stack_depth(struct bpf_verifier_env *env,
				  const struct bpf_insn *insn, int idx)
{
	int start = idx + insn->imm + 1, subprog;

	subprog = find_subprog(env, start);
	if (subprog < 0) {
		WARN_ONCE(1, "verifier bug. No program starts at insn %d\n",
			  start);
		return -EFAULT;
	}
	return env->subprog_info[subprog].stack_depth;
}
#endif

int check_ctx_reg(struct bpf_verifier_env *env,
		  const struct bpf_reg_state *reg, int regno)
{
	/* Access to ctx or passing it to a helper is only allowed in
	 * its original, unmodified form.
	 */

	if (reg->off) {
		verbose(env, "dereference of modified ctx ptr R%d off=%d disallowed\n",
			regno, reg->off);
		return -EACCES;
	}

	if (!tnum_is_const(reg->var_off) || reg->var_off.value) {
		char tn_buf[48];

		tnum_strn(tn_buf, sizeof(tn_buf), reg->var_off);
		verbose(env, "variable ctx access var_off=%s disallowed\n", tn_buf);
		return -EACCES;
	}

	return 0;
}

static int __check_buffer_access(struct bpf_verifier_env *env,
				 const char *buf_info,
				 const struct bpf_reg_state *reg,
				 int regno, int off, int size)
{
	if (off < 0) {
		verbose(env,
			"R%d invalid %s buffer access: off=%d, size=%d\n",
			regno, buf_info, off, size);
		return -EACCES;
	}
	if (!tnum_is_const(reg->var_off) || reg->var_off.value) {
		char tn_buf[48];

		tnum_strn(tn_buf, sizeof(tn_buf), reg->var_off);
		verbose(env,
			"R%d invalid variable buffer offset: off=%d, var_off=%s\n",
			regno, off, tn_buf);
		return -EACCES;
	}

	return 0;
}

static int check_tp_buffer_access(struct bpf_verifier_env *env,
				  const struct bpf_reg_state *reg,
				  int regno, int off, int size)
{
	int err;

	err = __check_buffer_access(env, "tracepoint", reg, regno, off, size);
	if (err)
		return err;

	if (off + size > env->prog->aux->max_tp_access)
		env->prog->aux->max_tp_access = off + size;

	return 0;
}

static int check_buffer_access(struct bpf_verifier_env *env,
			       const struct bpf_reg_state *reg,
			       int regno, int off, int size,
			       bool zero_size_allowed,
			       const char *buf_info,
			       u32 *max_access)
{
	int err;

	err = __check_buffer_access(env, buf_info, reg, regno, off, size);
	if (err)
		return err;

	if (off + size > *max_access)
		*max_access = off + size;

	return 0;
}

/* BPF architecture zero extends alu32 ops into 64-bit registesr */
static void zext_32_to_64(struct bpf_reg_state *reg)
{
	reg->var_off = tnum_subreg(reg->var_off);
	__reg_assign_32_into_64(reg);
}

/* truncate register to smaller size (in bytes)
 * must be called with size < BPF_REG_SIZE
 */
static void coerce_reg_to_size(struct bpf_reg_state *reg, int size)
{
	u64 mask;

	/* clear high bits in bit representation */
	reg->var_off = tnum_cast(reg->var_off, size);

	/* fix arithmetic bounds */
	mask = ((u64)1 << (size * 8)) - 1;
	if ((reg->umin_value & ~mask) == (reg->umax_value & ~mask)) {
		reg->umin_value &= mask;
		reg->umax_value &= mask;
	} else {
		reg->umin_value = 0;
		reg->umax_value = mask;
	}
	reg->smin_value = reg->umin_value;
	reg->smax_value = reg->umax_value;

	/* If size is smaller than 32bit register the 32bit register
	 * values are also truncated so we push 64-bit bounds into
	 * 32-bit bounds. Above were truncated < 32-bits already.
	 */
	if (size >= 4)
		return;
	__reg_combine_64_into_32(reg);
}

static bool bpf_map_is_rdonly(const struct bpf_map *map)
{
	/* A map is considered read-only if the following condition are true:
	 *
	 * 1) BPF program side cannot change any of the map content. The
	 *    BPF_F_RDONLY_PROG flag is throughout the lifetime of a map
	 *    and was set at map creation time.
	 * 2) The map value(s) have been initialized from user space by a
	 *    loader and then "frozen", such that no new map update/delete
	 *    operations from syscall side are possible for the rest of
	 *    the map's lifetime from that point onwards.
	 * 3) Any parallel/pending map update/delete operations from syscall
	 *    side have been completed. Only after that point, it's safe to
	 *    assume that map value(s) are immutable.
	 */
	return (map->map_flags & BPF_F_RDONLY_PROG) &&
	       READ_ONCE(map->frozen) &&
	       !bpf_map_write_active(map);
}

static int bpf_map_direct_read(struct bpf_map *map, int off, int size, u64 *val)
{
	void *ptr;
	u64 addr;
	int err;

	err = map->ops->map_direct_value_addr(map, &addr, off);
	if (err)
		return err;
	ptr = (void *)(long)addr + off;

	switch (size) {
	case sizeof(u8):
		*val = (u64)*(u8 *)ptr;
		break;
	case sizeof(u16):
		*val = (u64)*(u16 *)ptr;
		break;
	case sizeof(u32):
		*val = (u64)*(u32 *)ptr;
		break;
	case sizeof(u64):
		*val = *(u64 *)ptr;
		break;
	default:
		return -EINVAL;
	}
	return 0;
}

static int check_ptr_to_btf_access(struct bpf_verifier_env *env,
				   struct bpf_reg_state *regs,
				   int regno, int off, int size,
				   enum bpf_access_type atype,
				   int value_regno)
{
	struct bpf_reg_state *reg = regs + regno;
	const struct btf_type *t = btf_type_by_id(reg->btf, reg->btf_id);
	const char *tname = btf_name_by_offset(reg->btf, t->name_off);
	u32 btf_id;
	int ret;

	if (off < 0) {
		verbose(env,
			"R%d is ptr_%s invalid negative access: off=%d\n",
			regno, tname, off);
		return -EACCES;
	}
	if (!tnum_is_const(reg->var_off) || reg->var_off.value) {
		char tn_buf[48];

		tnum_strn(tn_buf, sizeof(tn_buf), reg->var_off);
		verbose(env,
			"R%d is ptr_%s invalid variable offset: off=%d, var_off=%s\n",
			regno, tname, off, tn_buf);
		return -EACCES;
	}

	if (env->ops->btf_struct_access) {
		ret = env->ops->btf_struct_access(&env->log, reg->btf, t,
						  off, size, atype, &btf_id);
	} else {
		if (atype != BPF_READ) {
			verbose(env, "only read is supported\n");
			return -EACCES;
		}

		ret = btf_struct_access(&env->log, reg->btf, t, off, size,
					atype, &btf_id);
	}

	if (ret < 0)
		return ret;

	if (atype == BPF_READ && value_regno >= 0)
		mark_btf_ld_reg(env, regs, value_regno, ret, reg->btf, btf_id);

	return 0;
}

static int check_ptr_to_map_access(struct bpf_verifier_env *env,
				   struct bpf_reg_state *regs,
				   int regno, int off, int size,
				   enum bpf_access_type atype,
				   int value_regno)
{
	struct bpf_reg_state *reg = regs + regno;
	struct bpf_map *map = reg->map_ptr;
	const struct btf_type *t;
	const char *tname;
	u32 btf_id;
	int ret;

	if (!btf_vmlinux) {
		verbose(env, "map_ptr access not supported without CONFIG_DEBUG_INFO_BTF\n");
		return -ENOTSUPP;
	}

	if (!map->ops->map_btf_id || !*map->ops->map_btf_id) {
		verbose(env, "map_ptr access not supported for map type %d\n",
			map->map_type);
		return -ENOTSUPP;
	}

	t = btf_type_by_id(btf_vmlinux, *map->ops->map_btf_id);
	tname = btf_name_by_offset(btf_vmlinux, t->name_off);

	if (!env->allow_ptr_to_map_access) {
		verbose(env,
			"%s access is allowed only to CAP_PERFMON and CAP_SYS_ADMIN\n",
			tname);
		return -EPERM;
	}

	if (off < 0) {
		verbose(env, "R%d is %s invalid negative access: off=%d\n",
			regno, tname, off);
		return -EACCES;
	}

	if (atype != BPF_READ) {
		verbose(env, "only read from %s is supported\n", tname);
		return -EACCES;
	}

	ret = btf_struct_access(&env->log, btf_vmlinux, t, off, size, atype, &btf_id);
	if (ret < 0)
		return ret;

	if (value_regno >= 0)
		mark_btf_ld_reg(env, regs, value_regno, ret, btf_vmlinux, btf_id);

	return 0;
}

/* Check that the stack access at the given offset is within bounds. The
 * maximum valid offset is -1.
 *
 * The minimum valid offset is -MAX_BPF_STACK for writes, and
 * -state->allocated_stack for reads.
 */
static int check_stack_slot_within_bounds(int off,
					  struct bpf_func_state *state,
					  enum bpf_access_type t)
{
	int min_valid_off;

	if (t == BPF_WRITE)
		min_valid_off = -MAX_BPF_STACK;
	else
		min_valid_off = -state->allocated_stack;

	if (off < min_valid_off || off > -1)
		return -EACCES;
	return 0;
}

/* Check that the stack access at 'regno + off' falls within the maximum stack
 * bounds.
 *
 * 'off' includes `regno->offset`, but not its dynamic part (if any).
 */
static int check_stack_access_within_bounds(
		struct bpf_verifier_env *env,
		int regno, int off, int access_size,
		enum stack_access_src src, enum bpf_access_type type)
{
	struct bpf_reg_state *regs = cur_regs(env);
	struct bpf_reg_state *reg = regs + regno;
	struct bpf_func_state *state = func(env, reg);
	int min_off, max_off;
	int err;
	char *err_extra;

	if (src == ACCESS_HELPER)
		/* We don't know if helpers are reading or writing (or both). */
		err_extra = " indirect access to";
	else if (type == BPF_READ)
		err_extra = " read from";
	else
		err_extra = " write to";

	if (tnum_is_const(reg->var_off)) {
		min_off = reg->var_off.value + off;
		if (access_size > 0)
			max_off = min_off + access_size - 1;
		else
			max_off = min_off;
	} else {
		if (reg->smax_value >= BPF_MAX_VAR_OFF ||
		    reg->smin_value <= -BPF_MAX_VAR_OFF) {
			verbose(env, "invalid unbounded variable-offset%s stack R%d\n",
				err_extra, regno);
			return -EACCES;
		}
		min_off = reg->smin_value + off;
		if (access_size > 0)
			max_off = reg->smax_value + off + access_size - 1;
		else
			max_off = min_off;
	}

	err = check_stack_slot_within_bounds(min_off, state, type);
	if (!err)
		err = check_stack_slot_within_bounds(max_off, state, type);

	if (err) {
		if (tnum_is_const(reg->var_off)) {
			verbose(env, "invalid%s stack R%d off=%d size=%d\n",
				err_extra, regno, off, access_size);
		} else {
			char tn_buf[48];

			tnum_strn(tn_buf, sizeof(tn_buf), reg->var_off);
			verbose(env, "invalid variable-offset%s stack R%d var_off=%s size=%d\n",
				err_extra, regno, tn_buf, access_size);
		}
	}
	return err;
}

/* check whether memory at (regno + off) is accessible for t = (read | write)
 * if t==write, value_regno is a register which value is stored into memory
 * if t==read, value_regno is a register which will receive the value from memory
 * if t==write && value_regno==-1, some unknown value is stored into memory
 * if t==read && value_regno==-1, don't care what we read from memory
 */
static int check_mem_access(struct bpf_verifier_env *env, int insn_idx, u32 regno,
			    int off, int bpf_size, enum bpf_access_type t,
			    int value_regno, bool strict_alignment_once)
{
	struct bpf_reg_state *regs = cur_regs(env);
	struct bpf_reg_state *reg = regs + regno;
	struct bpf_func_state *state;
	int size, err = 0;

	size = bpf_size_to_bytes(bpf_size);
	if (size < 0)
		return size;

	/* alignment checks will add in reg->off themselves */
	err = check_ptr_alignment(env, reg, off, size, strict_alignment_once);
	if (err)
		return err;

	/* for access checks, reg->off is just part of off */
	off += reg->off;

	if (reg->type == PTR_TO_MAP_KEY) {
		if (t == BPF_WRITE) {
			verbose(env, "write to change key R%d not allowed\n", regno);
			return -EACCES;
		}

		err = check_mem_region_access(env, regno, off, size,
					      reg->map_ptr->key_size, false);
		if (err)
			return err;
		if (value_regno >= 0)
			mark_reg_unknown(env, regs, value_regno);
	} else if (reg->type == PTR_TO_MAP_VALUE) {
		if (t == BPF_WRITE && value_regno >= 0 &&
		    is_pointer_value(env, value_regno)) {
			verbose(env, "R%d leaks addr into map\n", value_regno);
			return -EACCES;
		}
		err = check_map_access_type(env, regno, off, size, t);
		if (err)
			return err;
		err = check_map_access(env, regno, off, size, false);
		if (!err && t == BPF_READ && value_regno >= 0) {
			struct bpf_map *map = reg->map_ptr;

			/* if map is read-only, track its contents as scalars */
			if (tnum_is_const(reg->var_off) &&
			    bpf_map_is_rdonly(map) &&
			    map->ops->map_direct_value_addr) {
				int map_off = off + reg->var_off.value;
				u64 val = 0;

				err = bpf_map_direct_read(map, map_off, size,
							  &val);
				if (err)
					return err;

				regs[value_regno].type = SCALAR_VALUE;
				__mark_reg_known(&regs[value_regno], val);
			} else {
				mark_reg_unknown(env, regs, value_regno);
			}
		}
	} else if (base_type(reg->type) == PTR_TO_MEM) {
		bool rdonly_mem = type_is_rdonly_mem(reg->type);

		if (type_may_be_null(reg->type)) {
			verbose(env, "R%d invalid mem access '%s'\n", regno,
				reg_type_str(env, reg->type));
			return -EACCES;
		}

		if (t == BPF_WRITE && rdonly_mem) {
			verbose(env, "R%d cannot write into %s\n",
				regno, reg_type_str(env, reg->type));
			return -EACCES;
		}

		if (t == BPF_WRITE && value_regno >= 0 &&
		    is_pointer_value(env, value_regno)) {
			verbose(env, "R%d leaks addr into mem\n", value_regno);
			return -EACCES;
		}

		err = check_mem_region_access(env, regno, off, size,
					      reg->mem_size, false);
		if (!err && value_regno >= 0 && (t == BPF_READ || rdonly_mem))
			mark_reg_unknown(env, regs, value_regno);
	} else if (reg->type == PTR_TO_CTX) {
		enum bpf_reg_type reg_type = SCALAR_VALUE;
		struct btf *btf = NULL;
		u32 btf_id = 0;

		if (t == BPF_WRITE && value_regno >= 0 &&
		    is_pointer_value(env, value_regno)) {
			verbose(env, "R%d leaks addr into ctx\n", value_regno);
			return -EACCES;
		}

		err = check_ctx_reg(env, reg, regno);
		if (err < 0)
			return err;

		err = check_ctx_access(env, insn_idx, off, size, t, &reg_type, &btf, &btf_id);
		if (err)
			verbose_linfo(env, insn_idx, "; ");
		if (!err && t == BPF_READ && value_regno >= 0) {
			/* ctx access returns either a scalar, or a
			 * PTR_TO_PACKET[_META,_END]. In the latter
			 * case, we know the offset is zero.
			 */
			if (reg_type == SCALAR_VALUE) {
				mark_reg_unknown(env, regs, value_regno);
			} else {
				mark_reg_known_zero(env, regs,
						    value_regno);
				if (type_may_be_null(reg_type))
					regs[value_regno].id = ++env->id_gen;
				/* A load of ctx field could have different
				 * actual load size with the one encoded in the
				 * insn. When the dst is PTR, it is for sure not
				 * a sub-register.
				 */
				regs[value_regno].subreg_def = DEF_NOT_SUBREG;
				if (base_type(reg_type) == PTR_TO_BTF_ID) {
					regs[value_regno].btf = btf;
					regs[value_regno].btf_id = btf_id;
				}
			}
			regs[value_regno].type = reg_type;
		}

	} else if (reg->type == PTR_TO_STACK) {
		/* Basic bounds checks. */
		err = check_stack_access_within_bounds(env, regno, off, size, ACCESS_DIRECT, t);
		if (err)
			return err;

		state = func(env, reg);
		err = update_stack_depth(env, state, off);
		if (err)
			return err;

		if (t == BPF_READ)
			err = check_stack_read(env, regno, off, size,
					       value_regno);
		else
			err = check_stack_write(env, regno, off, size,
						value_regno, insn_idx);
	} else if (reg_is_pkt_pointer(reg)) {
		if (t == BPF_WRITE && !may_access_direct_pkt_data(env, NULL, t)) {
			verbose(env, "cannot write into packet\n");
			return -EACCES;
		}
		if (t == BPF_WRITE && value_regno >= 0 &&
		    is_pointer_value(env, value_regno)) {
			verbose(env, "R%d leaks addr into packet\n",
				value_regno);
			return -EACCES;
		}
		err = check_packet_access(env, regno, off, size, false);
		if (!err && t == BPF_READ && value_regno >= 0)
			mark_reg_unknown(env, regs, value_regno);
	} else if (reg->type == PTR_TO_FLOW_KEYS) {
		if (t == BPF_WRITE && value_regno >= 0 &&
		    is_pointer_value(env, value_regno)) {
			verbose(env, "R%d leaks addr into flow keys\n",
				value_regno);
			return -EACCES;
		}

		err = check_flow_keys_access(env, off, size);
		if (!err && t == BPF_READ && value_regno >= 0)
			mark_reg_unknown(env, regs, value_regno);
	} else if (type_is_sk_pointer(reg->type)) {
		if (t == BPF_WRITE) {
			verbose(env, "R%d cannot write into %s\n",
				regno, reg_type_str(env, reg->type));
			return -EACCES;
		}
		err = check_sock_access(env, insn_idx, regno, off, size, t);
		if (!err && value_regno >= 0)
			mark_reg_unknown(env, regs, value_regno);
	} else if (reg->type == PTR_TO_TP_BUFFER) {
		err = check_tp_buffer_access(env, reg, regno, off, size);
		if (!err && t == BPF_READ && value_regno >= 0)
			mark_reg_unknown(env, regs, value_regno);
	} else if (reg->type == PTR_TO_BTF_ID) {
		err = check_ptr_to_btf_access(env, regs, regno, off, size, t,
					      value_regno);
	} else if (reg->type == CONST_PTR_TO_MAP) {
		err = check_ptr_to_map_access(env, regs, regno, off, size, t,
					      value_regno);
	} else if (base_type(reg->type) == PTR_TO_BUF) {
		bool rdonly_mem = type_is_rdonly_mem(reg->type);
		const char *buf_info;
		u32 *max_access;

		if (rdonly_mem) {
			if (t == BPF_WRITE) {
				verbose(env, "R%d cannot write into %s\n",
					regno, reg_type_str(env, reg->type));
				return -EACCES;
			}
			buf_info = "rdonly";
			max_access = &env->prog->aux->max_rdonly_access;
		} else {
			buf_info = "rdwr";
			max_access = &env->prog->aux->max_rdwr_access;
		}

		err = check_buffer_access(env, reg, regno, off, size, false,
					  buf_info, max_access);

		if (!err && value_regno >= 0 && (rdonly_mem || t == BPF_READ))
			mark_reg_unknown(env, regs, value_regno);
	} else {
		verbose(env, "R%d invalid mem access '%s'\n", regno,
			reg_type_str(env, reg->type));
		return -EACCES;
	}

	if (!err && size < BPF_REG_SIZE && value_regno >= 0 && t == BPF_READ &&
	    regs[value_regno].type == SCALAR_VALUE) {
		/* b/h/w load zero-extends, mark upper bits as known 0 */
		coerce_reg_to_size(&regs[value_regno], size);
	}
	return err;
}

static int check_atomic(struct bpf_verifier_env *env, int insn_idx, struct bpf_insn *insn)
{
	int load_reg;
	int err;

	switch (insn->imm) {
	case BPF_ADD:
	case BPF_ADD | BPF_FETCH:
	case BPF_AND:
	case BPF_AND | BPF_FETCH:
	case BPF_OR:
	case BPF_OR | BPF_FETCH:
	case BPF_XOR:
	case BPF_XOR | BPF_FETCH:
	case BPF_XCHG:
	case BPF_CMPXCHG:
		break;
	default:
		verbose(env, "BPF_ATOMIC uses invalid atomic opcode %02x\n", insn->imm);
		return -EINVAL;
	}

	if (BPF_SIZE(insn->code) != BPF_W && BPF_SIZE(insn->code) != BPF_DW) {
		verbose(env, "invalid atomic operand size\n");
		return -EINVAL;
	}

	/* check src1 operand */
	err = check_reg_arg(env, insn->src_reg, SRC_OP);
	if (err)
		return err;

	/* check src2 operand */
	err = check_reg_arg(env, insn->dst_reg, SRC_OP);
	if (err)
		return err;

	if (insn->imm == BPF_CMPXCHG) {
		/* Check comparison of R0 with memory location */
		const u32 aux_reg = BPF_REG_0;

		err = check_reg_arg(env, aux_reg, SRC_OP);
		if (err)
			return err;

		if (is_pointer_value(env, aux_reg)) {
			verbose(env, "R%d leaks addr into mem\n", aux_reg);
			return -EACCES;
		}
	}

	if (is_pointer_value(env, insn->src_reg)) {
		verbose(env, "R%d leaks addr into mem\n", insn->src_reg);
		return -EACCES;
	}

	if (is_ctx_reg(env, insn->dst_reg) ||
	    is_pkt_reg(env, insn->dst_reg) ||
	    is_flow_key_reg(env, insn->dst_reg) ||
	    is_sk_reg(env, insn->dst_reg)) {
		verbose(env, "BPF_ATOMIC stores into R%d %s is not allowed\n",
			insn->dst_reg,
			reg_type_str(env, reg_state(env, insn->dst_reg)->type));
		return -EACCES;
	}

	if (insn->imm & BPF_FETCH) {
		if (insn->imm == BPF_CMPXCHG)
			load_reg = BPF_REG_0;
		else
			load_reg = insn->src_reg;

		/* check and record load of old value */
		err = check_reg_arg(env, load_reg, DST_OP);
		if (err)
			return err;
	} else {
		/* This instruction accesses a memory location but doesn't
		 * actually load it into a register.
		 */
		load_reg = -1;
	}

	/* Check whether we can read the memory, with second call for fetch
	 * case to simulate the register fill.
	 */
	err = check_mem_access(env, insn_idx, insn->dst_reg, insn->off,
			       BPF_SIZE(insn->code), BPF_READ, -1, true);
	if (!err && load_reg >= 0)
		err = check_mem_access(env, insn_idx, insn->dst_reg, insn->off,
				       BPF_SIZE(insn->code), BPF_READ, load_reg,
				       true);
	if (err)
		return err;

	/* Check whether we can write into the same memory. */
	err = check_mem_access(env, insn_idx, insn->dst_reg, insn->off,
			       BPF_SIZE(insn->code), BPF_WRITE, -1, true);
	if (err)
		return err;

	return 0;
}

/* When register 'regno' is used to read the stack (either directly or through
 * a helper function) make sure that it's within stack boundary and, depending
 * on the access type, that all elements of the stack are initialized.
 *
 * 'off' includes 'regno->off', but not its dynamic part (if any).
 *
 * All registers that have been spilled on the stack in the slots within the
 * read offsets are marked as read.
 */
static int check_stack_range_initialized(
		struct bpf_verifier_env *env, int regno, int off,
		int access_size, bool zero_size_allowed,
		enum stack_access_src type, struct bpf_call_arg_meta *meta)
{
	struct bpf_reg_state *reg = reg_state(env, regno);
	struct bpf_func_state *state = func(env, reg);
	int err, min_off, max_off, i, j, slot, spi;
	char *err_extra = type == ACCESS_HELPER ? " indirect" : "";
	enum bpf_access_type bounds_check_type;
	/* Some accesses can write anything into the stack, others are
	 * read-only.
	 */
	bool clobber = false;

	if (access_size == 0 && !zero_size_allowed) {
		verbose(env, "invalid zero-sized read\n");
		return -EACCES;
	}

	if (type == ACCESS_HELPER) {
		/* The bounds checks for writes are more permissive than for
		 * reads. However, if raw_mode is not set, we'll do extra
		 * checks below.
		 */
		bounds_check_type = BPF_WRITE;
		clobber = true;
	} else {
		bounds_check_type = BPF_READ;
	}
	err = check_stack_access_within_bounds(env, regno, off, access_size,
					       type, bounds_check_type);
	if (err)
		return err;


	if (tnum_is_const(reg->var_off)) {
		min_off = max_off = reg->var_off.value + off;
	} else {
		/* Variable offset is prohibited for unprivileged mode for
		 * simplicity since it requires corresponding support in
		 * Spectre masking for stack ALU.
		 * See also retrieve_ptr_limit().
		 */
		if (!env->bypass_spec_v1) {
			char tn_buf[48];

			tnum_strn(tn_buf, sizeof(tn_buf), reg->var_off);
			verbose(env, "R%d%s variable offset stack access prohibited for !root, var_off=%s\n",
				regno, err_extra, tn_buf);
			return -EACCES;
		}
		/* Only initialized buffer on stack is allowed to be accessed
		 * with variable offset. With uninitialized buffer it's hard to
		 * guarantee that whole memory is marked as initialized on
		 * helper return since specific bounds are unknown what may
		 * cause uninitialized stack leaking.
		 */
		if (meta && meta->raw_mode)
			meta = NULL;

		min_off = reg->smin_value + off;
		max_off = reg->smax_value + off;
	}

	if (meta && meta->raw_mode) {
		meta->access_size = access_size;
		meta->regno = regno;
		return 0;
	}

	for (i = min_off; i < max_off + access_size; i++) {
		u8 *stype;

		slot = -i - 1;
		spi = slot / BPF_REG_SIZE;
		if (state->allocated_stack <= slot)
			goto err;
		stype = &state->stack[spi].slot_type[slot % BPF_REG_SIZE];
		if (*stype == STACK_MISC)
			goto mark;
		if (*stype == STACK_ZERO) {
			if (clobber) {
				/* helper can write anything into the stack */
				*stype = STACK_MISC;
			}
			goto mark;
		}

		if (is_spilled_reg(&state->stack[spi]) &&
		    state->stack[spi].spilled_ptr.type == PTR_TO_BTF_ID)
			goto mark;

		if (is_spilled_reg(&state->stack[spi]) &&
		    (state->stack[spi].spilled_ptr.type == SCALAR_VALUE ||
		     env->allow_ptr_leaks)) {
			if (clobber) {
				__mark_reg_unknown(env, &state->stack[spi].spilled_ptr);
				for (j = 0; j < BPF_REG_SIZE; j++)
					scrub_spilled_slot(&state->stack[spi].slot_type[j]);
			}
			goto mark;
		}

err:
		if (tnum_is_const(reg->var_off)) {
			verbose(env, "invalid%s read from stack R%d off %d+%d size %d\n",
				err_extra, regno, min_off, i - min_off, access_size);
		} else {
			char tn_buf[48];

			tnum_strn(tn_buf, sizeof(tn_buf), reg->var_off);
			verbose(env, "invalid%s read from stack R%d var_off %s+%d size %d\n",
				err_extra, regno, tn_buf, i - min_off, access_size);
		}
		return -EACCES;
mark:
		/* reading any byte out of 8-byte 'spill_slot' will cause
		 * the whole slot to be marked as 'read'
		 */
		mark_reg_read(env, &state->stack[spi].spilled_ptr,
			      state->stack[spi].spilled_ptr.parent,
			      REG_LIVE_READ64);
	}
	return update_stack_depth(env, state, min_off);
}

static int check_helper_mem_access(struct bpf_verifier_env *env, int regno,
				   int access_size, bool zero_size_allowed,
				   struct bpf_call_arg_meta *meta)
{
	struct bpf_reg_state *regs = cur_regs(env), *reg = &regs[regno];
	const char *buf_info;
	u32 *max_access;

	switch (base_type(reg->type)) {
	case PTR_TO_PACKET:
	case PTR_TO_PACKET_META:
		return check_packet_access(env, regno, reg->off, access_size,
					   zero_size_allowed);
	case PTR_TO_MAP_KEY:
		if (meta && meta->raw_mode) {
			verbose(env, "R%d cannot write into %s\n", regno,
				reg_type_str(env, reg->type));
			return -EACCES;
		}
		return check_mem_region_access(env, regno, reg->off, access_size,
					       reg->map_ptr->key_size, false);
	case PTR_TO_MAP_VALUE:
		if (check_map_access_type(env, regno, reg->off, access_size,
					  meta && meta->raw_mode ? BPF_WRITE :
					  BPF_READ))
			return -EACCES;
		return check_map_access(env, regno, reg->off, access_size,
					zero_size_allowed);
	case PTR_TO_MEM:
		if (type_is_rdonly_mem(reg->type)) {
			if (meta && meta->raw_mode) {
				verbose(env, "R%d cannot write into %s\n", regno,
					reg_type_str(env, reg->type));
				return -EACCES;
			}
		}
		return check_mem_region_access(env, regno, reg->off,
					       access_size, reg->mem_size,
					       zero_size_allowed);
	case PTR_TO_BUF:
		if (type_is_rdonly_mem(reg->type)) {
			if (meta && meta->raw_mode) {
				verbose(env, "R%d cannot write into %s\n", regno,
					reg_type_str(env, reg->type));
				return -EACCES;
			}

			buf_info = "rdonly";
			max_access = &env->prog->aux->max_rdonly_access;
		} else {
			buf_info = "rdwr";
			max_access = &env->prog->aux->max_rdwr_access;
		}
		return check_buffer_access(env, reg, regno, reg->off,
					   access_size, zero_size_allowed,
					   buf_info, max_access);
	case PTR_TO_STACK:
		return check_stack_range_initialized(
				env,
				regno, reg->off, access_size,
				zero_size_allowed, ACCESS_HELPER, meta);
	default: /* scalar_value or invalid ptr */
		/* Allow zero-byte read from NULL, regardless of pointer type */
		if (zero_size_allowed && access_size == 0 &&
		    register_is_null(reg))
			return 0;

		verbose(env, "R%d type=%s ", regno,
			reg_type_str(env, reg->type));
		verbose(env, "expected=%s\n", reg_type_str(env, PTR_TO_STACK));
		return -EACCES;
	}
}

int check_mem_reg(struct bpf_verifier_env *env, struct bpf_reg_state *reg,
		   u32 regno, u32 mem_size)
{
	if (register_is_null(reg))
		return 0;

	if (type_may_be_null(reg->type)) {
		/* Assuming that the register contains a value check if the memory
		 * access is safe. Temporarily save and restore the register's state as
		 * the conversion shouldn't be visible to a caller.
		 */
		const struct bpf_reg_state saved_reg = *reg;
		int rv;

		mark_ptr_not_null_reg(reg);
		rv = check_helper_mem_access(env, regno, mem_size, true, NULL);
		*reg = saved_reg;
		return rv;
	}

	return check_helper_mem_access(env, regno, mem_size, true, NULL);
}

/* Implementation details:
 * bpf_map_lookup returns PTR_TO_MAP_VALUE_OR_NULL
 * Two bpf_map_lookups (even with the same key) will have different reg->id.
 * For traditional PTR_TO_MAP_VALUE the verifier clears reg->id after
 * value_or_null->value transition, since the verifier only cares about
 * the range of access to valid map value pointer and doesn't care about actual
 * address of the map element.
 * For maps with 'struct bpf_spin_lock' inside map value the verifier keeps
 * reg->id > 0 after value_or_null->value transition. By doing so
 * two bpf_map_lookups will be considered two different pointers that
 * point to different bpf_spin_locks.
 * The verifier allows taking only one bpf_spin_lock at a time to avoid
 * dead-locks.
 * Since only one bpf_spin_lock is allowed the checks are simpler than
 * reg_is_refcounted() logic. The verifier needs to remember only
 * one spin_lock instead of array of acquired_refs.
 * cur_state->active_spin_lock remembers which map value element got locked
 * and clears it after bpf_spin_unlock.
 */
static int process_spin_lock(struct bpf_verifier_env *env, int regno,
			     bool is_lock)
{
	struct bpf_reg_state *regs = cur_regs(env), *reg = &regs[regno];
	struct bpf_verifier_state *cur = env->cur_state;
	bool is_const = tnum_is_const(reg->var_off);
	struct bpf_map *map = reg->map_ptr;
	u64 val = reg->var_off.value;

	if (!is_const) {
		verbose(env,
			"R%d doesn't have constant offset. bpf_spin_lock has to be at the constant offset\n",
			regno);
		return -EINVAL;
	}
	if (!map->btf) {
		verbose(env,
			"map '%s' has to have BTF in order to use bpf_spin_lock\n",
			map->name);
		return -EINVAL;
	}
	if (!map_value_has_spin_lock(map)) {
		if (map->spin_lock_off == -E2BIG)
			verbose(env,
				"map '%s' has more than one 'struct bpf_spin_lock'\n",
				map->name);
		else if (map->spin_lock_off == -ENOENT)
			verbose(env,
				"map '%s' doesn't have 'struct bpf_spin_lock'\n",
				map->name);
		else
			verbose(env,
				"map '%s' is not a struct type or bpf_spin_lock is mangled\n",
				map->name);
		return -EINVAL;
	}
	if (map->spin_lock_off != val + reg->off) {
		verbose(env, "off %lld doesn't point to 'struct bpf_spin_lock'\n",
			val + reg->off);
		return -EINVAL;
	}
	if (is_lock) {
		if (cur->active_spin_lock) {
			verbose(env,
				"Locking two bpf_spin_locks are not allowed\n");
			return -EINVAL;
		}
		cur->active_spin_lock = reg->id;
	} else {
		if (!cur->active_spin_lock) {
			verbose(env, "bpf_spin_unlock without taking a lock\n");
			return -EINVAL;
		}
		if (cur->active_spin_lock != reg->id) {
			verbose(env, "bpf_spin_unlock of different lock\n");
			return -EINVAL;
		}
		cur->active_spin_lock = 0;
	}
	return 0;
}

static int process_timer_func(struct bpf_verifier_env *env, int regno,
			      struct bpf_call_arg_meta *meta)
{
	struct bpf_reg_state *regs = cur_regs(env), *reg = &regs[regno];
	bool is_const = tnum_is_const(reg->var_off);
	struct bpf_map *map = reg->map_ptr;
	u64 val = reg->var_off.value;

	if (!is_const) {
		verbose(env,
			"R%d doesn't have constant offset. bpf_timer has to be at the constant offset\n",
			regno);
		return -EINVAL;
	}
	if (!map->btf) {
		verbose(env, "map '%s' has to have BTF in order to use bpf_timer\n",
			map->name);
		return -EINVAL;
	}
	if (!map_value_has_timer(map)) {
		if (map->timer_off == -E2BIG)
			verbose(env,
				"map '%s' has more than one 'struct bpf_timer'\n",
				map->name);
		else if (map->timer_off == -ENOENT)
			verbose(env,
				"map '%s' doesn't have 'struct bpf_timer'\n",
				map->name);
		else
			verbose(env,
				"map '%s' is not a struct type or bpf_timer is mangled\n",
				map->name);
		return -EINVAL;
	}
	if (map->timer_off != val + reg->off) {
		verbose(env, "off %lld doesn't point to 'struct bpf_timer' that is at %d\n",
			val + reg->off, map->timer_off);
		return -EINVAL;
	}
	if (meta->map_ptr) {
		verbose(env, "verifier bug. Two map pointers in a timer helper\n");
		return -EFAULT;
	}
	meta->map_uid = reg->map_uid;
	meta->map_ptr = map;
	return 0;
}

static bool arg_type_is_mem_ptr(enum bpf_arg_type type)
{
	return base_type(type) == ARG_PTR_TO_MEM ||
	       base_type(type) == ARG_PTR_TO_UNINIT_MEM;
}

static bool arg_type_is_mem_size(enum bpf_arg_type type)
{
	return type == ARG_CONST_SIZE ||
	       type == ARG_CONST_SIZE_OR_ZERO;
}

static bool arg_type_is_alloc_size(enum bpf_arg_type type)
{
	return type == ARG_CONST_ALLOC_SIZE_OR_ZERO;
}

static bool arg_type_is_int_ptr(enum bpf_arg_type type)
{
	return type == ARG_PTR_TO_INT ||
	       type == ARG_PTR_TO_LONG;
}

static int int_ptr_type_to_size(enum bpf_arg_type type)
{
	if (type == ARG_PTR_TO_INT)
		return sizeof(u32);
	else if (type == ARG_PTR_TO_LONG)
		return sizeof(u64);

	return -EINVAL;
}

static int resolve_map_arg_type(struct bpf_verifier_env *env,
				 const struct bpf_call_arg_meta *meta,
				 enum bpf_arg_type *arg_type)
{
	if (!meta->map_ptr) {
		/* kernel subsystem misconfigured verifier */
		verbose(env, "invalid map_ptr to access map->type\n");
		return -EACCES;
	}

	switch (meta->map_ptr->map_type) {
	case BPF_MAP_TYPE_SOCKMAP:
	case BPF_MAP_TYPE_SOCKHASH:
		if (*arg_type == ARG_PTR_TO_MAP_VALUE) {
			*arg_type = ARG_PTR_TO_BTF_ID_SOCK_COMMON;
		} else {
			verbose(env, "invalid arg_type for sockmap/sockhash\n");
			return -EINVAL;
		}
		break;

	default:
		break;
	}
	return 0;
}

struct bpf_reg_types {
	const enum bpf_reg_type types[10];
	u32 *btf_id;
};

static const struct bpf_reg_types map_key_value_types = {
	.types = {
		PTR_TO_STACK,
		PTR_TO_PACKET,
		PTR_TO_PACKET_META,
		PTR_TO_MAP_KEY,
		PTR_TO_MAP_VALUE,
	},
};

static const struct bpf_reg_types sock_types = {
	.types = {
		PTR_TO_SOCK_COMMON,
		PTR_TO_SOCKET,
		PTR_TO_TCP_SOCK,
		PTR_TO_XDP_SOCK,
	},
};

#ifdef CONFIG_NET
static const struct bpf_reg_types btf_id_sock_common_types = {
	.types = {
		PTR_TO_SOCK_COMMON,
		PTR_TO_SOCKET,
		PTR_TO_TCP_SOCK,
		PTR_TO_XDP_SOCK,
		PTR_TO_BTF_ID,
	},
	.btf_id = &btf_sock_ids[BTF_SOCK_TYPE_SOCK_COMMON],
};
#endif

static const struct bpf_reg_types mem_types = {
	.types = {
		PTR_TO_STACK,
		PTR_TO_PACKET,
		PTR_TO_PACKET_META,
		PTR_TO_MAP_KEY,
		PTR_TO_MAP_VALUE,
		PTR_TO_MEM,
		PTR_TO_BUF,
	},
};

static const struct bpf_reg_types int_ptr_types = {
	.types = {
		PTR_TO_STACK,
		PTR_TO_PACKET,
		PTR_TO_PACKET_META,
		PTR_TO_MAP_KEY,
		PTR_TO_MAP_VALUE,
	},
};

static const struct bpf_reg_types fullsock_types = { .types = { PTR_TO_SOCKET } };
static const struct bpf_reg_types scalar_types = { .types = { SCALAR_VALUE } };
static const struct bpf_reg_types context_types = { .types = { PTR_TO_CTX } };
static const struct bpf_reg_types alloc_mem_types = { .types = { PTR_TO_MEM } };
static const struct bpf_reg_types const_map_ptr_types = { .types = { CONST_PTR_TO_MAP } };
static const struct bpf_reg_types btf_ptr_types = { .types = { PTR_TO_BTF_ID } };
static const struct bpf_reg_types spin_lock_types = { .types = { PTR_TO_MAP_VALUE } };
static const struct bpf_reg_types percpu_btf_ptr_types = { .types = { PTR_TO_PERCPU_BTF_ID } };
static const struct bpf_reg_types func_ptr_types = { .types = { PTR_TO_FUNC } };
static const struct bpf_reg_types stack_ptr_types = { .types = { PTR_TO_STACK } };
static const struct bpf_reg_types const_str_ptr_types = { .types = { PTR_TO_MAP_VALUE } };
static const struct bpf_reg_types timer_types = { .types = { PTR_TO_MAP_VALUE } };

static const struct bpf_reg_types *compatible_reg_types[__BPF_ARG_TYPE_MAX] = {
	[ARG_PTR_TO_MAP_KEY]		= &map_key_value_types,
	[ARG_PTR_TO_MAP_VALUE]		= &map_key_value_types,
	[ARG_PTR_TO_UNINIT_MAP_VALUE]	= &map_key_value_types,
	[ARG_CONST_SIZE]		= &scalar_types,
	[ARG_CONST_SIZE_OR_ZERO]	= &scalar_types,
	[ARG_CONST_ALLOC_SIZE_OR_ZERO]	= &scalar_types,
	[ARG_CONST_MAP_PTR]		= &const_map_ptr_types,
	[ARG_PTR_TO_CTX]		= &context_types,
	[ARG_PTR_TO_SOCK_COMMON]	= &sock_types,
#ifdef CONFIG_NET
	[ARG_PTR_TO_BTF_ID_SOCK_COMMON]	= &btf_id_sock_common_types,
#endif
	[ARG_PTR_TO_SOCKET]		= &fullsock_types,
	[ARG_PTR_TO_BTF_ID]		= &btf_ptr_types,
	[ARG_PTR_TO_SPIN_LOCK]		= &spin_lock_types,
	[ARG_PTR_TO_MEM]		= &mem_types,
	[ARG_PTR_TO_UNINIT_MEM]		= &mem_types,
	[ARG_PTR_TO_ALLOC_MEM]		= &alloc_mem_types,
	[ARG_PTR_TO_INT]		= &int_ptr_types,
	[ARG_PTR_TO_LONG]		= &int_ptr_types,
	[ARG_PTR_TO_PERCPU_BTF_ID]	= &percpu_btf_ptr_types,
	[ARG_PTR_TO_FUNC]		= &func_ptr_types,
	[ARG_PTR_TO_STACK]		= &stack_ptr_types,
	[ARG_PTR_TO_CONST_STR]		= &const_str_ptr_types,
	[ARG_PTR_TO_TIMER]		= &timer_types,
};

static int check_reg_type(struct bpf_verifier_env *env, u32 regno,
			  enum bpf_arg_type arg_type,
			  const u32 *arg_btf_id)
{
	struct bpf_reg_state *regs = cur_regs(env), *reg = &regs[regno];
	enum bpf_reg_type expected, type = reg->type;
	const struct bpf_reg_types *compatible;
	int i, j;

	compatible = compatible_reg_types[base_type(arg_type)];
	if (!compatible) {
		verbose(env, "verifier internal error: unsupported arg type %d\n", arg_type);
		return -EFAULT;
	}

	/* ARG_PTR_TO_MEM + RDONLY is compatible with PTR_TO_MEM and PTR_TO_MEM + RDONLY,
	 * but ARG_PTR_TO_MEM is compatible only with PTR_TO_MEM and NOT with PTR_TO_MEM + RDONLY
	 *
	 * Same for MAYBE_NULL:
	 *
	 * ARG_PTR_TO_MEM + MAYBE_NULL is compatible with PTR_TO_MEM and PTR_TO_MEM + MAYBE_NULL,
	 * but ARG_PTR_TO_MEM is compatible only with PTR_TO_MEM but NOT with PTR_TO_MEM + MAYBE_NULL
	 *
	 * Therefore we fold these flags depending on the arg_type before comparison.
	 */
	if (arg_type & MEM_RDONLY)
		type &= ~MEM_RDONLY;
	if (arg_type & PTR_MAYBE_NULL)
		type &= ~PTR_MAYBE_NULL;

	for (i = 0; i < ARRAY_SIZE(compatible->types); i++) {
		expected = compatible->types[i];
		if (expected == NOT_INIT)
			break;

		if (type == expected)
			goto found;
	}

	verbose(env, "R%d type=%s expected=", regno, reg_type_str(env, reg->type));
	for (j = 0; j + 1 < i; j++)
		verbose(env, "%s, ", reg_type_str(env, compatible->types[j]));
	verbose(env, "%s\n", reg_type_str(env, compatible->types[j]));
	return -EACCES;

found:
	if (reg->type == PTR_TO_BTF_ID) {
		if (!arg_btf_id) {
			if (!compatible->btf_id) {
				verbose(env, "verifier internal error: missing arg compatible BTF ID\n");
				return -EFAULT;
			}
			arg_btf_id = compatible->btf_id;
		}

		if (!btf_struct_ids_match(&env->log, reg->btf, reg->btf_id, reg->off,
					  btf_vmlinux, *arg_btf_id)) {
			verbose(env, "R%d is of type %s but %s is expected\n",
				regno, kernel_type_name(reg->btf, reg->btf_id),
				kernel_type_name(btf_vmlinux, *arg_btf_id));
			return -EACCES;
		}

		if (!tnum_is_const(reg->var_off) || reg->var_off.value) {
			verbose(env, "R%d is a pointer to in-kernel struct with non-zero offset\n",
				regno);
			return -EACCES;
		}
	}

	return 0;
}

static int check_func_arg(struct bpf_verifier_env *env, u32 arg,
			  struct bpf_call_arg_meta *meta,
			  const struct bpf_func_proto *fn)
{
	u32 regno = BPF_REG_1 + arg;
	struct bpf_reg_state *regs = cur_regs(env), *reg = &regs[regno];
	enum bpf_arg_type arg_type = fn->arg_type[arg];
	enum bpf_reg_type type = reg->type;
	int err = 0;

	if (arg_type == ARG_DONTCARE)
		return 0;

	err = check_reg_arg(env, regno, SRC_OP);
	if (err)
		return err;

	if (arg_type == ARG_ANYTHING) {
		if (is_pointer_value(env, regno)) {
			verbose(env, "R%d leaks addr into helper function\n",
				regno);
			return -EACCES;
		}
		return 0;
	}

	if (type_is_pkt_pointer(type) &&
	    !may_access_direct_pkt_data(env, meta, BPF_READ)) {
		verbose(env, "helper access to the packet is not allowed\n");
		return -EACCES;
	}

	if (base_type(arg_type) == ARG_PTR_TO_MAP_VALUE ||
	    base_type(arg_type) == ARG_PTR_TO_UNINIT_MAP_VALUE) {
		err = resolve_map_arg_type(env, meta, &arg_type);
		if (err)
			return err;
	}

	if (register_is_null(reg) && type_may_be_null(arg_type))
		/* A NULL register has a SCALAR_VALUE type, so skip
		 * type checking.
		 */
		goto skip_type_check;

	err = check_reg_type(env, regno, arg_type, fn->arg_btf_id[arg]);
	if (err)
		return err;

	if (type == PTR_TO_CTX) {
		err = check_ctx_reg(env, reg, regno);
		if (err < 0)
			return err;
	}

skip_type_check:
	if (reg->ref_obj_id) {
		if (meta->ref_obj_id) {
			verbose(env, "verifier internal error: more than one arg with ref_obj_id R%d %u %u\n",
				regno, reg->ref_obj_id,
				meta->ref_obj_id);
			return -EFAULT;
		}
		meta->ref_obj_id = reg->ref_obj_id;
	}

	if (arg_type == ARG_CONST_MAP_PTR) {
		/* bpf_map_xxx(map_ptr) call: remember that map_ptr */
		if (meta->map_ptr) {
			/* Use map_uid (which is unique id of inner map) to reject:
			 * inner_map1 = bpf_map_lookup_elem(outer_map, key1)
			 * inner_map2 = bpf_map_lookup_elem(outer_map, key2)
			 * if (inner_map1 && inner_map2) {
			 *     timer = bpf_map_lookup_elem(inner_map1);
			 *     if (timer)
			 *         // mismatch would have been allowed
			 *         bpf_timer_init(timer, inner_map2);
			 * }
			 *
			 * Comparing map_ptr is enough to distinguish normal and outer maps.
			 */
			if (meta->map_ptr != reg->map_ptr ||
			    meta->map_uid != reg->map_uid) {
				verbose(env,
					"timer pointer in R1 map_uid=%d doesn't match map pointer in R2 map_uid=%d\n",
					meta->map_uid, reg->map_uid);
				return -EINVAL;
			}
		}
		meta->map_ptr = reg->map_ptr;
		meta->map_uid = reg->map_uid;
	} else if (arg_type == ARG_PTR_TO_MAP_KEY) {
		/* bpf_map_xxx(..., map_ptr, ..., key) call:
		 * check that [key, key + map->key_size) are within
		 * stack limits and initialized
		 */
		if (!meta->map_ptr) {
			/* in function declaration map_ptr must come before
			 * map_key, so that it's verified and known before
			 * we have to check map_key here. Otherwise it means
			 * that kernel subsystem misconfigured verifier
			 */
			verbose(env, "invalid map_ptr to access map->key\n");
			return -EACCES;
		}
		err = check_helper_mem_access(env, regno,
					      meta->map_ptr->key_size, false,
					      NULL);
	} else if (base_type(arg_type) == ARG_PTR_TO_MAP_VALUE ||
		   base_type(arg_type) == ARG_PTR_TO_UNINIT_MAP_VALUE) {
		if (type_may_be_null(arg_type) && register_is_null(reg))
			return 0;

		/* bpf_map_xxx(..., map_ptr, ..., value) call:
		 * check [value, value + map->value_size) validity
		 */
		if (!meta->map_ptr) {
			/* kernel subsystem misconfigured verifier */
			verbose(env, "invalid map_ptr to access map->value\n");
			return -EACCES;
		}
		meta->raw_mode = (arg_type == ARG_PTR_TO_UNINIT_MAP_VALUE);
		err = check_helper_mem_access(env, regno,
					      meta->map_ptr->value_size, false,
					      meta);
	} else if (arg_type == ARG_PTR_TO_PERCPU_BTF_ID) {
		if (!reg->btf_id) {
			verbose(env, "Helper has invalid btf_id in R%d\n", regno);
			return -EACCES;
		}
		meta->ret_btf = reg->btf;
		meta->ret_btf_id = reg->btf_id;
	} else if (arg_type == ARG_PTR_TO_SPIN_LOCK) {
		if (meta->func_id == BPF_FUNC_spin_lock) {
			if (process_spin_lock(env, regno, true))
				return -EACCES;
		} else if (meta->func_id == BPF_FUNC_spin_unlock) {
			if (process_spin_lock(env, regno, false))
				return -EACCES;
		} else {
			verbose(env, "verifier internal error\n");
			return -EFAULT;
		}
	} else if (arg_type == ARG_PTR_TO_TIMER) {
		if (process_timer_func(env, regno, meta))
			return -EACCES;
	} else if (arg_type == ARG_PTR_TO_FUNC) {
		meta->subprogno = reg->subprogno;
	} else if (arg_type_is_mem_ptr(arg_type)) {
		/* The access to this pointer is only checked when we hit the
		 * next is_mem_size argument below.
		 */
		meta->raw_mode = (arg_type == ARG_PTR_TO_UNINIT_MEM);
	} else if (arg_type_is_mem_size(arg_type)) {
		bool zero_size_allowed = (arg_type == ARG_CONST_SIZE_OR_ZERO);

		/* This is used to refine r0 return value bounds for helpers
		 * that enforce this value as an upper bound on return values.
		 * See do_refine_retval_range() for helpers that can refine
		 * the return value. C type of helper is u32 so we pull register
		 * bound from umax_value however, if negative verifier errors
		 * out. Only upper bounds can be learned because retval is an
		 * int type and negative retvals are allowed.
		 */
		meta->msize_max_value = reg->umax_value;

		/* The register is SCALAR_VALUE; the access check
		 * happens using its boundaries.
		 */
		if (!tnum_is_const(reg->var_off))
			/* For unprivileged variable accesses, disable raw
			 * mode so that the program is required to
			 * initialize all the memory that the helper could
			 * just partially fill up.
			 */
			meta = NULL;

		if (reg->smin_value < 0) {
			verbose(env, "R%d min value is negative, either use unsigned or 'var &= const'\n",
				regno);
			return -EACCES;
		}

		if (reg->umin_value == 0) {
			err = check_helper_mem_access(env, regno - 1, 0,
						      zero_size_allowed,
						      meta);
			if (err)
				return err;
		}

		if (reg->umax_value >= BPF_MAX_VAR_SIZ) {
			verbose(env, "R%d unbounded memory access, use 'var &= const' or 'if (var < const)'\n",
				regno);
			return -EACCES;
		}
		err = check_helper_mem_access(env, regno - 1,
					      reg->umax_value,
					      zero_size_allowed, meta);
		if (!err)
			err = mark_chain_precision(env, regno);
	} else if (arg_type_is_alloc_size(arg_type)) {
		if (!tnum_is_const(reg->var_off)) {
			verbose(env, "R%d is not a known constant'\n",
				regno);
			return -EACCES;
		}
		meta->mem_size = reg->var_off.value;
	} else if (arg_type_is_int_ptr(arg_type)) {
		int size = int_ptr_type_to_size(arg_type);

		err = check_helper_mem_access(env, regno, size, false, meta);
		if (err)
			return err;
		err = check_ptr_alignment(env, reg, 0, size, true);
	} else if (arg_type == ARG_PTR_TO_CONST_STR) {
		struct bpf_map *map = reg->map_ptr;
		int map_off;
		u64 map_addr;
		char *str_ptr;

		if (!bpf_map_is_rdonly(map)) {
			verbose(env, "R%d does not point to a readonly map'\n", regno);
			return -EACCES;
		}

		if (!tnum_is_const(reg->var_off)) {
			verbose(env, "R%d is not a constant address'\n", regno);
			return -EACCES;
		}

		if (!map->ops->map_direct_value_addr) {
			verbose(env, "no direct value access support for this map type\n");
			return -EACCES;
		}

		err = check_map_access(env, regno, reg->off,
				       map->value_size - reg->off, false);
		if (err)
			return err;

		map_off = reg->off + reg->var_off.value;
		err = map->ops->map_direct_value_addr(map, &map_addr, map_off);
		if (err) {
			verbose(env, "direct value access on string failed\n");
			return err;
		}

		str_ptr = (char *)(long)(map_addr);
		if (!strnchr(str_ptr + map_off, map->value_size - map_off, 0)) {
			verbose(env, "string is not zero-terminated\n");
			return -EINVAL;
		}
	}

	return err;
}

static bool may_update_sockmap(struct bpf_verifier_env *env, int func_id)
{
	enum bpf_attach_type eatype = env->prog->expected_attach_type;
	enum bpf_prog_type type = resolve_prog_type(env->prog);

	if (func_id != BPF_FUNC_map_update_elem)
		return false;

	/* It's not possible to get access to a locked struct sock in these
	 * contexts, so updating is safe.
	 */
	switch (type) {
	case BPF_PROG_TYPE_TRACING:
		if (eatype == BPF_TRACE_ITER)
			return true;
		break;
	case BPF_PROG_TYPE_SOCKET_FILTER:
	case BPF_PROG_TYPE_SCHED_CLS:
	case BPF_PROG_TYPE_SCHED_ACT:
	case BPF_PROG_TYPE_XDP:
	case BPF_PROG_TYPE_SK_REUSEPORT:
	case BPF_PROG_TYPE_FLOW_DISSECTOR:
	case BPF_PROG_TYPE_SK_LOOKUP:
		return true;
	default:
		break;
	}

	verbose(env, "cannot update sockmap in this context\n");
	return false;
}

static bool allow_tail_call_in_subprogs(struct bpf_verifier_env *env)
{
	return env->prog->jit_requested && IS_ENABLED(CONFIG_X86_64);
}

static int check_map_func_compatibility(struct bpf_verifier_env *env,
					struct bpf_map *map, int func_id)
{
	if (!map)
		return 0;

	/* We need a two way check, first is from map perspective ... */
	switch (map->map_type) {
	case BPF_MAP_TYPE_PROG_ARRAY:
		if (func_id != BPF_FUNC_tail_call)
			goto error;
		break;
	case BPF_MAP_TYPE_PERF_EVENT_ARRAY:
		if (func_id != BPF_FUNC_perf_event_read &&
		    func_id != BPF_FUNC_perf_event_output &&
		    func_id != BPF_FUNC_skb_output &&
		    func_id != BPF_FUNC_perf_event_read_value &&
		    func_id != BPF_FUNC_xdp_output)
			goto error;
		break;
	case BPF_MAP_TYPE_RINGBUF:
		if (func_id != BPF_FUNC_ringbuf_output &&
		    func_id != BPF_FUNC_ringbuf_reserve &&
		    func_id != BPF_FUNC_ringbuf_query)
			goto error;
		break;
	case BPF_MAP_TYPE_STACK_TRACE:
		if (func_id != BPF_FUNC_get_stackid)
			goto error;
		break;
	case BPF_MAP_TYPE_CGROUP_ARRAY:
		if (func_id != BPF_FUNC_skb_under_cgroup &&
		    func_id != BPF_FUNC_current_task_under_cgroup)
			goto error;
		break;
	case BPF_MAP_TYPE_CGROUP_STORAGE:
	case BPF_MAP_TYPE_PERCPU_CGROUP_STORAGE:
		if (func_id != BPF_FUNC_get_local_storage)
			goto error;
		break;
	case BPF_MAP_TYPE_DEVMAP:
	case BPF_MAP_TYPE_DEVMAP_HASH:
		if (func_id != BPF_FUNC_redirect_map &&
		    func_id != BPF_FUNC_map_lookup_elem)
			goto error;
		break;
	/* Restrict bpf side of cpumap and xskmap, open when use-cases
	 * appear.
	 */
	case BPF_MAP_TYPE_CPUMAP:
		if (func_id != BPF_FUNC_redirect_map)
			goto error;
		break;
	case BPF_MAP_TYPE_XSKMAP:
		if (func_id != BPF_FUNC_redirect_map &&
		    func_id != BPF_FUNC_map_lookup_elem)
			goto error;
		break;
	case BPF_MAP_TYPE_ARRAY_OF_MAPS:
	case BPF_MAP_TYPE_HASH_OF_MAPS:
		if (func_id != BPF_FUNC_map_lookup_elem)
			goto error;
		break;
	case BPF_MAP_TYPE_SOCKMAP:
		if (func_id != BPF_FUNC_sk_redirect_map &&
		    func_id != BPF_FUNC_sock_map_update &&
		    func_id != BPF_FUNC_map_delete_elem &&
		    func_id != BPF_FUNC_msg_redirect_map &&
		    func_id != BPF_FUNC_sk_select_reuseport &&
		    func_id != BPF_FUNC_map_lookup_elem &&
		    !may_update_sockmap(env, func_id))
			goto error;
		break;
	case BPF_MAP_TYPE_SOCKHASH:
		if (func_id != BPF_FUNC_sk_redirect_hash &&
		    func_id != BPF_FUNC_sock_hash_update &&
		    func_id != BPF_FUNC_map_delete_elem &&
		    func_id != BPF_FUNC_msg_redirect_hash &&
		    func_id != BPF_FUNC_sk_select_reuseport &&
		    func_id != BPF_FUNC_map_lookup_elem &&
		    !may_update_sockmap(env, func_id))
			goto error;
		break;
	case BPF_MAP_TYPE_REUSEPORT_SOCKARRAY:
		if (func_id != BPF_FUNC_sk_select_reuseport)
			goto error;
		break;
	case BPF_MAP_TYPE_QUEUE:
	case BPF_MAP_TYPE_STACK:
		if (func_id != BPF_FUNC_map_peek_elem &&
		    func_id != BPF_FUNC_map_pop_elem &&
		    func_id != BPF_FUNC_map_push_elem)
			goto error;
		break;
	case BPF_MAP_TYPE_SK_STORAGE:
		if (func_id != BPF_FUNC_sk_storage_get &&
		    func_id != BPF_FUNC_sk_storage_delete)
			goto error;
		break;
	case BPF_MAP_TYPE_INODE_STORAGE:
		if (func_id != BPF_FUNC_inode_storage_get &&
		    func_id != BPF_FUNC_inode_storage_delete)
			goto error;
		break;
	case BPF_MAP_TYPE_TASK_STORAGE:
		if (func_id != BPF_FUNC_task_storage_get &&
		    func_id != BPF_FUNC_task_storage_delete)
			goto error;
		break;
	default:
		break;
	}

	/* ... and second from the function itself. */
	switch (func_id) {
	case BPF_FUNC_tail_call:
		if (map->map_type != BPF_MAP_TYPE_PROG_ARRAY)
			goto error;
		if (env->subprog_cnt > 1 && !allow_tail_call_in_subprogs(env)) {
			verbose(env, "tail_calls are not allowed in non-JITed programs with bpf-to-bpf calls\n");
			return -EINVAL;
		}
		break;
	case BPF_FUNC_perf_event_read:
	case BPF_FUNC_perf_event_output:
	case BPF_FUNC_perf_event_read_value:
	case BPF_FUNC_skb_output:
	case BPF_FUNC_xdp_output:
		if (map->map_type != BPF_MAP_TYPE_PERF_EVENT_ARRAY)
			goto error;
		break;
	case BPF_FUNC_ringbuf_output:
	case BPF_FUNC_ringbuf_reserve:
	case BPF_FUNC_ringbuf_query:
		if (map->map_type != BPF_MAP_TYPE_RINGBUF)
			goto error;
		break;
	case BPF_FUNC_get_stackid:
		if (map->map_type != BPF_MAP_TYPE_STACK_TRACE)
			goto error;
		break;
	case BPF_FUNC_current_task_under_cgroup:
	case BPF_FUNC_skb_under_cgroup:
		if (map->map_type != BPF_MAP_TYPE_CGROUP_ARRAY)
			goto error;
		break;
	case BPF_FUNC_redirect_map:
		if (map->map_type != BPF_MAP_TYPE_DEVMAP &&
		    map->map_type != BPF_MAP_TYPE_DEVMAP_HASH &&
		    map->map_type != BPF_MAP_TYPE_CPUMAP &&
		    map->map_type != BPF_MAP_TYPE_XSKMAP)
			goto error;
		break;
	case BPF_FUNC_sk_redirect_map:
	case BPF_FUNC_msg_redirect_map:
	case BPF_FUNC_sock_map_update:
		if (map->map_type != BPF_MAP_TYPE_SOCKMAP)
			goto error;
		break;
	case BPF_FUNC_sk_redirect_hash:
	case BPF_FUNC_msg_redirect_hash:
	case BPF_FUNC_sock_hash_update:
		if (map->map_type != BPF_MAP_TYPE_SOCKHASH)
			goto error;
		break;
	case BPF_FUNC_get_local_storage:
		if (map->map_type != BPF_MAP_TYPE_CGROUP_STORAGE &&
		    map->map_type != BPF_MAP_TYPE_PERCPU_CGROUP_STORAGE)
			goto error;
		break;
	case BPF_FUNC_sk_select_reuseport:
		if (map->map_type != BPF_MAP_TYPE_REUSEPORT_SOCKARRAY &&
		    map->map_type != BPF_MAP_TYPE_SOCKMAP &&
		    map->map_type != BPF_MAP_TYPE_SOCKHASH)
			goto error;
		break;
	case BPF_FUNC_map_peek_elem:
	case BPF_FUNC_map_pop_elem:
	case BPF_FUNC_map_push_elem:
		if (map->map_type != BPF_MAP_TYPE_QUEUE &&
		    map->map_type != BPF_MAP_TYPE_STACK)
			goto error;
		break;
	case BPF_FUNC_sk_storage_get:
	case BPF_FUNC_sk_storage_delete:
		if (map->map_type != BPF_MAP_TYPE_SK_STORAGE)
			goto error;
		break;
	case BPF_FUNC_inode_storage_get:
	case BPF_FUNC_inode_storage_delete:
		if (map->map_type != BPF_MAP_TYPE_INODE_STORAGE)
			goto error;
		break;
	case BPF_FUNC_task_storage_get:
	case BPF_FUNC_task_storage_delete:
		if (map->map_type != BPF_MAP_TYPE_TASK_STORAGE)
			goto error;
		break;
	default:
		break;
	}

	return 0;
error:
	verbose(env, "cannot pass map_type %d into func %s#%d\n",
		map->map_type, func_id_name(func_id), func_id);
	return -EINVAL;
}

static bool check_raw_mode_ok(const struct bpf_func_proto *fn)
{
	int count = 0;

	if (fn->arg1_type == ARG_PTR_TO_UNINIT_MEM)
		count++;
	if (fn->arg2_type == ARG_PTR_TO_UNINIT_MEM)
		count++;
	if (fn->arg3_type == ARG_PTR_TO_UNINIT_MEM)
		count++;
	if (fn->arg4_type == ARG_PTR_TO_UNINIT_MEM)
		count++;
	if (fn->arg5_type == ARG_PTR_TO_UNINIT_MEM)
		count++;

	/* We only support one arg being in raw mode at the moment,
	 * which is sufficient for the helper functions we have
	 * right now.
	 */
	return count <= 1;
}

static bool check_args_pair_invalid(enum bpf_arg_type arg_curr,
				    enum bpf_arg_type arg_next)
{
	return (arg_type_is_mem_ptr(arg_curr) &&
	        !arg_type_is_mem_size(arg_next)) ||
	       (!arg_type_is_mem_ptr(arg_curr) &&
		arg_type_is_mem_size(arg_next));
}

static bool check_arg_pair_ok(const struct bpf_func_proto *fn)
{
	/* bpf_xxx(..., buf, len) call will access 'len'
	 * bytes from memory 'buf'. Both arg types need
	 * to be paired, so make sure there's no buggy
	 * helper function specification.
	 */
	if (arg_type_is_mem_size(fn->arg1_type) ||
	    arg_type_is_mem_ptr(fn->arg5_type)  ||
	    check_args_pair_invalid(fn->arg1_type, fn->arg2_type) ||
	    check_args_pair_invalid(fn->arg2_type, fn->arg3_type) ||
	    check_args_pair_invalid(fn->arg3_type, fn->arg4_type) ||
	    check_args_pair_invalid(fn->arg4_type, fn->arg5_type))
		return false;

	return true;
}

static bool check_refcount_ok(const struct bpf_func_proto *fn, int func_id)
{
	int count = 0;

	if (arg_type_may_be_refcounted(fn->arg1_type))
		count++;
	if (arg_type_may_be_refcounted(fn->arg2_type))
		count++;
	if (arg_type_may_be_refcounted(fn->arg3_type))
		count++;
	if (arg_type_may_be_refcounted(fn->arg4_type))
		count++;
	if (arg_type_may_be_refcounted(fn->arg5_type))
		count++;

	/* A reference acquiring function cannot acquire
	 * another refcounted ptr.
	 */
	if (may_be_acquire_function(func_id) && count)
		return false;

	/* We only support one arg being unreferenced at the moment,
	 * which is sufficient for the helper functions we have right now.
	 */
	return count <= 1;
}

static bool check_btf_id_ok(const struct bpf_func_proto *fn)
{
	int i;

	for (i = 0; i < ARRAY_SIZE(fn->arg_type); i++) {
		if (fn->arg_type[i] == ARG_PTR_TO_BTF_ID && !fn->arg_btf_id[i])
			return false;

		if (fn->arg_type[i] != ARG_PTR_TO_BTF_ID && fn->arg_btf_id[i])
			return false;
	}

	return true;
}

static int check_func_proto(const struct bpf_func_proto *fn, int func_id)
{
	return check_raw_mode_ok(fn) &&
	       check_arg_pair_ok(fn) &&
	       check_btf_id_ok(fn) &&
	       check_refcount_ok(fn, func_id) ? 0 : -EINVAL;
}

/* Packet data might have moved, any old PTR_TO_PACKET[_META,_END]
 * are now invalid, so turn them into unknown SCALAR_VALUE.
 */
static void clear_all_pkt_pointers(struct bpf_verifier_env *env)
{
	struct bpf_func_state *state;
	struct bpf_reg_state *reg;

	bpf_for_each_reg_in_vstate(env->cur_state, state, reg, ({
		if (reg_is_pkt_pointer_any(reg))
			__mark_reg_unknown(env, reg);
	}));
}

enum {
	AT_PKT_END = -1,
	BEYOND_PKT_END = -2,
};

static void mark_pkt_end(struct bpf_verifier_state *vstate, int regn, bool range_open)
{
	struct bpf_func_state *state = vstate->frame[vstate->curframe];
	struct bpf_reg_state *reg = &state->regs[regn];

	if (reg->type != PTR_TO_PACKET)
		/* PTR_TO_PACKET_META is not supported yet */
		return;

	/* The 'reg' is pkt > pkt_end or pkt >= pkt_end.
	 * How far beyond pkt_end it goes is unknown.
	 * if (!range_open) it's the case of pkt >= pkt_end
	 * if (range_open) it's the case of pkt > pkt_end
	 * hence this pointer is at least 1 byte bigger than pkt_end
	 */
	if (range_open)
		reg->range = BEYOND_PKT_END;
	else
		reg->range = AT_PKT_END;
}

/* The pointer with the specified id has released its reference to kernel
 * resources. Identify all copies of the same pointer and clear the reference.
 */
static int release_reference(struct bpf_verifier_env *env,
			     int ref_obj_id)
{
	struct bpf_func_state *state;
	struct bpf_reg_state *reg;
	int err;

	err = release_reference_state(cur_func(env), ref_obj_id);
	if (err)
		return err;

	bpf_for_each_reg_in_vstate(env->cur_state, state, reg, ({
		if (reg->ref_obj_id == ref_obj_id) {
			if (!env->allow_ptr_leaks)
				__mark_reg_not_init(env, reg);
			else
				__mark_reg_unknown(env, reg);
		}
	}));

	return 0;
}

static void clear_caller_saved_regs(struct bpf_verifier_env *env,
				    struct bpf_reg_state *regs)
{
	int i;

	/* after the call registers r0 - r5 were scratched */
	for (i = 0; i < CALLER_SAVED_REGS; i++) {
		mark_reg_not_init(env, regs, caller_saved[i]);
		check_reg_arg(env, caller_saved[i], DST_OP_NO_MARK);
	}
}

typedef int (*set_callee_state_fn)(struct bpf_verifier_env *env,
				   struct bpf_func_state *caller,
				   struct bpf_func_state *callee,
				   int insn_idx);

static int __check_func_call(struct bpf_verifier_env *env, struct bpf_insn *insn,
			     int *insn_idx, int subprog,
			     set_callee_state_fn set_callee_state_cb)
{
	struct bpf_verifier_state *state = env->cur_state;
	struct bpf_func_info_aux *func_info_aux;
	struct bpf_func_state *caller, *callee;
	int err;
	bool is_global = false;

	if (state->curframe + 1 >= MAX_CALL_FRAMES) {
		verbose(env, "the call stack of %d frames is too deep\n",
			state->curframe + 2);
		return -E2BIG;
	}

	caller = state->frame[state->curframe];
	if (state->frame[state->curframe + 1]) {
		verbose(env, "verifier bug. Frame %d already allocated\n",
			state->curframe + 1);
		return -EFAULT;
	}

	func_info_aux = env->prog->aux->func_info_aux;
	if (func_info_aux)
		is_global = func_info_aux[subprog].linkage == BTF_FUNC_GLOBAL;
	err = btf_check_subprog_arg_match(env, subprog, caller->regs);
	if (err == -EFAULT)
		return err;
	if (is_global) {
		if (err) {
			verbose(env, "Caller passes invalid args into func#%d\n",
				subprog);
			return err;
		} else {
			if (env->log.level & BPF_LOG_LEVEL)
				verbose(env,
					"Func#%d is global and valid. Skipping.\n",
					subprog);
			clear_caller_saved_regs(env, caller->regs);

			/* All global functions return a 64-bit SCALAR_VALUE */
			mark_reg_unknown(env, caller->regs, BPF_REG_0);
			caller->regs[BPF_REG_0].subreg_def = DEF_NOT_SUBREG;

			/* continue with next insn after call */
			return 0;
		}
	}

	if (insn->code == (BPF_JMP | BPF_CALL) &&
	    insn->src_reg == 0 &&
	    insn->imm == BPF_FUNC_timer_set_callback) {
		struct bpf_verifier_state *async_cb;

		/* there is no real recursion here. timer callbacks are async */
		env->subprog_info[subprog].is_async_cb = true;
		async_cb = push_async_cb(env, env->subprog_info[subprog].start,
					 *insn_idx, subprog);
		if (!async_cb)
			return -EFAULT;
		callee = async_cb->frame[0];
		callee->async_entry_cnt = caller->async_entry_cnt + 1;

		/* Convert bpf_timer_set_callback() args into timer callback args */
		err = set_callee_state_cb(env, caller, callee, *insn_idx);
		if (err)
			return err;

		clear_caller_saved_regs(env, caller->regs);
		mark_reg_unknown(env, caller->regs, BPF_REG_0);
		caller->regs[BPF_REG_0].subreg_def = DEF_NOT_SUBREG;
		/* continue with next insn after call */
		return 0;
	}

	callee = kzalloc(sizeof(*callee), GFP_KERNEL);
	if (!callee)
		return -ENOMEM;
	state->frame[state->curframe + 1] = callee;

	/* callee cannot access r0, r6 - r9 for reading and has to write
	 * into its own stack before reading from it.
	 * callee can read/write into caller's stack
	 */
	init_func_state(env, callee,
			/* remember the callsite, it will be used by bpf_exit */
			*insn_idx /* callsite */,
			state->curframe + 1 /* frameno within this callchain */,
			subprog /* subprog number within this prog */);

	/* Transfer references to the callee */
	err = copy_reference_state(callee, caller);
	if (err)
		goto err_out;

	err = set_callee_state_cb(env, caller, callee, *insn_idx);
	if (err)
		goto err_out;

	clear_caller_saved_regs(env, caller->regs);

	/* only increment it after check_reg_arg() finished */
	state->curframe++;

	/* and go analyze first insn of the callee */
	*insn_idx = env->subprog_info[subprog].start - 1;

	if (env->log.level & BPF_LOG_LEVEL) {
		verbose(env, "caller:\n");
		print_verifier_state(env, caller);
		verbose(env, "callee:\n");
		print_verifier_state(env, callee);
	}
	return 0;

err_out:
	free_func_state(callee);
	state->frame[state->curframe + 1] = NULL;
	return err;
}

int map_set_for_each_callback_args(struct bpf_verifier_env *env,
				   struct bpf_func_state *caller,
				   struct bpf_func_state *callee)
{
	/* bpf_for_each_map_elem(struct bpf_map *map, void *callback_fn,
	 *      void *callback_ctx, u64 flags);
	 * callback_fn(struct bpf_map *map, void *key, void *value,
	 *      void *callback_ctx);
	 */
	callee->regs[BPF_REG_1] = caller->regs[BPF_REG_1];

	callee->regs[BPF_REG_2].type = PTR_TO_MAP_KEY;
	__mark_reg_known_zero(&callee->regs[BPF_REG_2]);
	callee->regs[BPF_REG_2].map_ptr = caller->regs[BPF_REG_1].map_ptr;

	callee->regs[BPF_REG_3].type = PTR_TO_MAP_VALUE;
	__mark_reg_known_zero(&callee->regs[BPF_REG_3]);
	callee->regs[BPF_REG_3].map_ptr = caller->regs[BPF_REG_1].map_ptr;

	/* pointer to stack or null */
	callee->regs[BPF_REG_4] = caller->regs[BPF_REG_3];

	/* unused */
	__mark_reg_not_init(env, &callee->regs[BPF_REG_5]);
	return 0;
}

static int set_callee_state(struct bpf_verifier_env *env,
			    struct bpf_func_state *caller,
			    struct bpf_func_state *callee, int insn_idx)
{
	int i;

	/* copy r1 - r5 args that callee can access.  The copy includes parent
	 * pointers, which connects us up to the liveness chain
	 */
	for (i = BPF_REG_1; i <= BPF_REG_5; i++)
		callee->regs[i] = caller->regs[i];
	return 0;
}

static int check_func_call(struct bpf_verifier_env *env, struct bpf_insn *insn,
			   int *insn_idx)
{
	int subprog, target_insn;

	target_insn = *insn_idx + insn->imm + 1;
	subprog = find_subprog(env, target_insn);
	if (subprog < 0) {
		verbose(env, "verifier bug. No program starts at insn %d\n",
			target_insn);
		return -EFAULT;
	}

	return __check_func_call(env, insn, insn_idx, subprog, set_callee_state);
}

static int set_map_elem_callback_state(struct bpf_verifier_env *env,
				       struct bpf_func_state *caller,
				       struct bpf_func_state *callee,
				       int insn_idx)
{
	struct bpf_insn_aux_data *insn_aux = &env->insn_aux_data[insn_idx];
	struct bpf_map *map;
	int err;

	if (bpf_map_ptr_poisoned(insn_aux)) {
		verbose(env, "tail_call abusing map_ptr\n");
		return -EINVAL;
	}

	map = BPF_MAP_PTR(insn_aux->map_ptr_state);
	if (!map->ops->map_set_for_each_callback_args ||
	    !map->ops->map_for_each_callback) {
		verbose(env, "callback function not allowed for map\n");
		return -ENOTSUPP;
	}

	err = map->ops->map_set_for_each_callback_args(env, caller, callee);
	if (err)
		return err;

	callee->in_callback_fn = true;
	return 0;
}

static int set_timer_callback_state(struct bpf_verifier_env *env,
				    struct bpf_func_state *caller,
				    struct bpf_func_state *callee,
				    int insn_idx)
{
	struct bpf_map *map_ptr = caller->regs[BPF_REG_1].map_ptr;

	/* bpf_timer_set_callback(struct bpf_timer *timer, void *callback_fn);
	 * callback_fn(struct bpf_map *map, void *key, void *value);
	 */
	callee->regs[BPF_REG_1].type = CONST_PTR_TO_MAP;
	__mark_reg_known_zero(&callee->regs[BPF_REG_1]);
	callee->regs[BPF_REG_1].map_ptr = map_ptr;

	callee->regs[BPF_REG_2].type = PTR_TO_MAP_KEY;
	__mark_reg_known_zero(&callee->regs[BPF_REG_2]);
	callee->regs[BPF_REG_2].map_ptr = map_ptr;

	callee->regs[BPF_REG_3].type = PTR_TO_MAP_VALUE;
	__mark_reg_known_zero(&callee->regs[BPF_REG_3]);
	callee->regs[BPF_REG_3].map_ptr = map_ptr;

	/* unused */
	__mark_reg_not_init(env, &callee->regs[BPF_REG_4]);
	__mark_reg_not_init(env, &callee->regs[BPF_REG_5]);
	callee->in_async_callback_fn = true;
	return 0;
}

static int prepare_func_exit(struct bpf_verifier_env *env, int *insn_idx)
{
	struct bpf_verifier_state *state = env->cur_state;
	struct bpf_func_state *caller, *callee;
	struct bpf_reg_state *r0;
	int err;

	callee = state->frame[state->curframe];
	r0 = &callee->regs[BPF_REG_0];
	if (r0->type == PTR_TO_STACK) {
		/* technically it's ok to return caller's stack pointer
		 * (or caller's caller's pointer) back to the caller,
		 * since these pointers are valid. Only current stack
		 * pointer will be invalid as soon as function exits,
		 * but let's be conservative
		 */
		verbose(env, "cannot return stack pointer to the caller\n");
		return -EINVAL;
	}

	caller = state->frame[state->curframe - 1];
	if (callee->in_callback_fn) {
		/* enforce R0 return value range [0, 1]. */
		struct tnum range = tnum_range(0, 1);

		if (r0->type != SCALAR_VALUE) {
			verbose(env, "R0 not a scalar value\n");
			return -EACCES;
		}
		if (!tnum_in(range, r0->var_off)) {
			verbose_invalid_scalar(env, r0, &range, "callback return", "R0");
			return -EINVAL;
		}
	} else {
		/* return to the caller whatever r0 had in the callee */
		caller->regs[BPF_REG_0] = *r0;
	}

	/* callback_fn frame should have released its own additions to parent's
	 * reference state at this point, or check_reference_leak would
	 * complain, hence it must be the same as the caller. There is no need
	 * to copy it back.
	 */
	if (!callee->in_callback_fn) {
		/* Transfer references to the caller */
		err = copy_reference_state(caller, callee);
		if (err)
			return err;
	}

	*insn_idx = callee->callsite + 1;
	if (env->log.level & BPF_LOG_LEVEL) {
		verbose(env, "returning from callee:\n");
		print_verifier_state(env, callee);
		verbose(env, "to caller at %d:\n", *insn_idx);
		print_verifier_state(env, caller);
	}
	/* clear everything in the callee */
	free_func_state(callee);
	state->frame[state->curframe--] = NULL;
	return 0;
}

static void do_refine_retval_range(struct bpf_reg_state *regs, int ret_type,
				   int func_id,
				   struct bpf_call_arg_meta *meta)
{
	struct bpf_reg_state *ret_reg = &regs[BPF_REG_0];

	if (ret_type != RET_INTEGER ||
	    (func_id != BPF_FUNC_get_stack &&
	     func_id != BPF_FUNC_get_task_stack &&
	     func_id != BPF_FUNC_probe_read_str &&
	     func_id != BPF_FUNC_probe_read_kernel_str &&
	     func_id != BPF_FUNC_probe_read_user_str))
		return;

	ret_reg->smax_value = meta->msize_max_value;
	ret_reg->s32_max_value = meta->msize_max_value;
	ret_reg->smin_value = -MAX_ERRNO;
	ret_reg->s32_min_value = -MAX_ERRNO;
	reg_bounds_sync(ret_reg);
}

static int
record_func_map(struct bpf_verifier_env *env, struct bpf_call_arg_meta *meta,
		int func_id, int insn_idx)
{
	struct bpf_insn_aux_data *aux = &env->insn_aux_data[insn_idx];
	struct bpf_map *map = meta->map_ptr;

	if (func_id != BPF_FUNC_tail_call &&
	    func_id != BPF_FUNC_map_lookup_elem &&
	    func_id != BPF_FUNC_map_update_elem &&
	    func_id != BPF_FUNC_map_delete_elem &&
	    func_id != BPF_FUNC_map_push_elem &&
	    func_id != BPF_FUNC_map_pop_elem &&
	    func_id != BPF_FUNC_map_peek_elem &&
	    func_id != BPF_FUNC_for_each_map_elem &&
	    func_id != BPF_FUNC_redirect_map)
		return 0;

	if (map == NULL) {
		verbose(env, "kernel subsystem misconfigured verifier\n");
		return -EINVAL;
	}

	/* In case of read-only, some additional restrictions
	 * need to be applied in order to prevent altering the
	 * state of the map from program side.
	 */
	if ((map->map_flags & BPF_F_RDONLY_PROG) &&
	    (func_id == BPF_FUNC_map_delete_elem ||
	     func_id == BPF_FUNC_map_update_elem ||
	     func_id == BPF_FUNC_map_push_elem ||
	     func_id == BPF_FUNC_map_pop_elem)) {
		verbose(env, "write into map forbidden\n");
		return -EACCES;
	}

	if (!BPF_MAP_PTR(aux->map_ptr_state))
		bpf_map_ptr_store(aux, meta->map_ptr,
				  !meta->map_ptr->bypass_spec_v1);
	else if (BPF_MAP_PTR(aux->map_ptr_state) != meta->map_ptr)
		bpf_map_ptr_store(aux, BPF_MAP_PTR_POISON,
				  !meta->map_ptr->bypass_spec_v1);
	return 0;
}

static int
record_func_key(struct bpf_verifier_env *env, struct bpf_call_arg_meta *meta,
		int func_id, int insn_idx)
{
	struct bpf_insn_aux_data *aux = &env->insn_aux_data[insn_idx];
	struct bpf_reg_state *regs = cur_regs(env), *reg;
	struct bpf_map *map = meta->map_ptr;
	u64 val, max;
	int err;

	if (func_id != BPF_FUNC_tail_call)
		return 0;
	if (!map || map->map_type != BPF_MAP_TYPE_PROG_ARRAY) {
		verbose(env, "kernel subsystem misconfigured verifier\n");
		return -EINVAL;
	}

	reg = &regs[BPF_REG_3];
	val = reg->var_off.value;
	max = map->max_entries;

	if (!(register_is_const(reg) && val < max)) {
		bpf_map_key_store(aux, BPF_MAP_KEY_POISON);
		return 0;
	}

	err = mark_chain_precision(env, BPF_REG_3);
	if (err)
		return err;
	if (bpf_map_key_unseen(aux))
		bpf_map_key_store(aux, val);
	else if (!bpf_map_key_poisoned(aux) &&
		  bpf_map_key_immediate(aux) != val)
		bpf_map_key_store(aux, BPF_MAP_KEY_POISON);
	return 0;
}

static int check_reference_leak(struct bpf_verifier_env *env)
{
	struct bpf_func_state *state = cur_func(env);
	bool refs_lingering = false;
	int i;

	if (state->frameno && !state->in_callback_fn)
		return 0;

	for (i = 0; i < state->acquired_refs; i++) {
		if (state->in_callback_fn && state->refs[i].callback_ref != state->frameno)
			continue;
		verbose(env, "Unreleased reference id=%d alloc_insn=%d\n",
			state->refs[i].id, state->refs[i].insn_idx);
		refs_lingering = true;
	}
	return refs_lingering ? -EINVAL : 0;
}

static int check_bpf_snprintf_call(struct bpf_verifier_env *env,
				   struct bpf_reg_state *regs)
{
	struct bpf_reg_state *fmt_reg = &regs[BPF_REG_3];
	struct bpf_reg_state *data_len_reg = &regs[BPF_REG_5];
	struct bpf_map *fmt_map = fmt_reg->map_ptr;
	int err, fmt_map_off, num_args;
	u64 fmt_addr;
	char *fmt;

	/* data must be an array of u64 */
	if (data_len_reg->var_off.value % 8)
		return -EINVAL;
	num_args = data_len_reg->var_off.value / 8;

	/* fmt being ARG_PTR_TO_CONST_STR guarantees that var_off is const
	 * and map_direct_value_addr is set.
	 */
	fmt_map_off = fmt_reg->off + fmt_reg->var_off.value;
	err = fmt_map->ops->map_direct_value_addr(fmt_map, &fmt_addr,
						  fmt_map_off);
	if (err) {
		verbose(env, "verifier bug\n");
		return -EFAULT;
	}
	fmt = (char *)(long)fmt_addr + fmt_map_off;

	/* We are also guaranteed that fmt+fmt_map_off is NULL terminated, we
	 * can focus on validating the format specifiers.
	 */
	err = bpf_bprintf_prepare(fmt, UINT_MAX, NULL, NULL, num_args);
	if (err < 0)
		verbose(env, "Invalid format string\n");

	return err;
}

static int check_get_func_ip(struct bpf_verifier_env *env)
{
	enum bpf_attach_type eatype = env->prog->expected_attach_type;
	enum bpf_prog_type type = resolve_prog_type(env->prog);
	int func_id = BPF_FUNC_get_func_ip;

	if (type == BPF_PROG_TYPE_TRACING) {
		if (eatype != BPF_TRACE_FENTRY && eatype != BPF_TRACE_FEXIT &&
		    eatype != BPF_MODIFY_RETURN) {
			verbose(env, "func %s#%d supported only for fentry/fexit/fmod_ret programs\n",
				func_id_name(func_id), func_id);
			return -ENOTSUPP;
		}
		return 0;
	} else if (type == BPF_PROG_TYPE_KPROBE) {
		return 0;
	}

	verbose(env, "func %s#%d not supported for program type %d\n",
		func_id_name(func_id), func_id, type);
	return -ENOTSUPP;
}

static int check_helper_call(struct bpf_verifier_env *env, struct bpf_insn *insn,
			     int *insn_idx_p)
{
	const struct bpf_func_proto *fn = NULL;
	enum bpf_return_type ret_type;
	enum bpf_type_flag ret_flag;
	struct bpf_reg_state *regs;
	struct bpf_call_arg_meta meta;
	int insn_idx = *insn_idx_p;
	bool changes_data;
	int i, err, func_id;

	/* find function prototype */
	func_id = insn->imm;
	if (func_id < 0 || func_id >= __BPF_FUNC_MAX_ID) {
		verbose(env, "invalid func %s#%d\n", func_id_name(func_id),
			func_id);
		return -EINVAL;
	}

	if (env->ops->get_func_proto)
		fn = env->ops->get_func_proto(func_id, env->prog);
	if (!fn) {
		verbose(env, "unknown func %s#%d\n", func_id_name(func_id),
			func_id);
		return -EINVAL;
	}

	/* eBPF programs must be GPL compatible to use GPL-ed functions */
	if (!env->prog->gpl_compatible && fn->gpl_only) {
		verbose(env, "cannot call GPL-restricted function from non-GPL compatible program\n");
		return -EINVAL;
	}

	if (fn->allowed && !fn->allowed(env->prog)) {
		verbose(env, "helper call is not allowed in probe\n");
		return -EINVAL;
	}

	/* With LD_ABS/IND some JITs save/restore skb from r1. */
	changes_data = bpf_helper_changes_pkt_data(fn->func);
	if (changes_data && fn->arg1_type != ARG_PTR_TO_CTX) {
		verbose(env, "kernel subsystem misconfigured func %s#%d: r1 != ctx\n",
			func_id_name(func_id), func_id);
		return -EINVAL;
	}

	memset(&meta, 0, sizeof(meta));
	meta.pkt_access = fn->pkt_access;

	err = check_func_proto(fn, func_id);
	if (err) {
		verbose(env, "kernel subsystem misconfigured func %s#%d\n",
			func_id_name(func_id), func_id);
		return err;
	}

	meta.func_id = func_id;
	/* check args */
	for (i = 0; i < MAX_BPF_FUNC_REG_ARGS; i++) {
		err = check_func_arg(env, i, &meta, fn);
		if (err)
			return err;
	}

	err = record_func_map(env, &meta, func_id, insn_idx);
	if (err)
		return err;

	err = record_func_key(env, &meta, func_id, insn_idx);
	if (err)
		return err;

	/* Mark slots with STACK_MISC in case of raw mode, stack offset
	 * is inferred from register state.
	 */
	for (i = 0; i < meta.access_size; i++) {
		err = check_mem_access(env, insn_idx, meta.regno, i, BPF_B,
				       BPF_WRITE, -1, false);
		if (err)
			return err;
	}

	if (func_id == BPF_FUNC_tail_call) {
		err = check_reference_leak(env);
		if (err) {
			verbose(env, "tail_call would lead to reference leak\n");
			return err;
		}
	} else if (is_release_function(func_id)) {
		err = release_reference(env, meta.ref_obj_id);
		if (err) {
			verbose(env, "func %s#%d reference has not been acquired before\n",
				func_id_name(func_id), func_id);
			return err;
		}
	}

	regs = cur_regs(env);

	/* check that flags argument in get_local_storage(map, flags) is 0,
	 * this is required because get_local_storage() can't return an error.
	 */
	if (func_id == BPF_FUNC_get_local_storage &&
	    !register_is_null(&regs[BPF_REG_2])) {
		verbose(env, "get_local_storage() doesn't support non-zero flags\n");
		return -EINVAL;
	}

	if (func_id == BPF_FUNC_for_each_map_elem) {
		err = __check_func_call(env, insn, insn_idx_p, meta.subprogno,
					set_map_elem_callback_state);
		if (err < 0)
			return -EINVAL;
	}

	if (func_id == BPF_FUNC_timer_set_callback) {
		err = __check_func_call(env, insn, insn_idx_p, meta.subprogno,
					set_timer_callback_state);
		if (err < 0)
			return -EINVAL;
	}

	if (func_id == BPF_FUNC_snprintf) {
		err = check_bpf_snprintf_call(env, regs);
		if (err < 0)
			return err;
	}

	/* reset caller saved regs */
	for (i = 0; i < CALLER_SAVED_REGS; i++) {
		mark_reg_not_init(env, regs, caller_saved[i]);
		check_reg_arg(env, caller_saved[i], DST_OP_NO_MARK);
	}

	/* helper call returns 64-bit value. */
	regs[BPF_REG_0].subreg_def = DEF_NOT_SUBREG;

	/* update return register (already marked as written above) */
	ret_type = fn->ret_type;
	ret_flag = type_flag(fn->ret_type);
	if (ret_type == RET_INTEGER) {
		/* sets type to SCALAR_VALUE */
		mark_reg_unknown(env, regs, BPF_REG_0);
	} else if (ret_type == RET_VOID) {
		regs[BPF_REG_0].type = NOT_INIT;
	} else if (base_type(ret_type) == RET_PTR_TO_MAP_VALUE) {
		/* There is no offset yet applied, variable or fixed */
		mark_reg_known_zero(env, regs, BPF_REG_0);
		/* remember map_ptr, so that check_map_access()
		 * can check 'value_size' boundary of memory access
		 * to map element returned from bpf_map_lookup_elem()
		 */
		if (meta.map_ptr == NULL) {
			verbose(env,
				"kernel subsystem misconfigured verifier\n");
			return -EINVAL;
		}
		regs[BPF_REG_0].map_ptr = meta.map_ptr;
		regs[BPF_REG_0].map_uid = meta.map_uid;
		regs[BPF_REG_0].type = PTR_TO_MAP_VALUE | ret_flag;
		if (!type_may_be_null(ret_type) &&
		    map_value_has_spin_lock(meta.map_ptr)) {
			regs[BPF_REG_0].id = ++env->id_gen;
		}
	} else if (base_type(ret_type) == RET_PTR_TO_SOCKET) {
		mark_reg_known_zero(env, regs, BPF_REG_0);
		regs[BPF_REG_0].type = PTR_TO_SOCKET | ret_flag;
	} else if (base_type(ret_type) == RET_PTR_TO_SOCK_COMMON) {
		mark_reg_known_zero(env, regs, BPF_REG_0);
		regs[BPF_REG_0].type = PTR_TO_SOCK_COMMON | ret_flag;
	} else if (base_type(ret_type) == RET_PTR_TO_TCP_SOCK) {
		mark_reg_known_zero(env, regs, BPF_REG_0);
		regs[BPF_REG_0].type = PTR_TO_TCP_SOCK | ret_flag;
	} else if (base_type(ret_type) == RET_PTR_TO_ALLOC_MEM) {
		mark_reg_known_zero(env, regs, BPF_REG_0);
		regs[BPF_REG_0].type = PTR_TO_MEM | ret_flag;
		regs[BPF_REG_0].mem_size = meta.mem_size;
	} else if (base_type(ret_type) == RET_PTR_TO_MEM_OR_BTF_ID) {
		const struct btf_type *t;

		mark_reg_known_zero(env, regs, BPF_REG_0);
		t = btf_type_skip_modifiers(meta.ret_btf, meta.ret_btf_id, NULL);
		if (!btf_type_is_struct(t)) {
			u32 tsize;
			const struct btf_type *ret;
			const char *tname;

			/* resolve the type size of ksym. */
			ret = btf_resolve_size(meta.ret_btf, t, &tsize);
			if (IS_ERR(ret)) {
				tname = btf_name_by_offset(meta.ret_btf, t->name_off);
				verbose(env, "unable to resolve the size of type '%s': %ld\n",
					tname, PTR_ERR(ret));
				return -EINVAL;
			}
			regs[BPF_REG_0].type = PTR_TO_MEM | ret_flag;
			regs[BPF_REG_0].mem_size = tsize;
		} else {
			/* MEM_RDONLY may be carried from ret_flag, but it
			 * doesn't apply on PTR_TO_BTF_ID. Fold it, otherwise
			 * it will confuse the check of PTR_TO_BTF_ID in
			 * check_mem_access().
			 */
			ret_flag &= ~MEM_RDONLY;

			regs[BPF_REG_0].type = PTR_TO_BTF_ID | ret_flag;
			regs[BPF_REG_0].btf = meta.ret_btf;
			regs[BPF_REG_0].btf_id = meta.ret_btf_id;
		}
	} else if (base_type(ret_type) == RET_PTR_TO_BTF_ID) {
		int ret_btf_id;

		mark_reg_known_zero(env, regs, BPF_REG_0);
		regs[BPF_REG_0].type = PTR_TO_BTF_ID | ret_flag;
		ret_btf_id = *fn->ret_btf_id;
		if (ret_btf_id == 0) {
			verbose(env, "invalid return type %u of func %s#%d\n",
				base_type(ret_type), func_id_name(func_id),
				func_id);
			return -EINVAL;
		}
		/* current BPF helper definitions are only coming from
		 * built-in code with type IDs from  vmlinux BTF
		 */
		regs[BPF_REG_0].btf = btf_vmlinux;
		regs[BPF_REG_0].btf_id = ret_btf_id;
	} else {
		verbose(env, "unknown return type %u of func %s#%d\n",
			base_type(ret_type), func_id_name(func_id), func_id);
		return -EINVAL;
	}

	if (type_may_be_null(regs[BPF_REG_0].type))
		regs[BPF_REG_0].id = ++env->id_gen;

	if (is_ptr_cast_function(func_id)) {
		/* For release_reference() */
		regs[BPF_REG_0].ref_obj_id = meta.ref_obj_id;
	} else if (is_acquire_function(func_id, meta.map_ptr)) {
		int id = acquire_reference_state(env, insn_idx);

		if (id < 0)
			return id;
		/* For mark_ptr_or_null_reg() */
		regs[BPF_REG_0].id = id;
		/* For release_reference() */
		regs[BPF_REG_0].ref_obj_id = id;
	}

	do_refine_retval_range(regs, fn->ret_type, func_id, &meta);

	err = check_map_func_compatibility(env, meta.map_ptr, func_id);
	if (err)
		return err;

	if ((func_id == BPF_FUNC_get_stack ||
	     func_id == BPF_FUNC_get_task_stack) &&
	    !env->prog->has_callchain_buf) {
		const char *err_str;

#ifdef CONFIG_PERF_EVENTS
		err = get_callchain_buffers(sysctl_perf_event_max_stack);
		err_str = "cannot get callchain buffer for func %s#%d\n";
#else
		err = -ENOTSUPP;
		err_str = "func %s#%d not supported without CONFIG_PERF_EVENTS\n";
#endif
		if (err) {
			verbose(env, err_str, func_id_name(func_id), func_id);
			return err;
		}

		env->prog->has_callchain_buf = true;
	}

	if (func_id == BPF_FUNC_get_stackid || func_id == BPF_FUNC_get_stack)
		env->prog->call_get_stack = true;

	if (func_id == BPF_FUNC_get_func_ip) {
		if (check_get_func_ip(env))
			return -ENOTSUPP;
		env->prog->call_get_func_ip = true;
	}

	if (changes_data)
		clear_all_pkt_pointers(env);
	return 0;
}

/* mark_btf_func_reg_size() is used when the reg size is determined by
 * the BTF func_proto's return value size and argument.
 */
static void mark_btf_func_reg_size(struct bpf_verifier_env *env, u32 regno,
				   size_t reg_size)
{
	struct bpf_reg_state *reg = &cur_regs(env)[regno];

	if (regno == BPF_REG_0) {
		/* Function return value */
		reg->live |= REG_LIVE_WRITTEN;
		reg->subreg_def = reg_size == sizeof(u64) ?
			DEF_NOT_SUBREG : env->insn_idx + 1;
	} else {
		/* Function argument */
		if (reg_size == sizeof(u64)) {
			mark_insn_zext(env, reg);
			mark_reg_read(env, reg, reg->parent, REG_LIVE_READ64);
		} else {
			mark_reg_read(env, reg, reg->parent, REG_LIVE_READ32);
		}
	}
}

static int check_kfunc_call(struct bpf_verifier_env *env, struct bpf_insn *insn)
{
	const struct btf_type *t, *func, *func_proto, *ptr_type;
	struct bpf_reg_state *regs = cur_regs(env);
	const char *func_name, *ptr_type_name;
	u32 i, nargs, func_id, ptr_type_id;
	const struct btf_param *args;
	int err;

	func_id = insn->imm;
	func = btf_type_by_id(btf_vmlinux, func_id);
	func_name = btf_name_by_offset(btf_vmlinux, func->name_off);
	func_proto = btf_type_by_id(btf_vmlinux, func->type);

	if (!env->ops->check_kfunc_call ||
	    !env->ops->check_kfunc_call(func_id)) {
		verbose(env, "calling kernel function %s is not allowed\n",
			func_name);
		return -EACCES;
	}

	/* Check the arguments */
	err = btf_check_kfunc_arg_match(env, btf_vmlinux, func_id, regs);
	if (err)
		return err;

	for (i = 0; i < CALLER_SAVED_REGS; i++)
		mark_reg_not_init(env, regs, caller_saved[i]);

	/* Check return type */
	t = btf_type_skip_modifiers(btf_vmlinux, func_proto->type, NULL);
	if (btf_type_is_scalar(t)) {
		mark_reg_unknown(env, regs, BPF_REG_0);
		mark_btf_func_reg_size(env, BPF_REG_0, t->size);
	} else if (btf_type_is_ptr(t)) {
		ptr_type = btf_type_skip_modifiers(btf_vmlinux, t->type,
						   &ptr_type_id);
		if (!btf_type_is_struct(ptr_type)) {
			ptr_type_name = btf_name_by_offset(btf_vmlinux,
							   ptr_type->name_off);
			verbose(env, "kernel function %s returns pointer type %s %s is not supported\n",
				func_name, btf_type_str(ptr_type),
				ptr_type_name);
			return -EINVAL;
		}
		mark_reg_known_zero(env, regs, BPF_REG_0);
		regs[BPF_REG_0].btf = btf_vmlinux;
		regs[BPF_REG_0].type = PTR_TO_BTF_ID;
		regs[BPF_REG_0].btf_id = ptr_type_id;
		mark_btf_func_reg_size(env, BPF_REG_0, sizeof(void *));
	} /* else { add_kfunc_call() ensures it is btf_type_is_void(t) } */

	nargs = btf_type_vlen(func_proto);
	args = (const struct btf_param *)(func_proto + 1);
	for (i = 0; i < nargs; i++) {
		u32 regno = i + 1;

		t = btf_type_skip_modifiers(btf_vmlinux, args[i].type, NULL);
		if (btf_type_is_ptr(t))
			mark_btf_func_reg_size(env, regno, sizeof(void *));
		else
			/* scalar. ensured by btf_check_kfunc_arg_match() */
			mark_btf_func_reg_size(env, regno, t->size);
	}

	return 0;
}

static bool signed_add_overflows(s64 a, s64 b)
{
	/* Do the add in u64, where overflow is well-defined */
	s64 res = (s64)((u64)a + (u64)b);

	if (b < 0)
		return res > a;
	return res < a;
}

static bool signed_add32_overflows(s32 a, s32 b)
{
	/* Do the add in u32, where overflow is well-defined */
	s32 res = (s32)((u32)a + (u32)b);

	if (b < 0)
		return res > a;
	return res < a;
}

static bool signed_sub_overflows(s64 a, s64 b)
{
	/* Do the sub in u64, where overflow is well-defined */
	s64 res = (s64)((u64)a - (u64)b);

	if (b < 0)
		return res < a;
	return res > a;
}

static bool signed_sub32_overflows(s32 a, s32 b)
{
	/* Do the sub in u32, where overflow is well-defined */
	s32 res = (s32)((u32)a - (u32)b);

	if (b < 0)
		return res < a;
	return res > a;
}

static bool check_reg_sane_offset(struct bpf_verifier_env *env,
				  const struct bpf_reg_state *reg,
				  enum bpf_reg_type type)
{
	bool known = tnum_is_const(reg->var_off);
	s64 val = reg->var_off.value;
	s64 smin = reg->smin_value;

	if (known && (val >= BPF_MAX_VAR_OFF || val <= -BPF_MAX_VAR_OFF)) {
		verbose(env, "math between %s pointer and %lld is not allowed\n",
			reg_type_str(env, type), val);
		return false;
	}

	if (reg->off >= BPF_MAX_VAR_OFF || reg->off <= -BPF_MAX_VAR_OFF) {
		verbose(env, "%s pointer offset %d is not allowed\n",
			reg_type_str(env, type), reg->off);
		return false;
	}

	if (smin == S64_MIN) {
		verbose(env, "math between %s pointer and register with unbounded min value is not allowed\n",
			reg_type_str(env, type));
		return false;
	}

	if (smin >= BPF_MAX_VAR_OFF || smin <= -BPF_MAX_VAR_OFF) {
		verbose(env, "value %lld makes %s pointer be out of bounds\n",
			smin, reg_type_str(env, type));
		return false;
	}

	return true;
}

static struct bpf_insn_aux_data *cur_aux(struct bpf_verifier_env *env)
{
	return &env->insn_aux_data[env->insn_idx];
}

enum {
	REASON_BOUNDS	= -1,
	REASON_TYPE	= -2,
	REASON_PATHS	= -3,
	REASON_LIMIT	= -4,
	REASON_STACK	= -5,
};

static int retrieve_ptr_limit(const struct bpf_reg_state *ptr_reg,
			      u32 *alu_limit, bool mask_to_left)
{
	u32 max = 0, ptr_limit = 0;

	switch (ptr_reg->type) {
	case PTR_TO_STACK:
		/* Offset 0 is out-of-bounds, but acceptable start for the
		 * left direction, see BPF_REG_FP. Also, unknown scalar
		 * offset where we would need to deal with min/max bounds is
		 * currently prohibited for unprivileged.
		 */
		max = MAX_BPF_STACK + mask_to_left;
		ptr_limit = -(ptr_reg->var_off.value + ptr_reg->off);
		break;
	case PTR_TO_MAP_VALUE:
		max = ptr_reg->map_ptr->value_size;
		ptr_limit = (mask_to_left ?
			     ptr_reg->smin_value :
			     ptr_reg->umax_value) + ptr_reg->off;
		break;
	default:
		return REASON_TYPE;
	}

	if (ptr_limit >= max)
		return REASON_LIMIT;
	*alu_limit = ptr_limit;
	return 0;
}

static bool can_skip_alu_sanitation(const struct bpf_verifier_env *env,
				    const struct bpf_insn *insn)
{
	return env->bypass_spec_v1 || BPF_SRC(insn->code) == BPF_K;
}

static int update_alu_sanitation_state(struct bpf_insn_aux_data *aux,
				       u32 alu_state, u32 alu_limit)
{
	/* If we arrived here from different branches with different
	 * state or limits to sanitize, then this won't work.
	 */
	if (aux->alu_state &&
	    (aux->alu_state != alu_state ||
	     aux->alu_limit != alu_limit))
		return REASON_PATHS;

	/* Corresponding fixup done in do_misc_fixups(). */
	aux->alu_state = alu_state;
	aux->alu_limit = alu_limit;
	return 0;
}

static int sanitize_val_alu(struct bpf_verifier_env *env,
			    struct bpf_insn *insn)
{
	struct bpf_insn_aux_data *aux = cur_aux(env);

	if (can_skip_alu_sanitation(env, insn))
		return 0;

	return update_alu_sanitation_state(aux, BPF_ALU_NON_POINTER, 0);
}

static bool sanitize_needed(u8 opcode)
{
	return opcode == BPF_ADD || opcode == BPF_SUB;
}

struct bpf_sanitize_info {
	struct bpf_insn_aux_data aux;
	bool mask_to_left;
};

static struct bpf_verifier_state *
sanitize_speculative_path(struct bpf_verifier_env *env,
			  const struct bpf_insn *insn,
			  u32 next_idx, u32 curr_idx)
{
	struct bpf_verifier_state *branch;
	struct bpf_reg_state *regs;

	branch = push_stack(env, next_idx, curr_idx, true);
	if (branch && insn) {
		regs = branch->frame[branch->curframe]->regs;
		if (BPF_SRC(insn->code) == BPF_K) {
			mark_reg_unknown(env, regs, insn->dst_reg);
		} else if (BPF_SRC(insn->code) == BPF_X) {
			mark_reg_unknown(env, regs, insn->dst_reg);
			mark_reg_unknown(env, regs, insn->src_reg);
		}
	}
	return branch;
}

static int sanitize_ptr_alu(struct bpf_verifier_env *env,
			    struct bpf_insn *insn,
			    const struct bpf_reg_state *ptr_reg,
			    const struct bpf_reg_state *off_reg,
			    struct bpf_reg_state *dst_reg,
			    struct bpf_sanitize_info *info,
			    const bool commit_window)
{
	struct bpf_insn_aux_data *aux = commit_window ? cur_aux(env) : &info->aux;
	struct bpf_verifier_state *vstate = env->cur_state;
	bool off_is_imm = tnum_is_const(off_reg->var_off);
	bool off_is_neg = off_reg->smin_value < 0;
	bool ptr_is_dst_reg = ptr_reg == dst_reg;
	u8 opcode = BPF_OP(insn->code);
	u32 alu_state, alu_limit;
	struct bpf_reg_state tmp;
	bool ret;
	int err;

	if (can_skip_alu_sanitation(env, insn))
		return 0;

	/* We already marked aux for masking from non-speculative
	 * paths, thus we got here in the first place. We only care
	 * to explore bad access from here.
	 */
	if (vstate->speculative)
		goto do_sim;

	if (!commit_window) {
		if (!tnum_is_const(off_reg->var_off) &&
		    (off_reg->smin_value < 0) != (off_reg->smax_value < 0))
			return REASON_BOUNDS;

		info->mask_to_left = (opcode == BPF_ADD &&  off_is_neg) ||
				     (opcode == BPF_SUB && !off_is_neg);
	}

	err = retrieve_ptr_limit(ptr_reg, &alu_limit, info->mask_to_left);
	if (err < 0)
		return err;

	if (commit_window) {
		/* In commit phase we narrow the masking window based on
		 * the observed pointer move after the simulated operation.
		 */
		alu_state = info->aux.alu_state;
		alu_limit = abs(info->aux.alu_limit - alu_limit);
	} else {
		alu_state  = off_is_neg ? BPF_ALU_NEG_VALUE : 0;
		alu_state |= off_is_imm ? BPF_ALU_IMMEDIATE : 0;
		alu_state |= ptr_is_dst_reg ?
			     BPF_ALU_SANITIZE_SRC : BPF_ALU_SANITIZE_DST;

		/* Limit pruning on unknown scalars to enable deep search for
		 * potential masking differences from other program paths.
		 */
		if (!off_is_imm)
			env->explore_alu_limits = true;
	}

	err = update_alu_sanitation_state(aux, alu_state, alu_limit);
	if (err < 0)
		return err;
do_sim:
	/* If we're in commit phase, we're done here given we already
	 * pushed the truncated dst_reg into the speculative verification
	 * stack.
	 *
	 * Also, when register is a known constant, we rewrite register-based
	 * operation to immediate-based, and thus do not need masking (and as
	 * a consequence, do not need to simulate the zero-truncation either).
	 */
	if (commit_window || off_is_imm)
		return 0;

	/* Simulate and find potential out-of-bounds access under
	 * speculative execution from truncation as a result of
	 * masking when off was not within expected range. If off
	 * sits in dst, then we temporarily need to move ptr there
	 * to simulate dst (== 0) +/-= ptr. Needed, for example,
	 * for cases where we use K-based arithmetic in one direction
	 * and truncated reg-based in the other in order to explore
	 * bad access.
	 */
	if (!ptr_is_dst_reg) {
		tmp = *dst_reg;
		copy_register_state(dst_reg, ptr_reg);
	}
	ret = sanitize_speculative_path(env, NULL, env->insn_idx + 1,
					env->insn_idx);
	if (!ptr_is_dst_reg && ret)
		*dst_reg = tmp;
	return !ret ? REASON_STACK : 0;
}

static void sanitize_mark_insn_seen(struct bpf_verifier_env *env)
{
	struct bpf_verifier_state *vstate = env->cur_state;

	/* If we simulate paths under speculation, we don't update the
	 * insn as 'seen' such that when we verify unreachable paths in
	 * the non-speculative domain, sanitize_dead_code() can still
	 * rewrite/sanitize them.
	 */
	if (!vstate->speculative)
		env->insn_aux_data[env->insn_idx].seen = env->pass_cnt;
}

static int sanitize_err(struct bpf_verifier_env *env,
			const struct bpf_insn *insn, int reason,
			const struct bpf_reg_state *off_reg,
			const struct bpf_reg_state *dst_reg)
{
	static const char *err = "pointer arithmetic with it prohibited for !root";
	const char *op = BPF_OP(insn->code) == BPF_ADD ? "add" : "sub";
	u32 dst = insn->dst_reg, src = insn->src_reg;

	switch (reason) {
	case REASON_BOUNDS:
		verbose(env, "R%d has unknown scalar with mixed signed bounds, %s\n",
			off_reg == dst_reg ? dst : src, err);
		break;
	case REASON_TYPE:
		verbose(env, "R%d has pointer with unsupported alu operation, %s\n",
			off_reg == dst_reg ? src : dst, err);
		break;
	case REASON_PATHS:
		verbose(env, "R%d tried to %s from different maps, paths or scalars, %s\n",
			dst, op, err);
		break;
	case REASON_LIMIT:
		verbose(env, "R%d tried to %s beyond pointer bounds, %s\n",
			dst, op, err);
		break;
	case REASON_STACK:
		verbose(env, "R%d could not be pushed for speculative verification, %s\n",
			dst, err);
		break;
	default:
		verbose(env, "verifier internal error: unknown reason (%d)\n",
			reason);
		break;
	}

	return -EACCES;
}

/* check that stack access falls within stack limits and that 'reg' doesn't
 * have a variable offset.
 *
 * Variable offset is prohibited for unprivileged mode for simplicity since it
 * requires corresponding support in Spectre masking for stack ALU.  See also
 * retrieve_ptr_limit().
 *
 *
 * 'off' includes 'reg->off'.
 */
static int check_stack_access_for_ptr_arithmetic(
				struct bpf_verifier_env *env,
				int regno,
				const struct bpf_reg_state *reg,
				int off)
{
	if (!tnum_is_const(reg->var_off)) {
		char tn_buf[48];

		tnum_strn(tn_buf, sizeof(tn_buf), reg->var_off);
		verbose(env, "R%d variable stack access prohibited for !root, var_off=%s off=%d\n",
			regno, tn_buf, off);
		return -EACCES;
	}

	if (off >= 0 || off < -MAX_BPF_STACK) {
		verbose(env, "R%d stack pointer arithmetic goes out of range, "
			"prohibited for !root; off=%d\n", regno, off);
		return -EACCES;
	}

	return 0;
}

static int sanitize_check_bounds(struct bpf_verifier_env *env,
				 const struct bpf_insn *insn,
				 const struct bpf_reg_state *dst_reg)
{
	u32 dst = insn->dst_reg;

	/* For unprivileged we require that resulting offset must be in bounds
	 * in order to be able to sanitize access later on.
	 */
	if (env->bypass_spec_v1)
		return 0;

	switch (dst_reg->type) {
	case PTR_TO_STACK:
		if (check_stack_access_for_ptr_arithmetic(env, dst, dst_reg,
					dst_reg->off + dst_reg->var_off.value))
			return -EACCES;
		break;
	case PTR_TO_MAP_VALUE:
		if (check_map_access(env, dst, dst_reg->off, 1, false)) {
			verbose(env, "R%d pointer arithmetic of map value goes out of range, "
				"prohibited for !root\n", dst);
			return -EACCES;
		}
		break;
	default:
		break;
	}

	return 0;
}

/* Handles arithmetic on a pointer and a scalar: computes new min/max and var_off.
 * Caller should also handle BPF_MOV case separately.
 * If we return -EACCES, caller may want to try again treating pointer as a
 * scalar.  So we only emit a diagnostic if !env->allow_ptr_leaks.
 */
static int adjust_ptr_min_max_vals(struct bpf_verifier_env *env,
				   struct bpf_insn *insn,
				   const struct bpf_reg_state *ptr_reg,
				   const struct bpf_reg_state *off_reg)
{
	struct bpf_verifier_state *vstate = env->cur_state;
	struct bpf_func_state *state = vstate->frame[vstate->curframe];
	struct bpf_reg_state *regs = state->regs, *dst_reg;
	bool known = tnum_is_const(off_reg->var_off);
	s64 smin_val = off_reg->smin_value, smax_val = off_reg->smax_value,
	    smin_ptr = ptr_reg->smin_value, smax_ptr = ptr_reg->smax_value;
	u64 umin_val = off_reg->umin_value, umax_val = off_reg->umax_value,
	    umin_ptr = ptr_reg->umin_value, umax_ptr = ptr_reg->umax_value;
	struct bpf_sanitize_info info = {};
	u8 opcode = BPF_OP(insn->code);
	u32 dst = insn->dst_reg;
	int ret;

	dst_reg = &regs[dst];

	if ((known && (smin_val != smax_val || umin_val != umax_val)) ||
	    smin_val > smax_val || umin_val > umax_val) {
		/* Taint dst register if offset had invalid bounds derived from
		 * e.g. dead branches.
		 */
		__mark_reg_unknown(env, dst_reg);
		return 0;
	}

	if (BPF_CLASS(insn->code) != BPF_ALU64) {
		/* 32-bit ALU ops on pointers produce (meaningless) scalars */
		if (opcode == BPF_SUB && env->allow_ptr_leaks) {
			__mark_reg_unknown(env, dst_reg);
			return 0;
		}

		verbose(env,
			"R%d 32-bit pointer arithmetic prohibited\n",
			dst);
		return -EACCES;
	}

	if (ptr_reg->type & PTR_MAYBE_NULL) {
		verbose(env, "R%d pointer arithmetic on %s prohibited, null-check it first\n",
			dst, reg_type_str(env, ptr_reg->type));
		return -EACCES;
	}

	switch (base_type(ptr_reg->type)) {
	case CONST_PTR_TO_MAP:
		/* smin_val represents the known value */
		if (known && smin_val == 0 && opcode == BPF_ADD)
			break;
		fallthrough;
	case PTR_TO_PACKET_END:
	case PTR_TO_SOCKET:
	case PTR_TO_SOCK_COMMON:
	case PTR_TO_TCP_SOCK:
	case PTR_TO_XDP_SOCK:
reject:
		verbose(env, "R%d pointer arithmetic on %s prohibited\n",
			dst, reg_type_str(env, ptr_reg->type));
		return -EACCES;
	default:
		if (type_may_be_null(ptr_reg->type))
			goto reject;
		break;
	}

	/* In case of 'scalar += pointer', dst_reg inherits pointer type and id.
	 * The id may be overwritten later if we create a new variable offset.
	 */
	dst_reg->type = ptr_reg->type;
	dst_reg->id = ptr_reg->id;

	if (!check_reg_sane_offset(env, off_reg, ptr_reg->type) ||
	    !check_reg_sane_offset(env, ptr_reg, ptr_reg->type))
		return -EINVAL;

	/* pointer types do not carry 32-bit bounds at the moment. */
	__mark_reg32_unbounded(dst_reg);

	if (sanitize_needed(opcode)) {
		ret = sanitize_ptr_alu(env, insn, ptr_reg, off_reg, dst_reg,
				       &info, false);
		if (ret < 0)
			return sanitize_err(env, insn, ret, off_reg, dst_reg);
	}

	switch (opcode) {
	case BPF_ADD:
		/* We can take a fixed offset as long as it doesn't overflow
		 * the s32 'off' field
		 */
		if (known && (ptr_reg->off + smin_val ==
			      (s64)(s32)(ptr_reg->off + smin_val))) {
			/* pointer += K.  Accumulate it into fixed offset */
			dst_reg->smin_value = smin_ptr;
			dst_reg->smax_value = smax_ptr;
			dst_reg->umin_value = umin_ptr;
			dst_reg->umax_value = umax_ptr;
			dst_reg->var_off = ptr_reg->var_off;
			dst_reg->off = ptr_reg->off + smin_val;
			dst_reg->raw = ptr_reg->raw;
			break;
		}
		/* A new variable offset is created.  Note that off_reg->off
		 * == 0, since it's a scalar.
		 * dst_reg gets the pointer type and since some positive
		 * integer value was added to the pointer, give it a new 'id'
		 * if it's a PTR_TO_PACKET.
		 * this creates a new 'base' pointer, off_reg (variable) gets
		 * added into the variable offset, and we copy the fixed offset
		 * from ptr_reg.
		 */
		if (signed_add_overflows(smin_ptr, smin_val) ||
		    signed_add_overflows(smax_ptr, smax_val)) {
			dst_reg->smin_value = S64_MIN;
			dst_reg->smax_value = S64_MAX;
		} else {
			dst_reg->smin_value = smin_ptr + smin_val;
			dst_reg->smax_value = smax_ptr + smax_val;
		}
		if (umin_ptr + umin_val < umin_ptr ||
		    umax_ptr + umax_val < umax_ptr) {
			dst_reg->umin_value = 0;
			dst_reg->umax_value = U64_MAX;
		} else {
			dst_reg->umin_value = umin_ptr + umin_val;
			dst_reg->umax_value = umax_ptr + umax_val;
		}
		dst_reg->var_off = tnum_add(ptr_reg->var_off, off_reg->var_off);
		dst_reg->off = ptr_reg->off;
		dst_reg->raw = ptr_reg->raw;
		if (reg_is_pkt_pointer(ptr_reg)) {
			dst_reg->id = ++env->id_gen;
			/* something was added to pkt_ptr, set range to zero */
			memset(&dst_reg->raw, 0, sizeof(dst_reg->raw));
		}
		break;
	case BPF_SUB:
		if (dst_reg == off_reg) {
			/* scalar -= pointer.  Creates an unknown scalar */
			verbose(env, "R%d tried to subtract pointer from scalar\n",
				dst);
			return -EACCES;
		}
		/* We don't allow subtraction from FP, because (according to
		 * test_verifier.c test "invalid fp arithmetic", JITs might not
		 * be able to deal with it.
		 */
		if (ptr_reg->type == PTR_TO_STACK) {
			verbose(env, "R%d subtraction from stack pointer prohibited\n",
				dst);
			return -EACCES;
		}
		if (known && (ptr_reg->off - smin_val ==
			      (s64)(s32)(ptr_reg->off - smin_val))) {
			/* pointer -= K.  Subtract it from fixed offset */
			dst_reg->smin_value = smin_ptr;
			dst_reg->smax_value = smax_ptr;
			dst_reg->umin_value = umin_ptr;
			dst_reg->umax_value = umax_ptr;
			dst_reg->var_off = ptr_reg->var_off;
			dst_reg->id = ptr_reg->id;
			dst_reg->off = ptr_reg->off - smin_val;
			dst_reg->raw = ptr_reg->raw;
			break;
		}
		/* A new variable offset is created.  If the subtrahend is known
		 * nonnegative, then any reg->range we had before is still good.
		 */
		if (signed_sub_overflows(smin_ptr, smax_val) ||
		    signed_sub_overflows(smax_ptr, smin_val)) {
			/* Overflow possible, we know nothing */
			dst_reg->smin_value = S64_MIN;
			dst_reg->smax_value = S64_MAX;
		} else {
			dst_reg->smin_value = smin_ptr - smax_val;
			dst_reg->smax_value = smax_ptr - smin_val;
		}
		if (umin_ptr < umax_val) {
			/* Overflow possible, we know nothing */
			dst_reg->umin_value = 0;
			dst_reg->umax_value = U64_MAX;
		} else {
			/* Cannot overflow (as long as bounds are consistent) */
			dst_reg->umin_value = umin_ptr - umax_val;
			dst_reg->umax_value = umax_ptr - umin_val;
		}
		dst_reg->var_off = tnum_sub(ptr_reg->var_off, off_reg->var_off);
		dst_reg->off = ptr_reg->off;
		dst_reg->raw = ptr_reg->raw;
		if (reg_is_pkt_pointer(ptr_reg)) {
			dst_reg->id = ++env->id_gen;
			/* something was added to pkt_ptr, set range to zero */
			if (smin_val < 0)
				memset(&dst_reg->raw, 0, sizeof(dst_reg->raw));
		}
		break;
	case BPF_AND:
	case BPF_OR:
	case BPF_XOR:
		/* bitwise ops on pointers are troublesome, prohibit. */
		verbose(env, "R%d bitwise operator %s on pointer prohibited\n",
			dst, bpf_alu_string[opcode >> 4]);
		return -EACCES;
	default:
		/* other operators (e.g. MUL,LSH) produce non-pointer results */
		verbose(env, "R%d pointer arithmetic with %s operator prohibited\n",
			dst, bpf_alu_string[opcode >> 4]);
		return -EACCES;
	}

	if (!check_reg_sane_offset(env, dst_reg, ptr_reg->type))
		return -EINVAL;
	reg_bounds_sync(dst_reg);
	if (sanitize_check_bounds(env, insn, dst_reg) < 0)
		return -EACCES;
	if (sanitize_needed(opcode)) {
		ret = sanitize_ptr_alu(env, insn, dst_reg, off_reg, dst_reg,
				       &info, true);
		if (ret < 0)
			return sanitize_err(env, insn, ret, off_reg, dst_reg);
	}

	return 0;
}

static void scalar32_min_max_add(struct bpf_reg_state *dst_reg,
				 struct bpf_reg_state *src_reg)
{
	s32 smin_val = src_reg->s32_min_value;
	s32 smax_val = src_reg->s32_max_value;
	u32 umin_val = src_reg->u32_min_value;
	u32 umax_val = src_reg->u32_max_value;

	if (signed_add32_overflows(dst_reg->s32_min_value, smin_val) ||
	    signed_add32_overflows(dst_reg->s32_max_value, smax_val)) {
		dst_reg->s32_min_value = S32_MIN;
		dst_reg->s32_max_value = S32_MAX;
	} else {
		dst_reg->s32_min_value += smin_val;
		dst_reg->s32_max_value += smax_val;
	}
	if (dst_reg->u32_min_value + umin_val < umin_val ||
	    dst_reg->u32_max_value + umax_val < umax_val) {
		dst_reg->u32_min_value = 0;
		dst_reg->u32_max_value = U32_MAX;
	} else {
		dst_reg->u32_min_value += umin_val;
		dst_reg->u32_max_value += umax_val;
	}
}

static void scalar_min_max_add(struct bpf_reg_state *dst_reg,
			       struct bpf_reg_state *src_reg)
{
	s64 smin_val = src_reg->smin_value;
	s64 smax_val = src_reg->smax_value;
	u64 umin_val = src_reg->umin_value;
	u64 umax_val = src_reg->umax_value;

	if (signed_add_overflows(dst_reg->smin_value, smin_val) ||
	    signed_add_overflows(dst_reg->smax_value, smax_val)) {
		dst_reg->smin_value = S64_MIN;
		dst_reg->smax_value = S64_MAX;
	} else {
		dst_reg->smin_value += smin_val;
		dst_reg->smax_value += smax_val;
	}
	if (dst_reg->umin_value + umin_val < umin_val ||
	    dst_reg->umax_value + umax_val < umax_val) {
		dst_reg->umin_value = 0;
		dst_reg->umax_value = U64_MAX;
	} else {
		dst_reg->umin_value += umin_val;
		dst_reg->umax_value += umax_val;
	}
}

static void scalar32_min_max_sub(struct bpf_reg_state *dst_reg,
				 struct bpf_reg_state *src_reg)
{
	s32 smin_val = src_reg->s32_min_value;
	s32 smax_val = src_reg->s32_max_value;
	u32 umin_val = src_reg->u32_min_value;
	u32 umax_val = src_reg->u32_max_value;

	if (signed_sub32_overflows(dst_reg->s32_min_value, smax_val) ||
	    signed_sub32_overflows(dst_reg->s32_max_value, smin_val)) {
		/* Overflow possible, we know nothing */
		dst_reg->s32_min_value = S32_MIN;
		dst_reg->s32_max_value = S32_MAX;
	} else {
		dst_reg->s32_min_value -= smax_val;
		dst_reg->s32_max_value -= smin_val;
	}
	if (dst_reg->u32_min_value < umax_val) {
		/* Overflow possible, we know nothing */
		dst_reg->u32_min_value = 0;
		dst_reg->u32_max_value = U32_MAX;
	} else {
		/* Cannot overflow (as long as bounds are consistent) */
		dst_reg->u32_min_value -= umax_val;
		dst_reg->u32_max_value -= umin_val;
	}
}

static void scalar_min_max_sub(struct bpf_reg_state *dst_reg,
			       struct bpf_reg_state *src_reg)
{
	s64 smin_val = src_reg->smin_value;
	s64 smax_val = src_reg->smax_value;
	u64 umin_val = src_reg->umin_value;
	u64 umax_val = src_reg->umax_value;

	if (signed_sub_overflows(dst_reg->smin_value, smax_val) ||
	    signed_sub_overflows(dst_reg->smax_value, smin_val)) {
		/* Overflow possible, we know nothing */
		dst_reg->smin_value = S64_MIN;
		dst_reg->smax_value = S64_MAX;
	} else {
		dst_reg->smin_value -= smax_val;
		dst_reg->smax_value -= smin_val;
	}
	if (dst_reg->umin_value < umax_val) {
		/* Overflow possible, we know nothing */
		dst_reg->umin_value = 0;
		dst_reg->umax_value = U64_MAX;
	} else {
		/* Cannot overflow (as long as bounds are consistent) */
		dst_reg->umin_value -= umax_val;
		dst_reg->umax_value -= umin_val;
	}
}

static void scalar32_min_max_mul(struct bpf_reg_state *dst_reg,
				 struct bpf_reg_state *src_reg)
{
	s32 smin_val = src_reg->s32_min_value;
	u32 umin_val = src_reg->u32_min_value;
	u32 umax_val = src_reg->u32_max_value;

	if (smin_val < 0 || dst_reg->s32_min_value < 0) {
		/* Ain't nobody got time to multiply that sign */
		__mark_reg32_unbounded(dst_reg);
		return;
	}
	/* Both values are positive, so we can work with unsigned and
	 * copy the result to signed (unless it exceeds S32_MAX).
	 */
	if (umax_val > U16_MAX || dst_reg->u32_max_value > U16_MAX) {
		/* Potential overflow, we know nothing */
		__mark_reg32_unbounded(dst_reg);
		return;
	}
	dst_reg->u32_min_value *= umin_val;
	dst_reg->u32_max_value *= umax_val;
	if (dst_reg->u32_max_value > S32_MAX) {
		/* Overflow possible, we know nothing */
		dst_reg->s32_min_value = S32_MIN;
		dst_reg->s32_max_value = S32_MAX;
	} else {
		dst_reg->s32_min_value = dst_reg->u32_min_value;
		dst_reg->s32_max_value = dst_reg->u32_max_value;
	}
}

static void scalar_min_max_mul(struct bpf_reg_state *dst_reg,
			       struct bpf_reg_state *src_reg)
{
	s64 smin_val = src_reg->smin_value;
	u64 umin_val = src_reg->umin_value;
	u64 umax_val = src_reg->umax_value;

	if (smin_val < 0 || dst_reg->smin_value < 0) {
		/* Ain't nobody got time to multiply that sign */
		__mark_reg64_unbounded(dst_reg);
		return;
	}
	/* Both values are positive, so we can work with unsigned and
	 * copy the result to signed (unless it exceeds S64_MAX).
	 */
	if (umax_val > U32_MAX || dst_reg->umax_value > U32_MAX) {
		/* Potential overflow, we know nothing */
		__mark_reg64_unbounded(dst_reg);
		return;
	}
	dst_reg->umin_value *= umin_val;
	dst_reg->umax_value *= umax_val;
	if (dst_reg->umax_value > S64_MAX) {
		/* Overflow possible, we know nothing */
		dst_reg->smin_value = S64_MIN;
		dst_reg->smax_value = S64_MAX;
	} else {
		dst_reg->smin_value = dst_reg->umin_value;
		dst_reg->smax_value = dst_reg->umax_value;
	}
}

static void scalar32_min_max_and(struct bpf_reg_state *dst_reg,
				 struct bpf_reg_state *src_reg)
{
	bool src_known = tnum_subreg_is_const(src_reg->var_off);
	bool dst_known = tnum_subreg_is_const(dst_reg->var_off);
	struct tnum var32_off = tnum_subreg(dst_reg->var_off);
	s32 smin_val = src_reg->s32_min_value;
	u32 umax_val = src_reg->u32_max_value;

	if (src_known && dst_known) {
		__mark_reg32_known(dst_reg, var32_off.value);
		return;
	}

	/* We get our minimum from the var_off, since that's inherently
	 * bitwise.  Our maximum is the minimum of the operands' maxima.
	 */
	dst_reg->u32_min_value = var32_off.value;
	dst_reg->u32_max_value = min(dst_reg->u32_max_value, umax_val);
	if (dst_reg->s32_min_value < 0 || smin_val < 0) {
		/* Lose signed bounds when ANDing negative numbers,
		 * ain't nobody got time for that.
		 */
		dst_reg->s32_min_value = S32_MIN;
		dst_reg->s32_max_value = S32_MAX;
	} else {
		/* ANDing two positives gives a positive, so safe to
		 * cast result into s64.
		 */
		dst_reg->s32_min_value = dst_reg->u32_min_value;
		dst_reg->s32_max_value = dst_reg->u32_max_value;
	}
}

static void scalar_min_max_and(struct bpf_reg_state *dst_reg,
			       struct bpf_reg_state *src_reg)
{
	bool src_known = tnum_is_const(src_reg->var_off);
	bool dst_known = tnum_is_const(dst_reg->var_off);
	s64 smin_val = src_reg->smin_value;
	u64 umax_val = src_reg->umax_value;

	if (src_known && dst_known) {
		__mark_reg_known(dst_reg, dst_reg->var_off.value);
		return;
	}

	/* We get our minimum from the var_off, since that's inherently
	 * bitwise.  Our maximum is the minimum of the operands' maxima.
	 */
	dst_reg->umin_value = dst_reg->var_off.value;
	dst_reg->umax_value = min(dst_reg->umax_value, umax_val);
	if (dst_reg->smin_value < 0 || smin_val < 0) {
		/* Lose signed bounds when ANDing negative numbers,
		 * ain't nobody got time for that.
		 */
		dst_reg->smin_value = S64_MIN;
		dst_reg->smax_value = S64_MAX;
	} else {
		/* ANDing two positives gives a positive, so safe to
		 * cast result into s64.
		 */
		dst_reg->smin_value = dst_reg->umin_value;
		dst_reg->smax_value = dst_reg->umax_value;
	}
	/* We may learn something more from the var_off */
	__update_reg_bounds(dst_reg);
}

static void scalar32_min_max_or(struct bpf_reg_state *dst_reg,
				struct bpf_reg_state *src_reg)
{
	bool src_known = tnum_subreg_is_const(src_reg->var_off);
	bool dst_known = tnum_subreg_is_const(dst_reg->var_off);
	struct tnum var32_off = tnum_subreg(dst_reg->var_off);
	s32 smin_val = src_reg->s32_min_value;
	u32 umin_val = src_reg->u32_min_value;

	if (src_known && dst_known) {
		__mark_reg32_known(dst_reg, var32_off.value);
		return;
	}

	/* We get our maximum from the var_off, and our minimum is the
	 * maximum of the operands' minima
	 */
	dst_reg->u32_min_value = max(dst_reg->u32_min_value, umin_val);
	dst_reg->u32_max_value = var32_off.value | var32_off.mask;
	if (dst_reg->s32_min_value < 0 || smin_val < 0) {
		/* Lose signed bounds when ORing negative numbers,
		 * ain't nobody got time for that.
		 */
		dst_reg->s32_min_value = S32_MIN;
		dst_reg->s32_max_value = S32_MAX;
	} else {
		/* ORing two positives gives a positive, so safe to
		 * cast result into s64.
		 */
		dst_reg->s32_min_value = dst_reg->u32_min_value;
		dst_reg->s32_max_value = dst_reg->u32_max_value;
	}
}

static void scalar_min_max_or(struct bpf_reg_state *dst_reg,
			      struct bpf_reg_state *src_reg)
{
	bool src_known = tnum_is_const(src_reg->var_off);
	bool dst_known = tnum_is_const(dst_reg->var_off);
	s64 smin_val = src_reg->smin_value;
	u64 umin_val = src_reg->umin_value;

	if (src_known && dst_known) {
		__mark_reg_known(dst_reg, dst_reg->var_off.value);
		return;
	}

	/* We get our maximum from the var_off, and our minimum is the
	 * maximum of the operands' minima
	 */
	dst_reg->umin_value = max(dst_reg->umin_value, umin_val);
	dst_reg->umax_value = dst_reg->var_off.value | dst_reg->var_off.mask;
	if (dst_reg->smin_value < 0 || smin_val < 0) {
		/* Lose signed bounds when ORing negative numbers,
		 * ain't nobody got time for that.
		 */
		dst_reg->smin_value = S64_MIN;
		dst_reg->smax_value = S64_MAX;
	} else {
		/* ORing two positives gives a positive, so safe to
		 * cast result into s64.
		 */
		dst_reg->smin_value = dst_reg->umin_value;
		dst_reg->smax_value = dst_reg->umax_value;
	}
	/* We may learn something more from the var_off */
	__update_reg_bounds(dst_reg);
}

static void scalar32_min_max_xor(struct bpf_reg_state *dst_reg,
				 struct bpf_reg_state *src_reg)
{
	bool src_known = tnum_subreg_is_const(src_reg->var_off);
	bool dst_known = tnum_subreg_is_const(dst_reg->var_off);
	struct tnum var32_off = tnum_subreg(dst_reg->var_off);
	s32 smin_val = src_reg->s32_min_value;

	if (src_known && dst_known) {
		__mark_reg32_known(dst_reg, var32_off.value);
		return;
	}

	/* We get both minimum and maximum from the var32_off. */
	dst_reg->u32_min_value = var32_off.value;
	dst_reg->u32_max_value = var32_off.value | var32_off.mask;

	if (dst_reg->s32_min_value >= 0 && smin_val >= 0) {
		/* XORing two positive sign numbers gives a positive,
		 * so safe to cast u32 result into s32.
		 */
		dst_reg->s32_min_value = dst_reg->u32_min_value;
		dst_reg->s32_max_value = dst_reg->u32_max_value;
	} else {
		dst_reg->s32_min_value = S32_MIN;
		dst_reg->s32_max_value = S32_MAX;
	}
}

static void scalar_min_max_xor(struct bpf_reg_state *dst_reg,
			       struct bpf_reg_state *src_reg)
{
	bool src_known = tnum_is_const(src_reg->var_off);
	bool dst_known = tnum_is_const(dst_reg->var_off);
	s64 smin_val = src_reg->smin_value;

	if (src_known && dst_known) {
		/* dst_reg->var_off.value has been updated earlier */
		__mark_reg_known(dst_reg, dst_reg->var_off.value);
		return;
	}

	/* We get both minimum and maximum from the var_off. */
	dst_reg->umin_value = dst_reg->var_off.value;
	dst_reg->umax_value = dst_reg->var_off.value | dst_reg->var_off.mask;

	if (dst_reg->smin_value >= 0 && smin_val >= 0) {
		/* XORing two positive sign numbers gives a positive,
		 * so safe to cast u64 result into s64.
		 */
		dst_reg->smin_value = dst_reg->umin_value;
		dst_reg->smax_value = dst_reg->umax_value;
	} else {
		dst_reg->smin_value = S64_MIN;
		dst_reg->smax_value = S64_MAX;
	}

	__update_reg_bounds(dst_reg);
}

static void __scalar32_min_max_lsh(struct bpf_reg_state *dst_reg,
				   u64 umin_val, u64 umax_val)
{
	/* We lose all sign bit information (except what we can pick
	 * up from var_off)
	 */
	dst_reg->s32_min_value = S32_MIN;
	dst_reg->s32_max_value = S32_MAX;
	/* If we might shift our top bit out, then we know nothing */
	if (umax_val > 31 || dst_reg->u32_max_value > 1ULL << (31 - umax_val)) {
		dst_reg->u32_min_value = 0;
		dst_reg->u32_max_value = U32_MAX;
	} else {
		dst_reg->u32_min_value <<= umin_val;
		dst_reg->u32_max_value <<= umax_val;
	}
}

static void scalar32_min_max_lsh(struct bpf_reg_state *dst_reg,
				 struct bpf_reg_state *src_reg)
{
	u32 umax_val = src_reg->u32_max_value;
	u32 umin_val = src_reg->u32_min_value;
	/* u32 alu operation will zext upper bits */
	struct tnum subreg = tnum_subreg(dst_reg->var_off);

	__scalar32_min_max_lsh(dst_reg, umin_val, umax_val);
	dst_reg->var_off = tnum_subreg(tnum_lshift(subreg, umin_val));
	/* Not required but being careful mark reg64 bounds as unknown so
	 * that we are forced to pick them up from tnum and zext later and
	 * if some path skips this step we are still safe.
	 */
	__mark_reg64_unbounded(dst_reg);
	__update_reg32_bounds(dst_reg);
}

static void __scalar64_min_max_lsh(struct bpf_reg_state *dst_reg,
				   u64 umin_val, u64 umax_val)
{
	/* Special case <<32 because it is a common compiler pattern to sign
	 * extend subreg by doing <<32 s>>32. In this case if 32bit bounds are
	 * positive we know this shift will also be positive so we can track
	 * bounds correctly. Otherwise we lose all sign bit information except
	 * what we can pick up from var_off. Perhaps we can generalize this
	 * later to shifts of any length.
	 */
	if (umin_val == 32 && umax_val == 32 && dst_reg->s32_max_value >= 0)
		dst_reg->smax_value = (s64)dst_reg->s32_max_value << 32;
	else
		dst_reg->smax_value = S64_MAX;

	if (umin_val == 32 && umax_val == 32 && dst_reg->s32_min_value >= 0)
		dst_reg->smin_value = (s64)dst_reg->s32_min_value << 32;
	else
		dst_reg->smin_value = S64_MIN;

	/* If we might shift our top bit out, then we know nothing */
	if (dst_reg->umax_value > 1ULL << (63 - umax_val)) {
		dst_reg->umin_value = 0;
		dst_reg->umax_value = U64_MAX;
	} else {
		dst_reg->umin_value <<= umin_val;
		dst_reg->umax_value <<= umax_val;
	}
}

static void scalar_min_max_lsh(struct bpf_reg_state *dst_reg,
			       struct bpf_reg_state *src_reg)
{
	u64 umax_val = src_reg->umax_value;
	u64 umin_val = src_reg->umin_value;

	/* scalar64 calc uses 32bit unshifted bounds so must be called first */
	__scalar64_min_max_lsh(dst_reg, umin_val, umax_val);
	__scalar32_min_max_lsh(dst_reg, umin_val, umax_val);

	dst_reg->var_off = tnum_lshift(dst_reg->var_off, umin_val);
	/* We may learn something more from the var_off */
	__update_reg_bounds(dst_reg);
}

static void scalar32_min_max_rsh(struct bpf_reg_state *dst_reg,
				 struct bpf_reg_state *src_reg)
{
	struct tnum subreg = tnum_subreg(dst_reg->var_off);
	u32 umax_val = src_reg->u32_max_value;
	u32 umin_val = src_reg->u32_min_value;

	/* BPF_RSH is an unsigned shift.  If the value in dst_reg might
	 * be negative, then either:
	 * 1) src_reg might be zero, so the sign bit of the result is
	 *    unknown, so we lose our signed bounds
	 * 2) it's known negative, thus the unsigned bounds capture the
	 *    signed bounds
	 * 3) the signed bounds cross zero, so they tell us nothing
	 *    about the result
	 * If the value in dst_reg is known nonnegative, then again the
	 * unsigned bounds capture the signed bounds.
	 * Thus, in all cases it suffices to blow away our signed bounds
	 * and rely on inferring new ones from the unsigned bounds and
	 * var_off of the result.
	 */
	dst_reg->s32_min_value = S32_MIN;
	dst_reg->s32_max_value = S32_MAX;

	dst_reg->var_off = tnum_rshift(subreg, umin_val);
	dst_reg->u32_min_value >>= umax_val;
	dst_reg->u32_max_value >>= umin_val;

	__mark_reg64_unbounded(dst_reg);
	__update_reg32_bounds(dst_reg);
}

static void scalar_min_max_rsh(struct bpf_reg_state *dst_reg,
			       struct bpf_reg_state *src_reg)
{
	u64 umax_val = src_reg->umax_value;
	u64 umin_val = src_reg->umin_value;

	/* BPF_RSH is an unsigned shift.  If the value in dst_reg might
	 * be negative, then either:
	 * 1) src_reg might be zero, so the sign bit of the result is
	 *    unknown, so we lose our signed bounds
	 * 2) it's known negative, thus the unsigned bounds capture the
	 *    signed bounds
	 * 3) the signed bounds cross zero, so they tell us nothing
	 *    about the result
	 * If the value in dst_reg is known nonnegative, then again the
	 * unsigned bounds capture the signed bounds.
	 * Thus, in all cases it suffices to blow away our signed bounds
	 * and rely on inferring new ones from the unsigned bounds and
	 * var_off of the result.
	 */
	dst_reg->smin_value = S64_MIN;
	dst_reg->smax_value = S64_MAX;
	dst_reg->var_off = tnum_rshift(dst_reg->var_off, umin_val);
	dst_reg->umin_value >>= umax_val;
	dst_reg->umax_value >>= umin_val;

	/* Its not easy to operate on alu32 bounds here because it depends
	 * on bits being shifted in. Take easy way out and mark unbounded
	 * so we can recalculate later from tnum.
	 */
	__mark_reg32_unbounded(dst_reg);
	__update_reg_bounds(dst_reg);
}

static void scalar32_min_max_arsh(struct bpf_reg_state *dst_reg,
				  struct bpf_reg_state *src_reg)
{
	u64 umin_val = src_reg->u32_min_value;

	/* Upon reaching here, src_known is true and
	 * umax_val is equal to umin_val.
	 */
	dst_reg->s32_min_value = (u32)(((s32)dst_reg->s32_min_value) >> umin_val);
	dst_reg->s32_max_value = (u32)(((s32)dst_reg->s32_max_value) >> umin_val);

	dst_reg->var_off = tnum_arshift(tnum_subreg(dst_reg->var_off), umin_val, 32);

	/* blow away the dst_reg umin_value/umax_value and rely on
	 * dst_reg var_off to refine the result.
	 */
	dst_reg->u32_min_value = 0;
	dst_reg->u32_max_value = U32_MAX;

	__mark_reg64_unbounded(dst_reg);
	__update_reg32_bounds(dst_reg);
}

static void scalar_min_max_arsh(struct bpf_reg_state *dst_reg,
				struct bpf_reg_state *src_reg)
{
	u64 umin_val = src_reg->umin_value;

	/* Upon reaching here, src_known is true and umax_val is equal
	 * to umin_val.
	 */
	dst_reg->smin_value >>= umin_val;
	dst_reg->smax_value >>= umin_val;

	dst_reg->var_off = tnum_arshift(dst_reg->var_off, umin_val, 64);

	/* blow away the dst_reg umin_value/umax_value and rely on
	 * dst_reg var_off to refine the result.
	 */
	dst_reg->umin_value = 0;
	dst_reg->umax_value = U64_MAX;

	/* Its not easy to operate on alu32 bounds here because it depends
	 * on bits being shifted in from upper 32-bits. Take easy way out
	 * and mark unbounded so we can recalculate later from tnum.
	 */
	__mark_reg32_unbounded(dst_reg);
	__update_reg_bounds(dst_reg);
}

/* WARNING: This function does calculations on 64-bit values, but the actual
 * execution may occur on 32-bit values. Therefore, things like bitshifts
 * need extra checks in the 32-bit case.
 */
static int adjust_scalar_min_max_vals(struct bpf_verifier_env *env,
				      struct bpf_insn *insn,
				      struct bpf_reg_state *dst_reg,
				      struct bpf_reg_state src_reg)
{
	struct bpf_reg_state *regs = cur_regs(env);
	u8 opcode = BPF_OP(insn->code);
	bool src_known;
	s64 smin_val, smax_val;
	u64 umin_val, umax_val;
	s32 s32_min_val, s32_max_val;
	u32 u32_min_val, u32_max_val;
	u64 insn_bitness = (BPF_CLASS(insn->code) == BPF_ALU64) ? 64 : 32;
	bool alu32 = (BPF_CLASS(insn->code) != BPF_ALU64);
	int ret;

	smin_val = src_reg.smin_value;
	smax_val = src_reg.smax_value;
	umin_val = src_reg.umin_value;
	umax_val = src_reg.umax_value;

	s32_min_val = src_reg.s32_min_value;
	s32_max_val = src_reg.s32_max_value;
	u32_min_val = src_reg.u32_min_value;
	u32_max_val = src_reg.u32_max_value;

	if (alu32) {
		src_known = tnum_subreg_is_const(src_reg.var_off);
		if ((src_known &&
		     (s32_min_val != s32_max_val || u32_min_val != u32_max_val)) ||
		    s32_min_val > s32_max_val || u32_min_val > u32_max_val) {
			/* Taint dst register if offset had invalid bounds
			 * derived from e.g. dead branches.
			 */
			__mark_reg_unknown(env, dst_reg);
			return 0;
		}
	} else {
		src_known = tnum_is_const(src_reg.var_off);
		if ((src_known &&
		     (smin_val != smax_val || umin_val != umax_val)) ||
		    smin_val > smax_val || umin_val > umax_val) {
			/* Taint dst register if offset had invalid bounds
			 * derived from e.g. dead branches.
			 */
			__mark_reg_unknown(env, dst_reg);
			return 0;
		}
	}

	if (!src_known &&
	    opcode != BPF_ADD && opcode != BPF_SUB && opcode != BPF_AND) {
		__mark_reg_unknown(env, dst_reg);
		return 0;
	}

	if (sanitize_needed(opcode)) {
		ret = sanitize_val_alu(env, insn);
		if (ret < 0)
			return sanitize_err(env, insn, ret, NULL, NULL);
	}

	/* Calculate sign/unsigned bounds and tnum for alu32 and alu64 bit ops.
	 * There are two classes of instructions: The first class we track both
	 * alu32 and alu64 sign/unsigned bounds independently this provides the
	 * greatest amount of precision when alu operations are mixed with jmp32
	 * operations. These operations are BPF_ADD, BPF_SUB, BPF_MUL, BPF_ADD,
	 * and BPF_OR. This is possible because these ops have fairly easy to
	 * understand and calculate behavior in both 32-bit and 64-bit alu ops.
	 * See alu32 verifier tests for examples. The second class of
	 * operations, BPF_LSH, BPF_RSH, and BPF_ARSH, however are not so easy
	 * with regards to tracking sign/unsigned bounds because the bits may
	 * cross subreg boundaries in the alu64 case. When this happens we mark
	 * the reg unbounded in the subreg bound space and use the resulting
	 * tnum to calculate an approximation of the sign/unsigned bounds.
	 */
	switch (opcode) {
	case BPF_ADD:
		scalar32_min_max_add(dst_reg, &src_reg);
		scalar_min_max_add(dst_reg, &src_reg);
		dst_reg->var_off = tnum_add(dst_reg->var_off, src_reg.var_off);
		break;
	case BPF_SUB:
		scalar32_min_max_sub(dst_reg, &src_reg);
		scalar_min_max_sub(dst_reg, &src_reg);
		dst_reg->var_off = tnum_sub(dst_reg->var_off, src_reg.var_off);
		break;
	case BPF_MUL:
		dst_reg->var_off = tnum_mul(dst_reg->var_off, src_reg.var_off);
		scalar32_min_max_mul(dst_reg, &src_reg);
		scalar_min_max_mul(dst_reg, &src_reg);
		break;
	case BPF_AND:
		dst_reg->var_off = tnum_and(dst_reg->var_off, src_reg.var_off);
		scalar32_min_max_and(dst_reg, &src_reg);
		scalar_min_max_and(dst_reg, &src_reg);
		break;
	case BPF_OR:
		dst_reg->var_off = tnum_or(dst_reg->var_off, src_reg.var_off);
		scalar32_min_max_or(dst_reg, &src_reg);
		scalar_min_max_or(dst_reg, &src_reg);
		break;
	case BPF_XOR:
		dst_reg->var_off = tnum_xor(dst_reg->var_off, src_reg.var_off);
		scalar32_min_max_xor(dst_reg, &src_reg);
		scalar_min_max_xor(dst_reg, &src_reg);
		break;
	case BPF_LSH:
		if (umax_val >= insn_bitness) {
			/* Shifts greater than 31 or 63 are undefined.
			 * This includes shifts by a negative number.
			 */
			mark_reg_unknown(env, regs, insn->dst_reg);
			break;
		}
		if (alu32)
			scalar32_min_max_lsh(dst_reg, &src_reg);
		else
			scalar_min_max_lsh(dst_reg, &src_reg);
		break;
	case BPF_RSH:
		if (umax_val >= insn_bitness) {
			/* Shifts greater than 31 or 63 are undefined.
			 * This includes shifts by a negative number.
			 */
			mark_reg_unknown(env, regs, insn->dst_reg);
			break;
		}
		if (alu32)
			scalar32_min_max_rsh(dst_reg, &src_reg);
		else
			scalar_min_max_rsh(dst_reg, &src_reg);
		break;
	case BPF_ARSH:
		if (umax_val >= insn_bitness) {
			/* Shifts greater than 31 or 63 are undefined.
			 * This includes shifts by a negative number.
			 */
			mark_reg_unknown(env, regs, insn->dst_reg);
			break;
		}
		if (alu32)
			scalar32_min_max_arsh(dst_reg, &src_reg);
		else
			scalar_min_max_arsh(dst_reg, &src_reg);
		break;
	default:
		mark_reg_unknown(env, regs, insn->dst_reg);
		break;
	}

	/* ALU32 ops are zero extended into 64bit register */
	if (alu32)
		zext_32_to_64(dst_reg);
	reg_bounds_sync(dst_reg);
	return 0;
}

/* Handles ALU ops other than BPF_END, BPF_NEG and BPF_MOV: computes new min/max
 * and var_off.
 */
static int adjust_reg_min_max_vals(struct bpf_verifier_env *env,
				   struct bpf_insn *insn)
{
	struct bpf_verifier_state *vstate = env->cur_state;
	struct bpf_func_state *state = vstate->frame[vstate->curframe];
	struct bpf_reg_state *regs = state->regs, *dst_reg, *src_reg;
	struct bpf_reg_state *ptr_reg = NULL, off_reg = {0};
	u8 opcode = BPF_OP(insn->code);
	int err;

	dst_reg = &regs[insn->dst_reg];
	src_reg = NULL;
	if (dst_reg->type != SCALAR_VALUE)
		ptr_reg = dst_reg;
	else
		/* Make sure ID is cleared otherwise dst_reg min/max could be
		 * incorrectly propagated into other registers by find_equal_scalars()
		 */
		dst_reg->id = 0;
	if (BPF_SRC(insn->code) == BPF_X) {
		src_reg = &regs[insn->src_reg];
		if (src_reg->type != SCALAR_VALUE) {
			if (dst_reg->type != SCALAR_VALUE) {
				/* Combining two pointers by any ALU op yields
				 * an arbitrary scalar. Disallow all math except
				 * pointer subtraction
				 */
				if (opcode == BPF_SUB && env->allow_ptr_leaks) {
					mark_reg_unknown(env, regs, insn->dst_reg);
					return 0;
				}
				verbose(env, "R%d pointer %s pointer prohibited\n",
					insn->dst_reg,
					bpf_alu_string[opcode >> 4]);
				return -EACCES;
			} else {
				/* scalar += pointer
				 * This is legal, but we have to reverse our
				 * src/dest handling in computing the range
				 */
				err = mark_chain_precision(env, insn->dst_reg);
				if (err)
					return err;
				return adjust_ptr_min_max_vals(env, insn,
							       src_reg, dst_reg);
			}
		} else if (ptr_reg) {
			/* pointer += scalar */
			err = mark_chain_precision(env, insn->src_reg);
			if (err)
				return err;
			return adjust_ptr_min_max_vals(env, insn,
						       dst_reg, src_reg);
		} else if (dst_reg->precise) {
			/* if dst_reg is precise, src_reg should be precise as well */
			err = mark_chain_precision(env, insn->src_reg);
			if (err)
				return err;
		}
	} else {
		/* Pretend the src is a reg with a known value, since we only
		 * need to be able to read from this state.
		 */
		off_reg.type = SCALAR_VALUE;
		__mark_reg_known(&off_reg, insn->imm);
		src_reg = &off_reg;
		if (ptr_reg) /* pointer += K */
			return adjust_ptr_min_max_vals(env, insn,
						       ptr_reg, src_reg);
	}

	/* Got here implies adding two SCALAR_VALUEs */
	if (WARN_ON_ONCE(ptr_reg)) {
		print_verifier_state(env, state);
		verbose(env, "verifier internal error: unexpected ptr_reg\n");
		return -EINVAL;
	}
	if (WARN_ON(!src_reg)) {
		print_verifier_state(env, state);
		verbose(env, "verifier internal error: no src_reg\n");
		return -EINVAL;
	}
	return adjust_scalar_min_max_vals(env, insn, dst_reg, *src_reg);
}

/* check validity of 32-bit and 64-bit arithmetic operations */
static int check_alu_op(struct bpf_verifier_env *env, struct bpf_insn *insn)
{
	struct bpf_reg_state *regs = cur_regs(env);
	u8 opcode = BPF_OP(insn->code);
	int err;

	if (opcode == BPF_END || opcode == BPF_NEG) {
		if (opcode == BPF_NEG) {
			if (BPF_SRC(insn->code) != 0 ||
			    insn->src_reg != BPF_REG_0 ||
			    insn->off != 0 || insn->imm != 0) {
				verbose(env, "BPF_NEG uses reserved fields\n");
				return -EINVAL;
			}
		} else {
			if (insn->src_reg != BPF_REG_0 || insn->off != 0 ||
			    (insn->imm != 16 && insn->imm != 32 && insn->imm != 64) ||
			    BPF_CLASS(insn->code) == BPF_ALU64) {
				verbose(env, "BPF_END uses reserved fields\n");
				return -EINVAL;
			}
		}

		/* check src operand */
		err = check_reg_arg(env, insn->dst_reg, SRC_OP);
		if (err)
			return err;

		if (is_pointer_value(env, insn->dst_reg)) {
			verbose(env, "R%d pointer arithmetic prohibited\n",
				insn->dst_reg);
			return -EACCES;
		}

		/* check dest operand */
		err = check_reg_arg(env, insn->dst_reg, DST_OP);
		if (err)
			return err;

	} else if (opcode == BPF_MOV) {

		if (BPF_SRC(insn->code) == BPF_X) {
			if (insn->imm != 0 || insn->off != 0) {
				verbose(env, "BPF_MOV uses reserved fields\n");
				return -EINVAL;
			}

			/* check src operand */
			err = check_reg_arg(env, insn->src_reg, SRC_OP);
			if (err)
				return err;
		} else {
			if (insn->src_reg != BPF_REG_0 || insn->off != 0) {
				verbose(env, "BPF_MOV uses reserved fields\n");
				return -EINVAL;
			}
		}

		/* check dest operand, mark as required later */
		err = check_reg_arg(env, insn->dst_reg, DST_OP_NO_MARK);
		if (err)
			return err;

		if (BPF_SRC(insn->code) == BPF_X) {
			struct bpf_reg_state *src_reg = regs + insn->src_reg;
			struct bpf_reg_state *dst_reg = regs + insn->dst_reg;

			if (BPF_CLASS(insn->code) == BPF_ALU64) {
				/* case: R1 = R2
				 * copy register state to dest reg
				 */
				if (src_reg->type == SCALAR_VALUE && !src_reg->id)
					/* Assign src and dst registers the same ID
					 * that will be used by find_equal_scalars()
					 * to propagate min/max range.
					 */
					src_reg->id = ++env->id_gen;
				copy_register_state(dst_reg, src_reg);
				dst_reg->live |= REG_LIVE_WRITTEN;
				dst_reg->subreg_def = DEF_NOT_SUBREG;
			} else {
				/* R1 = (u32) R2 */
				if (is_pointer_value(env, insn->src_reg)) {
					verbose(env,
						"R%d partial copy of pointer\n",
						insn->src_reg);
					return -EACCES;
				} else if (src_reg->type == SCALAR_VALUE) {
					copy_register_state(dst_reg, src_reg);
					/* Make sure ID is cleared otherwise
					 * dst_reg min/max could be incorrectly
					 * propagated into src_reg by find_equal_scalars()
					 */
					dst_reg->id = 0;
					dst_reg->live |= REG_LIVE_WRITTEN;
					dst_reg->subreg_def = env->insn_idx + 1;
				} else {
					mark_reg_unknown(env, regs,
							 insn->dst_reg);
				}
				zext_32_to_64(dst_reg);
				reg_bounds_sync(dst_reg);
			}
		} else {
			/* case: R = imm
			 * remember the value we stored into this reg
			 */
			/* clear any state __mark_reg_known doesn't set */
			mark_reg_unknown(env, regs, insn->dst_reg);
			regs[insn->dst_reg].type = SCALAR_VALUE;
			if (BPF_CLASS(insn->code) == BPF_ALU64) {
				__mark_reg_known(regs + insn->dst_reg,
						 insn->imm);
			} else {
				__mark_reg_known(regs + insn->dst_reg,
						 (u32)insn->imm);
			}
		}

	} else if (opcode > BPF_END) {
		verbose(env, "invalid BPF_ALU opcode %x\n", opcode);
		return -EINVAL;

	} else {	/* all other ALU ops: and, sub, xor, add, ... */

		if (BPF_SRC(insn->code) == BPF_X) {
			if (insn->imm != 0 || insn->off != 0) {
				verbose(env, "BPF_ALU uses reserved fields\n");
				return -EINVAL;
			}
			/* check src1 operand */
			err = check_reg_arg(env, insn->src_reg, SRC_OP);
			if (err)
				return err;
		} else {
			if (insn->src_reg != BPF_REG_0 || insn->off != 0) {
				verbose(env, "BPF_ALU uses reserved fields\n");
				return -EINVAL;
			}
		}

		/* check src2 operand */
		err = check_reg_arg(env, insn->dst_reg, SRC_OP);
		if (err)
			return err;

		if ((opcode == BPF_MOD || opcode == BPF_DIV) &&
		    BPF_SRC(insn->code) == BPF_K && insn->imm == 0) {
			verbose(env, "div by zero\n");
			return -EINVAL;
		}

		if ((opcode == BPF_LSH || opcode == BPF_RSH ||
		     opcode == BPF_ARSH) && BPF_SRC(insn->code) == BPF_K) {
			int size = BPF_CLASS(insn->code) == BPF_ALU64 ? 64 : 32;

			if (insn->imm < 0 || insn->imm >= size) {
				verbose(env, "invalid shift %d\n", insn->imm);
				return -EINVAL;
			}
		}

		/* check dest operand */
		err = check_reg_arg(env, insn->dst_reg, DST_OP_NO_MARK);
		if (err)
			return err;

		return adjust_reg_min_max_vals(env, insn);
	}

	return 0;
}

static void find_good_pkt_pointers(struct bpf_verifier_state *vstate,
				   struct bpf_reg_state *dst_reg,
				   enum bpf_reg_type type,
				   bool range_right_open)
{
	struct bpf_func_state *state;
	struct bpf_reg_state *reg;
	int new_range;

	if (dst_reg->off < 0 ||
	    (dst_reg->off == 0 && range_right_open))
		/* This doesn't give us any range */
		return;

	if (dst_reg->umax_value > MAX_PACKET_OFF ||
	    dst_reg->umax_value + dst_reg->off > MAX_PACKET_OFF)
		/* Risk of overflow.  For instance, ptr + (1<<63) may be less
		 * than pkt_end, but that's because it's also less than pkt.
		 */
		return;

	new_range = dst_reg->off;
	if (range_right_open)
		new_range++;

	/* Examples for register markings:
	 *
	 * pkt_data in dst register:
	 *
	 *   r2 = r3;
	 *   r2 += 8;
	 *   if (r2 > pkt_end) goto <handle exception>
	 *   <access okay>
	 *
	 *   r2 = r3;
	 *   r2 += 8;
	 *   if (r2 < pkt_end) goto <access okay>
	 *   <handle exception>
	 *
	 *   Where:
	 *     r2 == dst_reg, pkt_end == src_reg
	 *     r2=pkt(id=n,off=8,r=0)
	 *     r3=pkt(id=n,off=0,r=0)
	 *
	 * pkt_data in src register:
	 *
	 *   r2 = r3;
	 *   r2 += 8;
	 *   if (pkt_end >= r2) goto <access okay>
	 *   <handle exception>
	 *
	 *   r2 = r3;
	 *   r2 += 8;
	 *   if (pkt_end <= r2) goto <handle exception>
	 *   <access okay>
	 *
	 *   Where:
	 *     pkt_end == dst_reg, r2 == src_reg
	 *     r2=pkt(id=n,off=8,r=0)
	 *     r3=pkt(id=n,off=0,r=0)
	 *
	 * Find register r3 and mark its range as r3=pkt(id=n,off=0,r=8)
	 * or r3=pkt(id=n,off=0,r=8-1), so that range of bytes [r3, r3 + 8)
	 * and [r3, r3 + 8-1) respectively is safe to access depending on
	 * the check.
	 */

	/* If our ids match, then we must have the same max_value.  And we
	 * don't care about the other reg's fixed offset, since if it's too big
	 * the range won't allow anything.
	 * dst_reg->off is known < MAX_PACKET_OFF, therefore it fits in a u16.
	 */
	bpf_for_each_reg_in_vstate(vstate, state, reg, ({
		if (reg->type == type && reg->id == dst_reg->id)
			/* keep the maximum range already checked */
			reg->range = max(reg->range, new_range);
	}));
}

static int is_branch32_taken(struct bpf_reg_state *reg, u32 val, u8 opcode)
{
	struct tnum subreg = tnum_subreg(reg->var_off);
	s32 sval = (s32)val;

	switch (opcode) {
	case BPF_JEQ:
		if (tnum_is_const(subreg))
			return !!tnum_equals_const(subreg, val);
		break;
	case BPF_JNE:
		if (tnum_is_const(subreg))
			return !tnum_equals_const(subreg, val);
		break;
	case BPF_JSET:
		if ((~subreg.mask & subreg.value) & val)
			return 1;
		if (!((subreg.mask | subreg.value) & val))
			return 0;
		break;
	case BPF_JGT:
		if (reg->u32_min_value > val)
			return 1;
		else if (reg->u32_max_value <= val)
			return 0;
		break;
	case BPF_JSGT:
		if (reg->s32_min_value > sval)
			return 1;
		else if (reg->s32_max_value <= sval)
			return 0;
		break;
	case BPF_JLT:
		if (reg->u32_max_value < val)
			return 1;
		else if (reg->u32_min_value >= val)
			return 0;
		break;
	case BPF_JSLT:
		if (reg->s32_max_value < sval)
			return 1;
		else if (reg->s32_min_value >= sval)
			return 0;
		break;
	case BPF_JGE:
		if (reg->u32_min_value >= val)
			return 1;
		else if (reg->u32_max_value < val)
			return 0;
		break;
	case BPF_JSGE:
		if (reg->s32_min_value >= sval)
			return 1;
		else if (reg->s32_max_value < sval)
			return 0;
		break;
	case BPF_JLE:
		if (reg->u32_max_value <= val)
			return 1;
		else if (reg->u32_min_value > val)
			return 0;
		break;
	case BPF_JSLE:
		if (reg->s32_max_value <= sval)
			return 1;
		else if (reg->s32_min_value > sval)
			return 0;
		break;
	}

	return -1;
}


static int is_branch64_taken(struct bpf_reg_state *reg, u64 val, u8 opcode)
{
	s64 sval = (s64)val;

	switch (opcode) {
	case BPF_JEQ:
		if (tnum_is_const(reg->var_off))
			return !!tnum_equals_const(reg->var_off, val);
		break;
	case BPF_JNE:
		if (tnum_is_const(reg->var_off))
			return !tnum_equals_const(reg->var_off, val);
		break;
	case BPF_JSET:
		if ((~reg->var_off.mask & reg->var_off.value) & val)
			return 1;
		if (!((reg->var_off.mask | reg->var_off.value) & val))
			return 0;
		break;
	case BPF_JGT:
		if (reg->umin_value > val)
			return 1;
		else if (reg->umax_value <= val)
			return 0;
		break;
	case BPF_JSGT:
		if (reg->smin_value > sval)
			return 1;
		else if (reg->smax_value <= sval)
			return 0;
		break;
	case BPF_JLT:
		if (reg->umax_value < val)
			return 1;
		else if (reg->umin_value >= val)
			return 0;
		break;
	case BPF_JSLT:
		if (reg->smax_value < sval)
			return 1;
		else if (reg->smin_value >= sval)
			return 0;
		break;
	case BPF_JGE:
		if (reg->umin_value >= val)
			return 1;
		else if (reg->umax_value < val)
			return 0;
		break;
	case BPF_JSGE:
		if (reg->smin_value >= sval)
			return 1;
		else if (reg->smax_value < sval)
			return 0;
		break;
	case BPF_JLE:
		if (reg->umax_value <= val)
			return 1;
		else if (reg->umin_value > val)
			return 0;
		break;
	case BPF_JSLE:
		if (reg->smax_value <= sval)
			return 1;
		else if (reg->smin_value > sval)
			return 0;
		break;
	}

	return -1;
}

/* compute branch direction of the expression "if (reg opcode val) goto target;"
 * and return:
 *  1 - branch will be taken and "goto target" will be executed
 *  0 - branch will not be taken and fall-through to next insn
 * -1 - unknown. Example: "if (reg < 5)" is unknown when register value
 *      range [0,10]
 */
static int is_branch_taken(struct bpf_reg_state *reg, u64 val, u8 opcode,
			   bool is_jmp32)
{
	if (__is_pointer_value(false, reg)) {
		if (!reg_type_not_null(reg->type))
			return -1;

		/* If pointer is valid tests against zero will fail so we can
		 * use this to direct branch taken.
		 */
		if (val != 0)
			return -1;

		switch (opcode) {
		case BPF_JEQ:
			return 0;
		case BPF_JNE:
			return 1;
		default:
			return -1;
		}
	}

	if (is_jmp32)
		return is_branch32_taken(reg, val, opcode);
	return is_branch64_taken(reg, val, opcode);
}

static int flip_opcode(u32 opcode)
{
	/* How can we transform "a <op> b" into "b <op> a"? */
	static const u8 opcode_flip[16] = {
		/* these stay the same */
		[BPF_JEQ  >> 4] = BPF_JEQ,
		[BPF_JNE  >> 4] = BPF_JNE,
		[BPF_JSET >> 4] = BPF_JSET,
		/* these swap "lesser" and "greater" (L and G in the opcodes) */
		[BPF_JGE  >> 4] = BPF_JLE,
		[BPF_JGT  >> 4] = BPF_JLT,
		[BPF_JLE  >> 4] = BPF_JGE,
		[BPF_JLT  >> 4] = BPF_JGT,
		[BPF_JSGE >> 4] = BPF_JSLE,
		[BPF_JSGT >> 4] = BPF_JSLT,
		[BPF_JSLE >> 4] = BPF_JSGE,
		[BPF_JSLT >> 4] = BPF_JSGT
	};
	return opcode_flip[opcode >> 4];
}

static int is_pkt_ptr_branch_taken(struct bpf_reg_state *dst_reg,
				   struct bpf_reg_state *src_reg,
				   u8 opcode)
{
	struct bpf_reg_state *pkt;

	if (src_reg->type == PTR_TO_PACKET_END) {
		pkt = dst_reg;
	} else if (dst_reg->type == PTR_TO_PACKET_END) {
		pkt = src_reg;
		opcode = flip_opcode(opcode);
	} else {
		return -1;
	}

	if (pkt->range >= 0)
		return -1;

	switch (opcode) {
	case BPF_JLE:
		/* pkt <= pkt_end */
		fallthrough;
	case BPF_JGT:
		/* pkt > pkt_end */
		if (pkt->range == BEYOND_PKT_END)
			/* pkt has at last one extra byte beyond pkt_end */
			return opcode == BPF_JGT;
		break;
	case BPF_JLT:
		/* pkt < pkt_end */
		fallthrough;
	case BPF_JGE:
		/* pkt >= pkt_end */
		if (pkt->range == BEYOND_PKT_END || pkt->range == AT_PKT_END)
			return opcode == BPF_JGE;
		break;
	}
	return -1;
}

/* Adjusts the register min/max values in the case that the dst_reg is the
 * variable register that we are working on, and src_reg is a constant or we're
 * simply doing a BPF_K check.
 * In JEQ/JNE cases we also adjust the var_off values.
 */
static void reg_set_min_max(struct bpf_reg_state *true_reg,
			    struct bpf_reg_state *false_reg,
			    u64 val, u32 val32,
			    u8 opcode, bool is_jmp32)
{
	struct tnum false_32off = tnum_subreg(false_reg->var_off);
	struct tnum false_64off = false_reg->var_off;
	struct tnum true_32off = tnum_subreg(true_reg->var_off);
	struct tnum true_64off = true_reg->var_off;
	s64 sval = (s64)val;
	s32 sval32 = (s32)val32;

	/* If the dst_reg is a pointer, we can't learn anything about its
	 * variable offset from the compare (unless src_reg were a pointer into
	 * the same object, but we don't bother with that.
	 * Since false_reg and true_reg have the same type by construction, we
	 * only need to check one of them for pointerness.
	 */
	if (__is_pointer_value(false, false_reg))
		return;

	switch (opcode) {
	/* JEQ/JNE comparison doesn't change the register equivalence.
	 *
	 * r1 = r2;
	 * if (r1 == 42) goto label;
	 * ...
	 * label: // here both r1 and r2 are known to be 42.
	 *
	 * Hence when marking register as known preserve it's ID.
	 */
	case BPF_JEQ:
		if (is_jmp32) {
			__mark_reg32_known(true_reg, val32);
			true_32off = tnum_subreg(true_reg->var_off);
		} else {
			___mark_reg_known(true_reg, val);
			true_64off = true_reg->var_off;
		}
		break;
	case BPF_JNE:
		if (is_jmp32) {
			__mark_reg32_known(false_reg, val32);
			false_32off = tnum_subreg(false_reg->var_off);
		} else {
			___mark_reg_known(false_reg, val);
			false_64off = false_reg->var_off;
		}
		break;
	case BPF_JSET:
		if (is_jmp32) {
			false_32off = tnum_and(false_32off, tnum_const(~val32));
			if (is_power_of_2(val32))
				true_32off = tnum_or(true_32off,
						     tnum_const(val32));
		} else {
			false_64off = tnum_and(false_64off, tnum_const(~val));
			if (is_power_of_2(val))
				true_64off = tnum_or(true_64off,
						     tnum_const(val));
		}
		break;
	case BPF_JGE:
	case BPF_JGT:
	{
		if (is_jmp32) {
			u32 false_umax = opcode == BPF_JGT ? val32  : val32 - 1;
			u32 true_umin = opcode == BPF_JGT ? val32 + 1 : val32;

			false_reg->u32_max_value = min(false_reg->u32_max_value,
						       false_umax);
			true_reg->u32_min_value = max(true_reg->u32_min_value,
						      true_umin);
		} else {
			u64 false_umax = opcode == BPF_JGT ? val    : val - 1;
			u64 true_umin = opcode == BPF_JGT ? val + 1 : val;

			false_reg->umax_value = min(false_reg->umax_value, false_umax);
			true_reg->umin_value = max(true_reg->umin_value, true_umin);
		}
		break;
	}
	case BPF_JSGE:
	case BPF_JSGT:
	{
		if (is_jmp32) {
			s32 false_smax = opcode == BPF_JSGT ? sval32    : sval32 - 1;
			s32 true_smin = opcode == BPF_JSGT ? sval32 + 1 : sval32;

			false_reg->s32_max_value = min(false_reg->s32_max_value, false_smax);
			true_reg->s32_min_value = max(true_reg->s32_min_value, true_smin);
		} else {
			s64 false_smax = opcode == BPF_JSGT ? sval    : sval - 1;
			s64 true_smin = opcode == BPF_JSGT ? sval + 1 : sval;

			false_reg->smax_value = min(false_reg->smax_value, false_smax);
			true_reg->smin_value = max(true_reg->smin_value, true_smin);
		}
		break;
	}
	case BPF_JLE:
	case BPF_JLT:
	{
		if (is_jmp32) {
			u32 false_umin = opcode == BPF_JLT ? val32  : val32 + 1;
			u32 true_umax = opcode == BPF_JLT ? val32 - 1 : val32;

			false_reg->u32_min_value = max(false_reg->u32_min_value,
						       false_umin);
			true_reg->u32_max_value = min(true_reg->u32_max_value,
						      true_umax);
		} else {
			u64 false_umin = opcode == BPF_JLT ? val    : val + 1;
			u64 true_umax = opcode == BPF_JLT ? val - 1 : val;

			false_reg->umin_value = max(false_reg->umin_value, false_umin);
			true_reg->umax_value = min(true_reg->umax_value, true_umax);
		}
		break;
	}
	case BPF_JSLE:
	case BPF_JSLT:
	{
		if (is_jmp32) {
			s32 false_smin = opcode == BPF_JSLT ? sval32    : sval32 + 1;
			s32 true_smax = opcode == BPF_JSLT ? sval32 - 1 : sval32;

			false_reg->s32_min_value = max(false_reg->s32_min_value, false_smin);
			true_reg->s32_max_value = min(true_reg->s32_max_value, true_smax);
		} else {
			s64 false_smin = opcode == BPF_JSLT ? sval    : sval + 1;
			s64 true_smax = opcode == BPF_JSLT ? sval - 1 : sval;

			false_reg->smin_value = max(false_reg->smin_value, false_smin);
			true_reg->smax_value = min(true_reg->smax_value, true_smax);
		}
		break;
	}
	default:
		return;
	}

	if (is_jmp32) {
		false_reg->var_off = tnum_or(tnum_clear_subreg(false_64off),
					     tnum_subreg(false_32off));
		true_reg->var_off = tnum_or(tnum_clear_subreg(true_64off),
					    tnum_subreg(true_32off));
		__reg_combine_32_into_64(false_reg);
		__reg_combine_32_into_64(true_reg);
	} else {
		false_reg->var_off = false_64off;
		true_reg->var_off = true_64off;
		__reg_combine_64_into_32(false_reg);
		__reg_combine_64_into_32(true_reg);
	}
}

/* Same as above, but for the case that dst_reg holds a constant and src_reg is
 * the variable reg.
 */
static void reg_set_min_max_inv(struct bpf_reg_state *true_reg,
				struct bpf_reg_state *false_reg,
				u64 val, u32 val32,
				u8 opcode, bool is_jmp32)
{
	opcode = flip_opcode(opcode);
	/* This uses zero as "not present in table"; luckily the zero opcode,
	 * BPF_JA, can't get here.
	 */
	if (opcode)
		reg_set_min_max(true_reg, false_reg, val, val32, opcode, is_jmp32);
}

/* Regs are known to be equal, so intersect their min/max/var_off */
static void __reg_combine_min_max(struct bpf_reg_state *src_reg,
				  struct bpf_reg_state *dst_reg)
{
	src_reg->umin_value = dst_reg->umin_value = max(src_reg->umin_value,
							dst_reg->umin_value);
	src_reg->umax_value = dst_reg->umax_value = min(src_reg->umax_value,
							dst_reg->umax_value);
	src_reg->smin_value = dst_reg->smin_value = max(src_reg->smin_value,
							dst_reg->smin_value);
	src_reg->smax_value = dst_reg->smax_value = min(src_reg->smax_value,
							dst_reg->smax_value);
	src_reg->var_off = dst_reg->var_off = tnum_intersect(src_reg->var_off,
							     dst_reg->var_off);
	reg_bounds_sync(src_reg);
	reg_bounds_sync(dst_reg);
}

static void reg_combine_min_max(struct bpf_reg_state *true_src,
				struct bpf_reg_state *true_dst,
				struct bpf_reg_state *false_src,
				struct bpf_reg_state *false_dst,
				u8 opcode)
{
	switch (opcode) {
	case BPF_JEQ:
		__reg_combine_min_max(true_src, true_dst);
		break;
	case BPF_JNE:
		__reg_combine_min_max(false_src, false_dst);
		break;
	}
}

static void mark_ptr_or_null_reg(struct bpf_func_state *state,
				 struct bpf_reg_state *reg, u32 id,
				 bool is_null)
{
	if (type_may_be_null(reg->type) && reg->id == id &&
	    !WARN_ON_ONCE(!reg->id)) {
		if (WARN_ON_ONCE(reg->smin_value || reg->smax_value ||
				 !tnum_equals_const(reg->var_off, 0) ||
				 reg->off)) {
			/* Old offset (both fixed and variable parts) should
			 * have been known-zero, because we don't allow pointer
			 * arithmetic on pointers that might be NULL. If we
			 * see this happening, don't convert the register.
			 */
			return;
		}
		if (is_null) {
			reg->type = SCALAR_VALUE;
			/* We don't need id and ref_obj_id from this point
			 * onwards anymore, thus we should better reset it,
			 * so that state pruning has chances to take effect.
			 */
			reg->id = 0;
			reg->ref_obj_id = 0;

			return;
		}

		mark_ptr_not_null_reg(reg);

		if (!reg_may_point_to_spin_lock(reg)) {
			/* For not-NULL ptr, reg->ref_obj_id will be reset
			 * in release_reference().
			 *
			 * reg->id is still used by spin_lock ptr. Other
			 * than spin_lock ptr type, reg->id can be reset.
			 */
			reg->id = 0;
		}
	}
}

/* The logic is similar to find_good_pkt_pointers(), both could eventually
 * be folded together at some point.
 */
static void mark_ptr_or_null_regs(struct bpf_verifier_state *vstate, u32 regno,
				  bool is_null)
{
	struct bpf_func_state *state = vstate->frame[vstate->curframe];
	struct bpf_reg_state *regs = state->regs, *reg;
	u32 ref_obj_id = regs[regno].ref_obj_id;
	u32 id = regs[regno].id;

	if (ref_obj_id && ref_obj_id == id && is_null)
		/* regs[regno] is in the " == NULL" branch.
		 * No one could have freed the reference state before
		 * doing the NULL check.
		 */
		WARN_ON_ONCE(release_reference_state(state, id));

	bpf_for_each_reg_in_vstate(vstate, state, reg, ({
		mark_ptr_or_null_reg(state, reg, id, is_null);
	}));
}

static bool try_match_pkt_pointers(const struct bpf_insn *insn,
				   struct bpf_reg_state *dst_reg,
				   struct bpf_reg_state *src_reg,
				   struct bpf_verifier_state *this_branch,
				   struct bpf_verifier_state *other_branch)
{
	if (BPF_SRC(insn->code) != BPF_X)
		return false;

	/* Pointers are always 64-bit. */
	if (BPF_CLASS(insn->code) == BPF_JMP32)
		return false;

	switch (BPF_OP(insn->code)) {
	case BPF_JGT:
		if ((dst_reg->type == PTR_TO_PACKET &&
		     src_reg->type == PTR_TO_PACKET_END) ||
		    (dst_reg->type == PTR_TO_PACKET_META &&
		     reg_is_init_pkt_pointer(src_reg, PTR_TO_PACKET))) {
			/* pkt_data' > pkt_end, pkt_meta' > pkt_data */
			find_good_pkt_pointers(this_branch, dst_reg,
					       dst_reg->type, false);
			mark_pkt_end(other_branch, insn->dst_reg, true);
		} else if ((dst_reg->type == PTR_TO_PACKET_END &&
			    src_reg->type == PTR_TO_PACKET) ||
			   (reg_is_init_pkt_pointer(dst_reg, PTR_TO_PACKET) &&
			    src_reg->type == PTR_TO_PACKET_META)) {
			/* pkt_end > pkt_data', pkt_data > pkt_meta' */
			find_good_pkt_pointers(other_branch, src_reg,
					       src_reg->type, true);
			mark_pkt_end(this_branch, insn->src_reg, false);
		} else {
			return false;
		}
		break;
	case BPF_JLT:
		if ((dst_reg->type == PTR_TO_PACKET &&
		     src_reg->type == PTR_TO_PACKET_END) ||
		    (dst_reg->type == PTR_TO_PACKET_META &&
		     reg_is_init_pkt_pointer(src_reg, PTR_TO_PACKET))) {
			/* pkt_data' < pkt_end, pkt_meta' < pkt_data */
			find_good_pkt_pointers(other_branch, dst_reg,
					       dst_reg->type, true);
			mark_pkt_end(this_branch, insn->dst_reg, false);
		} else if ((dst_reg->type == PTR_TO_PACKET_END &&
			    src_reg->type == PTR_TO_PACKET) ||
			   (reg_is_init_pkt_pointer(dst_reg, PTR_TO_PACKET) &&
			    src_reg->type == PTR_TO_PACKET_META)) {
			/* pkt_end < pkt_data', pkt_data > pkt_meta' */
			find_good_pkt_pointers(this_branch, src_reg,
					       src_reg->type, false);
			mark_pkt_end(other_branch, insn->src_reg, true);
		} else {
			return false;
		}
		break;
	case BPF_JGE:
		if ((dst_reg->type == PTR_TO_PACKET &&
		     src_reg->type == PTR_TO_PACKET_END) ||
		    (dst_reg->type == PTR_TO_PACKET_META &&
		     reg_is_init_pkt_pointer(src_reg, PTR_TO_PACKET))) {
			/* pkt_data' >= pkt_end, pkt_meta' >= pkt_data */
			find_good_pkt_pointers(this_branch, dst_reg,
					       dst_reg->type, true);
			mark_pkt_end(other_branch, insn->dst_reg, false);
		} else if ((dst_reg->type == PTR_TO_PACKET_END &&
			    src_reg->type == PTR_TO_PACKET) ||
			   (reg_is_init_pkt_pointer(dst_reg, PTR_TO_PACKET) &&
			    src_reg->type == PTR_TO_PACKET_META)) {
			/* pkt_end >= pkt_data', pkt_data >= pkt_meta' */
			find_good_pkt_pointers(other_branch, src_reg,
					       src_reg->type, false);
			mark_pkt_end(this_branch, insn->src_reg, true);
		} else {
			return false;
		}
		break;
	case BPF_JLE:
		if ((dst_reg->type == PTR_TO_PACKET &&
		     src_reg->type == PTR_TO_PACKET_END) ||
		    (dst_reg->type == PTR_TO_PACKET_META &&
		     reg_is_init_pkt_pointer(src_reg, PTR_TO_PACKET))) {
			/* pkt_data' <= pkt_end, pkt_meta' <= pkt_data */
			find_good_pkt_pointers(other_branch, dst_reg,
					       dst_reg->type, false);
			mark_pkt_end(this_branch, insn->dst_reg, true);
		} else if ((dst_reg->type == PTR_TO_PACKET_END &&
			    src_reg->type == PTR_TO_PACKET) ||
			   (reg_is_init_pkt_pointer(dst_reg, PTR_TO_PACKET) &&
			    src_reg->type == PTR_TO_PACKET_META)) {
			/* pkt_end <= pkt_data', pkt_data <= pkt_meta' */
			find_good_pkt_pointers(this_branch, src_reg,
					       src_reg->type, true);
			mark_pkt_end(other_branch, insn->src_reg, false);
		} else {
			return false;
		}
		break;
	default:
		return false;
	}

	return true;
}

static void find_equal_scalars(struct bpf_verifier_state *vstate,
			       struct bpf_reg_state *known_reg)
{
	struct bpf_func_state *state;
	struct bpf_reg_state *reg;

	bpf_for_each_reg_in_vstate(vstate, state, reg, ({
		if (reg->type == SCALAR_VALUE && reg->id == known_reg->id)
<<<<<<< HEAD
			*reg = *known_reg;
=======
			copy_register_state(reg, known_reg);
>>>>>>> 9b37665a
	}));
}

static int check_cond_jmp_op(struct bpf_verifier_env *env,
			     struct bpf_insn *insn, int *insn_idx)
{
	struct bpf_verifier_state *this_branch = env->cur_state;
	struct bpf_verifier_state *other_branch;
	struct bpf_reg_state *regs = this_branch->frame[this_branch->curframe]->regs;
	struct bpf_reg_state *dst_reg, *other_branch_regs, *src_reg = NULL;
	u8 opcode = BPF_OP(insn->code);
	bool is_jmp32;
	int pred = -1;
	int err;

	/* Only conditional jumps are expected to reach here. */
	if (opcode == BPF_JA || opcode > BPF_JSLE) {
		verbose(env, "invalid BPF_JMP/JMP32 opcode %x\n", opcode);
		return -EINVAL;
	}

	if (BPF_SRC(insn->code) == BPF_X) {
		if (insn->imm != 0) {
			verbose(env, "BPF_JMP/JMP32 uses reserved fields\n");
			return -EINVAL;
		}

		/* check src1 operand */
		err = check_reg_arg(env, insn->src_reg, SRC_OP);
		if (err)
			return err;

		if (is_pointer_value(env, insn->src_reg)) {
			verbose(env, "R%d pointer comparison prohibited\n",
				insn->src_reg);
			return -EACCES;
		}
		src_reg = &regs[insn->src_reg];
	} else {
		if (insn->src_reg != BPF_REG_0) {
			verbose(env, "BPF_JMP/JMP32 uses reserved fields\n");
			return -EINVAL;
		}
	}

	/* check src2 operand */
	err = check_reg_arg(env, insn->dst_reg, SRC_OP);
	if (err)
		return err;

	dst_reg = &regs[insn->dst_reg];
	is_jmp32 = BPF_CLASS(insn->code) == BPF_JMP32;

	if (BPF_SRC(insn->code) == BPF_K) {
		pred = is_branch_taken(dst_reg, insn->imm, opcode, is_jmp32);
	} else if (src_reg->type == SCALAR_VALUE &&
		   is_jmp32 && tnum_is_const(tnum_subreg(src_reg->var_off))) {
		pred = is_branch_taken(dst_reg,
				       tnum_subreg(src_reg->var_off).value,
				       opcode,
				       is_jmp32);
	} else if (src_reg->type == SCALAR_VALUE &&
		   !is_jmp32 && tnum_is_const(src_reg->var_off)) {
		pred = is_branch_taken(dst_reg,
				       src_reg->var_off.value,
				       opcode,
				       is_jmp32);
	} else if (reg_is_pkt_pointer_any(dst_reg) &&
		   reg_is_pkt_pointer_any(src_reg) &&
		   !is_jmp32) {
		pred = is_pkt_ptr_branch_taken(dst_reg, src_reg, opcode);
	}

	if (pred >= 0) {
		/* If we get here with a dst_reg pointer type it is because
		 * above is_branch_taken() special cased the 0 comparison.
		 */
		if (!__is_pointer_value(false, dst_reg))
			err = mark_chain_precision(env, insn->dst_reg);
		if (BPF_SRC(insn->code) == BPF_X && !err &&
		    !__is_pointer_value(false, src_reg))
			err = mark_chain_precision(env, insn->src_reg);
		if (err)
			return err;
	}

	if (pred == 1) {
		/* Only follow the goto, ignore fall-through. If needed, push
		 * the fall-through branch for simulation under speculative
		 * execution.
		 */
		if (!env->bypass_spec_v1 &&
		    !sanitize_speculative_path(env, insn, *insn_idx + 1,
					       *insn_idx))
			return -EFAULT;
		*insn_idx += insn->off;
		return 0;
	} else if (pred == 0) {
		/* Only follow the fall-through branch, since that's where the
		 * program will go. If needed, push the goto branch for
		 * simulation under speculative execution.
		 */
		if (!env->bypass_spec_v1 &&
		    !sanitize_speculative_path(env, insn,
					       *insn_idx + insn->off + 1,
					       *insn_idx))
			return -EFAULT;
		return 0;
	}

	other_branch = push_stack(env, *insn_idx + insn->off + 1, *insn_idx,
				  false);
	if (!other_branch)
		return -EFAULT;
	other_branch_regs = other_branch->frame[other_branch->curframe]->regs;

	/* detect if we are comparing against a constant value so we can adjust
	 * our min/max values for our dst register.
	 * this is only legit if both are scalars (or pointers to the same
	 * object, I suppose, but we don't support that right now), because
	 * otherwise the different base pointers mean the offsets aren't
	 * comparable.
	 */
	if (BPF_SRC(insn->code) == BPF_X) {
		struct bpf_reg_state *src_reg = &regs[insn->src_reg];

		if (dst_reg->type == SCALAR_VALUE &&
		    src_reg->type == SCALAR_VALUE) {
			if (tnum_is_const(src_reg->var_off) ||
			    (is_jmp32 &&
			     tnum_is_const(tnum_subreg(src_reg->var_off))))
				reg_set_min_max(&other_branch_regs[insn->dst_reg],
						dst_reg,
						src_reg->var_off.value,
						tnum_subreg(src_reg->var_off).value,
						opcode, is_jmp32);
			else if (tnum_is_const(dst_reg->var_off) ||
				 (is_jmp32 &&
				  tnum_is_const(tnum_subreg(dst_reg->var_off))))
				reg_set_min_max_inv(&other_branch_regs[insn->src_reg],
						    src_reg,
						    dst_reg->var_off.value,
						    tnum_subreg(dst_reg->var_off).value,
						    opcode, is_jmp32);
			else if (!is_jmp32 &&
				 (opcode == BPF_JEQ || opcode == BPF_JNE))
				/* Comparing for equality, we can combine knowledge */
				reg_combine_min_max(&other_branch_regs[insn->src_reg],
						    &other_branch_regs[insn->dst_reg],
						    src_reg, dst_reg, opcode);
			if (src_reg->id &&
			    !WARN_ON_ONCE(src_reg->id != other_branch_regs[insn->src_reg].id)) {
				find_equal_scalars(this_branch, src_reg);
				find_equal_scalars(other_branch, &other_branch_regs[insn->src_reg]);
			}

		}
	} else if (dst_reg->type == SCALAR_VALUE) {
		reg_set_min_max(&other_branch_regs[insn->dst_reg],
					dst_reg, insn->imm, (u32)insn->imm,
					opcode, is_jmp32);
	}

	if (dst_reg->type == SCALAR_VALUE && dst_reg->id &&
	    !WARN_ON_ONCE(dst_reg->id != other_branch_regs[insn->dst_reg].id)) {
		find_equal_scalars(this_branch, dst_reg);
		find_equal_scalars(other_branch, &other_branch_regs[insn->dst_reg]);
	}

	/* detect if R == 0 where R is returned from bpf_map_lookup_elem().
	 * NOTE: these optimizations below are related with pointer comparison
	 *       which will never be JMP32.
	 */
	if (!is_jmp32 && BPF_SRC(insn->code) == BPF_K &&
	    insn->imm == 0 && (opcode == BPF_JEQ || opcode == BPF_JNE) &&
	    type_may_be_null(dst_reg->type)) {
		/* Mark all identical registers in each branch as either
		 * safe or unknown depending R == 0 or R != 0 conditional.
		 */
		mark_ptr_or_null_regs(this_branch, insn->dst_reg,
				      opcode == BPF_JNE);
		mark_ptr_or_null_regs(other_branch, insn->dst_reg,
				      opcode == BPF_JEQ);
	} else if (!try_match_pkt_pointers(insn, dst_reg, &regs[insn->src_reg],
					   this_branch, other_branch) &&
		   is_pointer_value(env, insn->dst_reg)) {
		verbose(env, "R%d pointer comparison prohibited\n",
			insn->dst_reg);
		return -EACCES;
	}
	if (env->log.level & BPF_LOG_LEVEL)
		print_verifier_state(env, this_branch->frame[this_branch->curframe]);
	return 0;
}

/* verify BPF_LD_IMM64 instruction */
static int check_ld_imm(struct bpf_verifier_env *env, struct bpf_insn *insn)
{
	struct bpf_insn_aux_data *aux = cur_aux(env);
	struct bpf_reg_state *regs = cur_regs(env);
	struct bpf_reg_state *dst_reg;
	struct bpf_map *map;
	int err;

	if (BPF_SIZE(insn->code) != BPF_DW) {
		verbose(env, "invalid BPF_LD_IMM insn\n");
		return -EINVAL;
	}
	if (insn->off != 0) {
		verbose(env, "BPF_LD_IMM64 uses reserved fields\n");
		return -EINVAL;
	}

	err = check_reg_arg(env, insn->dst_reg, DST_OP);
	if (err)
		return err;

	dst_reg = &regs[insn->dst_reg];
	if (insn->src_reg == 0) {
		u64 imm = ((u64)(insn + 1)->imm << 32) | (u32)insn->imm;

		dst_reg->type = SCALAR_VALUE;
		__mark_reg_known(&regs[insn->dst_reg], imm);
		return 0;
	}

	/* All special src_reg cases are listed below. From this point onwards
	 * we either succeed and assign a corresponding dst_reg->type after
	 * zeroing the offset, or fail and reject the program.
	 */
	mark_reg_known_zero(env, regs, insn->dst_reg);

	if (insn->src_reg == BPF_PSEUDO_BTF_ID) {
		dst_reg->type = aux->btf_var.reg_type;
		switch (base_type(dst_reg->type)) {
		case PTR_TO_MEM:
			dst_reg->mem_size = aux->btf_var.mem_size;
			break;
		case PTR_TO_BTF_ID:
		case PTR_TO_PERCPU_BTF_ID:
			dst_reg->btf = aux->btf_var.btf;
			dst_reg->btf_id = aux->btf_var.btf_id;
			break;
		default:
			verbose(env, "bpf verifier is misconfigured\n");
			return -EFAULT;
		}
		return 0;
	}

	if (insn->src_reg == BPF_PSEUDO_FUNC) {
		struct bpf_prog_aux *aux = env->prog->aux;
		u32 subprogno = find_subprog(env,
					     env->insn_idx + insn->imm + 1);

		if (!aux->func_info) {
			verbose(env, "missing btf func_info\n");
			return -EINVAL;
		}
		if (aux->func_info_aux[subprogno].linkage != BTF_FUNC_STATIC) {
			verbose(env, "callback function not static\n");
			return -EINVAL;
		}

		dst_reg->type = PTR_TO_FUNC;
		dst_reg->subprogno = subprogno;
		return 0;
	}

	map = env->used_maps[aux->map_index];
	dst_reg->map_ptr = map;

	if (insn->src_reg == BPF_PSEUDO_MAP_VALUE ||
	    insn->src_reg == BPF_PSEUDO_MAP_IDX_VALUE) {
		dst_reg->type = PTR_TO_MAP_VALUE;
		dst_reg->off = aux->map_off;
		if (map_value_has_spin_lock(map))
			dst_reg->id = ++env->id_gen;
	} else if (insn->src_reg == BPF_PSEUDO_MAP_FD ||
		   insn->src_reg == BPF_PSEUDO_MAP_IDX) {
		dst_reg->type = CONST_PTR_TO_MAP;
	} else {
		verbose(env, "bpf verifier is misconfigured\n");
		return -EINVAL;
	}

	return 0;
}

static bool may_access_skb(enum bpf_prog_type type)
{
	switch (type) {
	case BPF_PROG_TYPE_SOCKET_FILTER:
	case BPF_PROG_TYPE_SCHED_CLS:
	case BPF_PROG_TYPE_SCHED_ACT:
		return true;
	default:
		return false;
	}
}

/* verify safety of LD_ABS|LD_IND instructions:
 * - they can only appear in the programs where ctx == skb
 * - since they are wrappers of function calls, they scratch R1-R5 registers,
 *   preserve R6-R9, and store return value into R0
 *
 * Implicit input:
 *   ctx == skb == R6 == CTX
 *
 * Explicit input:
 *   SRC == any register
 *   IMM == 32-bit immediate
 *
 * Output:
 *   R0 - 8/16/32-bit skb data converted to cpu endianness
 */
static int check_ld_abs(struct bpf_verifier_env *env, struct bpf_insn *insn)
{
	struct bpf_reg_state *regs = cur_regs(env);
	static const int ctx_reg = BPF_REG_6;
	u8 mode = BPF_MODE(insn->code);
	int i, err;

	if (!may_access_skb(resolve_prog_type(env->prog))) {
		verbose(env, "BPF_LD_[ABS|IND] instructions not allowed for this program type\n");
		return -EINVAL;
	}

	if (!env->ops->gen_ld_abs) {
		verbose(env, "bpf verifier is misconfigured\n");
		return -EINVAL;
	}

	if (insn->dst_reg != BPF_REG_0 || insn->off != 0 ||
	    BPF_SIZE(insn->code) == BPF_DW ||
	    (mode == BPF_ABS && insn->src_reg != BPF_REG_0)) {
		verbose(env, "BPF_LD_[ABS|IND] uses reserved fields\n");
		return -EINVAL;
	}

	/* check whether implicit source operand (register R6) is readable */
	err = check_reg_arg(env, ctx_reg, SRC_OP);
	if (err)
		return err;

	/* Disallow usage of BPF_LD_[ABS|IND] with reference tracking, as
	 * gen_ld_abs() may terminate the program at runtime, leading to
	 * reference leak.
	 */
	err = check_reference_leak(env);
	if (err) {
		verbose(env, "BPF_LD_[ABS|IND] cannot be mixed with socket references\n");
		return err;
	}

	if (env->cur_state->active_spin_lock) {
		verbose(env, "BPF_LD_[ABS|IND] cannot be used inside bpf_spin_lock-ed region\n");
		return -EINVAL;
	}

	if (regs[ctx_reg].type != PTR_TO_CTX) {
		verbose(env,
			"at the time of BPF_LD_ABS|IND R6 != pointer to skb\n");
		return -EINVAL;
	}

	if (mode == BPF_IND) {
		/* check explicit source operand */
		err = check_reg_arg(env, insn->src_reg, SRC_OP);
		if (err)
			return err;
	}

	err = check_ctx_reg(env, &regs[ctx_reg], ctx_reg);
	if (err < 0)
		return err;

	/* reset caller saved regs to unreadable */
	for (i = 0; i < CALLER_SAVED_REGS; i++) {
		mark_reg_not_init(env, regs, caller_saved[i]);
		check_reg_arg(env, caller_saved[i], DST_OP_NO_MARK);
	}

	/* mark destination R0 register as readable, since it contains
	 * the value fetched from the packet.
	 * Already marked as written above.
	 */
	mark_reg_unknown(env, regs, BPF_REG_0);
	/* ld_abs load up to 32-bit skb data. */
	regs[BPF_REG_0].subreg_def = env->insn_idx + 1;
	return 0;
}

static int check_return_code(struct bpf_verifier_env *env)
{
	struct tnum enforce_attach_type_range = tnum_unknown;
	const struct bpf_prog *prog = env->prog;
	struct bpf_reg_state *reg;
	struct tnum range = tnum_range(0, 1);
	enum bpf_prog_type prog_type = resolve_prog_type(env->prog);
	int err;
	struct bpf_func_state *frame = env->cur_state->frame[0];
	const bool is_subprog = frame->subprogno;

	/* LSM and struct_ops func-ptr's return type could be "void" */
	if (!is_subprog &&
	    (prog_type == BPF_PROG_TYPE_STRUCT_OPS ||
	     prog_type == BPF_PROG_TYPE_LSM) &&
	    !prog->aux->attach_func_proto->type)
		return 0;

	/* eBPF calling convention is such that R0 is used
	 * to return the value from eBPF program.
	 * Make sure that it's readable at this time
	 * of bpf_exit, which means that program wrote
	 * something into it earlier
	 */
	err = check_reg_arg(env, BPF_REG_0, SRC_OP);
	if (err)
		return err;

	if (is_pointer_value(env, BPF_REG_0)) {
		verbose(env, "R0 leaks addr as return value\n");
		return -EACCES;
	}

	reg = cur_regs(env) + BPF_REG_0;

	if (frame->in_async_callback_fn) {
		/* enforce return zero from async callbacks like timer */
		if (reg->type != SCALAR_VALUE) {
			verbose(env, "In async callback the register R0 is not a known value (%s)\n",
				reg_type_str(env, reg->type));
			return -EINVAL;
		}

		if (!tnum_in(tnum_const(0), reg->var_off)) {
			verbose_invalid_scalar(env, reg, &range, "async callback", "R0");
			return -EINVAL;
		}
		return 0;
	}

	if (is_subprog) {
		if (reg->type != SCALAR_VALUE) {
			verbose(env, "At subprogram exit the register R0 is not a scalar value (%s)\n",
				reg_type_str(env, reg->type));
			return -EINVAL;
		}
		return 0;
	}

	switch (prog_type) {
	case BPF_PROG_TYPE_CGROUP_SOCK_ADDR:
		if (env->prog->expected_attach_type == BPF_CGROUP_UDP4_RECVMSG ||
		    env->prog->expected_attach_type == BPF_CGROUP_UDP6_RECVMSG ||
		    env->prog->expected_attach_type == BPF_CGROUP_INET4_GETPEERNAME ||
		    env->prog->expected_attach_type == BPF_CGROUP_INET6_GETPEERNAME ||
		    env->prog->expected_attach_type == BPF_CGROUP_INET4_GETSOCKNAME ||
		    env->prog->expected_attach_type == BPF_CGROUP_INET6_GETSOCKNAME)
			range = tnum_range(1, 1);
		if (env->prog->expected_attach_type == BPF_CGROUP_INET4_BIND ||
		    env->prog->expected_attach_type == BPF_CGROUP_INET6_BIND)
			range = tnum_range(0, 3);
		break;
	case BPF_PROG_TYPE_CGROUP_SKB:
		if (env->prog->expected_attach_type == BPF_CGROUP_INET_EGRESS) {
			range = tnum_range(0, 3);
			enforce_attach_type_range = tnum_range(2, 3);
		}
		break;
	case BPF_PROG_TYPE_CGROUP_SOCK:
	case BPF_PROG_TYPE_SOCK_OPS:
	case BPF_PROG_TYPE_CGROUP_DEVICE:
	case BPF_PROG_TYPE_CGROUP_SYSCTL:
	case BPF_PROG_TYPE_CGROUP_SOCKOPT:
		break;
	case BPF_PROG_TYPE_RAW_TRACEPOINT:
		if (!env->prog->aux->attach_btf_id)
			return 0;
		range = tnum_const(0);
		break;
	case BPF_PROG_TYPE_TRACING:
		switch (env->prog->expected_attach_type) {
		case BPF_TRACE_FENTRY:
		case BPF_TRACE_FEXIT:
			range = tnum_const(0);
			break;
		case BPF_TRACE_RAW_TP:
		case BPF_MODIFY_RETURN:
			return 0;
		case BPF_TRACE_ITER:
			break;
		default:
			return -ENOTSUPP;
		}
		break;
	case BPF_PROG_TYPE_SK_LOOKUP:
		range = tnum_range(SK_DROP, SK_PASS);
		break;
	case BPF_PROG_TYPE_EXT:
		/* freplace program can return anything as its return value
		 * depends on the to-be-replaced kernel func or bpf program.
		 */
	default:
		return 0;
	}

	if (reg->type != SCALAR_VALUE) {
		verbose(env, "At program exit the register R0 is not a known value (%s)\n",
			reg_type_str(env, reg->type));
		return -EINVAL;
	}

	if (!tnum_in(range, reg->var_off)) {
		verbose_invalid_scalar(env, reg, &range, "program exit", "R0");
		return -EINVAL;
	}

	if (!tnum_is_unknown(enforce_attach_type_range) &&
	    tnum_in(enforce_attach_type_range, reg->var_off))
		env->prog->enforce_expected_attach_type = 1;
	return 0;
}

/* non-recursive DFS pseudo code
 * 1  procedure DFS-iterative(G,v):
 * 2      label v as discovered
 * 3      let S be a stack
 * 4      S.push(v)
 * 5      while S is not empty
 * 6            t <- S.pop()
 * 7            if t is what we're looking for:
 * 8                return t
 * 9            for all edges e in G.adjacentEdges(t) do
 * 10               if edge e is already labelled
 * 11                   continue with the next edge
 * 12               w <- G.adjacentVertex(t,e)
 * 13               if vertex w is not discovered and not explored
 * 14                   label e as tree-edge
 * 15                   label w as discovered
 * 16                   S.push(w)
 * 17                   continue at 5
 * 18               else if vertex w is discovered
 * 19                   label e as back-edge
 * 20               else
 * 21                   // vertex w is explored
 * 22                   label e as forward- or cross-edge
 * 23           label t as explored
 * 24           S.pop()
 *
 * convention:
 * 0x10 - discovered
 * 0x11 - discovered and fall-through edge labelled
 * 0x12 - discovered and fall-through and branch edges labelled
 * 0x20 - explored
 */

enum {
	DISCOVERED = 0x10,
	EXPLORED = 0x20,
	FALLTHROUGH = 1,
	BRANCH = 2,
};

static u32 state_htab_size(struct bpf_verifier_env *env)
{
	return env->prog->len;
}

static struct bpf_verifier_state_list **explored_state(
					struct bpf_verifier_env *env,
					int idx)
{
	struct bpf_verifier_state *cur = env->cur_state;
	struct bpf_func_state *state = cur->frame[cur->curframe];

	return &env->explored_states[(idx ^ state->callsite) % state_htab_size(env)];
}

static void init_explored_state(struct bpf_verifier_env *env, int idx)
{
	env->insn_aux_data[idx].prune_point = true;
}

enum {
	DONE_EXPLORING = 0,
	KEEP_EXPLORING = 1,
};

/* t, w, e - match pseudo-code above:
 * t - index of current instruction
 * w - next instruction
 * e - edge
 */
static int push_insn(int t, int w, int e, struct bpf_verifier_env *env,
		     bool loop_ok)
{
	int *insn_stack = env->cfg.insn_stack;
	int *insn_state = env->cfg.insn_state;

	if (e == FALLTHROUGH && insn_state[t] >= (DISCOVERED | FALLTHROUGH))
		return DONE_EXPLORING;

	if (e == BRANCH && insn_state[t] >= (DISCOVERED | BRANCH))
		return DONE_EXPLORING;

	if (w < 0 || w >= env->prog->len) {
		verbose_linfo(env, t, "%d: ", t);
		verbose(env, "jump out of range from insn %d to %d\n", t, w);
		return -EINVAL;
	}

	if (e == BRANCH)
		/* mark branch target for state pruning */
		init_explored_state(env, w);

	if (insn_state[w] == 0) {
		/* tree-edge */
		insn_state[t] = DISCOVERED | e;
		insn_state[w] = DISCOVERED;
		if (env->cfg.cur_stack >= env->prog->len)
			return -E2BIG;
		insn_stack[env->cfg.cur_stack++] = w;
		return KEEP_EXPLORING;
	} else if ((insn_state[w] & 0xF0) == DISCOVERED) {
		if (loop_ok && env->bpf_capable)
			return DONE_EXPLORING;
		verbose_linfo(env, t, "%d: ", t);
		verbose_linfo(env, w, "%d: ", w);
		verbose(env, "back-edge from insn %d to %d\n", t, w);
		return -EINVAL;
	} else if (insn_state[w] == EXPLORED) {
		/* forward- or cross-edge */
		insn_state[t] = DISCOVERED | e;
	} else {
		verbose(env, "insn state internal bug\n");
		return -EFAULT;
	}
	return DONE_EXPLORING;
}

static int visit_func_call_insn(int t, int insn_cnt,
				struct bpf_insn *insns,
				struct bpf_verifier_env *env,
				bool visit_callee)
{
	int ret;

	ret = push_insn(t, t + 1, FALLTHROUGH, env, false);
	if (ret)
		return ret;

	if (t + 1 < insn_cnt)
		init_explored_state(env, t + 1);
	if (visit_callee) {
		init_explored_state(env, t);
		ret = push_insn(t, t + insns[t].imm + 1, BRANCH, env,
				/* It's ok to allow recursion from CFG point of
				 * view. __check_func_call() will do the actual
				 * check.
				 */
				bpf_pseudo_func(insns + t));
	}
	return ret;
}

/* Visits the instruction at index t and returns one of the following:
 *  < 0 - an error occurred
 *  DONE_EXPLORING - the instruction was fully explored
 *  KEEP_EXPLORING - there is still work to be done before it is fully explored
 */
static int visit_insn(int t, int insn_cnt, struct bpf_verifier_env *env)
{
	struct bpf_insn *insns = env->prog->insnsi;
	int ret;

	if (bpf_pseudo_func(insns + t))
		return visit_func_call_insn(t, insn_cnt, insns, env, true);

	/* All non-branch instructions have a single fall-through edge. */
	if (BPF_CLASS(insns[t].code) != BPF_JMP &&
	    BPF_CLASS(insns[t].code) != BPF_JMP32)
		return push_insn(t, t + 1, FALLTHROUGH, env, false);

	switch (BPF_OP(insns[t].code)) {
	case BPF_EXIT:
		return DONE_EXPLORING;

	case BPF_CALL:
		if (insns[t].imm == BPF_FUNC_timer_set_callback)
			/* Mark this call insn to trigger is_state_visited() check
			 * before call itself is processed by __check_func_call().
			 * Otherwise new async state will be pushed for further
			 * exploration.
			 */
			init_explored_state(env, t);
		return visit_func_call_insn(t, insn_cnt, insns, env,
					    insns[t].src_reg == BPF_PSEUDO_CALL);

	case BPF_JA:
		if (BPF_SRC(insns[t].code) != BPF_K)
			return -EINVAL;

		/* unconditional jump with single edge */
		ret = push_insn(t, t + insns[t].off + 1, FALLTHROUGH, env,
				true);
		if (ret)
			return ret;

		/* unconditional jmp is not a good pruning point,
		 * but it's marked, since backtracking needs
		 * to record jmp history in is_state_visited().
		 */
		init_explored_state(env, t + insns[t].off + 1);
		/* tell verifier to check for equivalent states
		 * after every call and jump
		 */
		if (t + 1 < insn_cnt)
			init_explored_state(env, t + 1);

		return ret;

	default:
		/* conditional jump with two edges */
		init_explored_state(env, t);
		ret = push_insn(t, t + 1, FALLTHROUGH, env, true);
		if (ret)
			return ret;

		return push_insn(t, t + insns[t].off + 1, BRANCH, env, true);
	}
}

/* non-recursive depth-first-search to detect loops in BPF program
 * loop == back-edge in directed graph
 */
static int check_cfg(struct bpf_verifier_env *env)
{
	int insn_cnt = env->prog->len;
	int *insn_stack, *insn_state;
	int ret = 0;
	int i;

	insn_state = env->cfg.insn_state = kvcalloc(insn_cnt, sizeof(int), GFP_KERNEL);
	if (!insn_state)
		return -ENOMEM;

	insn_stack = env->cfg.insn_stack = kvcalloc(insn_cnt, sizeof(int), GFP_KERNEL);
	if (!insn_stack) {
		kvfree(insn_state);
		return -ENOMEM;
	}

	insn_state[0] = DISCOVERED; /* mark 1st insn as discovered */
	insn_stack[0] = 0; /* 0 is the first instruction */
	env->cfg.cur_stack = 1;

	while (env->cfg.cur_stack > 0) {
		int t = insn_stack[env->cfg.cur_stack - 1];

		ret = visit_insn(t, insn_cnt, env);
		switch (ret) {
		case DONE_EXPLORING:
			insn_state[t] = EXPLORED;
			env->cfg.cur_stack--;
			break;
		case KEEP_EXPLORING:
			break;
		default:
			if (ret > 0) {
				verbose(env, "visit_insn internal bug\n");
				ret = -EFAULT;
			}
			goto err_free;
		}
	}

	if (env->cfg.cur_stack < 0) {
		verbose(env, "pop stack internal bug\n");
		ret = -EFAULT;
		goto err_free;
	}

	for (i = 0; i < insn_cnt; i++) {
		if (insn_state[i] != EXPLORED) {
			verbose(env, "unreachable insn %d\n", i);
			ret = -EINVAL;
			goto err_free;
		}
	}
	ret = 0; /* cfg looks good */

err_free:
	kvfree(insn_state);
	kvfree(insn_stack);
	env->cfg.insn_state = env->cfg.insn_stack = NULL;
	return ret;
}

static int check_abnormal_return(struct bpf_verifier_env *env)
{
	int i;

	for (i = 1; i < env->subprog_cnt; i++) {
		if (env->subprog_info[i].has_ld_abs) {
			verbose(env, "LD_ABS is not allowed in subprogs without BTF\n");
			return -EINVAL;
		}
		if (env->subprog_info[i].has_tail_call) {
			verbose(env, "tail_call is not allowed in subprogs without BTF\n");
			return -EINVAL;
		}
	}
	return 0;
}

/* The minimum supported BTF func info size */
#define MIN_BPF_FUNCINFO_SIZE	8
#define MAX_FUNCINFO_REC_SIZE	252

static int check_btf_func(struct bpf_verifier_env *env,
			  const union bpf_attr *attr,
			  bpfptr_t uattr)
{
	const struct btf_type *type, *func_proto, *ret_type;
	u32 i, nfuncs, urec_size, min_size;
	u32 krec_size = sizeof(struct bpf_func_info);
	struct bpf_func_info *krecord;
	struct bpf_func_info_aux *info_aux = NULL;
	struct bpf_prog *prog;
	const struct btf *btf;
	bpfptr_t urecord;
	u32 prev_offset = 0;
	bool scalar_return;
	int ret = -ENOMEM;

	nfuncs = attr->func_info_cnt;
	if (!nfuncs) {
		if (check_abnormal_return(env))
			return -EINVAL;
		return 0;
	}

	if (nfuncs != env->subprog_cnt) {
		verbose(env, "number of funcs in func_info doesn't match number of subprogs\n");
		return -EINVAL;
	}

	urec_size = attr->func_info_rec_size;
	if (urec_size < MIN_BPF_FUNCINFO_SIZE ||
	    urec_size > MAX_FUNCINFO_REC_SIZE ||
	    urec_size % sizeof(u32)) {
		verbose(env, "invalid func info rec size %u\n", urec_size);
		return -EINVAL;
	}

	prog = env->prog;
	btf = prog->aux->btf;

	urecord = make_bpfptr(attr->func_info, uattr.is_kernel);
	min_size = min_t(u32, krec_size, urec_size);

	krecord = kvcalloc(nfuncs, krec_size, GFP_KERNEL | __GFP_NOWARN);
	if (!krecord)
		return -ENOMEM;
	info_aux = kcalloc(nfuncs, sizeof(*info_aux), GFP_KERNEL | __GFP_NOWARN);
	if (!info_aux)
		goto err_free;

	for (i = 0; i < nfuncs; i++) {
		ret = bpf_check_uarg_tail_zero(urecord, krec_size, urec_size);
		if (ret) {
			if (ret == -E2BIG) {
				verbose(env, "nonzero tailing record in func info");
				/* set the size kernel expects so loader can zero
				 * out the rest of the record.
				 */
				if (copy_to_bpfptr_offset(uattr,
							  offsetof(union bpf_attr, func_info_rec_size),
							  &min_size, sizeof(min_size)))
					ret = -EFAULT;
			}
			goto err_free;
		}

		if (copy_from_bpfptr(&krecord[i], urecord, min_size)) {
			ret = -EFAULT;
			goto err_free;
		}

		/* check insn_off */
		ret = -EINVAL;
		if (i == 0) {
			if (krecord[i].insn_off) {
				verbose(env,
					"nonzero insn_off %u for the first func info record",
					krecord[i].insn_off);
				goto err_free;
			}
		} else if (krecord[i].insn_off <= prev_offset) {
			verbose(env,
				"same or smaller insn offset (%u) than previous func info record (%u)",
				krecord[i].insn_off, prev_offset);
			goto err_free;
		}

		if (env->subprog_info[i].start != krecord[i].insn_off) {
			verbose(env, "func_info BTF section doesn't match subprog layout in BPF program\n");
			goto err_free;
		}

		/* check type_id */
		type = btf_type_by_id(btf, krecord[i].type_id);
		if (!type || !btf_type_is_func(type)) {
			verbose(env, "invalid type id %d in func info",
				krecord[i].type_id);
			goto err_free;
		}
		info_aux[i].linkage = BTF_INFO_VLEN(type->info);

		func_proto = btf_type_by_id(btf, type->type);
		if (unlikely(!func_proto || !btf_type_is_func_proto(func_proto)))
			/* btf_func_check() already verified it during BTF load */
			goto err_free;
		ret_type = btf_type_skip_modifiers(btf, func_proto->type, NULL);
		scalar_return =
			btf_type_is_small_int(ret_type) || btf_type_is_enum(ret_type);
		if (i && !scalar_return && env->subprog_info[i].has_ld_abs) {
			verbose(env, "LD_ABS is only allowed in functions that return 'int'.\n");
			goto err_free;
		}
		if (i && !scalar_return && env->subprog_info[i].has_tail_call) {
			verbose(env, "tail_call is only allowed in functions that return 'int'.\n");
			goto err_free;
		}

		prev_offset = krecord[i].insn_off;
		bpfptr_add(&urecord, urec_size);
	}

	prog->aux->func_info = krecord;
	prog->aux->func_info_cnt = nfuncs;
	prog->aux->func_info_aux = info_aux;
	return 0;

err_free:
	kvfree(krecord);
	kfree(info_aux);
	return ret;
}

static void adjust_btf_func(struct bpf_verifier_env *env)
{
	struct bpf_prog_aux *aux = env->prog->aux;
	int i;

	if (!aux->func_info)
		return;

	for (i = 0; i < env->subprog_cnt; i++)
		aux->func_info[i].insn_off = env->subprog_info[i].start;
}

#define MIN_BPF_LINEINFO_SIZE	(offsetof(struct bpf_line_info, line_col) + \
		sizeof(((struct bpf_line_info *)(0))->line_col))
#define MAX_LINEINFO_REC_SIZE	MAX_FUNCINFO_REC_SIZE

static int check_btf_line(struct bpf_verifier_env *env,
			  const union bpf_attr *attr,
			  bpfptr_t uattr)
{
	u32 i, s, nr_linfo, ncopy, expected_size, rec_size, prev_offset = 0;
	struct bpf_subprog_info *sub;
	struct bpf_line_info *linfo;
	struct bpf_prog *prog;
	const struct btf *btf;
	bpfptr_t ulinfo;
	int err;

	nr_linfo = attr->line_info_cnt;
	if (!nr_linfo)
		return 0;
	if (nr_linfo > INT_MAX / sizeof(struct bpf_line_info))
		return -EINVAL;

	rec_size = attr->line_info_rec_size;
	if (rec_size < MIN_BPF_LINEINFO_SIZE ||
	    rec_size > MAX_LINEINFO_REC_SIZE ||
	    rec_size & (sizeof(u32) - 1))
		return -EINVAL;

	/* Need to zero it in case the userspace may
	 * pass in a smaller bpf_line_info object.
	 */
	linfo = kvcalloc(nr_linfo, sizeof(struct bpf_line_info),
			 GFP_KERNEL | __GFP_NOWARN);
	if (!linfo)
		return -ENOMEM;

	prog = env->prog;
	btf = prog->aux->btf;

	s = 0;
	sub = env->subprog_info;
	ulinfo = make_bpfptr(attr->line_info, uattr.is_kernel);
	expected_size = sizeof(struct bpf_line_info);
	ncopy = min_t(u32, expected_size, rec_size);
	for (i = 0; i < nr_linfo; i++) {
		err = bpf_check_uarg_tail_zero(ulinfo, expected_size, rec_size);
		if (err) {
			if (err == -E2BIG) {
				verbose(env, "nonzero tailing record in line_info");
				if (copy_to_bpfptr_offset(uattr,
							  offsetof(union bpf_attr, line_info_rec_size),
							  &expected_size, sizeof(expected_size)))
					err = -EFAULT;
			}
			goto err_free;
		}

		if (copy_from_bpfptr(&linfo[i], ulinfo, ncopy)) {
			err = -EFAULT;
			goto err_free;
		}

		/*
		 * Check insn_off to ensure
		 * 1) strictly increasing AND
		 * 2) bounded by prog->len
		 *
		 * The linfo[0].insn_off == 0 check logically falls into
		 * the later "missing bpf_line_info for func..." case
		 * because the first linfo[0].insn_off must be the
		 * first sub also and the first sub must have
		 * subprog_info[0].start == 0.
		 */
		if ((i && linfo[i].insn_off <= prev_offset) ||
		    linfo[i].insn_off >= prog->len) {
			verbose(env, "Invalid line_info[%u].insn_off:%u (prev_offset:%u prog->len:%u)\n",
				i, linfo[i].insn_off, prev_offset,
				prog->len);
			err = -EINVAL;
			goto err_free;
		}

		if (!prog->insnsi[linfo[i].insn_off].code) {
			verbose(env,
				"Invalid insn code at line_info[%u].insn_off\n",
				i);
			err = -EINVAL;
			goto err_free;
		}

		if (!btf_name_by_offset(btf, linfo[i].line_off) ||
		    !btf_name_by_offset(btf, linfo[i].file_name_off)) {
			verbose(env, "Invalid line_info[%u].line_off or .file_name_off\n", i);
			err = -EINVAL;
			goto err_free;
		}

		if (s != env->subprog_cnt) {
			if (linfo[i].insn_off == sub[s].start) {
				sub[s].linfo_idx = i;
				s++;
			} else if (sub[s].start < linfo[i].insn_off) {
				verbose(env, "missing bpf_line_info for func#%u\n", s);
				err = -EINVAL;
				goto err_free;
			}
		}

		prev_offset = linfo[i].insn_off;
		bpfptr_add(&ulinfo, rec_size);
	}

	if (s != env->subprog_cnt) {
		verbose(env, "missing bpf_line_info for %u funcs starting from func#%u\n",
			env->subprog_cnt - s, s);
		err = -EINVAL;
		goto err_free;
	}

	prog->aux->linfo = linfo;
	prog->aux->nr_linfo = nr_linfo;

	return 0;

err_free:
	kvfree(linfo);
	return err;
}

static int check_btf_info(struct bpf_verifier_env *env,
			  const union bpf_attr *attr,
			  bpfptr_t uattr)
{
	struct btf *btf;
	int err;

	if (!attr->func_info_cnt && !attr->line_info_cnt) {
		if (check_abnormal_return(env))
			return -EINVAL;
		return 0;
	}

	btf = btf_get_by_fd(attr->prog_btf_fd);
	if (IS_ERR(btf))
		return PTR_ERR(btf);
	if (btf_is_kernel(btf)) {
		btf_put(btf);
		return -EACCES;
	}
	env->prog->aux->btf = btf;

	err = check_btf_func(env, attr, uattr);
	if (err)
		return err;

	err = check_btf_line(env, attr, uattr);
	if (err)
		return err;

	return 0;
}

/* check %cur's range satisfies %old's */
static bool range_within(struct bpf_reg_state *old,
			 struct bpf_reg_state *cur)
{
	return old->umin_value <= cur->umin_value &&
	       old->umax_value >= cur->umax_value &&
	       old->smin_value <= cur->smin_value &&
	       old->smax_value >= cur->smax_value &&
	       old->u32_min_value <= cur->u32_min_value &&
	       old->u32_max_value >= cur->u32_max_value &&
	       old->s32_min_value <= cur->s32_min_value &&
	       old->s32_max_value >= cur->s32_max_value;
}

/* If in the old state two registers had the same id, then they need to have
 * the same id in the new state as well.  But that id could be different from
 * the old state, so we need to track the mapping from old to new ids.
 * Once we have seen that, say, a reg with old id 5 had new id 9, any subsequent
 * regs with old id 5 must also have new id 9 for the new state to be safe.  But
 * regs with a different old id could still have new id 9, we don't care about
 * that.
 * So we look through our idmap to see if this old id has been seen before.  If
 * so, we require the new id to match; otherwise, we add the id pair to the map.
 */
static bool check_ids(u32 old_id, u32 cur_id, struct bpf_id_pair *idmap)
{
	unsigned int i;

	for (i = 0; i < BPF_ID_MAP_SIZE; i++) {
		if (!idmap[i].old) {
			/* Reached an empty slot; haven't seen this id before */
			idmap[i].old = old_id;
			idmap[i].cur = cur_id;
			return true;
		}
		if (idmap[i].old == old_id)
			return idmap[i].cur == cur_id;
	}
	/* We ran out of idmap slots, which should be impossible */
	WARN_ON_ONCE(1);
	return false;
}

static void clean_func_state(struct bpf_verifier_env *env,
			     struct bpf_func_state *st)
{
	enum bpf_reg_liveness live;
	int i, j;

	for (i = 0; i < BPF_REG_FP; i++) {
		live = st->regs[i].live;
		/* liveness must not touch this register anymore */
		st->regs[i].live |= REG_LIVE_DONE;
		if (!(live & REG_LIVE_READ))
			/* since the register is unused, clear its state
			 * to make further comparison simpler
			 */
			__mark_reg_not_init(env, &st->regs[i]);
	}

	for (i = 0; i < st->allocated_stack / BPF_REG_SIZE; i++) {
		live = st->stack[i].spilled_ptr.live;
		/* liveness must not touch this stack slot anymore */
		st->stack[i].spilled_ptr.live |= REG_LIVE_DONE;
		if (!(live & REG_LIVE_READ)) {
			__mark_reg_not_init(env, &st->stack[i].spilled_ptr);
			for (j = 0; j < BPF_REG_SIZE; j++)
				st->stack[i].slot_type[j] = STACK_INVALID;
		}
	}
}

static void clean_verifier_state(struct bpf_verifier_env *env,
				 struct bpf_verifier_state *st)
{
	int i;

	if (st->frame[0]->regs[0].live & REG_LIVE_DONE)
		/* all regs in this state in all frames were already marked */
		return;

	for (i = 0; i <= st->curframe; i++)
		clean_func_state(env, st->frame[i]);
}

/* the parentage chains form a tree.
 * the verifier states are added to state lists at given insn and
 * pushed into state stack for future exploration.
 * when the verifier reaches bpf_exit insn some of the verifer states
 * stored in the state lists have their final liveness state already,
 * but a lot of states will get revised from liveness point of view when
 * the verifier explores other branches.
 * Example:
 * 1: r0 = 1
 * 2: if r1 == 100 goto pc+1
 * 3: r0 = 2
 * 4: exit
 * when the verifier reaches exit insn the register r0 in the state list of
 * insn 2 will be seen as !REG_LIVE_READ. Then the verifier pops the other_branch
 * of insn 2 and goes exploring further. At the insn 4 it will walk the
 * parentage chain from insn 4 into insn 2 and will mark r0 as REG_LIVE_READ.
 *
 * Since the verifier pushes the branch states as it sees them while exploring
 * the program the condition of walking the branch instruction for the second
 * time means that all states below this branch were already explored and
 * their final liveness marks are already propagated.
 * Hence when the verifier completes the search of state list in is_state_visited()
 * we can call this clean_live_states() function to mark all liveness states
 * as REG_LIVE_DONE to indicate that 'parent' pointers of 'struct bpf_reg_state'
 * will not be used.
 * This function also clears the registers and stack for states that !READ
 * to simplify state merging.
 *
 * Important note here that walking the same branch instruction in the callee
 * doesn't meant that the states are DONE. The verifier has to compare
 * the callsites
 */
static void clean_live_states(struct bpf_verifier_env *env, int insn,
			      struct bpf_verifier_state *cur)
{
	struct bpf_verifier_state_list *sl;
	int i;

	sl = *explored_state(env, insn);
	while (sl) {
		if (sl->state.branches)
			goto next;
		if (sl->state.insn_idx != insn ||
		    sl->state.curframe != cur->curframe)
			goto next;
		for (i = 0; i <= cur->curframe; i++)
			if (sl->state.frame[i]->callsite != cur->frame[i]->callsite)
				goto next;
		clean_verifier_state(env, &sl->state);
next:
		sl = sl->next;
	}
}

/* Returns true if (rold safe implies rcur safe) */
static bool regsafe(struct bpf_verifier_env *env, struct bpf_reg_state *rold,
		    struct bpf_reg_state *rcur, struct bpf_id_pair *idmap)
{
	bool equal;

	if (!(rold->live & REG_LIVE_READ))
		/* explored state didn't use this */
		return true;

	equal = memcmp(rold, rcur, offsetof(struct bpf_reg_state, parent)) == 0;

	if (rold->type == PTR_TO_STACK)
		/* two stack pointers are equal only if they're pointing to
		 * the same stack frame, since fp-8 in foo != fp-8 in bar
		 */
		return equal && rold->frameno == rcur->frameno;

	if (equal)
		return true;

	if (rold->type == NOT_INIT)
		/* explored state can't have used this */
		return true;
	if (rcur->type == NOT_INIT)
		return false;
	switch (base_type(rold->type)) {
	case SCALAR_VALUE:
		if (env->explore_alu_limits)
			return false;
		if (rcur->type == SCALAR_VALUE) {
			if (!rold->precise && !rcur->precise)
				return true;
			/* new val must satisfy old val knowledge */
			return range_within(rold, rcur) &&
			       tnum_in(rold->var_off, rcur->var_off);
		} else {
			/* We're trying to use a pointer in place of a scalar.
			 * Even if the scalar was unbounded, this could lead to
			 * pointer leaks because scalars are allowed to leak
			 * while pointers are not. We could make this safe in
			 * special cases if root is calling us, but it's
			 * probably not worth the hassle.
			 */
			return false;
		}
	case PTR_TO_MAP_KEY:
	case PTR_TO_MAP_VALUE:
		/* a PTR_TO_MAP_VALUE could be safe to use as a
		 * PTR_TO_MAP_VALUE_OR_NULL into the same map.
		 * However, if the old PTR_TO_MAP_VALUE_OR_NULL then got NULL-
		 * checked, doing so could have affected others with the same
		 * id, and we can't check for that because we lost the id when
		 * we converted to a PTR_TO_MAP_VALUE.
		 */
		if (type_may_be_null(rold->type)) {
			if (!type_may_be_null(rcur->type))
				return false;
			if (memcmp(rold, rcur, offsetof(struct bpf_reg_state, id)))
				return false;
			/* Check our ids match any regs they're supposed to */
			return check_ids(rold->id, rcur->id, idmap);
		}

		/* If the new min/max/var_off satisfy the old ones and
		 * everything else matches, we are OK.
		 * 'id' is not compared, since it's only used for maps with
		 * bpf_spin_lock inside map element and in such cases if
		 * the rest of the prog is valid for one map element then
		 * it's valid for all map elements regardless of the key
		 * used in bpf_map_lookup()
		 */
		return memcmp(rold, rcur, offsetof(struct bpf_reg_state, id)) == 0 &&
		       range_within(rold, rcur) &&
		       tnum_in(rold->var_off, rcur->var_off);
	case PTR_TO_PACKET_META:
	case PTR_TO_PACKET:
		if (rcur->type != rold->type)
			return false;
		/* We must have at least as much range as the old ptr
		 * did, so that any accesses which were safe before are
		 * still safe.  This is true even if old range < old off,
		 * since someone could have accessed through (ptr - k), or
		 * even done ptr -= k in a register, to get a safe access.
		 */
		if (rold->range > rcur->range)
			return false;
		/* If the offsets don't match, we can't trust our alignment;
		 * nor can we be sure that we won't fall out of range.
		 */
		if (rold->off != rcur->off)
			return false;
		/* id relations must be preserved */
		if (rold->id && !check_ids(rold->id, rcur->id, idmap))
			return false;
		/* new val must satisfy old val knowledge */
		return range_within(rold, rcur) &&
		       tnum_in(rold->var_off, rcur->var_off);
	case PTR_TO_CTX:
	case CONST_PTR_TO_MAP:
	case PTR_TO_PACKET_END:
	case PTR_TO_FLOW_KEYS:
	case PTR_TO_SOCKET:
	case PTR_TO_SOCK_COMMON:
	case PTR_TO_TCP_SOCK:
	case PTR_TO_XDP_SOCK:
		/* Only valid matches are exact, which memcmp() above
		 * would have accepted
		 */
	default:
		/* Don't know what's going on, just say it's not safe */
		return false;
	}

	/* Shouldn't get here; if we do, say it's not safe */
	WARN_ON_ONCE(1);
	return false;
}

static bool stacksafe(struct bpf_verifier_env *env, struct bpf_func_state *old,
		      struct bpf_func_state *cur, struct bpf_id_pair *idmap)
{
	int i, spi;

	/* walk slots of the explored stack and ignore any additional
	 * slots in the current stack, since explored(safe) state
	 * didn't use them
	 */
	for (i = 0; i < old->allocated_stack; i++) {
		spi = i / BPF_REG_SIZE;

		if (!(old->stack[spi].spilled_ptr.live & REG_LIVE_READ)) {
			i += BPF_REG_SIZE - 1;
			/* explored state didn't use this */
			continue;
		}

		if (old->stack[spi].slot_type[i % BPF_REG_SIZE] == STACK_INVALID)
			continue;

		/* explored stack has more populated slots than current stack
		 * and these slots were used
		 */
		if (i >= cur->allocated_stack)
			return false;

		/* if old state was safe with misc data in the stack
		 * it will be safe with zero-initialized stack.
		 * The opposite is not true
		 */
		if (old->stack[spi].slot_type[i % BPF_REG_SIZE] == STACK_MISC &&
		    cur->stack[spi].slot_type[i % BPF_REG_SIZE] == STACK_ZERO)
			continue;
		if (old->stack[spi].slot_type[i % BPF_REG_SIZE] !=
		    cur->stack[spi].slot_type[i % BPF_REG_SIZE])
			/* Ex: old explored (safe) state has STACK_SPILL in
			 * this stack slot, but current has STACK_MISC ->
			 * this verifier states are not equivalent,
			 * return false to continue verification of this path
			 */
			return false;
		if (i % BPF_REG_SIZE != BPF_REG_SIZE - 1)
			continue;
		if (!is_spilled_reg(&old->stack[spi]))
			continue;
		if (!regsafe(env, &old->stack[spi].spilled_ptr,
			     &cur->stack[spi].spilled_ptr, idmap))
			/* when explored and current stack slot are both storing
			 * spilled registers, check that stored pointers types
			 * are the same as well.
			 * Ex: explored safe path could have stored
			 * (bpf_reg_state) {.type = PTR_TO_STACK, .off = -8}
			 * but current path has stored:
			 * (bpf_reg_state) {.type = PTR_TO_STACK, .off = -16}
			 * such verifier states are not equivalent.
			 * return false to continue verification of this path
			 */
			return false;
	}
	return true;
}

static bool refsafe(struct bpf_func_state *old, struct bpf_func_state *cur)
{
	if (old->acquired_refs != cur->acquired_refs)
		return false;
	return !memcmp(old->refs, cur->refs,
		       sizeof(*old->refs) * old->acquired_refs);
}

/* compare two verifier states
 *
 * all states stored in state_list are known to be valid, since
 * verifier reached 'bpf_exit' instruction through them
 *
 * this function is called when verifier exploring different branches of
 * execution popped from the state stack. If it sees an old state that has
 * more strict register state and more strict stack state then this execution
 * branch doesn't need to be explored further, since verifier already
 * concluded that more strict state leads to valid finish.
 *
 * Therefore two states are equivalent if register state is more conservative
 * and explored stack state is more conservative than the current one.
 * Example:
 *       explored                   current
 * (slot1=INV slot2=MISC) == (slot1=MISC slot2=MISC)
 * (slot1=MISC slot2=MISC) != (slot1=INV slot2=MISC)
 *
 * In other words if current stack state (one being explored) has more
 * valid slots than old one that already passed validation, it means
 * the verifier can stop exploring and conclude that current state is valid too
 *
 * Similarly with registers. If explored state has register type as invalid
 * whereas register type in current state is meaningful, it means that
 * the current state will reach 'bpf_exit' instruction safely
 */
static bool func_states_equal(struct bpf_verifier_env *env, struct bpf_func_state *old,
			      struct bpf_func_state *cur)
{
	int i;

	memset(env->idmap_scratch, 0, sizeof(env->idmap_scratch));
	for (i = 0; i < MAX_BPF_REG; i++)
		if (!regsafe(env, &old->regs[i], &cur->regs[i],
			     env->idmap_scratch))
			return false;

	if (!stacksafe(env, old, cur, env->idmap_scratch))
		return false;

	if (!refsafe(old, cur))
		return false;

	return true;
}

static bool states_equal(struct bpf_verifier_env *env,
			 struct bpf_verifier_state *old,
			 struct bpf_verifier_state *cur)
{
	int i;

	if (old->curframe != cur->curframe)
		return false;

	/* Verification state from speculative execution simulation
	 * must never prune a non-speculative execution one.
	 */
	if (old->speculative && !cur->speculative)
		return false;

	if (old->active_spin_lock != cur->active_spin_lock)
		return false;

	/* for states to be equal callsites have to be the same
	 * and all frame states need to be equivalent
	 */
	for (i = 0; i <= old->curframe; i++) {
		if (old->frame[i]->callsite != cur->frame[i]->callsite)
			return false;
		if (!func_states_equal(env, old->frame[i], cur->frame[i]))
			return false;
	}
	return true;
}

/* Return 0 if no propagation happened. Return negative error code if error
 * happened. Otherwise, return the propagated bit.
 */
static int propagate_liveness_reg(struct bpf_verifier_env *env,
				  struct bpf_reg_state *reg,
				  struct bpf_reg_state *parent_reg)
{
	u8 parent_flag = parent_reg->live & REG_LIVE_READ;
	u8 flag = reg->live & REG_LIVE_READ;
	int err;

	/* When comes here, read flags of PARENT_REG or REG could be any of
	 * REG_LIVE_READ64, REG_LIVE_READ32, REG_LIVE_NONE. There is no need
	 * of propagation if PARENT_REG has strongest REG_LIVE_READ64.
	 */
	if (parent_flag == REG_LIVE_READ64 ||
	    /* Or if there is no read flag from REG. */
	    !flag ||
	    /* Or if the read flag from REG is the same as PARENT_REG. */
	    parent_flag == flag)
		return 0;

	err = mark_reg_read(env, reg, parent_reg, flag);
	if (err)
		return err;

	return flag;
}

/* A write screens off any subsequent reads; but write marks come from the
 * straight-line code between a state and its parent.  When we arrive at an
 * equivalent state (jump target or such) we didn't arrive by the straight-line
 * code, so read marks in the state must propagate to the parent regardless
 * of the state's write marks. That's what 'parent == state->parent' comparison
 * in mark_reg_read() is for.
 */
static int propagate_liveness(struct bpf_verifier_env *env,
			      const struct bpf_verifier_state *vstate,
			      struct bpf_verifier_state *vparent)
{
	struct bpf_reg_state *state_reg, *parent_reg;
	struct bpf_func_state *state, *parent;
	int i, frame, err = 0;

	if (vparent->curframe != vstate->curframe) {
		WARN(1, "propagate_live: parent frame %d current frame %d\n",
		     vparent->curframe, vstate->curframe);
		return -EFAULT;
	}
	/* Propagate read liveness of registers... */
	BUILD_BUG_ON(BPF_REG_FP + 1 != MAX_BPF_REG);
	for (frame = 0; frame <= vstate->curframe; frame++) {
		parent = vparent->frame[frame];
		state = vstate->frame[frame];
		parent_reg = parent->regs;
		state_reg = state->regs;
		/* We don't need to worry about FP liveness, it's read-only */
		for (i = frame < vstate->curframe ? BPF_REG_6 : 0; i < BPF_REG_FP; i++) {
			err = propagate_liveness_reg(env, &state_reg[i],
						     &parent_reg[i]);
			if (err < 0)
				return err;
			if (err == REG_LIVE_READ64)
				mark_insn_zext(env, &parent_reg[i]);
		}

		/* Propagate stack slots. */
		for (i = 0; i < state->allocated_stack / BPF_REG_SIZE &&
			    i < parent->allocated_stack / BPF_REG_SIZE; i++) {
			parent_reg = &parent->stack[i].spilled_ptr;
			state_reg = &state->stack[i].spilled_ptr;
			err = propagate_liveness_reg(env, state_reg,
						     parent_reg);
			if (err < 0)
				return err;
		}
	}
	return 0;
}

/* find precise scalars in the previous equivalent state and
 * propagate them into the current state
 */
static int propagate_precision(struct bpf_verifier_env *env,
			       const struct bpf_verifier_state *old)
{
	struct bpf_reg_state *state_reg;
	struct bpf_func_state *state;
	int i, err = 0, fr;

	for (fr = old->curframe; fr >= 0; fr--) {
		state = old->frame[fr];
		state_reg = state->regs;
		for (i = 0; i < BPF_REG_FP; i++, state_reg++) {
			if (state_reg->type != SCALAR_VALUE ||
<<<<<<< HEAD
			    !state_reg->precise)
				continue;
			if (env->log.level & BPF_LOG_LEVEL2)
				verbose(env, "frame %d: propagating r%d\n", i, fr);
=======
			    !state_reg->precise ||
			    !(state_reg->live & REG_LIVE_READ))
				continue;
			if (env->log.level & BPF_LOG_LEVEL2)
				verbose(env, "frame %d: propagating r%d\n", fr, i);
>>>>>>> 9b37665a
			err = mark_chain_precision_frame(env, fr, i);
			if (err < 0)
				return err;
		}

		for (i = 0; i < state->allocated_stack / BPF_REG_SIZE; i++) {
			if (!is_spilled_reg(&state->stack[i]))
				continue;
			state_reg = &state->stack[i].spilled_ptr;
			if (state_reg->type != SCALAR_VALUE ||
<<<<<<< HEAD
			    !state_reg->precise)
				continue;
			if (env->log.level & BPF_LOG_LEVEL2)
				verbose(env, "frame %d: propagating fp%d\n",
					(-i - 1) * BPF_REG_SIZE, fr);
=======
			    !state_reg->precise ||
			    !(state_reg->live & REG_LIVE_READ))
				continue;
			if (env->log.level & BPF_LOG_LEVEL2)
				verbose(env, "frame %d: propagating fp%d\n",
					fr, (-i - 1) * BPF_REG_SIZE);
>>>>>>> 9b37665a
			err = mark_chain_precision_stack_frame(env, fr, i);
			if (err < 0)
				return err;
		}
	}
	return 0;
}

static bool states_maybe_looping(struct bpf_verifier_state *old,
				 struct bpf_verifier_state *cur)
{
	struct bpf_func_state *fold, *fcur;
	int i, fr = cur->curframe;

	if (old->curframe != fr)
		return false;

	fold = old->frame[fr];
	fcur = cur->frame[fr];
	for (i = 0; i < MAX_BPF_REG; i++)
		if (memcmp(&fold->regs[i], &fcur->regs[i],
			   offsetof(struct bpf_reg_state, parent)))
			return false;
	return true;
}


static int is_state_visited(struct bpf_verifier_env *env, int insn_idx)
{
	struct bpf_verifier_state_list *new_sl;
	struct bpf_verifier_state_list *sl, **pprev;
	struct bpf_verifier_state *cur = env->cur_state, *new;
	int i, j, err, states_cnt = 0;
	bool add_new_state = env->test_state_freq ? true : false;

	cur->last_insn_idx = env->prev_insn_idx;
	if (!env->insn_aux_data[insn_idx].prune_point)
		/* this 'insn_idx' instruction wasn't marked, so we will not
		 * be doing state search here
		 */
		return 0;

	/* bpf progs typically have pruning point every 4 instructions
	 * http://vger.kernel.org/bpfconf2019.html#session-1
	 * Do not add new state for future pruning if the verifier hasn't seen
	 * at least 2 jumps and at least 8 instructions.
	 * This heuristics helps decrease 'total_states' and 'peak_states' metric.
	 * In tests that amounts to up to 50% reduction into total verifier
	 * memory consumption and 20% verifier time speedup.
	 */
	if (env->jmps_processed - env->prev_jmps_processed >= 2 &&
	    env->insn_processed - env->prev_insn_processed >= 8)
		add_new_state = true;

	pprev = explored_state(env, insn_idx);
	sl = *pprev;

	clean_live_states(env, insn_idx, cur);

	while (sl) {
		states_cnt++;
		if (sl->state.insn_idx != insn_idx)
			goto next;

		if (sl->state.branches) {
			struct bpf_func_state *frame = sl->state.frame[sl->state.curframe];

			if (frame->in_async_callback_fn &&
			    frame->async_entry_cnt != cur->frame[cur->curframe]->async_entry_cnt) {
				/* Different async_entry_cnt means that the verifier is
				 * processing another entry into async callback.
				 * Seeing the same state is not an indication of infinite
				 * loop or infinite recursion.
				 * But finding the same state doesn't mean that it's safe
				 * to stop processing the current state. The previous state
				 * hasn't yet reached bpf_exit, since state.branches > 0.
				 * Checking in_async_callback_fn alone is not enough either.
				 * Since the verifier still needs to catch infinite loops
				 * inside async callbacks.
				 */
			} else if (states_maybe_looping(&sl->state, cur) &&
				   states_equal(env, &sl->state, cur)) {
				verbose_linfo(env, insn_idx, "; ");
				verbose(env, "infinite loop detected at insn %d\n", insn_idx);
				return -EINVAL;
			}
			/* if the verifier is processing a loop, avoid adding new state
			 * too often, since different loop iterations have distinct
			 * states and may not help future pruning.
			 * This threshold shouldn't be too low to make sure that
			 * a loop with large bound will be rejected quickly.
			 * The most abusive loop will be:
			 * r1 += 1
			 * if r1 < 1000000 goto pc-2
			 * 1M insn_procssed limit / 100 == 10k peak states.
			 * This threshold shouldn't be too high either, since states
			 * at the end of the loop are likely to be useful in pruning.
			 */
			if (env->jmps_processed - env->prev_jmps_processed < 20 &&
			    env->insn_processed - env->prev_insn_processed < 100)
				add_new_state = false;
			goto miss;
		}
		if (states_equal(env, &sl->state, cur)) {
			sl->hit_cnt++;
			/* reached equivalent register/stack state,
			 * prune the search.
			 * Registers read by the continuation are read by us.
			 * If we have any write marks in env->cur_state, they
			 * will prevent corresponding reads in the continuation
			 * from reaching our parent (an explored_state).  Our
			 * own state will get the read marks recorded, but
			 * they'll be immediately forgotten as we're pruning
			 * this state and will pop a new one.
			 */
			err = propagate_liveness(env, &sl->state, cur);

			/* if previous state reached the exit with precision and
			 * current state is equivalent to it (except precsion marks)
			 * the precision needs to be propagated back in
			 * the current state.
			 */
			err = err ? : push_jmp_history(env, cur);
			err = err ? : propagate_precision(env, &sl->state);
			if (err)
				return err;
			return 1;
		}
miss:
		/* when new state is not going to be added do not increase miss count.
		 * Otherwise several loop iterations will remove the state
		 * recorded earlier. The goal of these heuristics is to have
		 * states from some iterations of the loop (some in the beginning
		 * and some at the end) to help pruning.
		 */
		if (add_new_state)
			sl->miss_cnt++;
		/* heuristic to determine whether this state is beneficial
		 * to keep checking from state equivalence point of view.
		 * Higher numbers increase max_states_per_insn and verification time,
		 * but do not meaningfully decrease insn_processed.
		 */
		if (sl->miss_cnt > sl->hit_cnt * 3 + 3) {
			/* the state is unlikely to be useful. Remove it to
			 * speed up verification
			 */
			*pprev = sl->next;
			if (sl->state.frame[0]->regs[0].live & REG_LIVE_DONE) {
				u32 br = sl->state.branches;

				WARN_ONCE(br,
					  "BUG live_done but branches_to_explore %d\n",
					  br);
				free_verifier_state(&sl->state, false);
				kfree(sl);
				env->peak_states--;
			} else {
				/* cannot free this state, since parentage chain may
				 * walk it later. Add it for free_list instead to
				 * be freed at the end of verification
				 */
				sl->next = env->free_list;
				env->free_list = sl;
			}
			sl = *pprev;
			continue;
		}
next:
		pprev = &sl->next;
		sl = *pprev;
	}

	if (env->max_states_per_insn < states_cnt)
		env->max_states_per_insn = states_cnt;

	if (!env->bpf_capable && states_cnt > BPF_COMPLEXITY_LIMIT_STATES)
		return push_jmp_history(env, cur);

	if (!add_new_state)
		return push_jmp_history(env, cur);

	/* There were no equivalent states, remember the current one.
	 * Technically the current state is not proven to be safe yet,
	 * but it will either reach outer most bpf_exit (which means it's safe)
	 * or it will be rejected. When there are no loops the verifier won't be
	 * seeing this tuple (frame[0].callsite, frame[1].callsite, .. insn_idx)
	 * again on the way to bpf_exit.
	 * When looping the sl->state.branches will be > 0 and this state
	 * will not be considered for equivalence until branches == 0.
	 */
	new_sl = kzalloc(sizeof(struct bpf_verifier_state_list), GFP_KERNEL);
	if (!new_sl)
		return -ENOMEM;
	env->total_states++;
	env->peak_states++;
	env->prev_jmps_processed = env->jmps_processed;
	env->prev_insn_processed = env->insn_processed;

	/* add new state to the head of linked list */
	new = &new_sl->state;
	err = copy_verifier_state(new, cur);
	if (err) {
		free_verifier_state(new, false);
		kfree(new_sl);
		return err;
	}
	new->insn_idx = insn_idx;
	WARN_ONCE(new->branches != 1,
		  "BUG is_state_visited:branches_to_explore=%d insn %d\n", new->branches, insn_idx);

	cur->parent = new;
	cur->first_insn_idx = insn_idx;
	clear_jmp_history(cur);
	new_sl->next = *explored_state(env, insn_idx);
	*explored_state(env, insn_idx) = new_sl;
	/* connect new state to parentage chain. Current frame needs all
	 * registers connected. Only r6 - r9 of the callers are alive (pushed
	 * to the stack implicitly by JITs) so in callers' frames connect just
	 * r6 - r9 as an optimization. Callers will have r1 - r5 connected to
	 * the state of the call instruction (with WRITTEN set), and r0 comes
	 * from callee with its full parentage chain, anyway.
	 */
	/* clear write marks in current state: the writes we did are not writes
	 * our child did, so they don't screen off its reads from us.
	 * (There are no read marks in current state, because reads always mark
	 * their parent and current state never has children yet.  Only
	 * explored_states can get read marks.)
	 */
	for (j = 0; j <= cur->curframe; j++) {
		for (i = j < cur->curframe ? BPF_REG_6 : 0; i < BPF_REG_FP; i++)
			cur->frame[j]->regs[i].parent = &new->frame[j]->regs[i];
		for (i = 0; i < BPF_REG_FP; i++)
			cur->frame[j]->regs[i].live = REG_LIVE_NONE;
	}

	/* all stack frames are accessible from callee, clear them all */
	for (j = 0; j <= cur->curframe; j++) {
		struct bpf_func_state *frame = cur->frame[j];
		struct bpf_func_state *newframe = new->frame[j];

		for (i = 0; i < frame->allocated_stack / BPF_REG_SIZE; i++) {
			frame->stack[i].spilled_ptr.live = REG_LIVE_NONE;
			frame->stack[i].spilled_ptr.parent =
						&newframe->stack[i].spilled_ptr;
		}
	}
	return 0;
}

/* Return true if it's OK to have the same insn return a different type. */
static bool reg_type_mismatch_ok(enum bpf_reg_type type)
{
	switch (base_type(type)) {
	case PTR_TO_CTX:
	case PTR_TO_SOCKET:
	case PTR_TO_SOCK_COMMON:
	case PTR_TO_TCP_SOCK:
	case PTR_TO_XDP_SOCK:
	case PTR_TO_BTF_ID:
		return false;
	default:
		return true;
	}
}

/* If an instruction was previously used with particular pointer types, then we
 * need to be careful to avoid cases such as the below, where it may be ok
 * for one branch accessing the pointer, but not ok for the other branch:
 *
 * R1 = sock_ptr
 * goto X;
 * ...
 * R1 = some_other_valid_ptr;
 * goto X;
 * ...
 * R2 = *(u32 *)(R1 + 0);
 */
static bool reg_type_mismatch(enum bpf_reg_type src, enum bpf_reg_type prev)
{
	return src != prev && (!reg_type_mismatch_ok(src) ||
			       !reg_type_mismatch_ok(prev));
}

static int do_check(struct bpf_verifier_env *env)
{
	bool pop_log = !(env->log.level & BPF_LOG_LEVEL2);
	struct bpf_verifier_state *state = env->cur_state;
	struct bpf_insn *insns = env->prog->insnsi;
	struct bpf_reg_state *regs;
	int insn_cnt = env->prog->len;
	bool do_print_state = false;
	int prev_insn_idx = -1;

	for (;;) {
		struct bpf_insn *insn;
		u8 class;
		int err;

		env->prev_insn_idx = prev_insn_idx;
		if (env->insn_idx >= insn_cnt) {
			verbose(env, "invalid insn idx %d insn_cnt %d\n",
				env->insn_idx, insn_cnt);
			return -EFAULT;
		}

		insn = &insns[env->insn_idx];
		class = BPF_CLASS(insn->code);

		if (++env->insn_processed > BPF_COMPLEXITY_LIMIT_INSNS) {
			verbose(env,
				"BPF program is too large. Processed %d insn\n",
				env->insn_processed);
			return -E2BIG;
		}

		err = is_state_visited(env, env->insn_idx);
		if (err < 0)
			return err;
		if (err == 1) {
			/* found equivalent state, can prune the search */
			if (env->log.level & BPF_LOG_LEVEL) {
				if (do_print_state)
					verbose(env, "\nfrom %d to %d%s: safe\n",
						env->prev_insn_idx, env->insn_idx,
						env->cur_state->speculative ?
						" (speculative execution)" : "");
				else
					verbose(env, "%d: safe\n", env->insn_idx);
			}
			goto process_bpf_exit;
		}

		if (signal_pending(current))
			return -EAGAIN;

		if (need_resched())
			cond_resched();

		if (env->log.level & BPF_LOG_LEVEL2 ||
		    (env->log.level & BPF_LOG_LEVEL && do_print_state)) {
			if (env->log.level & BPF_LOG_LEVEL2)
				verbose(env, "%d:", env->insn_idx);
			else
				verbose(env, "\nfrom %d to %d%s:",
					env->prev_insn_idx, env->insn_idx,
					env->cur_state->speculative ?
					" (speculative execution)" : "");
			print_verifier_state(env, state->frame[state->curframe]);
			do_print_state = false;
		}

		if (env->log.level & BPF_LOG_LEVEL) {
			const struct bpf_insn_cbs cbs = {
				.cb_call	= disasm_kfunc_name,
				.cb_print	= verbose,
				.private_data	= env,
			};

			verbose_linfo(env, env->insn_idx, "; ");
			verbose(env, "%d: ", env->insn_idx);
			print_bpf_insn(&cbs, insn, env->allow_ptr_leaks);
		}

		if (bpf_prog_is_dev_bound(env->prog->aux)) {
			err = bpf_prog_offload_verify_insn(env, env->insn_idx,
							   env->prev_insn_idx);
			if (err)
				return err;
		}

		regs = cur_regs(env);
		sanitize_mark_insn_seen(env);
		prev_insn_idx = env->insn_idx;

		if (class == BPF_ALU || class == BPF_ALU64) {
			err = check_alu_op(env, insn);
			if (err)
				return err;

		} else if (class == BPF_LDX) {
			enum bpf_reg_type *prev_src_type, src_reg_type;

			/* check for reserved fields is already done */

			/* check src operand */
			err = check_reg_arg(env, insn->src_reg, SRC_OP);
			if (err)
				return err;

			err = check_reg_arg(env, insn->dst_reg, DST_OP_NO_MARK);
			if (err)
				return err;

			src_reg_type = regs[insn->src_reg].type;

			/* check that memory (src_reg + off) is readable,
			 * the state of dst_reg will be updated by this func
			 */
			err = check_mem_access(env, env->insn_idx, insn->src_reg,
					       insn->off, BPF_SIZE(insn->code),
					       BPF_READ, insn->dst_reg, false);
			if (err)
				return err;

			prev_src_type = &env->insn_aux_data[env->insn_idx].ptr_type;

			if (*prev_src_type == NOT_INIT) {
				/* saw a valid insn
				 * dst_reg = *(u32 *)(src_reg + off)
				 * save type to validate intersecting paths
				 */
				*prev_src_type = src_reg_type;

			} else if (reg_type_mismatch(src_reg_type, *prev_src_type)) {
				/* ABuser program is trying to use the same insn
				 * dst_reg = *(u32*) (src_reg + off)
				 * with different pointer types:
				 * src_reg == ctx in one branch and
				 * src_reg == stack|map in some other branch.
				 * Reject it.
				 */
				verbose(env, "same insn cannot be used with different pointers\n");
				return -EINVAL;
			}

		} else if (class == BPF_STX) {
			enum bpf_reg_type *prev_dst_type, dst_reg_type;

			if (BPF_MODE(insn->code) == BPF_ATOMIC) {
				err = check_atomic(env, env->insn_idx, insn);
				if (err)
					return err;
				env->insn_idx++;
				continue;
			}

			if (BPF_MODE(insn->code) != BPF_MEM || insn->imm != 0) {
				verbose(env, "BPF_STX uses reserved fields\n");
				return -EINVAL;
			}

			/* check src1 operand */
			err = check_reg_arg(env, insn->src_reg, SRC_OP);
			if (err)
				return err;
			/* check src2 operand */
			err = check_reg_arg(env, insn->dst_reg, SRC_OP);
			if (err)
				return err;

			dst_reg_type = regs[insn->dst_reg].type;

			/* check that memory (dst_reg + off) is writeable */
			err = check_mem_access(env, env->insn_idx, insn->dst_reg,
					       insn->off, BPF_SIZE(insn->code),
					       BPF_WRITE, insn->src_reg, false);
			if (err)
				return err;

			prev_dst_type = &env->insn_aux_data[env->insn_idx].ptr_type;

			if (*prev_dst_type == NOT_INIT) {
				*prev_dst_type = dst_reg_type;
			} else if (reg_type_mismatch(dst_reg_type, *prev_dst_type)) {
				verbose(env, "same insn cannot be used with different pointers\n");
				return -EINVAL;
			}

		} else if (class == BPF_ST) {
			if (BPF_MODE(insn->code) != BPF_MEM ||
			    insn->src_reg != BPF_REG_0) {
				verbose(env, "BPF_ST uses reserved fields\n");
				return -EINVAL;
			}
			/* check src operand */
			err = check_reg_arg(env, insn->dst_reg, SRC_OP);
			if (err)
				return err;

			if (is_ctx_reg(env, insn->dst_reg)) {
				verbose(env, "BPF_ST stores into R%d %s is not allowed\n",
					insn->dst_reg,
					reg_type_str(env, reg_state(env, insn->dst_reg)->type));
				return -EACCES;
			}

			/* check that memory (dst_reg + off) is writeable */
			err = check_mem_access(env, env->insn_idx, insn->dst_reg,
					       insn->off, BPF_SIZE(insn->code),
					       BPF_WRITE, -1, false);
			if (err)
				return err;

		} else if (class == BPF_JMP || class == BPF_JMP32) {
			u8 opcode = BPF_OP(insn->code);

			env->jmps_processed++;
			if (opcode == BPF_CALL) {
				if (BPF_SRC(insn->code) != BPF_K ||
				    insn->off != 0 ||
				    (insn->src_reg != BPF_REG_0 &&
				     insn->src_reg != BPF_PSEUDO_CALL &&
				     insn->src_reg != BPF_PSEUDO_KFUNC_CALL) ||
				    insn->dst_reg != BPF_REG_0 ||
				    class == BPF_JMP32) {
					verbose(env, "BPF_CALL uses reserved fields\n");
					return -EINVAL;
				}

				if (env->cur_state->active_spin_lock &&
				    (insn->src_reg == BPF_PSEUDO_CALL ||
				     insn->imm != BPF_FUNC_spin_unlock)) {
					verbose(env, "function calls are not allowed while holding a lock\n");
					return -EINVAL;
				}
				if (insn->src_reg == BPF_PSEUDO_CALL)
					err = check_func_call(env, insn, &env->insn_idx);
				else if (insn->src_reg == BPF_PSEUDO_KFUNC_CALL)
					err = check_kfunc_call(env, insn);
				else
					err = check_helper_call(env, insn, &env->insn_idx);
				if (err)
					return err;
			} else if (opcode == BPF_JA) {
				if (BPF_SRC(insn->code) != BPF_K ||
				    insn->imm != 0 ||
				    insn->src_reg != BPF_REG_0 ||
				    insn->dst_reg != BPF_REG_0 ||
				    class == BPF_JMP32) {
					verbose(env, "BPF_JA uses reserved fields\n");
					return -EINVAL;
				}

				env->insn_idx += insn->off + 1;
				continue;

			} else if (opcode == BPF_EXIT) {
				if (BPF_SRC(insn->code) != BPF_K ||
				    insn->imm != 0 ||
				    insn->src_reg != BPF_REG_0 ||
				    insn->dst_reg != BPF_REG_0 ||
				    class == BPF_JMP32) {
					verbose(env, "BPF_EXIT uses reserved fields\n");
					return -EINVAL;
				}

				if (env->cur_state->active_spin_lock) {
					verbose(env, "bpf_spin_unlock is missing\n");
					return -EINVAL;
				}

				/* We must do check_reference_leak here before
				 * prepare_func_exit to handle the case when
				 * state->curframe > 0, it may be a callback
				 * function, for which reference_state must
				 * match caller reference state when it exits.
				 */
				err = check_reference_leak(env);
				if (err)
					return err;

				if (state->curframe) {
					/* exit from nested function */
					err = prepare_func_exit(env, &env->insn_idx);
					if (err)
						return err;
					do_print_state = true;
					continue;
				}

				err = check_return_code(env);
				if (err)
					return err;
process_bpf_exit:
				update_branch_counts(env, env->cur_state);
				err = pop_stack(env, &prev_insn_idx,
						&env->insn_idx, pop_log);
				if (err < 0) {
					if (err != -ENOENT)
						return err;
					break;
				} else {
					do_print_state = true;
					continue;
				}
			} else {
				err = check_cond_jmp_op(env, insn, &env->insn_idx);
				if (err)
					return err;
			}
		} else if (class == BPF_LD) {
			u8 mode = BPF_MODE(insn->code);

			if (mode == BPF_ABS || mode == BPF_IND) {
				err = check_ld_abs(env, insn);
				if (err)
					return err;

			} else if (mode == BPF_IMM) {
				err = check_ld_imm(env, insn);
				if (err)
					return err;

				env->insn_idx++;
				sanitize_mark_insn_seen(env);
			} else {
				verbose(env, "invalid BPF_LD mode\n");
				return -EINVAL;
			}
		} else {
			verbose(env, "unknown insn class %d\n", class);
			return -EINVAL;
		}

		env->insn_idx++;
	}

	return 0;
}

static int find_btf_percpu_datasec(struct btf *btf)
{
	const struct btf_type *t;
	const char *tname;
	int i, n;

	/*
	 * Both vmlinux and module each have their own ".data..percpu"
	 * DATASECs in BTF. So for module's case, we need to skip vmlinux BTF
	 * types to look at only module's own BTF types.
	 */
	n = btf_nr_types(btf);
	if (btf_is_module(btf))
		i = btf_nr_types(btf_vmlinux);
	else
		i = 1;

	for(; i < n; i++) {
		t = btf_type_by_id(btf, i);
		if (BTF_INFO_KIND(t->info) != BTF_KIND_DATASEC)
			continue;

		tname = btf_name_by_offset(btf, t->name_off);
		if (!strcmp(tname, ".data..percpu"))
			return i;
	}

	return -ENOENT;
}

/* replace pseudo btf_id with kernel symbol address */
static int check_pseudo_btf_id(struct bpf_verifier_env *env,
			       struct bpf_insn *insn,
			       struct bpf_insn_aux_data *aux)
{
	const struct btf_var_secinfo *vsi;
	const struct btf_type *datasec;
	struct btf_mod_pair *btf_mod;
	const struct btf_type *t;
	const char *sym_name;
	bool percpu = false;
	u32 type, id = insn->imm;
	struct btf *btf;
	s32 datasec_id;
	u64 addr;
	int i, btf_fd, err;

	btf_fd = insn[1].imm;
	if (btf_fd) {
		btf = btf_get_by_fd(btf_fd);
		if (IS_ERR(btf)) {
			verbose(env, "invalid module BTF object FD specified.\n");
			return -EINVAL;
		}
	} else {
		if (!btf_vmlinux) {
			verbose(env, "kernel is missing BTF, make sure CONFIG_DEBUG_INFO_BTF=y is specified in Kconfig.\n");
			return -EINVAL;
		}
		btf = btf_vmlinux;
		btf_get(btf);
	}

	t = btf_type_by_id(btf, id);
	if (!t) {
		verbose(env, "ldimm64 insn specifies invalid btf_id %d.\n", id);
		err = -ENOENT;
		goto err_put;
	}

	if (!btf_type_is_var(t)) {
		verbose(env, "pseudo btf_id %d in ldimm64 isn't KIND_VAR.\n", id);
		err = -EINVAL;
		goto err_put;
	}

	sym_name = btf_name_by_offset(btf, t->name_off);
	addr = kallsyms_lookup_name(sym_name);
	if (!addr) {
		verbose(env, "ldimm64 failed to find the address for kernel symbol '%s'.\n",
			sym_name);
		err = -ENOENT;
		goto err_put;
	}

	datasec_id = find_btf_percpu_datasec(btf);
	if (datasec_id > 0) {
		datasec = btf_type_by_id(btf, datasec_id);
		for_each_vsi(i, datasec, vsi) {
			if (vsi->type == id) {
				percpu = true;
				break;
			}
		}
	}

	insn[0].imm = (u32)addr;
	insn[1].imm = addr >> 32;

	type = t->type;
	t = btf_type_skip_modifiers(btf, type, NULL);
	if (percpu) {
		aux->btf_var.reg_type = PTR_TO_PERCPU_BTF_ID;
		aux->btf_var.btf = btf;
		aux->btf_var.btf_id = type;
	} else if (!btf_type_is_struct(t)) {
		const struct btf_type *ret;
		const char *tname;
		u32 tsize;

		/* resolve the type size of ksym. */
		ret = btf_resolve_size(btf, t, &tsize);
		if (IS_ERR(ret)) {
			tname = btf_name_by_offset(btf, t->name_off);
			verbose(env, "ldimm64 unable to resolve the size of type '%s': %ld\n",
				tname, PTR_ERR(ret));
			err = -EINVAL;
			goto err_put;
		}
		aux->btf_var.reg_type = PTR_TO_MEM | MEM_RDONLY;
		aux->btf_var.mem_size = tsize;
	} else {
		aux->btf_var.reg_type = PTR_TO_BTF_ID;
		aux->btf_var.btf = btf;
		aux->btf_var.btf_id = type;
	}

	/* check whether we recorded this BTF (and maybe module) already */
	for (i = 0; i < env->used_btf_cnt; i++) {
		if (env->used_btfs[i].btf == btf) {
			btf_put(btf);
			return 0;
		}
	}

	if (env->used_btf_cnt >= MAX_USED_BTFS) {
		err = -E2BIG;
		goto err_put;
	}

	btf_mod = &env->used_btfs[env->used_btf_cnt];
	btf_mod->btf = btf;
	btf_mod->module = NULL;

	/* if we reference variables from kernel module, bump its refcount */
	if (btf_is_module(btf)) {
		btf_mod->module = btf_try_get_module(btf);
		if (!btf_mod->module) {
			err = -ENXIO;
			goto err_put;
		}
	}

	env->used_btf_cnt++;

	return 0;
err_put:
	btf_put(btf);
	return err;
}

static int check_map_prealloc(struct bpf_map *map)
{
	return (map->map_type != BPF_MAP_TYPE_HASH &&
		map->map_type != BPF_MAP_TYPE_PERCPU_HASH &&
		map->map_type != BPF_MAP_TYPE_HASH_OF_MAPS) ||
		!(map->map_flags & BPF_F_NO_PREALLOC);
}

static bool is_tracing_prog_type(enum bpf_prog_type type)
{
	switch (type) {
	case BPF_PROG_TYPE_KPROBE:
	case BPF_PROG_TYPE_TRACEPOINT:
	case BPF_PROG_TYPE_PERF_EVENT:
	case BPF_PROG_TYPE_RAW_TRACEPOINT:
		return true;
	default:
		return false;
	}
}

static bool is_preallocated_map(struct bpf_map *map)
{
	if (!check_map_prealloc(map))
		return false;
	if (map->inner_map_meta && !check_map_prealloc(map->inner_map_meta))
		return false;
	return true;
}

static int check_map_prog_compatibility(struct bpf_verifier_env *env,
					struct bpf_map *map,
					struct bpf_prog *prog)

{
	enum bpf_prog_type prog_type = resolve_prog_type(prog);
	/*
	 * Validate that trace type programs use preallocated hash maps.
	 *
	 * For programs attached to PERF events this is mandatory as the
	 * perf NMI can hit any arbitrary code sequence.
	 *
	 * All other trace types using preallocated hash maps are unsafe as
	 * well because tracepoint or kprobes can be inside locked regions
	 * of the memory allocator or at a place where a recursion into the
	 * memory allocator would see inconsistent state.
	 *
	 * On RT enabled kernels run-time allocation of all trace type
	 * programs is strictly prohibited due to lock type constraints. On
	 * !RT kernels it is allowed for backwards compatibility reasons for
	 * now, but warnings are emitted so developers are made aware of
	 * the unsafety and can fix their programs before this is enforced.
	 */
	if (is_tracing_prog_type(prog_type) && !is_preallocated_map(map)) {
		if (prog_type == BPF_PROG_TYPE_PERF_EVENT) {
			verbose(env, "perf_event programs can only use preallocated hash map\n");
			return -EINVAL;
		}
		if (IS_ENABLED(CONFIG_PREEMPT_RT)) {
			verbose(env, "trace type programs can only use preallocated hash map\n");
			return -EINVAL;
		}
		WARN_ONCE(1, "trace type BPF program uses run-time allocation\n");
		verbose(env, "trace type programs with run-time allocated hash maps are unsafe. Switch to preallocated hash maps.\n");
	}

	if (map_value_has_spin_lock(map)) {
		if (prog_type == BPF_PROG_TYPE_SOCKET_FILTER) {
			verbose(env, "socket filter progs cannot use bpf_spin_lock yet\n");
			return -EINVAL;
		}

		if (is_tracing_prog_type(prog_type)) {
			verbose(env, "tracing progs cannot use bpf_spin_lock yet\n");
			return -EINVAL;
		}

		if (prog->aux->sleepable) {
			verbose(env, "sleepable progs cannot use bpf_spin_lock yet\n");
			return -EINVAL;
		}
	}

	if (map_value_has_timer(map)) {
		if (is_tracing_prog_type(prog_type)) {
			verbose(env, "tracing progs cannot use bpf_timer yet\n");
			return -EINVAL;
		}
	}

	if ((bpf_prog_is_dev_bound(prog->aux) || bpf_map_is_dev_bound(map)) &&
	    !bpf_offload_prog_map_match(prog, map)) {
		verbose(env, "offload device mismatch between prog and map\n");
		return -EINVAL;
	}

	if (map->map_type == BPF_MAP_TYPE_STRUCT_OPS) {
		verbose(env, "bpf_struct_ops map cannot be used in prog\n");
		return -EINVAL;
	}

	if (prog->aux->sleepable)
		switch (map->map_type) {
		case BPF_MAP_TYPE_HASH:
		case BPF_MAP_TYPE_LRU_HASH:
		case BPF_MAP_TYPE_ARRAY:
		case BPF_MAP_TYPE_PERCPU_HASH:
		case BPF_MAP_TYPE_PERCPU_ARRAY:
		case BPF_MAP_TYPE_LRU_PERCPU_HASH:
		case BPF_MAP_TYPE_ARRAY_OF_MAPS:
		case BPF_MAP_TYPE_HASH_OF_MAPS:
			if (!is_preallocated_map(map)) {
				verbose(env,
					"Sleepable programs can only use preallocated maps\n");
				return -EINVAL;
			}
			break;
		case BPF_MAP_TYPE_RINGBUF:
			break;
		default:
			verbose(env,
				"Sleepable programs can only use array, hash, and ringbuf maps\n");
			return -EINVAL;
		}

	return 0;
}

static bool bpf_map_is_cgroup_storage(struct bpf_map *map)
{
	return (map->map_type == BPF_MAP_TYPE_CGROUP_STORAGE ||
		map->map_type == BPF_MAP_TYPE_PERCPU_CGROUP_STORAGE);
}

/* find and rewrite pseudo imm in ld_imm64 instructions:
 *
 * 1. if it accesses map FD, replace it with actual map pointer.
 * 2. if it accesses btf_id of a VAR, replace it with pointer to the var.
 *
 * NOTE: btf_vmlinux is required for converting pseudo btf_id.
 */
static int resolve_pseudo_ldimm64(struct bpf_verifier_env *env)
{
	struct bpf_insn *insn = env->prog->insnsi;
	int insn_cnt = env->prog->len;
	int i, j, err;

	err = bpf_prog_calc_tag(env->prog);
	if (err)
		return err;

	for (i = 0; i < insn_cnt; i++, insn++) {
		if (BPF_CLASS(insn->code) == BPF_LDX &&
		    (BPF_MODE(insn->code) != BPF_MEM || insn->imm != 0)) {
			verbose(env, "BPF_LDX uses reserved fields\n");
			return -EINVAL;
		}

		if (insn[0].code == (BPF_LD | BPF_IMM | BPF_DW)) {
			struct bpf_insn_aux_data *aux;
			struct bpf_map *map;
			struct fd f;
			u64 addr;
			u32 fd;

			if (i == insn_cnt - 1 || insn[1].code != 0 ||
			    insn[1].dst_reg != 0 || insn[1].src_reg != 0 ||
			    insn[1].off != 0) {
				verbose(env, "invalid bpf_ld_imm64 insn\n");
				return -EINVAL;
			}

			if (insn[0].src_reg == 0)
				/* valid generic load 64-bit imm */
				goto next_insn;

			if (insn[0].src_reg == BPF_PSEUDO_BTF_ID) {
				aux = &env->insn_aux_data[i];
				err = check_pseudo_btf_id(env, insn, aux);
				if (err)
					return err;
				goto next_insn;
			}

			if (insn[0].src_reg == BPF_PSEUDO_FUNC) {
				aux = &env->insn_aux_data[i];
				aux->ptr_type = PTR_TO_FUNC;
				goto next_insn;
			}

			/* In final convert_pseudo_ld_imm64() step, this is
			 * converted into regular 64-bit imm load insn.
			 */
			switch (insn[0].src_reg) {
			case BPF_PSEUDO_MAP_VALUE:
			case BPF_PSEUDO_MAP_IDX_VALUE:
				break;
			case BPF_PSEUDO_MAP_FD:
			case BPF_PSEUDO_MAP_IDX:
				if (insn[1].imm == 0)
					break;
				fallthrough;
			default:
				verbose(env, "unrecognized bpf_ld_imm64 insn\n");
				return -EINVAL;
			}

			switch (insn[0].src_reg) {
			case BPF_PSEUDO_MAP_IDX_VALUE:
			case BPF_PSEUDO_MAP_IDX:
				if (bpfptr_is_null(env->fd_array)) {
					verbose(env, "fd_idx without fd_array is invalid\n");
					return -EPROTO;
				}
				if (copy_from_bpfptr_offset(&fd, env->fd_array,
							    insn[0].imm * sizeof(fd),
							    sizeof(fd)))
					return -EFAULT;
				break;
			default:
				fd = insn[0].imm;
				break;
			}

			f = fdget(fd);
			map = __bpf_map_get(f);
			if (IS_ERR(map)) {
				verbose(env, "fd %d is not pointing to valid bpf_map\n",
					insn[0].imm);
				return PTR_ERR(map);
			}

			err = check_map_prog_compatibility(env, map, env->prog);
			if (err) {
				fdput(f);
				return err;
			}

			aux = &env->insn_aux_data[i];
			if (insn[0].src_reg == BPF_PSEUDO_MAP_FD ||
			    insn[0].src_reg == BPF_PSEUDO_MAP_IDX) {
				addr = (unsigned long)map;
			} else {
				u32 off = insn[1].imm;

				if (off >= BPF_MAX_VAR_OFF) {
					verbose(env, "direct value offset of %u is not allowed\n", off);
					fdput(f);
					return -EINVAL;
				}

				if (!map->ops->map_direct_value_addr) {
					verbose(env, "no direct value access support for this map type\n");
					fdput(f);
					return -EINVAL;
				}

				err = map->ops->map_direct_value_addr(map, &addr, off);
				if (err) {
					verbose(env, "invalid access to map value pointer, value_size=%u off=%u\n",
						map->value_size, off);
					fdput(f);
					return err;
				}

				aux->map_off = off;
				addr += off;
			}

			insn[0].imm = (u32)addr;
			insn[1].imm = addr >> 32;

			/* check whether we recorded this map already */
			for (j = 0; j < env->used_map_cnt; j++) {
				if (env->used_maps[j] == map) {
					aux->map_index = j;
					fdput(f);
					goto next_insn;
				}
			}

			if (env->used_map_cnt >= MAX_USED_MAPS) {
				fdput(f);
				return -E2BIG;
			}

			/* hold the map. If the program is rejected by verifier,
			 * the map will be released by release_maps() or it
			 * will be used by the valid program until it's unloaded
			 * and all maps are released in free_used_maps()
			 */
			bpf_map_inc(map);

			aux->map_index = env->used_map_cnt;
			env->used_maps[env->used_map_cnt++] = map;

			if (bpf_map_is_cgroup_storage(map) &&
			    bpf_cgroup_storage_assign(env->prog->aux, map)) {
				verbose(env, "only one cgroup storage of each type is allowed\n");
				fdput(f);
				return -EBUSY;
			}

			fdput(f);
next_insn:
			insn++;
			i++;
			continue;
		}

		/* Basic sanity check before we invest more work here. */
		if (!bpf_opcode_in_insntable(insn->code)) {
			verbose(env, "unknown opcode %02x\n", insn->code);
			return -EINVAL;
		}
	}

	/* now all pseudo BPF_LD_IMM64 instructions load valid
	 * 'struct bpf_map *' into a register instead of user map_fd.
	 * These pointers will be used later by verifier to validate map access.
	 */
	return 0;
}

/* drop refcnt of maps used by the rejected program */
static void release_maps(struct bpf_verifier_env *env)
{
	__bpf_free_used_maps(env->prog->aux, env->used_maps,
			     env->used_map_cnt);
}

/* drop refcnt of maps used by the rejected program */
static void release_btfs(struct bpf_verifier_env *env)
{
	__bpf_free_used_btfs(env->prog->aux, env->used_btfs,
			     env->used_btf_cnt);
}

/* convert pseudo BPF_LD_IMM64 into generic BPF_LD_IMM64 */
static void convert_pseudo_ld_imm64(struct bpf_verifier_env *env)
{
	struct bpf_insn *insn = env->prog->insnsi;
	int insn_cnt = env->prog->len;
	int i;

	for (i = 0; i < insn_cnt; i++, insn++) {
		if (insn->code != (BPF_LD | BPF_IMM | BPF_DW))
			continue;
		if (insn->src_reg == BPF_PSEUDO_FUNC)
			continue;
		insn->src_reg = 0;
	}
}

/* single env->prog->insni[off] instruction was replaced with the range
 * insni[off, off + cnt).  Adjust corresponding insn_aux_data by copying
 * [0, off) and [off, end) to new locations, so the patched range stays zero
 */
static void adjust_insn_aux_data(struct bpf_verifier_env *env,
				 struct bpf_insn_aux_data *new_data,
				 struct bpf_prog *new_prog, u32 off, u32 cnt)
{
	struct bpf_insn_aux_data *old_data = env->insn_aux_data;
	struct bpf_insn *insn = new_prog->insnsi;
	u32 old_seen = old_data[off].seen;
	u32 prog_len;
	int i;

	/* aux info at OFF always needs adjustment, no matter fast path
	 * (cnt == 1) is taken or not. There is no guarantee INSN at OFF is the
	 * original insn at old prog.
	 */
	old_data[off].zext_dst = insn_has_def32(env, insn + off + cnt - 1);

	if (cnt == 1)
		return;
	prog_len = new_prog->len;

	memcpy(new_data, old_data, sizeof(struct bpf_insn_aux_data) * off);
	memcpy(new_data + off + cnt - 1, old_data + off,
	       sizeof(struct bpf_insn_aux_data) * (prog_len - off - cnt + 1));
	for (i = off; i < off + cnt - 1; i++) {
		/* Expand insni[off]'s seen count to the patched range. */
		new_data[i].seen = old_seen;
		new_data[i].zext_dst = insn_has_def32(env, insn + i);
	}
	env->insn_aux_data = new_data;
	vfree(old_data);
}

static void adjust_subprog_starts(struct bpf_verifier_env *env, u32 off, u32 len)
{
	int i;

	if (len == 1)
		return;
	/* NOTE: fake 'exit' subprog should be updated as well. */
	for (i = 0; i <= env->subprog_cnt; i++) {
		if (env->subprog_info[i].start <= off)
			continue;
		env->subprog_info[i].start += len - 1;
	}
}

static void adjust_poke_descs(struct bpf_prog *prog, u32 off, u32 len)
{
	struct bpf_jit_poke_descriptor *tab = prog->aux->poke_tab;
	int i, sz = prog->aux->size_poke_tab;
	struct bpf_jit_poke_descriptor *desc;

	for (i = 0; i < sz; i++) {
		desc = &tab[i];
		if (desc->insn_idx <= off)
			continue;
		desc->insn_idx += len - 1;
	}
}

static struct bpf_prog *bpf_patch_insn_data(struct bpf_verifier_env *env, u32 off,
					    const struct bpf_insn *patch, u32 len)
{
	struct bpf_prog *new_prog;
	struct bpf_insn_aux_data *new_data = NULL;

	if (len > 1) {
		new_data = vzalloc(array_size(env->prog->len + len - 1,
					      sizeof(struct bpf_insn_aux_data)));
		if (!new_data)
			return NULL;
	}

	new_prog = bpf_patch_insn_single(env->prog, off, patch, len);
	if (IS_ERR(new_prog)) {
		if (PTR_ERR(new_prog) == -ERANGE)
			verbose(env,
				"insn %d cannot be patched due to 16-bit range\n",
				env->insn_aux_data[off].orig_idx);
		vfree(new_data);
		return NULL;
	}
	adjust_insn_aux_data(env, new_data, new_prog, off, len);
	adjust_subprog_starts(env, off, len);
	adjust_poke_descs(new_prog, off, len);
	return new_prog;
}

static int adjust_subprog_starts_after_remove(struct bpf_verifier_env *env,
					      u32 off, u32 cnt)
{
	int i, j;

	/* find first prog starting at or after off (first to remove) */
	for (i = 0; i < env->subprog_cnt; i++)
		if (env->subprog_info[i].start >= off)
			break;
	/* find first prog starting at or after off + cnt (first to stay) */
	for (j = i; j < env->subprog_cnt; j++)
		if (env->subprog_info[j].start >= off + cnt)
			break;
	/* if j doesn't start exactly at off + cnt, we are just removing
	 * the front of previous prog
	 */
	if (env->subprog_info[j].start != off + cnt)
		j--;

	if (j > i) {
		struct bpf_prog_aux *aux = env->prog->aux;
		int move;

		/* move fake 'exit' subprog as well */
		move = env->subprog_cnt + 1 - j;

		memmove(env->subprog_info + i,
			env->subprog_info + j,
			sizeof(*env->subprog_info) * move);
		env->subprog_cnt -= j - i;

		/* remove func_info */
		if (aux->func_info) {
			move = aux->func_info_cnt - j;

			memmove(aux->func_info + i,
				aux->func_info + j,
				sizeof(*aux->func_info) * move);
			aux->func_info_cnt -= j - i;
			/* func_info->insn_off is set after all code rewrites,
			 * in adjust_btf_func() - no need to adjust
			 */
		}
	} else {
		/* convert i from "first prog to remove" to "first to adjust" */
		if (env->subprog_info[i].start == off)
			i++;
	}

	/* update fake 'exit' subprog as well */
	for (; i <= env->subprog_cnt; i++)
		env->subprog_info[i].start -= cnt;

	return 0;
}

static int bpf_adj_linfo_after_remove(struct bpf_verifier_env *env, u32 off,
				      u32 cnt)
{
	struct bpf_prog *prog = env->prog;
	u32 i, l_off, l_cnt, nr_linfo;
	struct bpf_line_info *linfo;

	nr_linfo = prog->aux->nr_linfo;
	if (!nr_linfo)
		return 0;

	linfo = prog->aux->linfo;

	/* find first line info to remove, count lines to be removed */
	for (i = 0; i < nr_linfo; i++)
		if (linfo[i].insn_off >= off)
			break;

	l_off = i;
	l_cnt = 0;
	for (; i < nr_linfo; i++)
		if (linfo[i].insn_off < off + cnt)
			l_cnt++;
		else
			break;

	/* First live insn doesn't match first live linfo, it needs to "inherit"
	 * last removed linfo.  prog is already modified, so prog->len == off
	 * means no live instructions after (tail of the program was removed).
	 */
	if (prog->len != off && l_cnt &&
	    (i == nr_linfo || linfo[i].insn_off != off + cnt)) {
		l_cnt--;
		linfo[--i].insn_off = off + cnt;
	}

	/* remove the line info which refer to the removed instructions */
	if (l_cnt) {
		memmove(linfo + l_off, linfo + i,
			sizeof(*linfo) * (nr_linfo - i));

		prog->aux->nr_linfo -= l_cnt;
		nr_linfo = prog->aux->nr_linfo;
	}

	/* pull all linfo[i].insn_off >= off + cnt in by cnt */
	for (i = l_off; i < nr_linfo; i++)
		linfo[i].insn_off -= cnt;

	/* fix up all subprogs (incl. 'exit') which start >= off */
	for (i = 0; i <= env->subprog_cnt; i++)
		if (env->subprog_info[i].linfo_idx > l_off) {
			/* program may have started in the removed region but
			 * may not be fully removed
			 */
			if (env->subprog_info[i].linfo_idx >= l_off + l_cnt)
				env->subprog_info[i].linfo_idx -= l_cnt;
			else
				env->subprog_info[i].linfo_idx = l_off;
		}

	return 0;
}

static int verifier_remove_insns(struct bpf_verifier_env *env, u32 off, u32 cnt)
{
	struct bpf_insn_aux_data *aux_data = env->insn_aux_data;
	unsigned int orig_prog_len = env->prog->len;
	int err;

	if (bpf_prog_is_dev_bound(env->prog->aux))
		bpf_prog_offload_remove_insns(env, off, cnt);

	err = bpf_remove_insns(env->prog, off, cnt);
	if (err)
		return err;

	err = adjust_subprog_starts_after_remove(env, off, cnt);
	if (err)
		return err;

	err = bpf_adj_linfo_after_remove(env, off, cnt);
	if (err)
		return err;

	memmove(aux_data + off,	aux_data + off + cnt,
		sizeof(*aux_data) * (orig_prog_len - off - cnt));

	return 0;
}

/* The verifier does more data flow analysis than llvm and will not
 * explore branches that are dead at run time. Malicious programs can
 * have dead code too. Therefore replace all dead at-run-time code
 * with 'ja -1'.
 *
 * Just nops are not optimal, e.g. if they would sit at the end of the
 * program and through another bug we would manage to jump there, then
 * we'd execute beyond program memory otherwise. Returning exception
 * code also wouldn't work since we can have subprogs where the dead
 * code could be located.
 */
static void sanitize_dead_code(struct bpf_verifier_env *env)
{
	struct bpf_insn_aux_data *aux_data = env->insn_aux_data;
	struct bpf_insn trap = BPF_JMP_IMM(BPF_JA, 0, 0, -1);
	struct bpf_insn *insn = env->prog->insnsi;
	const int insn_cnt = env->prog->len;
	int i;

	for (i = 0; i < insn_cnt; i++) {
		if (aux_data[i].seen)
			continue;
		memcpy(insn + i, &trap, sizeof(trap));
		aux_data[i].zext_dst = false;
	}
}

static bool insn_is_cond_jump(u8 code)
{
	u8 op;

	if (BPF_CLASS(code) == BPF_JMP32)
		return true;

	if (BPF_CLASS(code) != BPF_JMP)
		return false;

	op = BPF_OP(code);
	return op != BPF_JA && op != BPF_EXIT && op != BPF_CALL;
}

static void opt_hard_wire_dead_code_branches(struct bpf_verifier_env *env)
{
	struct bpf_insn_aux_data *aux_data = env->insn_aux_data;
	struct bpf_insn ja = BPF_JMP_IMM(BPF_JA, 0, 0, 0);
	struct bpf_insn *insn = env->prog->insnsi;
	const int insn_cnt = env->prog->len;
	int i;

	for (i = 0; i < insn_cnt; i++, insn++) {
		if (!insn_is_cond_jump(insn->code))
			continue;

		if (!aux_data[i + 1].seen)
			ja.off = insn->off;
		else if (!aux_data[i + 1 + insn->off].seen)
			ja.off = 0;
		else
			continue;

		if (bpf_prog_is_dev_bound(env->prog->aux))
			bpf_prog_offload_replace_insn(env, i, &ja);

		memcpy(insn, &ja, sizeof(ja));
	}
}

static int opt_remove_dead_code(struct bpf_verifier_env *env)
{
	struct bpf_insn_aux_data *aux_data = env->insn_aux_data;
	int insn_cnt = env->prog->len;
	int i, err;

	for (i = 0; i < insn_cnt; i++) {
		int j;

		j = 0;
		while (i + j < insn_cnt && !aux_data[i + j].seen)
			j++;
		if (!j)
			continue;

		err = verifier_remove_insns(env, i, j);
		if (err)
			return err;
		insn_cnt = env->prog->len;
	}

	return 0;
}

static int opt_remove_nops(struct bpf_verifier_env *env)
{
	const struct bpf_insn ja = BPF_JMP_IMM(BPF_JA, 0, 0, 0);
	struct bpf_insn *insn = env->prog->insnsi;
	int insn_cnt = env->prog->len;
	int i, err;

	for (i = 0; i < insn_cnt; i++) {
		if (memcmp(&insn[i], &ja, sizeof(ja)))
			continue;

		err = verifier_remove_insns(env, i, 1);
		if (err)
			return err;
		insn_cnt--;
		i--;
	}

	return 0;
}

static int opt_subreg_zext_lo32_rnd_hi32(struct bpf_verifier_env *env,
					 const union bpf_attr *attr)
{
	struct bpf_insn *patch, zext_patch[2], rnd_hi32_patch[4];
	struct bpf_insn_aux_data *aux = env->insn_aux_data;
	int i, patch_len, delta = 0, len = env->prog->len;
	struct bpf_insn *insns = env->prog->insnsi;
	struct bpf_prog *new_prog;
	bool rnd_hi32;

	rnd_hi32 = attr->prog_flags & BPF_F_TEST_RND_HI32;
	zext_patch[1] = BPF_ZEXT_REG(0);
	rnd_hi32_patch[1] = BPF_ALU64_IMM(BPF_MOV, BPF_REG_AX, 0);
	rnd_hi32_patch[2] = BPF_ALU64_IMM(BPF_LSH, BPF_REG_AX, 32);
	rnd_hi32_patch[3] = BPF_ALU64_REG(BPF_OR, 0, BPF_REG_AX);
	for (i = 0; i < len; i++) {
		int adj_idx = i + delta;
		struct bpf_insn insn;
		int load_reg;

		insn = insns[adj_idx];
		load_reg = insn_def_regno(&insn);
		if (!aux[adj_idx].zext_dst) {
			u8 code, class;
			u32 imm_rnd;

			if (!rnd_hi32)
				continue;

			code = insn.code;
			class = BPF_CLASS(code);
			if (load_reg == -1)
				continue;

			/* NOTE: arg "reg" (the fourth one) is only used for
			 *       BPF_STX + SRC_OP, so it is safe to pass NULL
			 *       here.
			 */
			if (is_reg64(env, &insn, load_reg, NULL, DST_OP)) {
				if (class == BPF_LD &&
				    BPF_MODE(code) == BPF_IMM)
					i++;
				continue;
			}

			/* ctx load could be transformed into wider load. */
			if (class == BPF_LDX &&
			    aux[adj_idx].ptr_type == PTR_TO_CTX)
				continue;

			imm_rnd = get_random_int();
			rnd_hi32_patch[0] = insn;
			rnd_hi32_patch[1].imm = imm_rnd;
			rnd_hi32_patch[3].dst_reg = load_reg;
			patch = rnd_hi32_patch;
			patch_len = 4;
			goto apply_patch_buffer;
		}

		/* Add in an zero-extend instruction if a) the JIT has requested
		 * it or b) it's a CMPXCHG.
		 *
		 * The latter is because: BPF_CMPXCHG always loads a value into
		 * R0, therefore always zero-extends. However some archs'
		 * equivalent instruction only does this load when the
		 * comparison is successful. This detail of CMPXCHG is
		 * orthogonal to the general zero-extension behaviour of the
		 * CPU, so it's treated independently of bpf_jit_needs_zext.
		 */
		if (!bpf_jit_needs_zext() && !is_cmpxchg_insn(&insn))
			continue;

		/* Zero-extension is done by the caller. */
		if (bpf_pseudo_kfunc_call(&insn))
			continue;

		if (WARN_ON(load_reg == -1)) {
			verbose(env, "verifier bug. zext_dst is set, but no reg is defined\n");
			return -EFAULT;
		}

		zext_patch[0] = insn;
		zext_patch[1].dst_reg = load_reg;
		zext_patch[1].src_reg = load_reg;
		patch = zext_patch;
		patch_len = 2;
apply_patch_buffer:
		new_prog = bpf_patch_insn_data(env, adj_idx, patch, patch_len);
		if (!new_prog)
			return -ENOMEM;
		env->prog = new_prog;
		insns = new_prog->insnsi;
		aux = env->insn_aux_data;
		delta += patch_len - 1;
	}

	return 0;
}

/* convert load instructions that access fields of a context type into a
 * sequence of instructions that access fields of the underlying structure:
 *     struct __sk_buff    -> struct sk_buff
 *     struct bpf_sock_ops -> struct sock
 */
static int convert_ctx_accesses(struct bpf_verifier_env *env)
{
	const struct bpf_verifier_ops *ops = env->ops;
	int i, cnt, size, ctx_field_size, delta = 0;
	const int insn_cnt = env->prog->len;
	struct bpf_insn insn_buf[16], *insn;
	u32 target_size, size_default, off;
	struct bpf_prog *new_prog;
	enum bpf_access_type type;
	bool is_narrower_load;

	if (ops->gen_prologue || env->seen_direct_write) {
		if (!ops->gen_prologue) {
			verbose(env, "bpf verifier is misconfigured\n");
			return -EINVAL;
		}
		cnt = ops->gen_prologue(insn_buf, env->seen_direct_write,
					env->prog);
		if (cnt >= ARRAY_SIZE(insn_buf)) {
			verbose(env, "bpf verifier is misconfigured\n");
			return -EINVAL;
		} else if (cnt) {
			new_prog = bpf_patch_insn_data(env, 0, insn_buf, cnt);
			if (!new_prog)
				return -ENOMEM;

			env->prog = new_prog;
			delta += cnt - 1;
		}
	}

	if (bpf_prog_is_dev_bound(env->prog->aux))
		return 0;

	insn = env->prog->insnsi + delta;

	for (i = 0; i < insn_cnt; i++, insn++) {
		bpf_convert_ctx_access_t convert_ctx_access;
		bool ctx_access;

		if (insn->code == (BPF_LDX | BPF_MEM | BPF_B) ||
		    insn->code == (BPF_LDX | BPF_MEM | BPF_H) ||
		    insn->code == (BPF_LDX | BPF_MEM | BPF_W) ||
		    insn->code == (BPF_LDX | BPF_MEM | BPF_DW)) {
			type = BPF_READ;
			ctx_access = true;
		} else if (insn->code == (BPF_STX | BPF_MEM | BPF_B) ||
			   insn->code == (BPF_STX | BPF_MEM | BPF_H) ||
			   insn->code == (BPF_STX | BPF_MEM | BPF_W) ||
			   insn->code == (BPF_STX | BPF_MEM | BPF_DW) ||
			   insn->code == (BPF_ST | BPF_MEM | BPF_B) ||
			   insn->code == (BPF_ST | BPF_MEM | BPF_H) ||
			   insn->code == (BPF_ST | BPF_MEM | BPF_W) ||
			   insn->code == (BPF_ST | BPF_MEM | BPF_DW)) {
			type = BPF_WRITE;
			ctx_access = BPF_CLASS(insn->code) == BPF_STX;
		} else {
			continue;
		}

		if (type == BPF_WRITE &&
		    env->insn_aux_data[i + delta].sanitize_stack_spill) {
			struct bpf_insn patch[] = {
				*insn,
				BPF_ST_NOSPEC(),
			};

			cnt = ARRAY_SIZE(patch);
			new_prog = bpf_patch_insn_data(env, i + delta, patch, cnt);
			if (!new_prog)
				return -ENOMEM;

			delta    += cnt - 1;
			env->prog = new_prog;
			insn      = new_prog->insnsi + i + delta;
			continue;
		}

		if (!ctx_access)
			continue;

		switch (env->insn_aux_data[i + delta].ptr_type) {
		case PTR_TO_CTX:
			if (!ops->convert_ctx_access)
				continue;
			convert_ctx_access = ops->convert_ctx_access;
			break;
		case PTR_TO_SOCKET:
		case PTR_TO_SOCK_COMMON:
			convert_ctx_access = bpf_sock_convert_ctx_access;
			break;
		case PTR_TO_TCP_SOCK:
			convert_ctx_access = bpf_tcp_sock_convert_ctx_access;
			break;
		case PTR_TO_XDP_SOCK:
			convert_ctx_access = bpf_xdp_sock_convert_ctx_access;
			break;
		case PTR_TO_BTF_ID:
			if (type == BPF_READ) {
				insn->code = BPF_LDX | BPF_PROBE_MEM |
					BPF_SIZE((insn)->code);
				env->prog->aux->num_exentries++;
			} else if (resolve_prog_type(env->prog) != BPF_PROG_TYPE_STRUCT_OPS) {
				verbose(env, "Writes through BTF pointers are not allowed\n");
				return -EINVAL;
			}
			continue;
		default:
			continue;
		}

		ctx_field_size = env->insn_aux_data[i + delta].ctx_field_size;
		size = BPF_LDST_BYTES(insn);

		/* If the read access is a narrower load of the field,
		 * convert to a 4/8-byte load, to minimum program type specific
		 * convert_ctx_access changes. If conversion is successful,
		 * we will apply proper mask to the result.
		 */
		is_narrower_load = size < ctx_field_size;
		size_default = bpf_ctx_off_adjust_machine(ctx_field_size);
		off = insn->off;
		if (is_narrower_load) {
			u8 size_code;

			if (type == BPF_WRITE) {
				verbose(env, "bpf verifier narrow ctx access misconfigured\n");
				return -EINVAL;
			}

			size_code = BPF_H;
			if (ctx_field_size == 4)
				size_code = BPF_W;
			else if (ctx_field_size == 8)
				size_code = BPF_DW;

			insn->off = off & ~(size_default - 1);
			insn->code = BPF_LDX | BPF_MEM | size_code;
		}

		target_size = 0;
		cnt = convert_ctx_access(type, insn, insn_buf, env->prog,
					 &target_size);
		if (cnt == 0 || cnt >= ARRAY_SIZE(insn_buf) ||
		    (ctx_field_size && !target_size)) {
			verbose(env, "bpf verifier is misconfigured\n");
			return -EINVAL;
		}

		if (is_narrower_load && size < target_size) {
			u8 shift = bpf_ctx_narrow_access_offset(
				off, size, size_default) * 8;
			if (shift && cnt + 1 >= ARRAY_SIZE(insn_buf)) {
				verbose(env, "bpf verifier narrow ctx load misconfigured\n");
				return -EINVAL;
			}
			if (ctx_field_size <= 4) {
				if (shift)
					insn_buf[cnt++] = BPF_ALU32_IMM(BPF_RSH,
									insn->dst_reg,
									shift);
				insn_buf[cnt++] = BPF_ALU32_IMM(BPF_AND, insn->dst_reg,
								(1 << size * 8) - 1);
			} else {
				if (shift)
					insn_buf[cnt++] = BPF_ALU64_IMM(BPF_RSH,
									insn->dst_reg,
									shift);
				insn_buf[cnt++] = BPF_ALU32_IMM(BPF_AND, insn->dst_reg,
								(1ULL << size * 8) - 1);
			}
		}

		new_prog = bpf_patch_insn_data(env, i + delta, insn_buf, cnt);
		if (!new_prog)
			return -ENOMEM;

		delta += cnt - 1;

		/* keep walking new program and skip insns we just inserted */
		env->prog = new_prog;
		insn      = new_prog->insnsi + i + delta;
	}

	return 0;
}

static int jit_subprogs(struct bpf_verifier_env *env)
{
	struct bpf_prog *prog = env->prog, **func, *tmp;
	int i, j, subprog_start, subprog_end = 0, len, subprog;
	struct bpf_map *map_ptr;
	struct bpf_insn *insn;
	void *old_bpf_func;
	int err, num_exentries;

	if (env->subprog_cnt <= 1)
		return 0;

	for (i = 0, insn = prog->insnsi; i < prog->len; i++, insn++) {
		if (!bpf_pseudo_func(insn) && !bpf_pseudo_call(insn))
			continue;

		/* Upon error here we cannot fall back to interpreter but
		 * need a hard reject of the program. Thus -EFAULT is
		 * propagated in any case.
		 */
		subprog = find_subprog(env, i + insn->imm + 1);
		if (subprog < 0) {
			WARN_ONCE(1, "verifier bug. No program starts at insn %d\n",
				  i + insn->imm + 1);
			return -EFAULT;
		}
		/* temporarily remember subprog id inside insn instead of
		 * aux_data, since next loop will split up all insns into funcs
		 */
		insn->off = subprog;
		/* remember original imm in case JIT fails and fallback
		 * to interpreter will be needed
		 */
		env->insn_aux_data[i].call_imm = insn->imm;
		/* point imm to __bpf_call_base+1 from JITs point of view */
		insn->imm = 1;
		if (bpf_pseudo_func(insn))
			/* jit (e.g. x86_64) may emit fewer instructions
			 * if it learns a u32 imm is the same as a u64 imm.
			 * Force a non zero here.
			 */
			insn[1].imm = 1;
	}

	err = bpf_prog_alloc_jited_linfo(prog);
	if (err)
		goto out_undo_insn;

	err = -ENOMEM;
	func = kcalloc(env->subprog_cnt, sizeof(prog), GFP_KERNEL);
	if (!func)
		goto out_undo_insn;

	for (i = 0; i < env->subprog_cnt; i++) {
		subprog_start = subprog_end;
		subprog_end = env->subprog_info[i + 1].start;

		len = subprog_end - subprog_start;
		/* bpf_prog_run() doesn't call subprogs directly,
		 * hence main prog stats include the runtime of subprogs.
		 * subprogs don't have IDs and not reachable via prog_get_next_id
		 * func[i]->stats will never be accessed and stays NULL
		 */
		func[i] = bpf_prog_alloc_no_stats(bpf_prog_size(len), GFP_USER);
		if (!func[i])
			goto out_free;
		memcpy(func[i]->insnsi, &prog->insnsi[subprog_start],
		       len * sizeof(struct bpf_insn));
		func[i]->type = prog->type;
		func[i]->len = len;
		if (bpf_prog_calc_tag(func[i]))
			goto out_free;
		func[i]->is_func = 1;
		func[i]->aux->func_idx = i;
		/* Below members will be freed only at prog->aux */
		func[i]->aux->btf = prog->aux->btf;
		func[i]->aux->func_info = prog->aux->func_info;
		func[i]->aux->func_info_cnt = prog->aux->func_info_cnt;
		func[i]->aux->poke_tab = prog->aux->poke_tab;
		func[i]->aux->size_poke_tab = prog->aux->size_poke_tab;

		for (j = 0; j < prog->aux->size_poke_tab; j++) {
			struct bpf_jit_poke_descriptor *poke;

			poke = &prog->aux->poke_tab[j];
			if (poke->insn_idx < subprog_end &&
			    poke->insn_idx >= subprog_start)
				poke->aux = func[i]->aux;
		}

		func[i]->aux->name[0] = 'F';
		func[i]->aux->stack_depth = env->subprog_info[i].stack_depth;
		func[i]->jit_requested = 1;
		func[i]->aux->kfunc_tab = prog->aux->kfunc_tab;
		func[i]->aux->linfo = prog->aux->linfo;
		func[i]->aux->nr_linfo = prog->aux->nr_linfo;
		func[i]->aux->jited_linfo = prog->aux->jited_linfo;
		func[i]->aux->linfo_idx = env->subprog_info[i].linfo_idx;
		num_exentries = 0;
		insn = func[i]->insnsi;
		for (j = 0; j < func[i]->len; j++, insn++) {
			if (BPF_CLASS(insn->code) == BPF_LDX &&
			    BPF_MODE(insn->code) == BPF_PROBE_MEM)
				num_exentries++;
		}
		func[i]->aux->num_exentries = num_exentries;
		func[i]->aux->tail_call_reachable = env->subprog_info[i].tail_call_reachable;
		func[i] = bpf_int_jit_compile(func[i]);
		if (!func[i]->jited) {
			err = -ENOTSUPP;
			goto out_free;
		}
		cond_resched();
	}

	/* at this point all bpf functions were successfully JITed
	 * now populate all bpf_calls with correct addresses and
	 * run last pass of JIT
	 */
	for (i = 0; i < env->subprog_cnt; i++) {
		insn = func[i]->insnsi;
		for (j = 0; j < func[i]->len; j++, insn++) {
			if (bpf_pseudo_func(insn)) {
				subprog = insn->off;
				insn[0].imm = (u32)(long)func[subprog]->bpf_func;
				insn[1].imm = ((u64)(long)func[subprog]->bpf_func) >> 32;
				continue;
			}
			if (!bpf_pseudo_call(insn))
				continue;
			subprog = insn->off;
			insn->imm = BPF_CAST_CALL(func[subprog]->bpf_func) -
				    __bpf_call_base;
		}

		/* we use the aux data to keep a list of the start addresses
		 * of the JITed images for each function in the program
		 *
		 * for some architectures, such as powerpc64, the imm field
		 * might not be large enough to hold the offset of the start
		 * address of the callee's JITed image from __bpf_call_base
		 *
		 * in such cases, we can lookup the start address of a callee
		 * by using its subprog id, available from the off field of
		 * the call instruction, as an index for this list
		 */
		func[i]->aux->func = func;
		func[i]->aux->func_cnt = env->subprog_cnt;
	}
	for (i = 0; i < env->subprog_cnt; i++) {
		old_bpf_func = func[i]->bpf_func;
		tmp = bpf_int_jit_compile(func[i]);
		if (tmp != func[i] || func[i]->bpf_func != old_bpf_func) {
			verbose(env, "JIT doesn't support bpf-to-bpf calls\n");
			err = -ENOTSUPP;
			goto out_free;
		}
		cond_resched();
	}

	/* finally lock prog and jit images for all functions and
	 * populate kallsysm. Begin at the first subprogram, since
	 * bpf_prog_load will add the kallsyms for the main program.
	 */
	for (i = 1; i < env->subprog_cnt; i++) {
		bpf_prog_lock_ro(func[i]);
		bpf_prog_kallsyms_add(func[i]);
	}

	/* Last step: make now unused interpreter insns from main
	 * prog consistent for later dump requests, so they can
	 * later look the same as if they were interpreted only.
	 */
	for (i = 0, insn = prog->insnsi; i < prog->len; i++, insn++) {
		if (bpf_pseudo_func(insn)) {
			insn[0].imm = env->insn_aux_data[i].call_imm;
			insn[1].imm = insn->off;
			insn->off = 0;
			continue;
		}
		if (!bpf_pseudo_call(insn))
			continue;
		insn->off = env->insn_aux_data[i].call_imm;
		subprog = find_subprog(env, i + insn->off + 1);
		insn->imm = subprog;
	}

	prog->jited = 1;
	prog->bpf_func = func[0]->bpf_func;
	prog->aux->extable = func[0]->aux->extable;
	prog->aux->num_exentries = func[0]->aux->num_exentries;
	prog->aux->func = func;
	prog->aux->func_cnt = env->subprog_cnt;
	bpf_prog_jit_attempt_done(prog);
	return 0;
out_free:
	/* We failed JIT'ing, so at this point we need to unregister poke
	 * descriptors from subprogs, so that kernel is not attempting to
	 * patch it anymore as we're freeing the subprog JIT memory.
	 */
	for (i = 0; i < prog->aux->size_poke_tab; i++) {
		map_ptr = prog->aux->poke_tab[i].tail_call.map;
		map_ptr->ops->map_poke_untrack(map_ptr, prog->aux);
	}
	/* At this point we're guaranteed that poke descriptors are not
	 * live anymore. We can just unlink its descriptor table as it's
	 * released with the main prog.
	 */
	for (i = 0; i < env->subprog_cnt; i++) {
		if (!func[i])
			continue;
		func[i]->aux->poke_tab = NULL;
		bpf_jit_free(func[i]);
	}
	kfree(func);
out_undo_insn:
	/* cleanup main prog to be interpreted */
	prog->jit_requested = 0;
	for (i = 0, insn = prog->insnsi; i < prog->len; i++, insn++) {
		if (!bpf_pseudo_call(insn))
			continue;
		insn->off = 0;
		insn->imm = env->insn_aux_data[i].call_imm;
	}
	bpf_prog_jit_attempt_done(prog);
	return err;
}

static int fixup_call_args(struct bpf_verifier_env *env)
{
#ifndef CONFIG_BPF_JIT_ALWAYS_ON
	struct bpf_prog *prog = env->prog;
	struct bpf_insn *insn = prog->insnsi;
	bool has_kfunc_call = bpf_prog_has_kfunc_call(prog);
	int i, depth;
#endif
	int err = 0;

	if (env->prog->jit_requested &&
	    !bpf_prog_is_dev_bound(env->prog->aux)) {
		err = jit_subprogs(env);
		if (err == 0)
			return 0;
		if (err == -EFAULT)
			return err;
	}
#ifndef CONFIG_BPF_JIT_ALWAYS_ON
	if (has_kfunc_call) {
		verbose(env, "calling kernel functions are not allowed in non-JITed programs\n");
		return -EINVAL;
	}
	if (env->subprog_cnt > 1 && env->prog->aux->tail_call_reachable) {
		/* When JIT fails the progs with bpf2bpf calls and tail_calls
		 * have to be rejected, since interpreter doesn't support them yet.
		 */
		verbose(env, "tail_calls are not allowed in non-JITed programs with bpf-to-bpf calls\n");
		return -EINVAL;
	}
	for (i = 0; i < prog->len; i++, insn++) {
		if (bpf_pseudo_func(insn)) {
			/* When JIT fails the progs with callback calls
			 * have to be rejected, since interpreter doesn't support them yet.
			 */
			verbose(env, "callbacks are not allowed in non-JITed programs\n");
			return -EINVAL;
		}

		if (!bpf_pseudo_call(insn))
			continue;
		depth = get_callee_stack_depth(env, insn, i);
		if (depth < 0)
			return depth;
		bpf_patch_call_args(insn, depth);
	}
	err = 0;
#endif
	return err;
}

static int fixup_kfunc_call(struct bpf_verifier_env *env,
			    struct bpf_insn *insn)
{
	const struct bpf_kfunc_desc *desc;

	/* insn->imm has the btf func_id. Replace it with
	 * an address (relative to __bpf_base_call).
	 */
	desc = find_kfunc_desc(env->prog, insn->imm);
	if (!desc) {
		verbose(env, "verifier internal error: kernel function descriptor not found for func_id %u\n",
			insn->imm);
		return -EFAULT;
	}

	insn->imm = desc->imm;

	return 0;
}

/* Do various post-verification rewrites in a single program pass.
 * These rewrites simplify JIT and interpreter implementations.
 */
static int do_misc_fixups(struct bpf_verifier_env *env)
{
	struct bpf_prog *prog = env->prog;
	bool expect_blinding = bpf_jit_blinding_enabled(prog);
	enum bpf_prog_type prog_type = resolve_prog_type(prog);
	struct bpf_insn *insn = prog->insnsi;
	const struct bpf_func_proto *fn;
	const int insn_cnt = prog->len;
	const struct bpf_map_ops *ops;
	struct bpf_insn_aux_data *aux;
	struct bpf_insn insn_buf[16];
	struct bpf_prog *new_prog;
	struct bpf_map *map_ptr;
	int i, ret, cnt, delta = 0;

	for (i = 0; i < insn_cnt; i++, insn++) {
		/* Make divide-by-zero exceptions impossible. */
		if (insn->code == (BPF_ALU64 | BPF_MOD | BPF_X) ||
		    insn->code == (BPF_ALU64 | BPF_DIV | BPF_X) ||
		    insn->code == (BPF_ALU | BPF_MOD | BPF_X) ||
		    insn->code == (BPF_ALU | BPF_DIV | BPF_X)) {
			bool is64 = BPF_CLASS(insn->code) == BPF_ALU64;
			bool isdiv = BPF_OP(insn->code) == BPF_DIV;
			struct bpf_insn *patchlet;
			struct bpf_insn chk_and_div[] = {
				/* [R,W]x div 0 -> 0 */
				BPF_RAW_INSN((is64 ? BPF_JMP : BPF_JMP32) |
					     BPF_JNE | BPF_K, insn->src_reg,
					     0, 2, 0),
				BPF_ALU32_REG(BPF_XOR, insn->dst_reg, insn->dst_reg),
				BPF_JMP_IMM(BPF_JA, 0, 0, 1),
				*insn,
			};
			struct bpf_insn chk_and_mod[] = {
				/* [R,W]x mod 0 -> [R,W]x */
				BPF_RAW_INSN((is64 ? BPF_JMP : BPF_JMP32) |
					     BPF_JEQ | BPF_K, insn->src_reg,
					     0, 1 + (is64 ? 0 : 1), 0),
				*insn,
				BPF_JMP_IMM(BPF_JA, 0, 0, 1),
				BPF_MOV32_REG(insn->dst_reg, insn->dst_reg),
			};

			patchlet = isdiv ? chk_and_div : chk_and_mod;
			cnt = isdiv ? ARRAY_SIZE(chk_and_div) :
				      ARRAY_SIZE(chk_and_mod) - (is64 ? 2 : 0);

			new_prog = bpf_patch_insn_data(env, i + delta, patchlet, cnt);
			if (!new_prog)
				return -ENOMEM;

			delta    += cnt - 1;
			env->prog = prog = new_prog;
			insn      = new_prog->insnsi + i + delta;
			continue;
		}

		/* Implement LD_ABS and LD_IND with a rewrite, if supported by the program type. */
		if (BPF_CLASS(insn->code) == BPF_LD &&
		    (BPF_MODE(insn->code) == BPF_ABS ||
		     BPF_MODE(insn->code) == BPF_IND)) {
			cnt = env->ops->gen_ld_abs(insn, insn_buf);
			if (cnt == 0 || cnt >= ARRAY_SIZE(insn_buf)) {
				verbose(env, "bpf verifier is misconfigured\n");
				return -EINVAL;
			}

			new_prog = bpf_patch_insn_data(env, i + delta, insn_buf, cnt);
			if (!new_prog)
				return -ENOMEM;

			delta    += cnt - 1;
			env->prog = prog = new_prog;
			insn      = new_prog->insnsi + i + delta;
			continue;
		}

		/* Rewrite pointer arithmetic to mitigate speculation attacks. */
		if (insn->code == (BPF_ALU64 | BPF_ADD | BPF_X) ||
		    insn->code == (BPF_ALU64 | BPF_SUB | BPF_X)) {
			const u8 code_add = BPF_ALU64 | BPF_ADD | BPF_X;
			const u8 code_sub = BPF_ALU64 | BPF_SUB | BPF_X;
			struct bpf_insn *patch = &insn_buf[0];
			bool issrc, isneg, isimm;
			u32 off_reg;

			aux = &env->insn_aux_data[i + delta];
			if (!aux->alu_state ||
			    aux->alu_state == BPF_ALU_NON_POINTER)
				continue;

			isneg = aux->alu_state & BPF_ALU_NEG_VALUE;
			issrc = (aux->alu_state & BPF_ALU_SANITIZE) ==
				BPF_ALU_SANITIZE_SRC;
			isimm = aux->alu_state & BPF_ALU_IMMEDIATE;

			off_reg = issrc ? insn->src_reg : insn->dst_reg;
			if (isimm) {
				*patch++ = BPF_MOV32_IMM(BPF_REG_AX, aux->alu_limit);
			} else {
				if (isneg)
					*patch++ = BPF_ALU64_IMM(BPF_MUL, off_reg, -1);
				*patch++ = BPF_MOV32_IMM(BPF_REG_AX, aux->alu_limit);
				*patch++ = BPF_ALU64_REG(BPF_SUB, BPF_REG_AX, off_reg);
				*patch++ = BPF_ALU64_REG(BPF_OR, BPF_REG_AX, off_reg);
				*patch++ = BPF_ALU64_IMM(BPF_NEG, BPF_REG_AX, 0);
				*patch++ = BPF_ALU64_IMM(BPF_ARSH, BPF_REG_AX, 63);
				*patch++ = BPF_ALU64_REG(BPF_AND, BPF_REG_AX, off_reg);
			}
			if (!issrc)
				*patch++ = BPF_MOV64_REG(insn->dst_reg, insn->src_reg);
			insn->src_reg = BPF_REG_AX;
			if (isneg)
				insn->code = insn->code == code_add ?
					     code_sub : code_add;
			*patch++ = *insn;
			if (issrc && isneg && !isimm)
				*patch++ = BPF_ALU64_IMM(BPF_MUL, off_reg, -1);
			cnt = patch - insn_buf;

			new_prog = bpf_patch_insn_data(env, i + delta, insn_buf, cnt);
			if (!new_prog)
				return -ENOMEM;

			delta    += cnt - 1;
			env->prog = prog = new_prog;
			insn      = new_prog->insnsi + i + delta;
			continue;
		}

		if (insn->code != (BPF_JMP | BPF_CALL))
			continue;
		if (insn->src_reg == BPF_PSEUDO_CALL)
			continue;
		if (insn->src_reg == BPF_PSEUDO_KFUNC_CALL) {
			ret = fixup_kfunc_call(env, insn);
			if (ret)
				return ret;
			continue;
		}

		if (insn->imm == BPF_FUNC_get_route_realm)
			prog->dst_needed = 1;
		if (insn->imm == BPF_FUNC_get_prandom_u32)
			bpf_user_rnd_init_once();
		if (insn->imm == BPF_FUNC_override_return)
			prog->kprobe_override = 1;
		if (insn->imm == BPF_FUNC_tail_call) {
			/* If we tail call into other programs, we
			 * cannot make any assumptions since they can
			 * be replaced dynamically during runtime in
			 * the program array.
			 */
			prog->cb_access = 1;
			if (!allow_tail_call_in_subprogs(env))
				prog->aux->stack_depth = MAX_BPF_STACK;
			prog->aux->max_pkt_offset = MAX_PACKET_OFF;

			/* mark bpf_tail_call as different opcode to avoid
			 * conditional branch in the interpreter for every normal
			 * call and to prevent accidental JITing by JIT compiler
			 * that doesn't support bpf_tail_call yet
			 */
			insn->imm = 0;
			insn->code = BPF_JMP | BPF_TAIL_CALL;

			aux = &env->insn_aux_data[i + delta];
			if (env->bpf_capable && !expect_blinding &&
			    prog->jit_requested &&
			    !bpf_map_key_poisoned(aux) &&
			    !bpf_map_ptr_poisoned(aux) &&
			    !bpf_map_ptr_unpriv(aux)) {
				struct bpf_jit_poke_descriptor desc = {
					.reason = BPF_POKE_REASON_TAIL_CALL,
					.tail_call.map = BPF_MAP_PTR(aux->map_ptr_state),
					.tail_call.key = bpf_map_key_immediate(aux),
					.insn_idx = i + delta,
				};

				ret = bpf_jit_add_poke_descriptor(prog, &desc);
				if (ret < 0) {
					verbose(env, "adding tail call poke descriptor failed\n");
					return ret;
				}

				insn->imm = ret + 1;
				continue;
			}

			if (!bpf_map_ptr_unpriv(aux))
				continue;

			/* instead of changing every JIT dealing with tail_call
			 * emit two extra insns:
			 * if (index >= max_entries) goto out;
			 * index &= array->index_mask;
			 * to avoid out-of-bounds cpu speculation
			 */
			if (bpf_map_ptr_poisoned(aux)) {
				verbose(env, "tail_call abusing map_ptr\n");
				return -EINVAL;
			}

			map_ptr = BPF_MAP_PTR(aux->map_ptr_state);
			insn_buf[0] = BPF_JMP_IMM(BPF_JGE, BPF_REG_3,
						  map_ptr->max_entries, 2);
			insn_buf[1] = BPF_ALU32_IMM(BPF_AND, BPF_REG_3,
						    container_of(map_ptr,
								 struct bpf_array,
								 map)->index_mask);
			insn_buf[2] = *insn;
			cnt = 3;
			new_prog = bpf_patch_insn_data(env, i + delta, insn_buf, cnt);
			if (!new_prog)
				return -ENOMEM;

			delta    += cnt - 1;
			env->prog = prog = new_prog;
			insn      = new_prog->insnsi + i + delta;
			continue;
		}

		if (insn->imm == BPF_FUNC_timer_set_callback) {
			/* The verifier will process callback_fn as many times as necessary
			 * with different maps and the register states prepared by
			 * set_timer_callback_state will be accurate.
			 *
			 * The following use case is valid:
			 *   map1 is shared by prog1, prog2, prog3.
			 *   prog1 calls bpf_timer_init for some map1 elements
			 *   prog2 calls bpf_timer_set_callback for some map1 elements.
			 *     Those that were not bpf_timer_init-ed will return -EINVAL.
			 *   prog3 calls bpf_timer_start for some map1 elements.
			 *     Those that were not both bpf_timer_init-ed and
			 *     bpf_timer_set_callback-ed will return -EINVAL.
			 */
			struct bpf_insn ld_addrs[2] = {
				BPF_LD_IMM64(BPF_REG_3, (long)prog->aux),
			};

			insn_buf[0] = ld_addrs[0];
			insn_buf[1] = ld_addrs[1];
			insn_buf[2] = *insn;
			cnt = 3;

			new_prog = bpf_patch_insn_data(env, i + delta, insn_buf, cnt);
			if (!new_prog)
				return -ENOMEM;

			delta    += cnt - 1;
			env->prog = prog = new_prog;
			insn      = new_prog->insnsi + i + delta;
			goto patch_call_imm;
		}

		/* BPF_EMIT_CALL() assumptions in some of the map_gen_lookup
		 * and other inlining handlers are currently limited to 64 bit
		 * only.
		 */
		if (prog->jit_requested && BITS_PER_LONG == 64 &&
		    (insn->imm == BPF_FUNC_map_lookup_elem ||
		     insn->imm == BPF_FUNC_map_update_elem ||
		     insn->imm == BPF_FUNC_map_delete_elem ||
		     insn->imm == BPF_FUNC_map_push_elem   ||
		     insn->imm == BPF_FUNC_map_pop_elem    ||
		     insn->imm == BPF_FUNC_map_peek_elem   ||
		     insn->imm == BPF_FUNC_redirect_map)) {
			aux = &env->insn_aux_data[i + delta];
			if (bpf_map_ptr_poisoned(aux))
				goto patch_call_imm;

			map_ptr = BPF_MAP_PTR(aux->map_ptr_state);
			ops = map_ptr->ops;
			if (insn->imm == BPF_FUNC_map_lookup_elem &&
			    ops->map_gen_lookup) {
				cnt = ops->map_gen_lookup(map_ptr, insn_buf);
				if (cnt == -EOPNOTSUPP)
					goto patch_map_ops_generic;
				if (cnt <= 0 || cnt >= ARRAY_SIZE(insn_buf)) {
					verbose(env, "bpf verifier is misconfigured\n");
					return -EINVAL;
				}

				new_prog = bpf_patch_insn_data(env, i + delta,
							       insn_buf, cnt);
				if (!new_prog)
					return -ENOMEM;

				delta    += cnt - 1;
				env->prog = prog = new_prog;
				insn      = new_prog->insnsi + i + delta;
				continue;
			}

			BUILD_BUG_ON(!__same_type(ops->map_lookup_elem,
				     (void *(*)(struct bpf_map *map, void *key))NULL));
			BUILD_BUG_ON(!__same_type(ops->map_delete_elem,
				     (int (*)(struct bpf_map *map, void *key))NULL));
			BUILD_BUG_ON(!__same_type(ops->map_update_elem,
				     (int (*)(struct bpf_map *map, void *key, void *value,
					      u64 flags))NULL));
			BUILD_BUG_ON(!__same_type(ops->map_push_elem,
				     (int (*)(struct bpf_map *map, void *value,
					      u64 flags))NULL));
			BUILD_BUG_ON(!__same_type(ops->map_pop_elem,
				     (int (*)(struct bpf_map *map, void *value))NULL));
			BUILD_BUG_ON(!__same_type(ops->map_peek_elem,
				     (int (*)(struct bpf_map *map, void *value))NULL));
			BUILD_BUG_ON(!__same_type(ops->map_redirect,
				     (int (*)(struct bpf_map *map, u32 ifindex, u64 flags))NULL));

patch_map_ops_generic:
			switch (insn->imm) {
			case BPF_FUNC_map_lookup_elem:
				insn->imm = BPF_CAST_CALL(ops->map_lookup_elem) -
					    __bpf_call_base;
				continue;
			case BPF_FUNC_map_update_elem:
				insn->imm = BPF_CAST_CALL(ops->map_update_elem) -
					    __bpf_call_base;
				continue;
			case BPF_FUNC_map_delete_elem:
				insn->imm = BPF_CAST_CALL(ops->map_delete_elem) -
					    __bpf_call_base;
				continue;
			case BPF_FUNC_map_push_elem:
				insn->imm = BPF_CAST_CALL(ops->map_push_elem) -
					    __bpf_call_base;
				continue;
			case BPF_FUNC_map_pop_elem:
				insn->imm = BPF_CAST_CALL(ops->map_pop_elem) -
					    __bpf_call_base;
				continue;
			case BPF_FUNC_map_peek_elem:
				insn->imm = BPF_CAST_CALL(ops->map_peek_elem) -
					    __bpf_call_base;
				continue;
			case BPF_FUNC_redirect_map:
				insn->imm = BPF_CAST_CALL(ops->map_redirect) -
					    __bpf_call_base;
				continue;
			}

			goto patch_call_imm;
		}

		/* Implement bpf_jiffies64 inline. */
		if (prog->jit_requested && BITS_PER_LONG == 64 &&
		    insn->imm == BPF_FUNC_jiffies64) {
			struct bpf_insn ld_jiffies_addr[2] = {
				BPF_LD_IMM64(BPF_REG_0,
					     (unsigned long)&jiffies),
			};

			insn_buf[0] = ld_jiffies_addr[0];
			insn_buf[1] = ld_jiffies_addr[1];
			insn_buf[2] = BPF_LDX_MEM(BPF_DW, BPF_REG_0,
						  BPF_REG_0, 0);
			cnt = 3;

			new_prog = bpf_patch_insn_data(env, i + delta, insn_buf,
						       cnt);
			if (!new_prog)
				return -ENOMEM;

			delta    += cnt - 1;
			env->prog = prog = new_prog;
			insn      = new_prog->insnsi + i + delta;
			continue;
		}

		/* Implement bpf_get_func_ip inline. */
		if (prog_type == BPF_PROG_TYPE_TRACING &&
		    insn->imm == BPF_FUNC_get_func_ip) {
			/* Load IP address from ctx - 8 */
			insn_buf[0] = BPF_LDX_MEM(BPF_DW, BPF_REG_0, BPF_REG_1, -8);

			new_prog = bpf_patch_insn_data(env, i + delta, insn_buf, 1);
			if (!new_prog)
				return -ENOMEM;

			env->prog = prog = new_prog;
			insn      = new_prog->insnsi + i + delta;
			continue;
		}

patch_call_imm:
		fn = env->ops->get_func_proto(insn->imm, env->prog);
		/* all functions that have prototype and verifier allowed
		 * programs to call them, must be real in-kernel functions
		 */
		if (!fn->func) {
			verbose(env,
				"kernel subsystem misconfigured func %s#%d\n",
				func_id_name(insn->imm), insn->imm);
			return -EFAULT;
		}
		insn->imm = fn->func - __bpf_call_base;
	}

	/* Since poke tab is now finalized, publish aux to tracker. */
	for (i = 0; i < prog->aux->size_poke_tab; i++) {
		map_ptr = prog->aux->poke_tab[i].tail_call.map;
		if (!map_ptr->ops->map_poke_track ||
		    !map_ptr->ops->map_poke_untrack ||
		    !map_ptr->ops->map_poke_run) {
			verbose(env, "bpf verifier is misconfigured\n");
			return -EINVAL;
		}

		ret = map_ptr->ops->map_poke_track(map_ptr, prog->aux);
		if (ret < 0) {
			verbose(env, "tracking tail call prog failed\n");
			return ret;
		}
	}

	sort_kfunc_descs_by_imm(env->prog);

	return 0;
}

static void free_states(struct bpf_verifier_env *env)
{
	struct bpf_verifier_state_list *sl, *sln;
	int i;

	sl = env->free_list;
	while (sl) {
		sln = sl->next;
		free_verifier_state(&sl->state, false);
		kfree(sl);
		sl = sln;
	}
	env->free_list = NULL;

	if (!env->explored_states)
		return;

	for (i = 0; i < state_htab_size(env); i++) {
		sl = env->explored_states[i];

		while (sl) {
			sln = sl->next;
			free_verifier_state(&sl->state, false);
			kfree(sl);
			sl = sln;
		}
		env->explored_states[i] = NULL;
	}
}

static int do_check_common(struct bpf_verifier_env *env, int subprog)
{
	bool pop_log = !(env->log.level & BPF_LOG_LEVEL2);
	struct bpf_verifier_state *state;
	struct bpf_reg_state *regs;
	int ret, i;

	env->prev_linfo = NULL;
	env->pass_cnt++;

	state = kzalloc(sizeof(struct bpf_verifier_state), GFP_KERNEL);
	if (!state)
		return -ENOMEM;
	state->curframe = 0;
	state->speculative = false;
	state->branches = 1;
	state->frame[0] = kzalloc(sizeof(struct bpf_func_state), GFP_KERNEL);
	if (!state->frame[0]) {
		kfree(state);
		return -ENOMEM;
	}
	env->cur_state = state;
	init_func_state(env, state->frame[0],
			BPF_MAIN_FUNC /* callsite */,
			0 /* frameno */,
			subprog);

	regs = state->frame[state->curframe]->regs;
	if (subprog || env->prog->type == BPF_PROG_TYPE_EXT) {
		ret = btf_prepare_func_args(env, subprog, regs);
		if (ret)
			goto out;
		for (i = BPF_REG_1; i <= BPF_REG_5; i++) {
			if (regs[i].type == PTR_TO_CTX)
				mark_reg_known_zero(env, regs, i);
			else if (regs[i].type == SCALAR_VALUE)
				mark_reg_unknown(env, regs, i);
			else if (base_type(regs[i].type) == PTR_TO_MEM) {
				const u32 mem_size = regs[i].mem_size;

				mark_reg_known_zero(env, regs, i);
				regs[i].mem_size = mem_size;
				regs[i].id = ++env->id_gen;
			}
		}
	} else {
		/* 1st arg to a function */
		regs[BPF_REG_1].type = PTR_TO_CTX;
		mark_reg_known_zero(env, regs, BPF_REG_1);
		ret = btf_check_subprog_arg_match(env, subprog, regs);
		if (ret == -EFAULT)
			/* unlikely verifier bug. abort.
			 * ret == 0 and ret < 0 are sadly acceptable for
			 * main() function due to backward compatibility.
			 * Like socket filter program may be written as:
			 * int bpf_prog(struct pt_regs *ctx)
			 * and never dereference that ctx in the program.
			 * 'struct pt_regs' is a type mismatch for socket
			 * filter that should be using 'struct __sk_buff'.
			 */
			goto out;
	}

	ret = do_check(env);
out:
	/* check for NULL is necessary, since cur_state can be freed inside
	 * do_check() under memory pressure.
	 */
	if (env->cur_state) {
		free_verifier_state(env->cur_state, true);
		env->cur_state = NULL;
	}
	while (!pop_stack(env, NULL, NULL, false));
	if (!ret && pop_log)
		bpf_vlog_reset(&env->log, 0);
	free_states(env);
	return ret;
}

/* Verify all global functions in a BPF program one by one based on their BTF.
 * All global functions must pass verification. Otherwise the whole program is rejected.
 * Consider:
 * int bar(int);
 * int foo(int f)
 * {
 *    return bar(f);
 * }
 * int bar(int b)
 * {
 *    ...
 * }
 * foo() will be verified first for R1=any_scalar_value. During verification it
 * will be assumed that bar() already verified successfully and call to bar()
 * from foo() will be checked for type match only. Later bar() will be verified
 * independently to check that it's safe for R1=any_scalar_value.
 */
static int do_check_subprogs(struct bpf_verifier_env *env)
{
	struct bpf_prog_aux *aux = env->prog->aux;
	int i, ret;

	if (!aux->func_info)
		return 0;

	for (i = 1; i < env->subprog_cnt; i++) {
		if (aux->func_info_aux[i].linkage != BTF_FUNC_GLOBAL)
			continue;
		env->insn_idx = env->subprog_info[i].start;
		WARN_ON_ONCE(env->insn_idx == 0);
		ret = do_check_common(env, i);
		if (ret) {
			return ret;
		} else if (env->log.level & BPF_LOG_LEVEL) {
			verbose(env,
				"Func#%d is safe for any args that match its prototype\n",
				i);
		}
	}
	return 0;
}

static int do_check_main(struct bpf_verifier_env *env)
{
	int ret;

	env->insn_idx = 0;
	ret = do_check_common(env, 0);
	if (!ret)
		env->prog->aux->stack_depth = env->subprog_info[0].stack_depth;
	return ret;
}


static void print_verification_stats(struct bpf_verifier_env *env)
{
	int i;

	if (env->log.level & BPF_LOG_STATS) {
		verbose(env, "verification time %lld usec\n",
			div_u64(env->verification_time, 1000));
		verbose(env, "stack depth ");
		for (i = 0; i < env->subprog_cnt; i++) {
			u32 depth = env->subprog_info[i].stack_depth;

			verbose(env, "%d", depth);
			if (i + 1 < env->subprog_cnt)
				verbose(env, "+");
		}
		verbose(env, "\n");
	}
	verbose(env, "processed %d insns (limit %d) max_states_per_insn %d "
		"total_states %d peak_states %d mark_read %d\n",
		env->insn_processed, BPF_COMPLEXITY_LIMIT_INSNS,
		env->max_states_per_insn, env->total_states,
		env->peak_states, env->longest_mark_read_walk);
}

static int check_struct_ops_btf_id(struct bpf_verifier_env *env)
{
	const struct btf_type *t, *func_proto;
	const struct bpf_struct_ops *st_ops;
	const struct btf_member *member;
	struct bpf_prog *prog = env->prog;
	u32 btf_id, member_idx;
	const char *mname;

	if (!prog->gpl_compatible) {
		verbose(env, "struct ops programs must have a GPL compatible license\n");
		return -EINVAL;
	}

	btf_id = prog->aux->attach_btf_id;
	st_ops = bpf_struct_ops_find(btf_id);
	if (!st_ops) {
		verbose(env, "attach_btf_id %u is not a supported struct\n",
			btf_id);
		return -ENOTSUPP;
	}

	t = st_ops->type;
	member_idx = prog->expected_attach_type;
	if (member_idx >= btf_type_vlen(t)) {
		verbose(env, "attach to invalid member idx %u of struct %s\n",
			member_idx, st_ops->name);
		return -EINVAL;
	}

	member = &btf_type_member(t)[member_idx];
	mname = btf_name_by_offset(btf_vmlinux, member->name_off);
	func_proto = btf_type_resolve_func_ptr(btf_vmlinux, member->type,
					       NULL);
	if (!func_proto) {
		verbose(env, "attach to invalid member %s(@idx %u) of struct %s\n",
			mname, member_idx, st_ops->name);
		return -EINVAL;
	}

	if (st_ops->check_member) {
		int err = st_ops->check_member(t, member);

		if (err) {
			verbose(env, "attach to unsupported member %s of struct %s\n",
				mname, st_ops->name);
			return err;
		}
	}

	prog->aux->attach_func_proto = func_proto;
	prog->aux->attach_func_name = mname;
	env->ops = st_ops->verifier_ops;

	return 0;
}
#define SECURITY_PREFIX "security_"

static int check_attach_modify_return(unsigned long addr, const char *func_name)
{
	if (within_error_injection_list(addr) ||
	    !strncmp(SECURITY_PREFIX, func_name, sizeof(SECURITY_PREFIX) - 1))
		return 0;

	return -EINVAL;
}

/* list of non-sleepable functions that are otherwise on
 * ALLOW_ERROR_INJECTION list
 */
BTF_SET_START(btf_non_sleepable_error_inject)
/* Three functions below can be called from sleepable and non-sleepable context.
 * Assume non-sleepable from bpf safety point of view.
 */
BTF_ID(func, __add_to_page_cache_locked)
BTF_ID(func, should_fail_alloc_page)
BTF_ID(func, should_failslab)
BTF_SET_END(btf_non_sleepable_error_inject)

static int check_non_sleepable_error_inject(u32 btf_id)
{
	return btf_id_set_contains(&btf_non_sleepable_error_inject, btf_id);
}

int bpf_check_attach_target(struct bpf_verifier_log *log,
			    const struct bpf_prog *prog,
			    const struct bpf_prog *tgt_prog,
			    u32 btf_id,
			    struct bpf_attach_target_info *tgt_info)
{
	bool prog_extension = prog->type == BPF_PROG_TYPE_EXT;
	const char prefix[] = "btf_trace_";
	int ret = 0, subprog = -1, i;
	const struct btf_type *t;
	bool conservative = true;
	const char *tname;
	struct btf *btf;
	long addr = 0;

	if (!btf_id) {
		bpf_log(log, "Tracing programs must provide btf_id\n");
		return -EINVAL;
	}
	btf = tgt_prog ? tgt_prog->aux->btf : prog->aux->attach_btf;
	if (!btf) {
		bpf_log(log,
			"FENTRY/FEXIT program can only be attached to another program annotated with BTF\n");
		return -EINVAL;
	}
	t = btf_type_by_id(btf, btf_id);
	if (!t) {
		bpf_log(log, "attach_btf_id %u is invalid\n", btf_id);
		return -EINVAL;
	}
	tname = btf_name_by_offset(btf, t->name_off);
	if (!tname) {
		bpf_log(log, "attach_btf_id %u doesn't have a name\n", btf_id);
		return -EINVAL;
	}
	if (tgt_prog) {
		struct bpf_prog_aux *aux = tgt_prog->aux;

		for (i = 0; i < aux->func_info_cnt; i++)
			if (aux->func_info[i].type_id == btf_id) {
				subprog = i;
				break;
			}
		if (subprog == -1) {
			bpf_log(log, "Subprog %s doesn't exist\n", tname);
			return -EINVAL;
		}
		conservative = aux->func_info_aux[subprog].unreliable;
		if (prog_extension) {
			if (conservative) {
				bpf_log(log,
					"Cannot replace static functions\n");
				return -EINVAL;
			}
			if (!prog->jit_requested) {
				bpf_log(log,
					"Extension programs should be JITed\n");
				return -EINVAL;
			}
		}
		if (!tgt_prog->jited) {
			bpf_log(log, "Can attach to only JITed progs\n");
			return -EINVAL;
		}
		if (tgt_prog->type == prog->type) {
			/* Cannot fentry/fexit another fentry/fexit program.
			 * Cannot attach program extension to another extension.
			 * It's ok to attach fentry/fexit to extension program.
			 */
			bpf_log(log, "Cannot recursively attach\n");
			return -EINVAL;
		}
		if (tgt_prog->type == BPF_PROG_TYPE_TRACING &&
		    prog_extension &&
		    (tgt_prog->expected_attach_type == BPF_TRACE_FENTRY ||
		     tgt_prog->expected_attach_type == BPF_TRACE_FEXIT)) {
			/* Program extensions can extend all program types
			 * except fentry/fexit. The reason is the following.
			 * The fentry/fexit programs are used for performance
			 * analysis, stats and can be attached to any program
			 * type except themselves. When extension program is
			 * replacing XDP function it is necessary to allow
			 * performance analysis of all functions. Both original
			 * XDP program and its program extension. Hence
			 * attaching fentry/fexit to BPF_PROG_TYPE_EXT is
			 * allowed. If extending of fentry/fexit was allowed it
			 * would be possible to create long call chain
			 * fentry->extension->fentry->extension beyond
			 * reasonable stack size. Hence extending fentry is not
			 * allowed.
			 */
			bpf_log(log, "Cannot extend fentry/fexit\n");
			return -EINVAL;
		}
	} else {
		if (prog_extension) {
			bpf_log(log, "Cannot replace kernel functions\n");
			return -EINVAL;
		}
	}

	switch (prog->expected_attach_type) {
	case BPF_TRACE_RAW_TP:
		if (tgt_prog) {
			bpf_log(log,
				"Only FENTRY/FEXIT progs are attachable to another BPF prog\n");
			return -EINVAL;
		}
		if (!btf_type_is_typedef(t)) {
			bpf_log(log, "attach_btf_id %u is not a typedef\n",
				btf_id);
			return -EINVAL;
		}
		if (strncmp(prefix, tname, sizeof(prefix) - 1)) {
			bpf_log(log, "attach_btf_id %u points to wrong type name %s\n",
				btf_id, tname);
			return -EINVAL;
		}
		tname += sizeof(prefix) - 1;
		t = btf_type_by_id(btf, t->type);
		if (!btf_type_is_ptr(t))
			/* should never happen in valid vmlinux build */
			return -EINVAL;
		t = btf_type_by_id(btf, t->type);
		if (!btf_type_is_func_proto(t))
			/* should never happen in valid vmlinux build */
			return -EINVAL;

		break;
	case BPF_TRACE_ITER:
		if (!btf_type_is_func(t)) {
			bpf_log(log, "attach_btf_id %u is not a function\n",
				btf_id);
			return -EINVAL;
		}
		t = btf_type_by_id(btf, t->type);
		if (!btf_type_is_func_proto(t))
			return -EINVAL;
		ret = btf_distill_func_proto(log, btf, t, tname, &tgt_info->fmodel);
		if (ret)
			return ret;
		break;
	default:
		if (!prog_extension)
			return -EINVAL;
		fallthrough;
	case BPF_MODIFY_RETURN:
	case BPF_LSM_MAC:
	case BPF_TRACE_FENTRY:
	case BPF_TRACE_FEXIT:
		if (!btf_type_is_func(t)) {
			bpf_log(log, "attach_btf_id %u is not a function\n",
				btf_id);
			return -EINVAL;
		}
		if (prog_extension &&
		    btf_check_type_match(log, prog, btf, t))
			return -EINVAL;
		t = btf_type_by_id(btf, t->type);
		if (!btf_type_is_func_proto(t))
			return -EINVAL;

		if ((prog->aux->saved_dst_prog_type || prog->aux->saved_dst_attach_type) &&
		    (!tgt_prog || prog->aux->saved_dst_prog_type != tgt_prog->type ||
		     prog->aux->saved_dst_attach_type != tgt_prog->expected_attach_type))
			return -EINVAL;

		if (tgt_prog && conservative)
			t = NULL;

		ret = btf_distill_func_proto(log, btf, t, tname, &tgt_info->fmodel);
		if (ret < 0)
			return ret;

		if (tgt_prog) {
			if (subprog == 0)
				addr = (long) tgt_prog->bpf_func;
			else
				addr = (long) tgt_prog->aux->func[subprog]->bpf_func;
		} else {
			addr = kallsyms_lookup_name(tname);
			if (!addr) {
				bpf_log(log,
					"The address of function %s cannot be found\n",
					tname);
				return -ENOENT;
			}
		}

		if (prog->aux->sleepable) {
			ret = -EINVAL;
			switch (prog->type) {
			case BPF_PROG_TYPE_TRACING:
				/* fentry/fexit/fmod_ret progs can be sleepable only if they are
				 * attached to ALLOW_ERROR_INJECTION and are not in denylist.
				 */
				if (!check_non_sleepable_error_inject(btf_id) &&
				    within_error_injection_list(addr))
					ret = 0;
				break;
			case BPF_PROG_TYPE_LSM:
				/* LSM progs check that they are attached to bpf_lsm_*() funcs.
				 * Only some of them are sleepable.
				 */
				if (bpf_lsm_is_sleepable_hook(btf_id))
					ret = 0;
				break;
			default:
				break;
			}
			if (ret) {
				bpf_log(log, "%s is not sleepable\n", tname);
				return ret;
			}
		} else if (prog->expected_attach_type == BPF_MODIFY_RETURN) {
			if (tgt_prog) {
				bpf_log(log, "can't modify return codes of BPF programs\n");
				return -EINVAL;
			}
			ret = check_attach_modify_return(addr, tname);
			if (ret) {
				bpf_log(log, "%s() is not modifiable\n", tname);
				return ret;
			}
		}

		break;
	}
	tgt_info->tgt_addr = addr;
	tgt_info->tgt_name = tname;
	tgt_info->tgt_type = t;
	return 0;
}

BTF_SET_START(btf_id_deny)
BTF_ID_UNUSED
#ifdef CONFIG_SMP
BTF_ID(func, migrate_disable)
BTF_ID(func, migrate_enable)
#endif
#if !defined CONFIG_PREEMPT_RCU && !defined CONFIG_TINY_RCU
BTF_ID(func, rcu_read_unlock_strict)
#endif
#if defined(CONFIG_DEBUG_PREEMPT) || defined(CONFIG_TRACE_PREEMPT_TOGGLE)
BTF_ID(func, preempt_count_add)
BTF_ID(func, preempt_count_sub)
#endif
BTF_SET_END(btf_id_deny)

static int check_attach_btf_id(struct bpf_verifier_env *env)
{
	struct bpf_prog *prog = env->prog;
	struct bpf_prog *tgt_prog = prog->aux->dst_prog;
	struct bpf_attach_target_info tgt_info = {};
	u32 btf_id = prog->aux->attach_btf_id;
	struct bpf_trampoline *tr;
	int ret;
	u64 key;

	if (prog->type == BPF_PROG_TYPE_SYSCALL) {
		if (prog->aux->sleepable)
			/* attach_btf_id checked to be zero already */
			return 0;
		verbose(env, "Syscall programs can only be sleepable\n");
		return -EINVAL;
	}

	if (prog->aux->sleepable && prog->type != BPF_PROG_TYPE_TRACING &&
	    prog->type != BPF_PROG_TYPE_LSM) {
		verbose(env, "Only fentry/fexit/fmod_ret and lsm programs can be sleepable\n");
		return -EINVAL;
	}

	if (prog->type == BPF_PROG_TYPE_STRUCT_OPS)
		return check_struct_ops_btf_id(env);

	if (prog->type != BPF_PROG_TYPE_TRACING &&
	    prog->type != BPF_PROG_TYPE_LSM &&
	    prog->type != BPF_PROG_TYPE_EXT)
		return 0;

	ret = bpf_check_attach_target(&env->log, prog, tgt_prog, btf_id, &tgt_info);
	if (ret)
		return ret;

	if (tgt_prog && prog->type == BPF_PROG_TYPE_EXT) {
		/* to make freplace equivalent to their targets, they need to
		 * inherit env->ops and expected_attach_type for the rest of the
		 * verification
		 */
		env->ops = bpf_verifier_ops[tgt_prog->type];
		prog->expected_attach_type = tgt_prog->expected_attach_type;
	}

	/* store info about the attachment target that will be used later */
	prog->aux->attach_func_proto = tgt_info.tgt_type;
	prog->aux->attach_func_name = tgt_info.tgt_name;

	if (tgt_prog) {
		prog->aux->saved_dst_prog_type = tgt_prog->type;
		prog->aux->saved_dst_attach_type = tgt_prog->expected_attach_type;
	}

	if (prog->expected_attach_type == BPF_TRACE_RAW_TP) {
		prog->aux->attach_btf_trace = true;
		return 0;
	} else if (prog->expected_attach_type == BPF_TRACE_ITER) {
		if (!bpf_iter_prog_supported(prog))
			return -EINVAL;
		return 0;
	}

	if (prog->type == BPF_PROG_TYPE_LSM) {
		ret = bpf_lsm_verify_prog(&env->log, prog);
		if (ret < 0)
			return ret;
	} else if (prog->type == BPF_PROG_TYPE_TRACING &&
		   btf_id_set_contains(&btf_id_deny, btf_id)) {
		return -EINVAL;
	}

	key = bpf_trampoline_compute_key(tgt_prog, prog->aux->attach_btf, btf_id);
	tr = bpf_trampoline_get(key, &tgt_info);
	if (!tr)
		return -ENOMEM;

	prog->aux->dst_trampoline = tr;
	return 0;
}

struct btf *bpf_get_btf_vmlinux(void)
{
	if (!btf_vmlinux && IS_ENABLED(CONFIG_DEBUG_INFO_BTF)) {
		mutex_lock(&bpf_verifier_lock);
		if (!btf_vmlinux)
			btf_vmlinux = btf_parse_vmlinux();
		mutex_unlock(&bpf_verifier_lock);
	}
	return btf_vmlinux;
}

int bpf_check(struct bpf_prog **prog, union bpf_attr *attr, bpfptr_t uattr)
{
	u64 start_time = ktime_get_ns();
	struct bpf_verifier_env *env;
	struct bpf_verifier_log *log;
	int i, len, ret = -EINVAL;
	bool is_priv;

	/* no program is valid */
	if (ARRAY_SIZE(bpf_verifier_ops) == 0)
		return -EINVAL;

	/* 'struct bpf_verifier_env' can be global, but since it's not small,
	 * allocate/free it every time bpf_check() is called
	 */
	env = kzalloc(sizeof(struct bpf_verifier_env), GFP_KERNEL);
	if (!env)
		return -ENOMEM;
	log = &env->log;

	len = (*prog)->len;
	env->insn_aux_data =
		vzalloc(array_size(sizeof(struct bpf_insn_aux_data), len));
	ret = -ENOMEM;
	if (!env->insn_aux_data)
		goto err_free_env;
	for (i = 0; i < len; i++)
		env->insn_aux_data[i].orig_idx = i;
	env->prog = *prog;
	env->ops = bpf_verifier_ops[env->prog->type];
	env->fd_array = make_bpfptr(attr->fd_array, uattr.is_kernel);
	is_priv = bpf_capable();

	bpf_get_btf_vmlinux();

	/* grab the mutex to protect few globals used by verifier */
	if (!is_priv)
		mutex_lock(&bpf_verifier_lock);

	if (attr->log_level || attr->log_buf || attr->log_size) {
		/* user requested verbose verifier output
		 * and supplied buffer to store the verification trace
		 */
		log->level = attr->log_level;
		log->ubuf = (char __user *) (unsigned long) attr->log_buf;
		log->len_total = attr->log_size;

		/* log attributes have to be sane */
		if (!bpf_verifier_log_attr_valid(log)) {
			ret = -EINVAL;
			goto err_unlock;
		}
	}

	if (IS_ERR(btf_vmlinux)) {
		/* Either gcc or pahole or kernel are broken. */
		verbose(env, "in-kernel BTF is malformed\n");
		ret = PTR_ERR(btf_vmlinux);
		goto skip_full_check;
	}

	env->strict_alignment = !!(attr->prog_flags & BPF_F_STRICT_ALIGNMENT);
	if (!IS_ENABLED(CONFIG_HAVE_EFFICIENT_UNALIGNED_ACCESS))
		env->strict_alignment = true;
	if (attr->prog_flags & BPF_F_ANY_ALIGNMENT)
		env->strict_alignment = false;

	env->allow_ptr_leaks = bpf_allow_ptr_leaks();
	env->allow_uninit_stack = bpf_allow_uninit_stack();
	env->allow_ptr_to_map_access = bpf_allow_ptr_to_map_access();
	env->bypass_spec_v1 = bpf_bypass_spec_v1();
	env->bypass_spec_v4 = bpf_bypass_spec_v4();
	env->bpf_capable = bpf_capable();

	if (is_priv)
		env->test_state_freq = attr->prog_flags & BPF_F_TEST_STATE_FREQ;

	env->explored_states = kvcalloc(state_htab_size(env),
				       sizeof(struct bpf_verifier_state_list *),
				       GFP_USER);
	ret = -ENOMEM;
	if (!env->explored_states)
		goto skip_full_check;

	ret = add_subprog_and_kfunc(env);
	if (ret < 0)
		goto skip_full_check;

	ret = check_subprogs(env);
	if (ret < 0)
		goto skip_full_check;

	ret = check_btf_info(env, attr, uattr);
	if (ret < 0)
		goto skip_full_check;

	ret = check_attach_btf_id(env);
	if (ret)
		goto skip_full_check;

	ret = resolve_pseudo_ldimm64(env);
	if (ret < 0)
		goto skip_full_check;

	if (bpf_prog_is_dev_bound(env->prog->aux)) {
		ret = bpf_prog_offload_verifier_prep(env->prog);
		if (ret)
			goto skip_full_check;
	}

	ret = check_cfg(env);
	if (ret < 0)
		goto skip_full_check;

	ret = do_check_subprogs(env);
	ret = ret ?: do_check_main(env);

	if (ret == 0 && bpf_prog_is_dev_bound(env->prog->aux))
		ret = bpf_prog_offload_finalize(env);

skip_full_check:
	kvfree(env->explored_states);

	if (ret == 0)
		ret = check_max_stack_depth(env);

	/* instruction rewrites happen after this point */
	if (is_priv) {
		if (ret == 0)
			opt_hard_wire_dead_code_branches(env);
		if (ret == 0)
			ret = opt_remove_dead_code(env);
		if (ret == 0)
			ret = opt_remove_nops(env);
	} else {
		if (ret == 0)
			sanitize_dead_code(env);
	}

	if (ret == 0)
		/* program is valid, convert *(u32*)(ctx + off) accesses */
		ret = convert_ctx_accesses(env);

	if (ret == 0)
		ret = do_misc_fixups(env);

	/* do 32-bit optimization after insn patching has done so those patched
	 * insns could be handled correctly.
	 */
	if (ret == 0 && !bpf_prog_is_dev_bound(env->prog->aux)) {
		ret = opt_subreg_zext_lo32_rnd_hi32(env, attr);
		env->prog->aux->verifier_zext = bpf_jit_needs_zext() ? !ret
								     : false;
	}

	if (ret == 0)
		ret = fixup_call_args(env);

	env->verification_time = ktime_get_ns() - start_time;
	print_verification_stats(env);

	if (log->level && bpf_verifier_log_full(log))
		ret = -ENOSPC;
	if (log->level && !log->ubuf) {
		ret = -EFAULT;
		goto err_release_maps;
	}

	if (ret)
		goto err_release_maps;

	if (env->used_map_cnt) {
		/* if program passed verifier, update used_maps in bpf_prog_info */
		env->prog->aux->used_maps = kmalloc_array(env->used_map_cnt,
							  sizeof(env->used_maps[0]),
							  GFP_KERNEL);

		if (!env->prog->aux->used_maps) {
			ret = -ENOMEM;
			goto err_release_maps;
		}

		memcpy(env->prog->aux->used_maps, env->used_maps,
		       sizeof(env->used_maps[0]) * env->used_map_cnt);
		env->prog->aux->used_map_cnt = env->used_map_cnt;
	}
	if (env->used_btf_cnt) {
		/* if program passed verifier, update used_btfs in bpf_prog_aux */
		env->prog->aux->used_btfs = kmalloc_array(env->used_btf_cnt,
							  sizeof(env->used_btfs[0]),
							  GFP_KERNEL);
		if (!env->prog->aux->used_btfs) {
			ret = -ENOMEM;
			goto err_release_maps;
		}

		memcpy(env->prog->aux->used_btfs, env->used_btfs,
		       sizeof(env->used_btfs[0]) * env->used_btf_cnt);
		env->prog->aux->used_btf_cnt = env->used_btf_cnt;
	}
	if (env->used_map_cnt || env->used_btf_cnt) {
		/* program is valid. Convert pseudo bpf_ld_imm64 into generic
		 * bpf_ld_imm64 instructions
		 */
		convert_pseudo_ld_imm64(env);
	}

	adjust_btf_func(env);

err_release_maps:
	if (!env->prog->aux->used_maps)
		/* if we didn't copy map pointers into bpf_prog_info, release
		 * them now. Otherwise free_used_maps() will release them.
		 */
		release_maps(env);
	if (!env->prog->aux->used_btfs)
		release_btfs(env);

	/* extension progs temporarily inherit the attach_type of their targets
	   for verification purposes, so set it back to zero before returning
	 */
	if (env->prog->type == BPF_PROG_TYPE_EXT)
		env->prog->expected_attach_type = 0;

	*prog = env->prog;
err_unlock:
	if (!is_priv)
		mutex_unlock(&bpf_verifier_lock);
	vfree(env->insn_aux_data);
err_free_env:
	kfree(env);
	return ret;
}<|MERGE_RESOLUTION|>--- conflicted
+++ resolved
@@ -614,15 +614,12 @@
 	return stack->slot_type[BPF_REG_SIZE - 1] == STACK_SPILL;
 }
 
-<<<<<<< HEAD
-=======
 static void scrub_spilled_slot(u8 *stype)
 {
 	if (*stype != STACK_INVALID)
 		*stype = STACK_MISC;
 }
 
->>>>>>> 9b37665a
 static void print_verifier_state(struct bpf_verifier_env *env,
 				 const struct bpf_func_state *state)
 {
@@ -2971,16 +2968,12 @@
 	reg = &reg_state->stack[spi].spilled_ptr;
 
 	if (is_spilled_reg(&reg_state->stack[spi])) {
-<<<<<<< HEAD
-		if (size != BPF_REG_SIZE) {
-=======
 		u8 spill_size = 1;
 
 		for (i = BPF_REG_SIZE - 1; i > 0 && stype[i - 1] == STACK_SPILL; i--)
 			spill_size++;
 
 		if (size != BPF_REG_SIZE || spill_size != BPF_REG_SIZE) {
->>>>>>> 9b37665a
 			if (reg->type != SCALAR_VALUE) {
 				verbose_linfo(env, env->insn_idx, "; ");
 				verbose(env, "invalid size of register fill\n");
@@ -9011,11 +9004,7 @@
 
 	bpf_for_each_reg_in_vstate(vstate, state, reg, ({
 		if (reg->type == SCALAR_VALUE && reg->id == known_reg->id)
-<<<<<<< HEAD
-			*reg = *known_reg;
-=======
 			copy_register_state(reg, known_reg);
->>>>>>> 9b37665a
 	}));
 }
 
@@ -10642,18 +10631,11 @@
 		state_reg = state->regs;
 		for (i = 0; i < BPF_REG_FP; i++, state_reg++) {
 			if (state_reg->type != SCALAR_VALUE ||
-<<<<<<< HEAD
-			    !state_reg->precise)
-				continue;
-			if (env->log.level & BPF_LOG_LEVEL2)
-				verbose(env, "frame %d: propagating r%d\n", i, fr);
-=======
 			    !state_reg->precise ||
 			    !(state_reg->live & REG_LIVE_READ))
 				continue;
 			if (env->log.level & BPF_LOG_LEVEL2)
 				verbose(env, "frame %d: propagating r%d\n", fr, i);
->>>>>>> 9b37665a
 			err = mark_chain_precision_frame(env, fr, i);
 			if (err < 0)
 				return err;
@@ -10664,20 +10646,12 @@
 				continue;
 			state_reg = &state->stack[i].spilled_ptr;
 			if (state_reg->type != SCALAR_VALUE ||
-<<<<<<< HEAD
-			    !state_reg->precise)
-				continue;
-			if (env->log.level & BPF_LOG_LEVEL2)
-				verbose(env, "frame %d: propagating fp%d\n",
-					(-i - 1) * BPF_REG_SIZE, fr);
-=======
 			    !state_reg->precise ||
 			    !(state_reg->live & REG_LIVE_READ))
 				continue;
 			if (env->log.level & BPF_LOG_LEVEL2)
 				verbose(env, "frame %d: propagating fp%d\n",
 					fr, (-i - 1) * BPF_REG_SIZE);
->>>>>>> 9b37665a
 			err = mark_chain_precision_stack_frame(env, fr, i);
 			if (err < 0)
 				return err;
