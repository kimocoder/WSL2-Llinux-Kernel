--- conflicted
+++ resolved
@@ -2249,10 +2249,7 @@
 	smp_call_function_single(ncpu, retrigger_next_event, NULL, 0);
 
 	raw_spin_unlock(&new_base->lock);
-<<<<<<< HEAD
-=======
 	old_base->online = 0;
->>>>>>> 5eb2b831
 	raw_spin_unlock(&old_base->lock);
 
 	return 0;
