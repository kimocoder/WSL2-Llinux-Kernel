--- conflicted
+++ resolved
@@ -219,30 +219,6 @@
 		func(data, newcookie);
 		return newcookie;
 	}
-<<<<<<< HEAD
-	INIT_LIST_HEAD(&entry->domain_list);
-	INIT_LIST_HEAD(&entry->global_list);
-	INIT_WORK(&entry->work, async_run_entry_fn);
-	entry->func = func;
-	entry->data = data;
-	entry->domain = domain;
-
-	spin_lock_irqsave(&async_lock, flags);
-
-	/* allocate cookie and queue */
-	newcookie = entry->cookie = next_cookie++;
-
-	list_add_tail(&entry->domain_list, &domain->pending);
-	if (domain->registered)
-		list_add_tail(&entry->global_list, &async_global_pending);
-
-	atomic_inc(&entry_count);
-	spin_unlock_irqrestore(&async_lock, flags);
-
-	/* schedule for execution */
-	queue_work_node(node, system_unbound_wq, &entry->work);
-=======
->>>>>>> 5eb2b831
 
 	return __async_schedule_node_domain(func, data, node, domain, entry);
 }
