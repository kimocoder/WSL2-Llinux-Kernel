--- conflicted
+++ resolved
@@ -2295,10 +2295,7 @@
 
 	/* The operand sizes should be the same, so just pick one */
 	expr->size = operand1->size;
-<<<<<<< HEAD
-=======
 	expr->is_signed = operand1->is_signed;
->>>>>>> 13e45d7f
 
 	expr->operator = field_op;
 	expr->name = expr_str(expr, 0);
