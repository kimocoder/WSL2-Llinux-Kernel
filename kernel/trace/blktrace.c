--- conflicted
+++ resolved
@@ -319,13 +319,8 @@
 	 * under 'q->debugfs_dir', thus lookup and remove them.
 	 */
 	if (!bt->dir) {
-<<<<<<< HEAD
-		debugfs_remove(debugfs_lookup("dropped", q->debugfs_dir));
-		debugfs_remove(debugfs_lookup("msg", q->debugfs_dir));
-=======
 		debugfs_lookup_and_remove("dropped", q->debugfs_dir);
 		debugfs_lookup_and_remove("msg", q->debugfs_dir);
->>>>>>> 9b37665a
 	} else {
 		debugfs_remove(bt->dir);
 	}
