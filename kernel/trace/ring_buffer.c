--- conflicted
+++ resolved
@@ -1744,11 +1744,8 @@
 
 	irq_work_sync(&cpu_buffer->irq_work.work);
 
-<<<<<<< HEAD
-=======
 	free_buffer_page(cpu_buffer->reader_page);
 
->>>>>>> 9b37665a
 	if (head) {
 		rb_head_page_deactivate(cpu_buffer);
 
@@ -4645,16 +4642,12 @@
 
 	/*
 	 * Make sure we see any padding after the write update
-<<<<<<< HEAD
-	 * (see rb_reset_tail())
-=======
 	 * (see rb_reset_tail()).
 	 *
 	 * In addition, a writer may be writing on the reader page
 	 * if the page has not been fully filled, so the read barrier
 	 * is also needed to make sure we see the content of what is
 	 * committed by the writer (see rb_set_commit_to_write()).
->>>>>>> 9b37665a
 	 */
 	smp_rmb();
 
