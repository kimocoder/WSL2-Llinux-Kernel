// SPDX-License-Identifier: GPL-2.0
/*
 * ring buffer based function tracer
 *
 * Copyright (C) 2007-2012 Steven Rostedt <srostedt@redhat.com>
 * Copyright (C) 2008 Ingo Molnar <mingo@redhat.com>
 *
 * Originally taken from the RT patch by:
 *    Arnaldo Carvalho de Melo <acme@redhat.com>
 *
 * Based on code from the latency_tracer, that is:
 *  Copyright (C) 2004-2006 Ingo Molnar
 *  Copyright (C) 2004 Nadia Yvette Chambers
 */
#include <linux/ring_buffer.h>
#include <generated/utsrelease.h>
#include <linux/stacktrace.h>
#include <linux/writeback.h>
#include <linux/kallsyms.h>
#include <linux/security.h>
#include <linux/seq_file.h>
#include <linux/notifier.h>
#include <linux/irqflags.h>
#include <linux/debugfs.h>
#include <linux/tracefs.h>
#include <linux/pagemap.h>
#include <linux/hardirq.h>
#include <linux/linkage.h>
#include <linux/uaccess.h>
#include <linux/vmalloc.h>
#include <linux/ftrace.h>
#include <linux/module.h>
#include <linux/percpu.h>
#include <linux/splice.h>
#include <linux/kdebug.h>
#include <linux/string.h>
#include <linux/mount.h>
#include <linux/rwsem.h>
#include <linux/slab.h>
#include <linux/ctype.h>
#include <linux/init.h>
#include <linux/panic_notifier.h>
#include <linux/poll.h>
#include <linux/nmi.h>
#include <linux/fs.h>
#include <linux/trace.h>
#include <linux/sched/clock.h>
#include <linux/sched/rt.h>
#include <linux/fsnotify.h>
#include <linux/irq_work.h>
#include <linux/workqueue.h>

#include "trace.h"
#include "trace_output.h"

/*
 * On boot up, the ring buffer is set to the minimum size, so that
 * we do not waste memory on systems that are not using tracing.
 */
bool ring_buffer_expanded;

/*
 * We need to change this state when a selftest is running.
 * A selftest will lurk into the ring-buffer to count the
 * entries inserted during the selftest although some concurrent
 * insertions into the ring-buffer such as trace_printk could occurred
 * at the same time, giving false positive or negative results.
 */
static bool __read_mostly tracing_selftest_running;

/*
 * If boot-time tracing including tracers/events via kernel cmdline
 * is running, we do not want to run SELFTEST.
 */
bool __read_mostly tracing_selftest_disabled;

#ifdef CONFIG_FTRACE_STARTUP_TEST
void __init disable_tracing_selftest(const char *reason)
{
	if (!tracing_selftest_disabled) {
		tracing_selftest_disabled = true;
		pr_info("Ftrace startup test is disabled due to %s\n", reason);
	}
}
#endif

/* Pipe tracepoints to printk */
struct trace_iterator *tracepoint_print_iter;
int tracepoint_printk;
static bool tracepoint_printk_stop_on_boot __initdata;
static DEFINE_STATIC_KEY_FALSE(tracepoint_printk_key);

/* For tracers that don't implement custom flags */
static struct tracer_opt dummy_tracer_opt[] = {
	{ }
};

static int
dummy_set_flag(struct trace_array *tr, u32 old_flags, u32 bit, int set)
{
	return 0;
}

/*
 * To prevent the comm cache from being overwritten when no
 * tracing is active, only save the comm when a trace event
 * occurred.
 */
static DEFINE_PER_CPU(bool, trace_taskinfo_save);

/*
 * Kill all tracing for good (never come back).
 * It is initialized to 1 but will turn to zero if the initialization
 * of the tracer is successful. But that is the only place that sets
 * this back to zero.
 */
static int tracing_disabled = 1;

cpumask_var_t __read_mostly	tracing_buffer_mask;

/*
 * ftrace_dump_on_oops - variable to dump ftrace buffer on oops
 *
 * If there is an oops (or kernel panic) and the ftrace_dump_on_oops
 * is set, then ftrace_dump is called. This will output the contents
 * of the ftrace buffers to the console.  This is very useful for
 * capturing traces that lead to crashes and outputing it to a
 * serial console.
 *
 * It is default off, but you can enable it with either specifying
 * "ftrace_dump_on_oops" in the kernel command line, or setting
 * /proc/sys/kernel/ftrace_dump_on_oops
 * Set 1 if you want to dump buffers of all CPUs
 * Set 2 if you want to dump the buffer of the CPU that triggered oops
 */

enum ftrace_dump_mode ftrace_dump_on_oops;

/* When set, tracing will stop when a WARN*() is hit */
int __disable_trace_on_warning;

#ifdef CONFIG_TRACE_EVAL_MAP_FILE
/* Map of enums to their values, for "eval_map" file */
struct trace_eval_map_head {
	struct module			*mod;
	unsigned long			length;
};

union trace_eval_map_item;

struct trace_eval_map_tail {
	/*
	 * "end" is first and points to NULL as it must be different
	 * than "mod" or "eval_string"
	 */
	union trace_eval_map_item	*next;
	const char			*end;	/* points to NULL */
};

static DEFINE_MUTEX(trace_eval_mutex);

/*
 * The trace_eval_maps are saved in an array with two extra elements,
 * one at the beginning, and one at the end. The beginning item contains
 * the count of the saved maps (head.length), and the module they
 * belong to if not built in (head.mod). The ending item contains a
 * pointer to the next array of saved eval_map items.
 */
union trace_eval_map_item {
	struct trace_eval_map		map;
	struct trace_eval_map_head	head;
	struct trace_eval_map_tail	tail;
};

static union trace_eval_map_item *trace_eval_maps;
#endif /* CONFIG_TRACE_EVAL_MAP_FILE */

int tracing_set_tracer(struct trace_array *tr, const char *buf);
static void ftrace_trace_userstack(struct trace_array *tr,
				   struct trace_buffer *buffer,
				   unsigned int trace_ctx);

#define MAX_TRACER_SIZE		100
static char bootup_tracer_buf[MAX_TRACER_SIZE] __initdata;
static char *default_bootup_tracer;

static bool allocate_snapshot;

static int __init set_cmdline_ftrace(char *str)
{
	strlcpy(bootup_tracer_buf, str, MAX_TRACER_SIZE);
	default_bootup_tracer = bootup_tracer_buf;
	/* We are using ftrace early, expand it */
	ring_buffer_expanded = true;
	return 1;
}
__setup("ftrace=", set_cmdline_ftrace);

static int __init set_ftrace_dump_on_oops(char *str)
{
	if (*str++ != '=' || !*str || !strcmp("1", str)) {
		ftrace_dump_on_oops = DUMP_ALL;
		return 1;
	}

	if (!strcmp("orig_cpu", str) || !strcmp("2", str)) {
		ftrace_dump_on_oops = DUMP_ORIG;
                return 1;
        }

        return 0;
}
__setup("ftrace_dump_on_oops", set_ftrace_dump_on_oops);

static int __init stop_trace_on_warning(char *str)
{
	if ((strcmp(str, "=0") != 0 && strcmp(str, "=off") != 0))
		__disable_trace_on_warning = 1;
	return 1;
}
__setup("traceoff_on_warning", stop_trace_on_warning);

static int __init boot_alloc_snapshot(char *str)
{
	allocate_snapshot = true;
	/* We also need the main ring buffer expanded */
	ring_buffer_expanded = true;
	return 1;
}
__setup("alloc_snapshot", boot_alloc_snapshot);


static char trace_boot_options_buf[MAX_TRACER_SIZE] __initdata;

static int __init set_trace_boot_options(char *str)
{
	strlcpy(trace_boot_options_buf, str, MAX_TRACER_SIZE);
	return 1;
}
__setup("trace_options=", set_trace_boot_options);

static char trace_boot_clock_buf[MAX_TRACER_SIZE] __initdata;
static char *trace_boot_clock __initdata;

static int __init set_trace_boot_clock(char *str)
{
	strlcpy(trace_boot_clock_buf, str, MAX_TRACER_SIZE);
	trace_boot_clock = trace_boot_clock_buf;
	return 1;
}
__setup("trace_clock=", set_trace_boot_clock);

static int __init set_tracepoint_printk(char *str)
{
	/* Ignore the "tp_printk_stop_on_boot" param */
	if (*str == '_')
		return 0;

	if ((strcmp(str, "=0") != 0 && strcmp(str, "=off") != 0))
		tracepoint_printk = 1;
	return 1;
}
__setup("tp_printk", set_tracepoint_printk);

static int __init set_tracepoint_printk_stop(char *str)
{
	tracepoint_printk_stop_on_boot = true;
	return 1;
}
__setup("tp_printk_stop_on_boot", set_tracepoint_printk_stop);

unsigned long long ns2usecs(u64 nsec)
{
	nsec += 500;
	do_div(nsec, 1000);
	return nsec;
}

static void
trace_process_export(struct trace_export *export,
	       struct ring_buffer_event *event, int flag)
{
	struct trace_entry *entry;
	unsigned int size = 0;

	if (export->flags & flag) {
		entry = ring_buffer_event_data(event);
		size = ring_buffer_event_length(event);
		export->write(export, entry, size);
	}
}

static DEFINE_MUTEX(ftrace_export_lock);

static struct trace_export __rcu *ftrace_exports_list __read_mostly;

static DEFINE_STATIC_KEY_FALSE(trace_function_exports_enabled);
static DEFINE_STATIC_KEY_FALSE(trace_event_exports_enabled);
static DEFINE_STATIC_KEY_FALSE(trace_marker_exports_enabled);

static inline void ftrace_exports_enable(struct trace_export *export)
{
	if (export->flags & TRACE_EXPORT_FUNCTION)
		static_branch_inc(&trace_function_exports_enabled);

	if (export->flags & TRACE_EXPORT_EVENT)
		static_branch_inc(&trace_event_exports_enabled);

	if (export->flags & TRACE_EXPORT_MARKER)
		static_branch_inc(&trace_marker_exports_enabled);
}

static inline void ftrace_exports_disable(struct trace_export *export)
{
	if (export->flags & TRACE_EXPORT_FUNCTION)
		static_branch_dec(&trace_function_exports_enabled);

	if (export->flags & TRACE_EXPORT_EVENT)
		static_branch_dec(&trace_event_exports_enabled);

	if (export->flags & TRACE_EXPORT_MARKER)
		static_branch_dec(&trace_marker_exports_enabled);
}

static void ftrace_exports(struct ring_buffer_event *event, int flag)
{
	struct trace_export *export;

	preempt_disable_notrace();

	export = rcu_dereference_raw_check(ftrace_exports_list);
	while (export) {
		trace_process_export(export, event, flag);
		export = rcu_dereference_raw_check(export->next);
	}

	preempt_enable_notrace();
}

static inline void
add_trace_export(struct trace_export **list, struct trace_export *export)
{
	rcu_assign_pointer(export->next, *list);
	/*
	 * We are entering export into the list but another
	 * CPU might be walking that list. We need to make sure
	 * the export->next pointer is valid before another CPU sees
	 * the export pointer included into the list.
	 */
	rcu_assign_pointer(*list, export);
}

static inline int
rm_trace_export(struct trace_export **list, struct trace_export *export)
{
	struct trace_export **p;

	for (p = list; *p != NULL; p = &(*p)->next)
		if (*p == export)
			break;

	if (*p != export)
		return -1;

	rcu_assign_pointer(*p, (*p)->next);

	return 0;
}

static inline void
add_ftrace_export(struct trace_export **list, struct trace_export *export)
{
	ftrace_exports_enable(export);

	add_trace_export(list, export);
}

static inline int
rm_ftrace_export(struct trace_export **list, struct trace_export *export)
{
	int ret;

	ret = rm_trace_export(list, export);
	ftrace_exports_disable(export);

	return ret;
}

int register_ftrace_export(struct trace_export *export)
{
	if (WARN_ON_ONCE(!export->write))
		return -1;

	mutex_lock(&ftrace_export_lock);

	add_ftrace_export(&ftrace_exports_list, export);

	mutex_unlock(&ftrace_export_lock);

	return 0;
}
EXPORT_SYMBOL_GPL(register_ftrace_export);

int unregister_ftrace_export(struct trace_export *export)
{
	int ret;

	mutex_lock(&ftrace_export_lock);

	ret = rm_ftrace_export(&ftrace_exports_list, export);

	mutex_unlock(&ftrace_export_lock);

	return ret;
}
EXPORT_SYMBOL_GPL(unregister_ftrace_export);

/* trace_flags holds trace_options default values */
#define TRACE_DEFAULT_FLAGS						\
	(FUNCTION_DEFAULT_FLAGS |					\
	 TRACE_ITER_PRINT_PARENT | TRACE_ITER_PRINTK |			\
	 TRACE_ITER_ANNOTATE | TRACE_ITER_CONTEXT_INFO |		\
	 TRACE_ITER_RECORD_CMD | TRACE_ITER_OVERWRITE |			\
	 TRACE_ITER_IRQ_INFO | TRACE_ITER_MARKERS |			\
	 TRACE_ITER_HASH_PTR)

/* trace_options that are only supported by global_trace */
#define TOP_LEVEL_TRACE_FLAGS (TRACE_ITER_PRINTK |			\
	       TRACE_ITER_PRINTK_MSGONLY | TRACE_ITER_RECORD_CMD)

/* trace_flags that are default zero for instances */
#define ZEROED_TRACE_FLAGS \
	(TRACE_ITER_EVENT_FORK | TRACE_ITER_FUNC_FORK)

/*
 * The global_trace is the descriptor that holds the top-level tracing
 * buffers for the live tracing.
 */
static struct trace_array global_trace = {
	.trace_flags = TRACE_DEFAULT_FLAGS,
};

LIST_HEAD(ftrace_trace_arrays);

int trace_array_get(struct trace_array *this_tr)
{
	struct trace_array *tr;
	int ret = -ENODEV;

	mutex_lock(&trace_types_lock);
	list_for_each_entry(tr, &ftrace_trace_arrays, list) {
		if (tr == this_tr) {
			tr->ref++;
			ret = 0;
			break;
		}
	}
	mutex_unlock(&trace_types_lock);

	return ret;
}

static void __trace_array_put(struct trace_array *this_tr)
{
	WARN_ON(!this_tr->ref);
	this_tr->ref--;
}

/**
 * trace_array_put - Decrement the reference counter for this trace array.
 * @this_tr : pointer to the trace array
 *
 * NOTE: Use this when we no longer need the trace array returned by
 * trace_array_get_by_name(). This ensures the trace array can be later
 * destroyed.
 *
 */
void trace_array_put(struct trace_array *this_tr)
{
	if (!this_tr)
		return;

	mutex_lock(&trace_types_lock);
	__trace_array_put(this_tr);
	mutex_unlock(&trace_types_lock);
}
EXPORT_SYMBOL_GPL(trace_array_put);

int tracing_check_open_get_tr(struct trace_array *tr)
{
	int ret;

	ret = security_locked_down(LOCKDOWN_TRACEFS);
	if (ret)
		return ret;

	if (tracing_disabled)
		return -ENODEV;

	if (tr && trace_array_get(tr) < 0)
		return -ENODEV;

	return 0;
}

int call_filter_check_discard(struct trace_event_call *call, void *rec,
			      struct trace_buffer *buffer,
			      struct ring_buffer_event *event)
{
	if (unlikely(call->flags & TRACE_EVENT_FL_FILTERED) &&
	    !filter_match_preds(call->filter, rec)) {
		__trace_event_discard_commit(buffer, event);
		return 1;
	}

	return 0;
}

/**
 * trace_find_filtered_pid - check if a pid exists in a filtered_pid list
 * @filtered_pids: The list of pids to check
 * @search_pid: The PID to find in @filtered_pids
 *
 * Returns true if @search_pid is found in @filtered_pids, and false otherwise.
 */
bool
trace_find_filtered_pid(struct trace_pid_list *filtered_pids, pid_t search_pid)
{
	return trace_pid_list_is_set(filtered_pids, search_pid);
}

/**
 * trace_ignore_this_task - should a task be ignored for tracing
 * @filtered_pids: The list of pids to check
 * @filtered_no_pids: The list of pids not to be traced
 * @task: The task that should be ignored if not filtered
 *
 * Checks if @task should be traced or not from @filtered_pids.
 * Returns true if @task should *NOT* be traced.
 * Returns false if @task should be traced.
 */
bool
trace_ignore_this_task(struct trace_pid_list *filtered_pids,
		       struct trace_pid_list *filtered_no_pids,
		       struct task_struct *task)
{
	/*
	 * If filtered_no_pids is not empty, and the task's pid is listed
	 * in filtered_no_pids, then return true.
	 * Otherwise, if filtered_pids is empty, that means we can
	 * trace all tasks. If it has content, then only trace pids
	 * within filtered_pids.
	 */

	return (filtered_pids &&
		!trace_find_filtered_pid(filtered_pids, task->pid)) ||
		(filtered_no_pids &&
		 trace_find_filtered_pid(filtered_no_pids, task->pid));
}

/**
 * trace_filter_add_remove_task - Add or remove a task from a pid_list
 * @pid_list: The list to modify
 * @self: The current task for fork or NULL for exit
 * @task: The task to add or remove
 *
 * If adding a task, if @self is defined, the task is only added if @self
 * is also included in @pid_list. This happens on fork and tasks should
 * only be added when the parent is listed. If @self is NULL, then the
 * @task pid will be removed from the list, which would happen on exit
 * of a task.
 */
void trace_filter_add_remove_task(struct trace_pid_list *pid_list,
				  struct task_struct *self,
				  struct task_struct *task)
{
	if (!pid_list)
		return;

	/* For forks, we only add if the forking task is listed */
	if (self) {
		if (!trace_find_filtered_pid(pid_list, self->pid))
			return;
	}

	/* "self" is set for forks, and NULL for exits */
	if (self)
		trace_pid_list_set(pid_list, task->pid);
	else
		trace_pid_list_clear(pid_list, task->pid);
}

/**
 * trace_pid_next - Used for seq_file to get to the next pid of a pid_list
 * @pid_list: The pid list to show
 * @v: The last pid that was shown (+1 the actual pid to let zero be displayed)
 * @pos: The position of the file
 *
 * This is used by the seq_file "next" operation to iterate the pids
 * listed in a trace_pid_list structure.
 *
 * Returns the pid+1 as we want to display pid of zero, but NULL would
 * stop the iteration.
 */
void *trace_pid_next(struct trace_pid_list *pid_list, void *v, loff_t *pos)
{
	long pid = (unsigned long)v;
	unsigned int next;

	(*pos)++;

	/* pid already is +1 of the actual previous bit */
	if (trace_pid_list_next(pid_list, pid, &next) < 0)
		return NULL;

	pid = next;

	/* Return pid + 1 to allow zero to be represented */
	return (void *)(pid + 1);
}

/**
 * trace_pid_start - Used for seq_file to start reading pid lists
 * @pid_list: The pid list to show
 * @pos: The position of the file
 *
 * This is used by seq_file "start" operation to start the iteration
 * of listing pids.
 *
 * Returns the pid+1 as we want to display pid of zero, but NULL would
 * stop the iteration.
 */
void *trace_pid_start(struct trace_pid_list *pid_list, loff_t *pos)
{
	unsigned long pid;
	unsigned int first;
	loff_t l = 0;

	if (trace_pid_list_first(pid_list, &first) < 0)
		return NULL;

	pid = first;

	/* Return pid + 1 so that zero can be the exit value */
	for (pid++; pid && l < *pos;
	     pid = (unsigned long)trace_pid_next(pid_list, (void *)pid, &l))
		;
	return (void *)pid;
}

/**
 * trace_pid_show - show the current pid in seq_file processing
 * @m: The seq_file structure to write into
 * @v: A void pointer of the pid (+1) value to display
 *
 * Can be directly used by seq_file operations to display the current
 * pid value.
 */
int trace_pid_show(struct seq_file *m, void *v)
{
	unsigned long pid = (unsigned long)v - 1;

	seq_printf(m, "%lu\n", pid);
	return 0;
}

/* 128 should be much more than enough */
#define PID_BUF_SIZE		127

int trace_pid_write(struct trace_pid_list *filtered_pids,
		    struct trace_pid_list **new_pid_list,
		    const char __user *ubuf, size_t cnt)
{
	struct trace_pid_list *pid_list;
	struct trace_parser parser;
	unsigned long val;
	int nr_pids = 0;
	ssize_t read = 0;
	ssize_t ret;
	loff_t pos;
	pid_t pid;

	if (trace_parser_get_init(&parser, PID_BUF_SIZE + 1))
		return -ENOMEM;

	/*
	 * Always recreate a new array. The write is an all or nothing
	 * operation. Always create a new array when adding new pids by
	 * the user. If the operation fails, then the current list is
	 * not modified.
	 */
	pid_list = trace_pid_list_alloc();
	if (!pid_list) {
		trace_parser_put(&parser);
		return -ENOMEM;
	}

	if (filtered_pids) {
		/* copy the current bits to the new max */
		ret = trace_pid_list_first(filtered_pids, &pid);
		while (!ret) {
			trace_pid_list_set(pid_list, pid);
			ret = trace_pid_list_next(filtered_pids, pid + 1, &pid);
			nr_pids++;
		}
	}

	ret = 0;
	while (cnt > 0) {

		pos = 0;

		ret = trace_get_user(&parser, ubuf, cnt, &pos);
		if (ret < 0)
			break;

		read += ret;
		ubuf += ret;
		cnt -= ret;

		if (!trace_parser_loaded(&parser))
			break;

		ret = -EINVAL;
		if (kstrtoul(parser.buffer, 0, &val))
			break;

		pid = (pid_t)val;

		if (trace_pid_list_set(pid_list, pid) < 0) {
			ret = -1;
			break;
		}
		nr_pids++;

		trace_parser_clear(&parser);
		ret = 0;
	}
	trace_parser_put(&parser);

	if (ret < 0) {
		trace_pid_list_free(pid_list);
		return ret;
	}

	if (!nr_pids) {
		/* Cleared the list of pids */
		trace_pid_list_free(pid_list);
		pid_list = NULL;
	}

	*new_pid_list = pid_list;

	return read;
}

static u64 buffer_ftrace_now(struct array_buffer *buf, int cpu)
{
	u64 ts;

	/* Early boot up does not have a buffer yet */
	if (!buf->buffer)
		return trace_clock_local();

	ts = ring_buffer_time_stamp(buf->buffer);
	ring_buffer_normalize_time_stamp(buf->buffer, cpu, &ts);

	return ts;
}

u64 ftrace_now(int cpu)
{
	return buffer_ftrace_now(&global_trace.array_buffer, cpu);
}

/**
 * tracing_is_enabled - Show if global_trace has been enabled
 *
 * Shows if the global trace has been enabled or not. It uses the
 * mirror flag "buffer_disabled" to be used in fast paths such as for
 * the irqsoff tracer. But it may be inaccurate due to races. If you
 * need to know the accurate state, use tracing_is_on() which is a little
 * slower, but accurate.
 */
int tracing_is_enabled(void)
{
	/*
	 * For quick access (irqsoff uses this in fast path), just
	 * return the mirror variable of the state of the ring buffer.
	 * It's a little racy, but we don't really care.
	 */
	smp_rmb();
	return !global_trace.buffer_disabled;
}

/*
 * trace_buf_size is the size in bytes that is allocated
 * for a buffer. Note, the number of bytes is always rounded
 * to page size.
 *
 * This number is purposely set to a low number of 16384.
 * If the dump on oops happens, it will be much appreciated
 * to not have to wait for all that output. Anyway this can be
 * boot time and run time configurable.
 */
#define TRACE_BUF_SIZE_DEFAULT	1441792UL /* 16384 * 88 (sizeof(entry)) */

static unsigned long		trace_buf_size = TRACE_BUF_SIZE_DEFAULT;

/* trace_types holds a link list of available tracers. */
static struct tracer		*trace_types __read_mostly;

/*
 * trace_types_lock is used to protect the trace_types list.
 */
DEFINE_MUTEX(trace_types_lock);

/*
 * serialize the access of the ring buffer
 *
 * ring buffer serializes readers, but it is low level protection.
 * The validity of the events (which returns by ring_buffer_peek() ..etc)
 * are not protected by ring buffer.
 *
 * The content of events may become garbage if we allow other process consumes
 * these events concurrently:
 *   A) the page of the consumed events may become a normal page
 *      (not reader page) in ring buffer, and this page will be rewritten
 *      by events producer.
 *   B) The page of the consumed events may become a page for splice_read,
 *      and this page will be returned to system.
 *
 * These primitives allow multi process access to different cpu ring buffer
 * concurrently.
 *
 * These primitives don't distinguish read-only and read-consume access.
 * Multi read-only access are also serialized.
 */

#ifdef CONFIG_SMP
static DECLARE_RWSEM(all_cpu_access_lock);
static DEFINE_PER_CPU(struct mutex, cpu_access_lock);

static inline void trace_access_lock(int cpu)
{
	if (cpu == RING_BUFFER_ALL_CPUS) {
		/* gain it for accessing the whole ring buffer. */
		down_write(&all_cpu_access_lock);
	} else {
		/* gain it for accessing a cpu ring buffer. */

		/* Firstly block other trace_access_lock(RING_BUFFER_ALL_CPUS). */
		down_read(&all_cpu_access_lock);

		/* Secondly block other access to this @cpu ring buffer. */
		mutex_lock(&per_cpu(cpu_access_lock, cpu));
	}
}

static inline void trace_access_unlock(int cpu)
{
	if (cpu == RING_BUFFER_ALL_CPUS) {
		up_write(&all_cpu_access_lock);
	} else {
		mutex_unlock(&per_cpu(cpu_access_lock, cpu));
		up_read(&all_cpu_access_lock);
	}
}

static inline void trace_access_lock_init(void)
{
	int cpu;

	for_each_possible_cpu(cpu)
		mutex_init(&per_cpu(cpu_access_lock, cpu));
}

#else

static DEFINE_MUTEX(access_lock);

static inline void trace_access_lock(int cpu)
{
	(void)cpu;
	mutex_lock(&access_lock);
}

static inline void trace_access_unlock(int cpu)
{
	(void)cpu;
	mutex_unlock(&access_lock);
}

static inline void trace_access_lock_init(void)
{
}

#endif

#ifdef CONFIG_STACKTRACE
static void __ftrace_trace_stack(struct trace_buffer *buffer,
				 unsigned int trace_ctx,
				 int skip, struct pt_regs *regs);
static inline void ftrace_trace_stack(struct trace_array *tr,
				      struct trace_buffer *buffer,
				      unsigned int trace_ctx,
				      int skip, struct pt_regs *regs);

#else
static inline void __ftrace_trace_stack(struct trace_buffer *buffer,
					unsigned int trace_ctx,
					int skip, struct pt_regs *regs)
{
}
static inline void ftrace_trace_stack(struct trace_array *tr,
				      struct trace_buffer *buffer,
				      unsigned long trace_ctx,
				      int skip, struct pt_regs *regs)
{
}

#endif

static __always_inline void
trace_event_setup(struct ring_buffer_event *event,
		  int type, unsigned int trace_ctx)
{
	struct trace_entry *ent = ring_buffer_event_data(event);

	tracing_generic_entry_update(ent, type, trace_ctx);
}

static __always_inline struct ring_buffer_event *
__trace_buffer_lock_reserve(struct trace_buffer *buffer,
			  int type,
			  unsigned long len,
			  unsigned int trace_ctx)
{
	struct ring_buffer_event *event;

	event = ring_buffer_lock_reserve(buffer, len);
	if (event != NULL)
		trace_event_setup(event, type, trace_ctx);

	return event;
}

void tracer_tracing_on(struct trace_array *tr)
{
	if (tr->array_buffer.buffer)
		ring_buffer_record_on(tr->array_buffer.buffer);
	/*
	 * This flag is looked at when buffers haven't been allocated
	 * yet, or by some tracers (like irqsoff), that just want to
	 * know if the ring buffer has been disabled, but it can handle
	 * races of where it gets disabled but we still do a record.
	 * As the check is in the fast path of the tracers, it is more
	 * important to be fast than accurate.
	 */
	tr->buffer_disabled = 0;
	/* Make the flag seen by readers */
	smp_wmb();
}

/**
 * tracing_on - enable tracing buffers
 *
 * This function enables tracing buffers that may have been
 * disabled with tracing_off.
 */
void tracing_on(void)
{
	tracer_tracing_on(&global_trace);
}
EXPORT_SYMBOL_GPL(tracing_on);


static __always_inline void
__buffer_unlock_commit(struct trace_buffer *buffer, struct ring_buffer_event *event)
{
	__this_cpu_write(trace_taskinfo_save, true);

	/* If this is the temp buffer, we need to commit fully */
	if (this_cpu_read(trace_buffered_event) == event) {
		/* Length is in event->array[0] */
		ring_buffer_write(buffer, event->array[0], &event->array[1]);
		/* Release the temp buffer */
		this_cpu_dec(trace_buffered_event_cnt);
	} else
		ring_buffer_unlock_commit(buffer, event);
}

int __trace_array_puts(struct trace_array *tr, unsigned long ip,
		       const char *str, int size)
{
	struct ring_buffer_event *event;
	struct trace_buffer *buffer;
	struct print_entry *entry;
	unsigned int trace_ctx;
	int alloc;

	if (!(tr->trace_flags & TRACE_ITER_PRINTK))
		return 0;

	if (unlikely(tracing_selftest_running || tracing_disabled))
		return 0;

	alloc = sizeof(*entry) + size + 2; /* possible \n added */

	trace_ctx = tracing_gen_ctx();
	buffer = tr->array_buffer.buffer;
	ring_buffer_nest_start(buffer);
	event = __trace_buffer_lock_reserve(buffer, TRACE_PRINT, alloc,
					    trace_ctx);
	if (!event) {
		size = 0;
		goto out;
	}

	entry = ring_buffer_event_data(event);
	entry->ip = ip;

	memcpy(&entry->buf, str, size);

	/* Add a newline if necessary */
	if (entry->buf[size - 1] != '\n') {
		entry->buf[size] = '\n';
		entry->buf[size + 1] = '\0';
	} else
		entry->buf[size] = '\0';

	__buffer_unlock_commit(buffer, event);
	ftrace_trace_stack(tr, buffer, trace_ctx, 4, NULL);
 out:
	ring_buffer_nest_end(buffer);
	return size;
}
EXPORT_SYMBOL_GPL(__trace_array_puts);

/**
 * __trace_puts - write a constant string into the trace buffer.
 * @ip:	   The address of the caller
 * @str:   The constant string to write
 * @size:  The size of the string.
 */
int __trace_puts(unsigned long ip, const char *str, int size)
{
	return __trace_array_puts(&global_trace, ip, str, size);
}
EXPORT_SYMBOL_GPL(__trace_puts);

/**
 * __trace_bputs - write the pointer to a constant string into trace buffer
 * @ip:	   The address of the caller
 * @str:   The constant string to write to the buffer to
 */
int __trace_bputs(unsigned long ip, const char *str)
{
	struct ring_buffer_event *event;
	struct trace_buffer *buffer;
	struct bputs_entry *entry;
	unsigned int trace_ctx;
	int size = sizeof(struct bputs_entry);
	int ret = 0;

	if (!(global_trace.trace_flags & TRACE_ITER_PRINTK))
		return 0;

	if (unlikely(tracing_selftest_running || tracing_disabled))
		return 0;

	trace_ctx = tracing_gen_ctx();
	buffer = global_trace.array_buffer.buffer;

	ring_buffer_nest_start(buffer);
	event = __trace_buffer_lock_reserve(buffer, TRACE_BPUTS, size,
					    trace_ctx);
	if (!event)
		goto out;

	entry = ring_buffer_event_data(event);
	entry->ip			= ip;
	entry->str			= str;

	__buffer_unlock_commit(buffer, event);
	ftrace_trace_stack(&global_trace, buffer, trace_ctx, 4, NULL);

	ret = 1;
 out:
	ring_buffer_nest_end(buffer);
	return ret;
}
EXPORT_SYMBOL_GPL(__trace_bputs);

#ifdef CONFIG_TRACER_SNAPSHOT
static void tracing_snapshot_instance_cond(struct trace_array *tr,
					   void *cond_data)
{
	struct tracer *tracer = tr->current_trace;
	unsigned long flags;

	if (in_nmi()) {
		trace_array_puts(tr, "*** SNAPSHOT CALLED FROM NMI CONTEXT ***\n");
		trace_array_puts(tr, "*** snapshot is being ignored        ***\n");
		return;
	}

	if (!tr->allocated_snapshot) {
		trace_array_puts(tr, "*** SNAPSHOT NOT ALLOCATED ***\n");
		trace_array_puts(tr, "*** stopping trace here!   ***\n");
		tracer_tracing_off(tr);
		return;
	}

	/* Note, snapshot can not be used when the tracer uses it */
	if (tracer->use_max_tr) {
		trace_array_puts(tr, "*** LATENCY TRACER ACTIVE ***\n");
		trace_array_puts(tr, "*** Can not use snapshot (sorry) ***\n");
		return;
	}

	local_irq_save(flags);
	update_max_tr(tr, current, smp_processor_id(), cond_data);
	local_irq_restore(flags);
}

void tracing_snapshot_instance(struct trace_array *tr)
{
	tracing_snapshot_instance_cond(tr, NULL);
}

/**
 * tracing_snapshot - take a snapshot of the current buffer.
 *
 * This causes a swap between the snapshot buffer and the current live
 * tracing buffer. You can use this to take snapshots of the live
 * trace when some condition is triggered, but continue to trace.
 *
 * Note, make sure to allocate the snapshot with either
 * a tracing_snapshot_alloc(), or by doing it manually
 * with: echo 1 > /sys/kernel/debug/tracing/snapshot
 *
 * If the snapshot buffer is not allocated, it will stop tracing.
 * Basically making a permanent snapshot.
 */
void tracing_snapshot(void)
{
	struct trace_array *tr = &global_trace;

	tracing_snapshot_instance(tr);
}
EXPORT_SYMBOL_GPL(tracing_snapshot);

/**
 * tracing_snapshot_cond - conditionally take a snapshot of the current buffer.
 * @tr:		The tracing instance to snapshot
 * @cond_data:	The data to be tested conditionally, and possibly saved
 *
 * This is the same as tracing_snapshot() except that the snapshot is
 * conditional - the snapshot will only happen if the
 * cond_snapshot.update() implementation receiving the cond_data
 * returns true, which means that the trace array's cond_snapshot
 * update() operation used the cond_data to determine whether the
 * snapshot should be taken, and if it was, presumably saved it along
 * with the snapshot.
 */
void tracing_snapshot_cond(struct trace_array *tr, void *cond_data)
{
	tracing_snapshot_instance_cond(tr, cond_data);
}
EXPORT_SYMBOL_GPL(tracing_snapshot_cond);

/**
 * tracing_snapshot_cond_data - get the user data associated with a snapshot
 * @tr:		The tracing instance
 *
 * When the user enables a conditional snapshot using
 * tracing_snapshot_cond_enable(), the user-defined cond_data is saved
 * with the snapshot.  This accessor is used to retrieve it.
 *
 * Should not be called from cond_snapshot.update(), since it takes
 * the tr->max_lock lock, which the code calling
 * cond_snapshot.update() has already done.
 *
 * Returns the cond_data associated with the trace array's snapshot.
 */
void *tracing_cond_snapshot_data(struct trace_array *tr)
{
	void *cond_data = NULL;

	local_irq_disable();
	arch_spin_lock(&tr->max_lock);

	if (tr->cond_snapshot)
		cond_data = tr->cond_snapshot->cond_data;

	arch_spin_unlock(&tr->max_lock);
	local_irq_enable();

	return cond_data;
}
EXPORT_SYMBOL_GPL(tracing_cond_snapshot_data);

static int resize_buffer_duplicate_size(struct array_buffer *trace_buf,
					struct array_buffer *size_buf, int cpu_id);
static void set_buffer_entries(struct array_buffer *buf, unsigned long val);

int tracing_alloc_snapshot_instance(struct trace_array *tr)
{
	int ret;

	if (!tr->allocated_snapshot) {

		/* allocate spare buffer */
		ret = resize_buffer_duplicate_size(&tr->max_buffer,
				   &tr->array_buffer, RING_BUFFER_ALL_CPUS);
		if (ret < 0)
			return ret;

		tr->allocated_snapshot = true;
	}

	return 0;
}

static void free_snapshot(struct trace_array *tr)
{
	/*
	 * We don't free the ring buffer. instead, resize it because
	 * The max_tr ring buffer has some state (e.g. ring->clock) and
	 * we want preserve it.
	 */
	ring_buffer_resize(tr->max_buffer.buffer, 1, RING_BUFFER_ALL_CPUS);
	set_buffer_entries(&tr->max_buffer, 1);
	tracing_reset_online_cpus(&tr->max_buffer);
	tr->allocated_snapshot = false;
}

/**
 * tracing_alloc_snapshot - allocate snapshot buffer.
 *
 * This only allocates the snapshot buffer if it isn't already
 * allocated - it doesn't also take a snapshot.
 *
 * This is meant to be used in cases where the snapshot buffer needs
 * to be set up for events that can't sleep but need to be able to
 * trigger a snapshot.
 */
int tracing_alloc_snapshot(void)
{
	struct trace_array *tr = &global_trace;
	int ret;

	ret = tracing_alloc_snapshot_instance(tr);
	WARN_ON(ret < 0);

	return ret;
}
EXPORT_SYMBOL_GPL(tracing_alloc_snapshot);

/**
 * tracing_snapshot_alloc - allocate and take a snapshot of the current buffer.
 *
 * This is similar to tracing_snapshot(), but it will allocate the
 * snapshot buffer if it isn't already allocated. Use this only
 * where it is safe to sleep, as the allocation may sleep.
 *
 * This causes a swap between the snapshot buffer and the current live
 * tracing buffer. You can use this to take snapshots of the live
 * trace when some condition is triggered, but continue to trace.
 */
void tracing_snapshot_alloc(void)
{
	int ret;

	ret = tracing_alloc_snapshot();
	if (ret < 0)
		return;

	tracing_snapshot();
}
EXPORT_SYMBOL_GPL(tracing_snapshot_alloc);

/**
 * tracing_snapshot_cond_enable - enable conditional snapshot for an instance
 * @tr:		The tracing instance
 * @cond_data:	User data to associate with the snapshot
 * @update:	Implementation of the cond_snapshot update function
 *
 * Check whether the conditional snapshot for the given instance has
 * already been enabled, or if the current tracer is already using a
 * snapshot; if so, return -EBUSY, else create a cond_snapshot and
 * save the cond_data and update function inside.
 *
 * Returns 0 if successful, error otherwise.
 */
int tracing_snapshot_cond_enable(struct trace_array *tr, void *cond_data,
				 cond_update_fn_t update)
{
	struct cond_snapshot *cond_snapshot;
	int ret = 0;

	cond_snapshot = kzalloc(sizeof(*cond_snapshot), GFP_KERNEL);
	if (!cond_snapshot)
		return -ENOMEM;

	cond_snapshot->cond_data = cond_data;
	cond_snapshot->update = update;

	mutex_lock(&trace_types_lock);

	ret = tracing_alloc_snapshot_instance(tr);
	if (ret)
		goto fail_unlock;

	if (tr->current_trace->use_max_tr) {
		ret = -EBUSY;
		goto fail_unlock;
	}

	/*
	 * The cond_snapshot can only change to NULL without the
	 * trace_types_lock. We don't care if we race with it going
	 * to NULL, but we want to make sure that it's not set to
	 * something other than NULL when we get here, which we can
	 * do safely with only holding the trace_types_lock and not
	 * having to take the max_lock.
	 */
	if (tr->cond_snapshot) {
		ret = -EBUSY;
		goto fail_unlock;
	}

	local_irq_disable();
	arch_spin_lock(&tr->max_lock);
	tr->cond_snapshot = cond_snapshot;
	arch_spin_unlock(&tr->max_lock);
	local_irq_enable();

	mutex_unlock(&trace_types_lock);

	return ret;

 fail_unlock:
	mutex_unlock(&trace_types_lock);
	kfree(cond_snapshot);
	return ret;
}
EXPORT_SYMBOL_GPL(tracing_snapshot_cond_enable);

/**
 * tracing_snapshot_cond_disable - disable conditional snapshot for an instance
 * @tr:		The tracing instance
 *
 * Check whether the conditional snapshot for the given instance is
 * enabled; if so, free the cond_snapshot associated with it,
 * otherwise return -EINVAL.
 *
 * Returns 0 if successful, error otherwise.
 */
int tracing_snapshot_cond_disable(struct trace_array *tr)
{
	int ret = 0;

	local_irq_disable();
	arch_spin_lock(&tr->max_lock);

	if (!tr->cond_snapshot)
		ret = -EINVAL;
	else {
		kfree(tr->cond_snapshot);
		tr->cond_snapshot = NULL;
	}

	arch_spin_unlock(&tr->max_lock);
	local_irq_enable();

	return ret;
}
EXPORT_SYMBOL_GPL(tracing_snapshot_cond_disable);
#else
void tracing_snapshot(void)
{
	WARN_ONCE(1, "Snapshot feature not enabled, but internal snapshot used");
}
EXPORT_SYMBOL_GPL(tracing_snapshot);
void tracing_snapshot_cond(struct trace_array *tr, void *cond_data)
{
	WARN_ONCE(1, "Snapshot feature not enabled, but internal conditional snapshot used");
}
EXPORT_SYMBOL_GPL(tracing_snapshot_cond);
int tracing_alloc_snapshot(void)
{
	WARN_ONCE(1, "Snapshot feature not enabled, but snapshot allocation used");
	return -ENODEV;
}
EXPORT_SYMBOL_GPL(tracing_alloc_snapshot);
void tracing_snapshot_alloc(void)
{
	/* Give warning */
	tracing_snapshot();
}
EXPORT_SYMBOL_GPL(tracing_snapshot_alloc);
void *tracing_cond_snapshot_data(struct trace_array *tr)
{
	return NULL;
}
EXPORT_SYMBOL_GPL(tracing_cond_snapshot_data);
int tracing_snapshot_cond_enable(struct trace_array *tr, void *cond_data, cond_update_fn_t update)
{
	return -ENODEV;
}
EXPORT_SYMBOL_GPL(tracing_snapshot_cond_enable);
int tracing_snapshot_cond_disable(struct trace_array *tr)
{
	return false;
}
EXPORT_SYMBOL_GPL(tracing_snapshot_cond_disable);
#define free_snapshot(tr)	do { } while (0)
#endif /* CONFIG_TRACER_SNAPSHOT */

void tracer_tracing_off(struct trace_array *tr)
{
	if (tr->array_buffer.buffer)
		ring_buffer_record_off(tr->array_buffer.buffer);
	/*
	 * This flag is looked at when buffers haven't been allocated
	 * yet, or by some tracers (like irqsoff), that just want to
	 * know if the ring buffer has been disabled, but it can handle
	 * races of where it gets disabled but we still do a record.
	 * As the check is in the fast path of the tracers, it is more
	 * important to be fast than accurate.
	 */
	tr->buffer_disabled = 1;
	/* Make the flag seen by readers */
	smp_wmb();
}

/**
 * tracing_off - turn off tracing buffers
 *
 * This function stops the tracing buffers from recording data.
 * It does not disable any overhead the tracers themselves may
 * be causing. This function simply causes all recording to
 * the ring buffers to fail.
 */
void tracing_off(void)
{
	tracer_tracing_off(&global_trace);
}
EXPORT_SYMBOL_GPL(tracing_off);

void disable_trace_on_warning(void)
{
	if (__disable_trace_on_warning) {
		trace_array_printk_buf(global_trace.array_buffer.buffer, _THIS_IP_,
			"Disabling tracing due to warning\n");
		tracing_off();
	}
}

/**
 * tracer_tracing_is_on - show real state of ring buffer enabled
 * @tr : the trace array to know if ring buffer is enabled
 *
 * Shows real state of the ring buffer if it is enabled or not.
 */
bool tracer_tracing_is_on(struct trace_array *tr)
{
	if (tr->array_buffer.buffer)
		return ring_buffer_record_is_on(tr->array_buffer.buffer);
	return !tr->buffer_disabled;
}

/**
 * tracing_is_on - show state of ring buffers enabled
 */
int tracing_is_on(void)
{
	return tracer_tracing_is_on(&global_trace);
}
EXPORT_SYMBOL_GPL(tracing_is_on);

static int __init set_buf_size(char *str)
{
	unsigned long buf_size;

	if (!str)
		return 0;
	buf_size = memparse(str, &str);
	/*
	 * nr_entries can not be zero and the startup
	 * tests require some buffer space. Therefore
	 * ensure we have at least 4096 bytes of buffer.
	 */
	trace_buf_size = max(4096UL, buf_size);
	return 1;
}
__setup("trace_buf_size=", set_buf_size);

static int __init set_tracing_thresh(char *str)
{
	unsigned long threshold;
	int ret;

	if (!str)
		return 0;
	ret = kstrtoul(str, 0, &threshold);
	if (ret < 0)
		return 0;
	tracing_thresh = threshold * 1000;
	return 1;
}
__setup("tracing_thresh=", set_tracing_thresh);

unsigned long nsecs_to_usecs(unsigned long nsecs)
{
	return nsecs / 1000;
}

/*
 * TRACE_FLAGS is defined as a tuple matching bit masks with strings.
 * It uses C(a, b) where 'a' is the eval (enum) name and 'b' is the string that
 * matches it. By defining "C(a, b) b", TRACE_FLAGS becomes a list
 * of strings in the order that the evals (enum) were defined.
 */
#undef C
#define C(a, b) b

/* These must match the bit positions in trace_iterator_flags */
static const char *trace_options[] = {
	TRACE_FLAGS
	NULL
};

static struct {
	u64 (*func)(void);
	const char *name;
	int in_ns;		/* is this clock in nanoseconds? */
} trace_clocks[] = {
	{ trace_clock_local,		"local",	1 },
	{ trace_clock_global,		"global",	1 },
	{ trace_clock_counter,		"counter",	0 },
	{ trace_clock_jiffies,		"uptime",	0 },
	{ trace_clock,			"perf",		1 },
	{ ktime_get_mono_fast_ns,	"mono",		1 },
	{ ktime_get_raw_fast_ns,	"mono_raw",	1 },
	{ ktime_get_boot_fast_ns,	"boot",		1 },
	ARCH_TRACE_CLOCKS
};

bool trace_clock_in_ns(struct trace_array *tr)
{
	if (trace_clocks[tr->clock_id].in_ns)
		return true;

	return false;
}

/*
 * trace_parser_get_init - gets the buffer for trace parser
 */
int trace_parser_get_init(struct trace_parser *parser, int size)
{
	memset(parser, 0, sizeof(*parser));

	parser->buffer = kmalloc(size, GFP_KERNEL);
	if (!parser->buffer)
		return 1;

	parser->size = size;
	return 0;
}

/*
 * trace_parser_put - frees the buffer for trace parser
 */
void trace_parser_put(struct trace_parser *parser)
{
	kfree(parser->buffer);
	parser->buffer = NULL;
}

/*
 * trace_get_user - reads the user input string separated by  space
 * (matched by isspace(ch))
 *
 * For each string found the 'struct trace_parser' is updated,
 * and the function returns.
 *
 * Returns number of bytes read.
 *
 * See kernel/trace/trace.h for 'struct trace_parser' details.
 */
int trace_get_user(struct trace_parser *parser, const char __user *ubuf,
	size_t cnt, loff_t *ppos)
{
	char ch;
	size_t read = 0;
	ssize_t ret;

	if (!*ppos)
		trace_parser_clear(parser);

	ret = get_user(ch, ubuf++);
	if (ret)
		goto out;

	read++;
	cnt--;

	/*
	 * The parser is not finished with the last write,
	 * continue reading the user input without skipping spaces.
	 */
	if (!parser->cont) {
		/* skip white space */
		while (cnt && isspace(ch)) {
			ret = get_user(ch, ubuf++);
			if (ret)
				goto out;
			read++;
			cnt--;
		}

		parser->idx = 0;

		/* only spaces were written */
		if (isspace(ch) || !ch) {
			*ppos += read;
			ret = read;
			goto out;
		}
	}

	/* read the non-space input */
	while (cnt && !isspace(ch) && ch) {
		if (parser->idx < parser->size - 1)
			parser->buffer[parser->idx++] = ch;
		else {
			ret = -EINVAL;
			goto out;
		}
		ret = get_user(ch, ubuf++);
		if (ret)
			goto out;
		read++;
		cnt--;
	}

	/* We either got finished input or we have to wait for another call. */
	if (isspace(ch) || !ch) {
		parser->buffer[parser->idx] = 0;
		parser->cont = false;
	} else if (parser->idx < parser->size - 1) {
		parser->cont = true;
		parser->buffer[parser->idx++] = ch;
		/* Make sure the parsed string always terminates with '\0'. */
		parser->buffer[parser->idx] = 0;
	} else {
		ret = -EINVAL;
		goto out;
	}

	*ppos += read;
	ret = read;

out:
	return ret;
}

/* TODO add a seq_buf_to_buffer() */
static ssize_t trace_seq_to_buffer(struct trace_seq *s, void *buf, size_t cnt)
{
	int len;

	if (trace_seq_used(s) <= s->seq.readpos)
		return -EBUSY;

	len = trace_seq_used(s) - s->seq.readpos;
	if (cnt > len)
		cnt = len;
	memcpy(buf, s->buffer + s->seq.readpos, cnt);

	s->seq.readpos += cnt;
	return cnt;
}

unsigned long __read_mostly	tracing_thresh;

#ifdef CONFIG_TRACER_MAX_TRACE
static const struct file_operations tracing_max_lat_fops;

#ifdef LATENCY_FS_NOTIFY

static struct workqueue_struct *fsnotify_wq;

static void latency_fsnotify_workfn(struct work_struct *work)
{
	struct trace_array *tr = container_of(work, struct trace_array,
					      fsnotify_work);
	fsnotify_inode(tr->d_max_latency->d_inode, FS_MODIFY);
}

static void latency_fsnotify_workfn_irq(struct irq_work *iwork)
{
	struct trace_array *tr = container_of(iwork, struct trace_array,
					      fsnotify_irqwork);
	queue_work(fsnotify_wq, &tr->fsnotify_work);
}

static void trace_create_maxlat_file(struct trace_array *tr,
				     struct dentry *d_tracer)
{
	INIT_WORK(&tr->fsnotify_work, latency_fsnotify_workfn);
	init_irq_work(&tr->fsnotify_irqwork, latency_fsnotify_workfn_irq);
	tr->d_max_latency = trace_create_file("tracing_max_latency",
					      TRACE_MODE_WRITE,
					      d_tracer, &tr->max_latency,
					      &tracing_max_lat_fops);
}

__init static int latency_fsnotify_init(void)
{
	fsnotify_wq = alloc_workqueue("tr_max_lat_wq",
				      WQ_UNBOUND | WQ_HIGHPRI, 0);
	if (!fsnotify_wq) {
		pr_err("Unable to allocate tr_max_lat_wq\n");
		return -ENOMEM;
	}
	return 0;
}

late_initcall_sync(latency_fsnotify_init);

void latency_fsnotify(struct trace_array *tr)
{
	if (!fsnotify_wq)
		return;
	/*
	 * We cannot call queue_work(&tr->fsnotify_work) from here because it's
	 * possible that we are called from __schedule() or do_idle(), which
	 * could cause a deadlock.
	 */
	irq_work_queue(&tr->fsnotify_irqwork);
}

#else /* !LATENCY_FS_NOTIFY */

#define trace_create_maxlat_file(tr, d_tracer)				\
	trace_create_file("tracing_max_latency", TRACE_MODE_WRITE,	\
			  d_tracer, &tr->max_latency, &tracing_max_lat_fops)

#endif

/*
 * Copy the new maximum trace into the separate maximum-trace
 * structure. (this way the maximum trace is permanently saved,
 * for later retrieval via /sys/kernel/tracing/tracing_max_latency)
 */
static void
__update_max_tr(struct trace_array *tr, struct task_struct *tsk, int cpu)
{
	struct array_buffer *trace_buf = &tr->array_buffer;
	struct array_buffer *max_buf = &tr->max_buffer;
	struct trace_array_cpu *data = per_cpu_ptr(trace_buf->data, cpu);
	struct trace_array_cpu *max_data = per_cpu_ptr(max_buf->data, cpu);

	max_buf->cpu = cpu;
	max_buf->time_start = data->preempt_timestamp;

	max_data->saved_latency = tr->max_latency;
	max_data->critical_start = data->critical_start;
	max_data->critical_end = data->critical_end;

	strncpy(max_data->comm, tsk->comm, TASK_COMM_LEN);
	max_data->pid = tsk->pid;
	/*
	 * If tsk == current, then use current_uid(), as that does not use
	 * RCU. The irq tracer can be called out of RCU scope.
	 */
	if (tsk == current)
		max_data->uid = current_uid();
	else
		max_data->uid = task_uid(tsk);

	max_data->nice = tsk->static_prio - 20 - MAX_RT_PRIO;
	max_data->policy = tsk->policy;
	max_data->rt_priority = tsk->rt_priority;

	/* record this tasks comm */
	tracing_record_cmdline(tsk);
	latency_fsnotify(tr);
}

/**
 * update_max_tr - snapshot all trace buffers from global_trace to max_tr
 * @tr: tracer
 * @tsk: the task with the latency
 * @cpu: The cpu that initiated the trace.
 * @cond_data: User data associated with a conditional snapshot
 *
 * Flip the buffers between the @tr and the max_tr and record information
 * about which task was the cause of this latency.
 */
void
update_max_tr(struct trace_array *tr, struct task_struct *tsk, int cpu,
	      void *cond_data)
{
	if (tr->stop_count)
		return;

	WARN_ON_ONCE(!irqs_disabled());

	if (!tr->allocated_snapshot) {
		/* Only the nop tracer should hit this when disabling */
		WARN_ON_ONCE(tr->current_trace != &nop_trace);
		return;
	}

	arch_spin_lock(&tr->max_lock);

	/* Inherit the recordable setting from array_buffer */
	if (ring_buffer_record_is_set_on(tr->array_buffer.buffer))
		ring_buffer_record_on(tr->max_buffer.buffer);
	else
		ring_buffer_record_off(tr->max_buffer.buffer);

#ifdef CONFIG_TRACER_SNAPSHOT
	if (tr->cond_snapshot && !tr->cond_snapshot->update(tr, cond_data)) {
		arch_spin_unlock(&tr->max_lock);
		return;
	}
#endif
	swap(tr->array_buffer.buffer, tr->max_buffer.buffer);

	__update_max_tr(tr, tsk, cpu);

	arch_spin_unlock(&tr->max_lock);
}

/**
 * update_max_tr_single - only copy one trace over, and reset the rest
 * @tr: tracer
 * @tsk: task with the latency
 * @cpu: the cpu of the buffer to copy.
 *
 * Flip the trace of a single CPU buffer between the @tr and the max_tr.
 */
void
update_max_tr_single(struct trace_array *tr, struct task_struct *tsk, int cpu)
{
	int ret;

	if (tr->stop_count)
		return;

	WARN_ON_ONCE(!irqs_disabled());
	if (!tr->allocated_snapshot) {
		/* Only the nop tracer should hit this when disabling */
		WARN_ON_ONCE(tr->current_trace != &nop_trace);
		return;
	}

	arch_spin_lock(&tr->max_lock);

	ret = ring_buffer_swap_cpu(tr->max_buffer.buffer, tr->array_buffer.buffer, cpu);

	if (ret == -EBUSY) {
		/*
		 * We failed to swap the buffer due to a commit taking
		 * place on this CPU. We fail to record, but we reset
		 * the max trace buffer (no one writes directly to it)
		 * and flag that it failed.
		 */
		trace_array_printk_buf(tr->max_buffer.buffer, _THIS_IP_,
			"Failed to swap buffers due to commit in progress\n");
	}

	WARN_ON_ONCE(ret && ret != -EAGAIN && ret != -EBUSY);

	__update_max_tr(tr, tsk, cpu);
	arch_spin_unlock(&tr->max_lock);
}

#endif /* CONFIG_TRACER_MAX_TRACE */

static int wait_on_pipe(struct trace_iterator *iter, int full)
{
	/* Iterators are static, they should be filled or empty */
	if (trace_buffer_iter(iter, iter->cpu_file))
		return 0;

	return ring_buffer_wait(iter->array_buffer->buffer, iter->cpu_file,
				full);
}

#ifdef CONFIG_FTRACE_STARTUP_TEST
static bool selftests_can_run;

struct trace_selftests {
	struct list_head		list;
	struct tracer			*type;
};

static LIST_HEAD(postponed_selftests);

static int save_selftest(struct tracer *type)
{
	struct trace_selftests *selftest;

	selftest = kmalloc(sizeof(*selftest), GFP_KERNEL);
	if (!selftest)
		return -ENOMEM;

	selftest->type = type;
	list_add(&selftest->list, &postponed_selftests);
	return 0;
}

static int run_tracer_selftest(struct tracer *type)
{
	struct trace_array *tr = &global_trace;
	struct tracer *saved_tracer = tr->current_trace;
	int ret;

	if (!type->selftest || tracing_selftest_disabled)
		return 0;

	/*
	 * If a tracer registers early in boot up (before scheduling is
	 * initialized and such), then do not run its selftests yet.
	 * Instead, run it a little later in the boot process.
	 */
	if (!selftests_can_run)
		return save_selftest(type);

	if (!tracing_is_on()) {
		pr_warn("Selftest for tracer %s skipped due to tracing disabled\n",
			type->name);
		return 0;
	}

	/*
	 * Run a selftest on this tracer.
	 * Here we reset the trace buffer, and set the current
	 * tracer to be this tracer. The tracer can then run some
	 * internal tracing to verify that everything is in order.
	 * If we fail, we do not register this tracer.
	 */
	tracing_reset_online_cpus(&tr->array_buffer);

	tr->current_trace = type;

#ifdef CONFIG_TRACER_MAX_TRACE
	if (type->use_max_tr) {
		/* If we expanded the buffers, make sure the max is expanded too */
		if (ring_buffer_expanded)
			ring_buffer_resize(tr->max_buffer.buffer, trace_buf_size,
					   RING_BUFFER_ALL_CPUS);
		tr->allocated_snapshot = true;
	}
#endif

	/* the test is responsible for initializing and enabling */
	pr_info("Testing tracer %s: ", type->name);
	ret = type->selftest(type, tr);
	/* the test is responsible for resetting too */
	tr->current_trace = saved_tracer;
	if (ret) {
		printk(KERN_CONT "FAILED!\n");
		/* Add the warning after printing 'FAILED' */
		WARN_ON(1);
		return -1;
	}
	/* Only reset on passing, to avoid touching corrupted buffers */
	tracing_reset_online_cpus(&tr->array_buffer);

#ifdef CONFIG_TRACER_MAX_TRACE
	if (type->use_max_tr) {
		tr->allocated_snapshot = false;

		/* Shrink the max buffer again */
		if (ring_buffer_expanded)
			ring_buffer_resize(tr->max_buffer.buffer, 1,
					   RING_BUFFER_ALL_CPUS);
	}
#endif

	printk(KERN_CONT "PASSED\n");
	return 0;
}

static __init int init_trace_selftests(void)
{
	struct trace_selftests *p, *n;
	struct tracer *t, **last;
	int ret;

	selftests_can_run = true;

	mutex_lock(&trace_types_lock);

	if (list_empty(&postponed_selftests))
		goto out;

	pr_info("Running postponed tracer tests:\n");

	tracing_selftest_running = true;
	list_for_each_entry_safe(p, n, &postponed_selftests, list) {
		/* This loop can take minutes when sanitizers are enabled, so
		 * lets make sure we allow RCU processing.
		 */
		cond_resched();
		ret = run_tracer_selftest(p->type);
		/* If the test fails, then warn and remove from available_tracers */
		if (ret < 0) {
			WARN(1, "tracer: %s failed selftest, disabling\n",
			     p->type->name);
			last = &trace_types;
			for (t = trace_types; t; t = t->next) {
				if (t == p->type) {
					*last = t->next;
					break;
				}
				last = &t->next;
			}
		}
		list_del(&p->list);
		kfree(p);
	}
	tracing_selftest_running = false;

 out:
	mutex_unlock(&trace_types_lock);

	return 0;
}
core_initcall(init_trace_selftests);
#else
static inline int run_tracer_selftest(struct tracer *type)
{
	return 0;
}
#endif /* CONFIG_FTRACE_STARTUP_TEST */

static void add_tracer_options(struct trace_array *tr, struct tracer *t);

static void __init apply_trace_boot_options(void);

/**
 * register_tracer - register a tracer with the ftrace system.
 * @type: the plugin for the tracer
 *
 * Register a new plugin tracer.
 */
int __init register_tracer(struct tracer *type)
{
	struct tracer *t;
	int ret = 0;

	if (!type->name) {
		pr_info("Tracer must have a name\n");
		return -1;
	}

	if (strlen(type->name) >= MAX_TRACER_SIZE) {
		pr_info("Tracer has a name longer than %d\n", MAX_TRACER_SIZE);
		return -1;
	}

	if (security_locked_down(LOCKDOWN_TRACEFS)) {
		pr_warn("Can not register tracer %s due to lockdown\n",
			   type->name);
		return -EPERM;
	}

	mutex_lock(&trace_types_lock);

	tracing_selftest_running = true;

	for (t = trace_types; t; t = t->next) {
		if (strcmp(type->name, t->name) == 0) {
			/* already found */
			pr_info("Tracer %s already registered\n",
				type->name);
			ret = -1;
			goto out;
		}
	}

	if (!type->set_flag)
		type->set_flag = &dummy_set_flag;
	if (!type->flags) {
		/*allocate a dummy tracer_flags*/
		type->flags = kmalloc(sizeof(*type->flags), GFP_KERNEL);
		if (!type->flags) {
			ret = -ENOMEM;
			goto out;
		}
		type->flags->val = 0;
		type->flags->opts = dummy_tracer_opt;
	} else
		if (!type->flags->opts)
			type->flags->opts = dummy_tracer_opt;

	/* store the tracer for __set_tracer_option */
	type->flags->trace = type;

	ret = run_tracer_selftest(type);
	if (ret < 0)
		goto out;

	type->next = trace_types;
	trace_types = type;
	add_tracer_options(&global_trace, type);

 out:
	tracing_selftest_running = false;
	mutex_unlock(&trace_types_lock);

	if (ret || !default_bootup_tracer)
		goto out_unlock;

	if (strncmp(default_bootup_tracer, type->name, MAX_TRACER_SIZE))
		goto out_unlock;

	printk(KERN_INFO "Starting tracer '%s'\n", type->name);
	/* Do we want this tracer to start on bootup? */
	tracing_set_tracer(&global_trace, type->name);
	default_bootup_tracer = NULL;

	apply_trace_boot_options();

	/* disable other selftests, since this will break it. */
	disable_tracing_selftest("running a tracer");

 out_unlock:
	return ret;
}

static void tracing_reset_cpu(struct array_buffer *buf, int cpu)
{
	struct trace_buffer *buffer = buf->buffer;

	if (!buffer)
		return;

	ring_buffer_record_disable(buffer);

	/* Make sure all commits have finished */
	synchronize_rcu();
	ring_buffer_reset_cpu(buffer, cpu);

	ring_buffer_record_enable(buffer);
}

void tracing_reset_online_cpus(struct array_buffer *buf)
{
	struct trace_buffer *buffer = buf->buffer;

	if (!buffer)
		return;

	ring_buffer_record_disable(buffer);

	/* Make sure all commits have finished */
	synchronize_rcu();

	buf->time_start = buffer_ftrace_now(buf, buf->cpu);

	ring_buffer_reset_online_cpus(buffer);

	ring_buffer_record_enable(buffer);
}

/* Must have trace_types_lock held */
void tracing_reset_all_online_cpus_unlocked(void)
{
	struct trace_array *tr;

	lockdep_assert_held(&trace_types_lock);

	list_for_each_entry(tr, &ftrace_trace_arrays, list) {
		if (!tr->clear_trace)
			continue;
		tr->clear_trace = false;
		tracing_reset_online_cpus(&tr->array_buffer);
#ifdef CONFIG_TRACER_MAX_TRACE
		tracing_reset_online_cpus(&tr->max_buffer);
#endif
	}
}

void tracing_reset_all_online_cpus(void)
{
	mutex_lock(&trace_types_lock);
	tracing_reset_all_online_cpus_unlocked();
	mutex_unlock(&trace_types_lock);
}

/*
 * The tgid_map array maps from pid to tgid; i.e. the value stored at index i
 * is the tgid last observed corresponding to pid=i.
 */
static int *tgid_map;

/* The maximum valid index into tgid_map. */
static size_t tgid_map_max;

#define SAVED_CMDLINES_DEFAULT 128
#define NO_CMDLINE_MAP UINT_MAX
/*
 * Preemption must be disabled before acquiring trace_cmdline_lock.
 * The various trace_arrays' max_lock must be acquired in a context
 * where interrupt is disabled.
 */
static arch_spinlock_t trace_cmdline_lock = __ARCH_SPIN_LOCK_UNLOCKED;
struct saved_cmdlines_buffer {
	unsigned map_pid_to_cmdline[PID_MAX_DEFAULT+1];
	unsigned *map_cmdline_to_pid;
	unsigned cmdline_num;
	int cmdline_idx;
	char *saved_cmdlines;
};
static struct saved_cmdlines_buffer *savedcmd;

static inline char *get_saved_cmdlines(int idx)
{
	return &savedcmd->saved_cmdlines[idx * TASK_COMM_LEN];
}

static inline void set_cmdline(int idx, const char *cmdline)
{
	strncpy(get_saved_cmdlines(idx), cmdline, TASK_COMM_LEN);
}

static int allocate_cmdlines_buffer(unsigned int val,
				    struct saved_cmdlines_buffer *s)
{
	s->map_cmdline_to_pid = kmalloc_array(val,
					      sizeof(*s->map_cmdline_to_pid),
					      GFP_KERNEL);
	if (!s->map_cmdline_to_pid)
		return -ENOMEM;

	s->saved_cmdlines = kmalloc_array(TASK_COMM_LEN, val, GFP_KERNEL);
	if (!s->saved_cmdlines) {
		kfree(s->map_cmdline_to_pid);
		return -ENOMEM;
	}

	s->cmdline_idx = 0;
	s->cmdline_num = val;
	memset(&s->map_pid_to_cmdline, NO_CMDLINE_MAP,
	       sizeof(s->map_pid_to_cmdline));
	memset(s->map_cmdline_to_pid, NO_CMDLINE_MAP,
	       val * sizeof(*s->map_cmdline_to_pid));

	return 0;
}

static int trace_create_savedcmd(void)
{
	int ret;

	savedcmd = kmalloc(sizeof(*savedcmd), GFP_KERNEL);
	if (!savedcmd)
		return -ENOMEM;

	ret = allocate_cmdlines_buffer(SAVED_CMDLINES_DEFAULT, savedcmd);
	if (ret < 0) {
		kfree(savedcmd);
		savedcmd = NULL;
		return -ENOMEM;
	}

	return 0;
}

int is_tracing_stopped(void)
{
	return global_trace.stop_count;
}

/**
 * tracing_start - quick start of the tracer
 *
 * If tracing is enabled but was stopped by tracing_stop,
 * this will start the tracer back up.
 */
void tracing_start(void)
{
	struct trace_buffer *buffer;
	unsigned long flags;

	if (tracing_disabled)
		return;

	raw_spin_lock_irqsave(&global_trace.start_lock, flags);
	if (--global_trace.stop_count) {
		if (global_trace.stop_count < 0) {
			/* Someone screwed up their debugging */
			WARN_ON_ONCE(1);
			global_trace.stop_count = 0;
		}
		goto out;
	}

	/* Prevent the buffers from switching */
	arch_spin_lock(&global_trace.max_lock);

	buffer = global_trace.array_buffer.buffer;
	if (buffer)
		ring_buffer_record_enable(buffer);

#ifdef CONFIG_TRACER_MAX_TRACE
	buffer = global_trace.max_buffer.buffer;
	if (buffer)
		ring_buffer_record_enable(buffer);
#endif

	arch_spin_unlock(&global_trace.max_lock);

 out:
	raw_spin_unlock_irqrestore(&global_trace.start_lock, flags);
}

static void tracing_start_tr(struct trace_array *tr)
{
	struct trace_buffer *buffer;
	unsigned long flags;

	if (tracing_disabled)
		return;

	/* If global, we need to also start the max tracer */
	if (tr->flags & TRACE_ARRAY_FL_GLOBAL)
		return tracing_start();

	raw_spin_lock_irqsave(&tr->start_lock, flags);

	if (--tr->stop_count) {
		if (tr->stop_count < 0) {
			/* Someone screwed up their debugging */
			WARN_ON_ONCE(1);
			tr->stop_count = 0;
		}
		goto out;
	}

	buffer = tr->array_buffer.buffer;
	if (buffer)
		ring_buffer_record_enable(buffer);

 out:
	raw_spin_unlock_irqrestore(&tr->start_lock, flags);
}

/**
 * tracing_stop - quick stop of the tracer
 *
 * Light weight way to stop tracing. Use in conjunction with
 * tracing_start.
 */
void tracing_stop(void)
{
	struct trace_buffer *buffer;
	unsigned long flags;

	raw_spin_lock_irqsave(&global_trace.start_lock, flags);
	if (global_trace.stop_count++)
		goto out;

	/* Prevent the buffers from switching */
	arch_spin_lock(&global_trace.max_lock);

	buffer = global_trace.array_buffer.buffer;
	if (buffer)
		ring_buffer_record_disable(buffer);

#ifdef CONFIG_TRACER_MAX_TRACE
	buffer = global_trace.max_buffer.buffer;
	if (buffer)
		ring_buffer_record_disable(buffer);
#endif

	arch_spin_unlock(&global_trace.max_lock);

 out:
	raw_spin_unlock_irqrestore(&global_trace.start_lock, flags);
}

static void tracing_stop_tr(struct trace_array *tr)
{
	struct trace_buffer *buffer;
	unsigned long flags;

	/* If global, we need to also stop the max tracer */
	if (tr->flags & TRACE_ARRAY_FL_GLOBAL)
		return tracing_stop();

	raw_spin_lock_irqsave(&tr->start_lock, flags);
	if (tr->stop_count++)
		goto out;

	buffer = tr->array_buffer.buffer;
	if (buffer)
		ring_buffer_record_disable(buffer);

 out:
	raw_spin_unlock_irqrestore(&tr->start_lock, flags);
}

static int trace_save_cmdline(struct task_struct *tsk)
{
	unsigned tpid, idx;

	/* treat recording of idle task as a success */
	if (!tsk->pid)
		return 1;

	tpid = tsk->pid & (PID_MAX_DEFAULT - 1);

	/*
	 * It's not the end of the world if we don't get
	 * the lock, but we also don't want to spin
	 * nor do we want to disable interrupts,
	 * so if we miss here, then better luck next time.
	 *
	 * This is called within the scheduler and wake up, so interrupts
	 * had better been disabled and run queue lock been held.
	 */
	lockdep_assert_preemption_disabled();
	if (!arch_spin_trylock(&trace_cmdline_lock))
		return 0;

	idx = savedcmd->map_pid_to_cmdline[tpid];
	if (idx == NO_CMDLINE_MAP) {
		idx = (savedcmd->cmdline_idx + 1) % savedcmd->cmdline_num;

		savedcmd->map_pid_to_cmdline[tpid] = idx;
		savedcmd->cmdline_idx = idx;
	}

	savedcmd->map_cmdline_to_pid[idx] = tsk->pid;
	set_cmdline(idx, tsk->comm);

	arch_spin_unlock(&trace_cmdline_lock);

	return 1;
}

static void __trace_find_cmdline(int pid, char comm[])
{
	unsigned map;
	int tpid;

	if (!pid) {
		strcpy(comm, "<idle>");
		return;
	}

	if (WARN_ON_ONCE(pid < 0)) {
		strcpy(comm, "<XXX>");
		return;
	}

	tpid = pid & (PID_MAX_DEFAULT - 1);
	map = savedcmd->map_pid_to_cmdline[tpid];
	if (map != NO_CMDLINE_MAP) {
		tpid = savedcmd->map_cmdline_to_pid[map];
		if (tpid == pid) {
			strlcpy(comm, get_saved_cmdlines(map), TASK_COMM_LEN);
			return;
		}
	}
	strcpy(comm, "<...>");
}

void trace_find_cmdline(int pid, char comm[])
{
	preempt_disable();
	arch_spin_lock(&trace_cmdline_lock);

	__trace_find_cmdline(pid, comm);

	arch_spin_unlock(&trace_cmdline_lock);
	preempt_enable();
}

static int *trace_find_tgid_ptr(int pid)
{
	/*
	 * Pairs with the smp_store_release in set_tracer_flag() to ensure that
	 * if we observe a non-NULL tgid_map then we also observe the correct
	 * tgid_map_max.
	 */
	int *map = smp_load_acquire(&tgid_map);

	if (unlikely(!map || pid > tgid_map_max))
		return NULL;

	return &map[pid];
}

int trace_find_tgid(int pid)
{
	int *ptr = trace_find_tgid_ptr(pid);

	return ptr ? *ptr : 0;
}

static int trace_save_tgid(struct task_struct *tsk)
{
	int *ptr;

	/* treat recording of idle task as a success */
	if (!tsk->pid)
		return 1;

	ptr = trace_find_tgid_ptr(tsk->pid);
	if (!ptr)
		return 0;

	*ptr = tsk->tgid;
	return 1;
}

static bool tracing_record_taskinfo_skip(int flags)
{
	if (unlikely(!(flags & (TRACE_RECORD_CMDLINE | TRACE_RECORD_TGID))))
		return true;
	if (!__this_cpu_read(trace_taskinfo_save))
		return true;
	return false;
}

/**
 * tracing_record_taskinfo - record the task info of a task
 *
 * @task:  task to record
 * @flags: TRACE_RECORD_CMDLINE for recording comm
 *         TRACE_RECORD_TGID for recording tgid
 */
void tracing_record_taskinfo(struct task_struct *task, int flags)
{
	bool done;

	if (tracing_record_taskinfo_skip(flags))
		return;

	/*
	 * Record as much task information as possible. If some fail, continue
	 * to try to record the others.
	 */
	done = !(flags & TRACE_RECORD_CMDLINE) || trace_save_cmdline(task);
	done &= !(flags & TRACE_RECORD_TGID) || trace_save_tgid(task);

	/* If recording any information failed, retry again soon. */
	if (!done)
		return;

	__this_cpu_write(trace_taskinfo_save, false);
}

/**
 * tracing_record_taskinfo_sched_switch - record task info for sched_switch
 *
 * @prev: previous task during sched_switch
 * @next: next task during sched_switch
 * @flags: TRACE_RECORD_CMDLINE for recording comm
 *         TRACE_RECORD_TGID for recording tgid
 */
void tracing_record_taskinfo_sched_switch(struct task_struct *prev,
					  struct task_struct *next, int flags)
{
	bool done;

	if (tracing_record_taskinfo_skip(flags))
		return;

	/*
	 * Record as much task information as possible. If some fail, continue
	 * to try to record the others.
	 */
	done  = !(flags & TRACE_RECORD_CMDLINE) || trace_save_cmdline(prev);
	done &= !(flags & TRACE_RECORD_CMDLINE) || trace_save_cmdline(next);
	done &= !(flags & TRACE_RECORD_TGID) || trace_save_tgid(prev);
	done &= !(flags & TRACE_RECORD_TGID) || trace_save_tgid(next);

	/* If recording any information failed, retry again soon. */
	if (!done)
		return;

	__this_cpu_write(trace_taskinfo_save, false);
}

/* Helpers to record a specific task information */
void tracing_record_cmdline(struct task_struct *task)
{
	tracing_record_taskinfo(task, TRACE_RECORD_CMDLINE);
}

void tracing_record_tgid(struct task_struct *task)
{
	tracing_record_taskinfo(task, TRACE_RECORD_TGID);
}

/*
 * Several functions return TRACE_TYPE_PARTIAL_LINE if the trace_seq
 * overflowed, and TRACE_TYPE_HANDLED otherwise. This helper function
 * simplifies those functions and keeps them in sync.
 */
enum print_line_t trace_handle_return(struct trace_seq *s)
{
	return trace_seq_has_overflowed(s) ?
		TRACE_TYPE_PARTIAL_LINE : TRACE_TYPE_HANDLED;
}
EXPORT_SYMBOL_GPL(trace_handle_return);

static unsigned short migration_disable_value(void)
{
#if defined(CONFIG_SMP)
	return current->migration_disabled;
#else
	return 0;
#endif
}

unsigned int tracing_gen_ctx_irq_test(unsigned int irqs_status)
{
	unsigned int trace_flags = irqs_status;
	unsigned int pc;

	pc = preempt_count();

	if (pc & NMI_MASK)
		trace_flags |= TRACE_FLAG_NMI;
	if (pc & HARDIRQ_MASK)
		trace_flags |= TRACE_FLAG_HARDIRQ;
	if (in_serving_softirq())
		trace_flags |= TRACE_FLAG_SOFTIRQ;

	if (tif_need_resched())
		trace_flags |= TRACE_FLAG_NEED_RESCHED;
	if (test_preempt_need_resched())
		trace_flags |= TRACE_FLAG_PREEMPT_RESCHED;
	return (trace_flags << 16) | (min_t(unsigned int, pc & 0xff, 0xf)) |
		(min_t(unsigned int, migration_disable_value(), 0xf)) << 4;
}

struct ring_buffer_event *
trace_buffer_lock_reserve(struct trace_buffer *buffer,
			  int type,
			  unsigned long len,
			  unsigned int trace_ctx)
{
	return __trace_buffer_lock_reserve(buffer, type, len, trace_ctx);
}

DEFINE_PER_CPU(struct ring_buffer_event *, trace_buffered_event);
DEFINE_PER_CPU(int, trace_buffered_event_cnt);
static int trace_buffered_event_ref;

/**
 * trace_buffered_event_enable - enable buffering events
 *
 * When events are being filtered, it is quicker to use a temporary
 * buffer to write the event data into if there's a likely chance
 * that it will not be committed. The discard of the ring buffer
 * is not as fast as committing, and is much slower than copying
 * a commit.
 *
 * When an event is to be filtered, allocate per cpu buffers to
 * write the event data into, and if the event is filtered and discarded
 * it is simply dropped, otherwise, the entire data is to be committed
 * in one shot.
 */
void trace_buffered_event_enable(void)
{
	struct ring_buffer_event *event;
	struct page *page;
	int cpu;

	WARN_ON_ONCE(!mutex_is_locked(&event_mutex));

	if (trace_buffered_event_ref++)
		return;

	for_each_tracing_cpu(cpu) {
		page = alloc_pages_node(cpu_to_node(cpu),
					GFP_KERNEL | __GFP_NORETRY, 0);
		if (!page)
			goto failed;

		event = page_address(page);
		memset(event, 0, sizeof(*event));

		per_cpu(trace_buffered_event, cpu) = event;

		preempt_disable();
		if (cpu == smp_processor_id() &&
		    __this_cpu_read(trace_buffered_event) !=
		    per_cpu(trace_buffered_event, cpu))
			WARN_ON_ONCE(1);
		preempt_enable();
	}

	return;
 failed:
	trace_buffered_event_disable();
}

static void enable_trace_buffered_event(void *data)
{
	/* Probably not needed, but do it anyway */
	smp_rmb();
	this_cpu_dec(trace_buffered_event_cnt);
}

static void disable_trace_buffered_event(void *data)
{
	this_cpu_inc(trace_buffered_event_cnt);
}

/**
 * trace_buffered_event_disable - disable buffering events
 *
 * When a filter is removed, it is faster to not use the buffered
 * events, and to commit directly into the ring buffer. Free up
 * the temp buffers when there are no more users. This requires
 * special synchronization with current events.
 */
void trace_buffered_event_disable(void)
{
	int cpu;

	WARN_ON_ONCE(!mutex_is_locked(&event_mutex));

	if (WARN_ON_ONCE(!trace_buffered_event_ref))
		return;

	if (--trace_buffered_event_ref)
		return;

	preempt_disable();
	/* For each CPU, set the buffer as used. */
	smp_call_function_many(tracing_buffer_mask,
			       disable_trace_buffered_event, NULL, 1);
	preempt_enable();

	/* Wait for all current users to finish */
	synchronize_rcu();

	for_each_tracing_cpu(cpu) {
		free_page((unsigned long)per_cpu(trace_buffered_event, cpu));
		per_cpu(trace_buffered_event, cpu) = NULL;
	}
	/*
	 * Make sure trace_buffered_event is NULL before clearing
	 * trace_buffered_event_cnt.
	 */
	smp_wmb();

	preempt_disable();
	/* Do the work on each cpu */
	smp_call_function_many(tracing_buffer_mask,
			       enable_trace_buffered_event, NULL, 1);
	preempt_enable();
}

static struct trace_buffer *temp_buffer;

struct ring_buffer_event *
trace_event_buffer_lock_reserve(struct trace_buffer **current_rb,
			  struct trace_event_file *trace_file,
			  int type, unsigned long len,
			  unsigned int trace_ctx)
{
	struct ring_buffer_event *entry;
	struct trace_array *tr = trace_file->tr;
	int val;

	*current_rb = tr->array_buffer.buffer;

	if (!tr->no_filter_buffering_ref &&
	    (trace_file->flags & (EVENT_FILE_FL_SOFT_DISABLED | EVENT_FILE_FL_FILTERED)) &&
	    (entry = this_cpu_read(trace_buffered_event))) {
		/*
		 * Filtering is on, so try to use the per cpu buffer first.
		 * This buffer will simulate a ring_buffer_event,
		 * where the type_len is zero and the array[0] will
		 * hold the full length.
		 * (see include/linux/ring-buffer.h for details on
		 *  how the ring_buffer_event is structured).
		 *
		 * Using a temp buffer during filtering and copying it
		 * on a matched filter is quicker than writing directly
		 * into the ring buffer and then discarding it when
		 * it doesn't match. That is because the discard
		 * requires several atomic operations to get right.
		 * Copying on match and doing nothing on a failed match
		 * is still quicker than no copy on match, but having
		 * to discard out of the ring buffer on a failed match.
		 */
		int max_len = PAGE_SIZE - struct_size(entry, array, 1);

		val = this_cpu_inc_return(trace_buffered_event_cnt);

		/*
		 * Preemption is disabled, but interrupts and NMIs
		 * can still come in now. If that happens after
		 * the above increment, then it will have to go
		 * back to the old method of allocating the event
		 * on the ring buffer, and if the filter fails, it
		 * will have to call ring_buffer_discard_commit()
		 * to remove it.
		 *
		 * Need to also check the unlikely case that the
		 * length is bigger than the temp buffer size.
		 * If that happens, then the reserve is pretty much
		 * guaranteed to fail, as the ring buffer currently
		 * only allows events less than a page. But that may
		 * change in the future, so let the ring buffer reserve
		 * handle the failure in that case.
		 */
		if (val == 1 && likely(len <= max_len)) {
			trace_event_setup(entry, type, trace_ctx);
			entry->array[0] = len;
			return entry;
		}
		this_cpu_dec(trace_buffered_event_cnt);
	}

	entry = __trace_buffer_lock_reserve(*current_rb, type, len,
					    trace_ctx);
	/*
	 * If tracing is off, but we have triggers enabled
	 * we still need to look at the event data. Use the temp_buffer
	 * to store the trace event for the trigger to use. It's recursive
	 * safe and will not be recorded anywhere.
	 */
	if (!entry && trace_file->flags & EVENT_FILE_FL_TRIGGER_COND) {
		*current_rb = temp_buffer;
		entry = __trace_buffer_lock_reserve(*current_rb, type, len,
						    trace_ctx);
	}
	return entry;
}
EXPORT_SYMBOL_GPL(trace_event_buffer_lock_reserve);

static DEFINE_RAW_SPINLOCK(tracepoint_iter_lock);
static DEFINE_MUTEX(tracepoint_printk_mutex);

static void output_printk(struct trace_event_buffer *fbuffer)
{
	struct trace_event_call *event_call;
	struct trace_event_file *file;
	struct trace_event *event;
	unsigned long flags;
	struct trace_iterator *iter = tracepoint_print_iter;

	/* We should never get here if iter is NULL */
	if (WARN_ON_ONCE(!iter))
		return;

	event_call = fbuffer->trace_file->event_call;
	if (!event_call || !event_call->event.funcs ||
	    !event_call->event.funcs->trace)
		return;

	file = fbuffer->trace_file;
	if (test_bit(EVENT_FILE_FL_SOFT_DISABLED_BIT, &file->flags) ||
	    (unlikely(file->flags & EVENT_FILE_FL_FILTERED) &&
	     !filter_match_preds(file->filter, fbuffer->entry)))
		return;

	event = &fbuffer->trace_file->event_call->event;

	raw_spin_lock_irqsave(&tracepoint_iter_lock, flags);
	trace_seq_init(&iter->seq);
	iter->ent = fbuffer->entry;
	event_call->event.funcs->trace(iter, 0, event);
	trace_seq_putc(&iter->seq, 0);
	printk("%s", iter->seq.buffer);

	raw_spin_unlock_irqrestore(&tracepoint_iter_lock, flags);
}

int tracepoint_printk_sysctl(struct ctl_table *table, int write,
			     void *buffer, size_t *lenp,
			     loff_t *ppos)
{
	int save_tracepoint_printk;
	int ret;

	mutex_lock(&tracepoint_printk_mutex);
	save_tracepoint_printk = tracepoint_printk;

	ret = proc_dointvec(table, write, buffer, lenp, ppos);

	/*
	 * This will force exiting early, as tracepoint_printk
	 * is always zero when tracepoint_printk_iter is not allocated
	 */
	if (!tracepoint_print_iter)
		tracepoint_printk = 0;

	if (save_tracepoint_printk == tracepoint_printk)
		goto out;

	if (tracepoint_printk)
		static_key_enable(&tracepoint_printk_key.key);
	else
		static_key_disable(&tracepoint_printk_key.key);

 out:
	mutex_unlock(&tracepoint_printk_mutex);

	return ret;
}

void trace_event_buffer_commit(struct trace_event_buffer *fbuffer)
{
	enum event_trigger_type tt = ETT_NONE;
	struct trace_event_file *file = fbuffer->trace_file;

	if (__event_trigger_test_discard(file, fbuffer->buffer, fbuffer->event,
			fbuffer->entry, &tt))
		goto discard;

	if (static_key_false(&tracepoint_printk_key.key))
		output_printk(fbuffer);

	if (static_branch_unlikely(&trace_event_exports_enabled))
		ftrace_exports(fbuffer->event, TRACE_EXPORT_EVENT);

	trace_buffer_unlock_commit_regs(file->tr, fbuffer->buffer,
			fbuffer->event, fbuffer->trace_ctx, fbuffer->regs);

discard:
	if (tt)
		event_triggers_post_call(file, tt);

}
EXPORT_SYMBOL_GPL(trace_event_buffer_commit);

/*
 * Skip 3:
 *
 *   trace_buffer_unlock_commit_regs()
 *   trace_event_buffer_commit()
 *   trace_event_raw_event_xxx()
 */
# define STACK_SKIP 3

void trace_buffer_unlock_commit_regs(struct trace_array *tr,
				     struct trace_buffer *buffer,
				     struct ring_buffer_event *event,
				     unsigned int trace_ctx,
				     struct pt_regs *regs)
{
	__buffer_unlock_commit(buffer, event);

	/*
	 * If regs is not set, then skip the necessary functions.
	 * Note, we can still get here via blktrace, wakeup tracer
	 * and mmiotrace, but that's ok if they lose a function or
	 * two. They are not that meaningful.
	 */
	ftrace_trace_stack(tr, buffer, trace_ctx, regs ? 0 : STACK_SKIP, regs);
	ftrace_trace_userstack(tr, buffer, trace_ctx);
}

/*
 * Similar to trace_buffer_unlock_commit_regs() but do not dump stack.
 */
void
trace_buffer_unlock_commit_nostack(struct trace_buffer *buffer,
				   struct ring_buffer_event *event)
{
	__buffer_unlock_commit(buffer, event);
}

void
trace_function(struct trace_array *tr, unsigned long ip, unsigned long
	       parent_ip, unsigned int trace_ctx)
{
	struct trace_event_call *call = &event_function;
	struct trace_buffer *buffer = tr->array_buffer.buffer;
	struct ring_buffer_event *event;
	struct ftrace_entry *entry;

	event = __trace_buffer_lock_reserve(buffer, TRACE_FN, sizeof(*entry),
					    trace_ctx);
	if (!event)
		return;
	entry	= ring_buffer_event_data(event);
	entry->ip			= ip;
	entry->parent_ip		= parent_ip;

	if (!call_filter_check_discard(call, entry, buffer, event)) {
		if (static_branch_unlikely(&trace_function_exports_enabled))
			ftrace_exports(event, TRACE_EXPORT_FUNCTION);
		__buffer_unlock_commit(buffer, event);
	}
}

#ifdef CONFIG_STACKTRACE

/* Allow 4 levels of nesting: normal, softirq, irq, NMI */
#define FTRACE_KSTACK_NESTING	4

#define FTRACE_KSTACK_ENTRIES	(PAGE_SIZE / FTRACE_KSTACK_NESTING)

struct ftrace_stack {
	unsigned long		calls[FTRACE_KSTACK_ENTRIES];
};


struct ftrace_stacks {
	struct ftrace_stack	stacks[FTRACE_KSTACK_NESTING];
};

static DEFINE_PER_CPU(struct ftrace_stacks, ftrace_stacks);
static DEFINE_PER_CPU(int, ftrace_stack_reserve);

static void __ftrace_trace_stack(struct trace_buffer *buffer,
				 unsigned int trace_ctx,
				 int skip, struct pt_regs *regs)
{
	struct trace_event_call *call = &event_kernel_stack;
	struct ring_buffer_event *event;
	unsigned int size, nr_entries;
	struct ftrace_stack *fstack;
	struct stack_entry *entry;
	int stackidx;

	/*
	 * Add one, for this function and the call to save_stack_trace()
	 * If regs is set, then these functions will not be in the way.
	 */
#ifndef CONFIG_UNWINDER_ORC
	if (!regs)
		skip++;
#endif

	preempt_disable_notrace();

	stackidx = __this_cpu_inc_return(ftrace_stack_reserve) - 1;

	/* This should never happen. If it does, yell once and skip */
	if (WARN_ON_ONCE(stackidx >= FTRACE_KSTACK_NESTING))
		goto out;

	/*
	 * The above __this_cpu_inc_return() is 'atomic' cpu local. An
	 * interrupt will either see the value pre increment or post
	 * increment. If the interrupt happens pre increment it will have
	 * restored the counter when it returns.  We just need a barrier to
	 * keep gcc from moving things around.
	 */
	barrier();

	fstack = this_cpu_ptr(ftrace_stacks.stacks) + stackidx;
	size = ARRAY_SIZE(fstack->calls);

	if (regs) {
		nr_entries = stack_trace_save_regs(regs, fstack->calls,
						   size, skip);
	} else {
		nr_entries = stack_trace_save(fstack->calls, size, skip);
	}

	size = nr_entries * sizeof(unsigned long);
	event = __trace_buffer_lock_reserve(buffer, TRACE_STACK,
				    (sizeof(*entry) - sizeof(entry->caller)) + size,
				    trace_ctx);
	if (!event)
		goto out;
	entry = ring_buffer_event_data(event);

	memcpy(&entry->caller, fstack->calls, size);
	entry->size = nr_entries;

	if (!call_filter_check_discard(call, entry, buffer, event))
		__buffer_unlock_commit(buffer, event);

 out:
	/* Again, don't let gcc optimize things here */
	barrier();
	__this_cpu_dec(ftrace_stack_reserve);
	preempt_enable_notrace();

}

static inline void ftrace_trace_stack(struct trace_array *tr,
				      struct trace_buffer *buffer,
				      unsigned int trace_ctx,
				      int skip, struct pt_regs *regs)
{
	if (!(tr->trace_flags & TRACE_ITER_STACKTRACE))
		return;

	__ftrace_trace_stack(buffer, trace_ctx, skip, regs);
}

void __trace_stack(struct trace_array *tr, unsigned int trace_ctx,
		   int skip)
{
	struct trace_buffer *buffer = tr->array_buffer.buffer;

	if (rcu_is_watching()) {
		__ftrace_trace_stack(buffer, trace_ctx, skip, NULL);
		return;
	}

	/*
	 * When an NMI triggers, RCU is enabled via rcu_nmi_enter(),
	 * but if the above rcu_is_watching() failed, then the NMI
	 * triggered someplace critical, and rcu_irq_enter() should
	 * not be called from NMI.
	 */
	if (unlikely(in_nmi()))
		return;

	rcu_irq_enter_irqson();
	__ftrace_trace_stack(buffer, trace_ctx, skip, NULL);
	rcu_irq_exit_irqson();
}

/**
 * trace_dump_stack - record a stack back trace in the trace buffer
 * @skip: Number of functions to skip (helper handlers)
 */
void trace_dump_stack(int skip)
{
	if (tracing_disabled || tracing_selftest_running)
		return;

#ifndef CONFIG_UNWINDER_ORC
	/* Skip 1 to skip this function. */
	skip++;
#endif
	__ftrace_trace_stack(global_trace.array_buffer.buffer,
			     tracing_gen_ctx(), skip, NULL);
}
EXPORT_SYMBOL_GPL(trace_dump_stack);

#ifdef CONFIG_USER_STACKTRACE_SUPPORT
static DEFINE_PER_CPU(int, user_stack_count);

static void
ftrace_trace_userstack(struct trace_array *tr,
		       struct trace_buffer *buffer, unsigned int trace_ctx)
{
	struct trace_event_call *call = &event_user_stack;
	struct ring_buffer_event *event;
	struct userstack_entry *entry;

	if (!(tr->trace_flags & TRACE_ITER_USERSTACKTRACE))
		return;

	/*
	 * NMIs can not handle page faults, even with fix ups.
	 * The save user stack can (and often does) fault.
	 */
	if (unlikely(in_nmi()))
		return;

	/*
	 * prevent recursion, since the user stack tracing may
	 * trigger other kernel events.
	 */
	preempt_disable();
	if (__this_cpu_read(user_stack_count))
		goto out;

	__this_cpu_inc(user_stack_count);

	event = __trace_buffer_lock_reserve(buffer, TRACE_USER_STACK,
					    sizeof(*entry), trace_ctx);
	if (!event)
		goto out_drop_count;
	entry	= ring_buffer_event_data(event);

	entry->tgid		= current->tgid;
	memset(&entry->caller, 0, sizeof(entry->caller));

	stack_trace_save_user(entry->caller, FTRACE_STACK_ENTRIES);
	if (!call_filter_check_discard(call, entry, buffer, event))
		__buffer_unlock_commit(buffer, event);

 out_drop_count:
	__this_cpu_dec(user_stack_count);
 out:
	preempt_enable();
}
#else /* CONFIG_USER_STACKTRACE_SUPPORT */
static void ftrace_trace_userstack(struct trace_array *tr,
				   struct trace_buffer *buffer,
				   unsigned int trace_ctx)
{
}
#endif /* !CONFIG_USER_STACKTRACE_SUPPORT */

#endif /* CONFIG_STACKTRACE */

static inline void
func_repeats_set_delta_ts(struct func_repeats_entry *entry,
			  unsigned long long delta)
{
	entry->bottom_delta_ts = delta & U32_MAX;
	entry->top_delta_ts = (delta >> 32);
}

void trace_last_func_repeats(struct trace_array *tr,
			     struct trace_func_repeats *last_info,
			     unsigned int trace_ctx)
{
	struct trace_buffer *buffer = tr->array_buffer.buffer;
	struct func_repeats_entry *entry;
	struct ring_buffer_event *event;
	u64 delta;

	event = __trace_buffer_lock_reserve(buffer, TRACE_FUNC_REPEATS,
					    sizeof(*entry), trace_ctx);
	if (!event)
		return;

	delta = ring_buffer_event_time_stamp(buffer, event) -
		last_info->ts_last_call;

	entry = ring_buffer_event_data(event);
	entry->ip = last_info->ip;
	entry->parent_ip = last_info->parent_ip;
	entry->count = last_info->count;
	func_repeats_set_delta_ts(entry, delta);

	__buffer_unlock_commit(buffer, event);
}

/* created for use with alloc_percpu */
struct trace_buffer_struct {
	int nesting;
	char buffer[4][TRACE_BUF_SIZE];
};

static struct trace_buffer_struct __percpu *trace_percpu_buffer;

/*
 * This allows for lockless recording.  If we're nested too deeply, then
 * this returns NULL.
 */
static char *get_trace_buf(void)
{
	struct trace_buffer_struct *buffer = this_cpu_ptr(trace_percpu_buffer);

	if (!trace_percpu_buffer || buffer->nesting >= 4)
		return NULL;

	buffer->nesting++;

	/* Interrupts must see nesting incremented before we use the buffer */
	barrier();
	return &buffer->buffer[buffer->nesting - 1][0];
}

static void put_trace_buf(void)
{
	/* Don't let the decrement of nesting leak before this */
	barrier();
	this_cpu_dec(trace_percpu_buffer->nesting);
}

static int alloc_percpu_trace_buffer(void)
{
	struct trace_buffer_struct __percpu *buffers;

	if (trace_percpu_buffer)
		return 0;

	buffers = alloc_percpu(struct trace_buffer_struct);
	if (MEM_FAIL(!buffers, "Could not allocate percpu trace_printk buffer"))
		return -ENOMEM;

	trace_percpu_buffer = buffers;
	return 0;
}

static int buffers_allocated;

void trace_printk_init_buffers(void)
{
	if (buffers_allocated)
		return;

	if (alloc_percpu_trace_buffer())
		return;

	/* trace_printk() is for debug use only. Don't use it in production. */

	pr_warn("\n");
	pr_warn("**********************************************************\n");
	pr_warn("**   NOTICE NOTICE NOTICE NOTICE NOTICE NOTICE NOTICE   **\n");
	pr_warn("**                                                      **\n");
	pr_warn("** trace_printk() being used. Allocating extra memory.  **\n");
	pr_warn("**                                                      **\n");
	pr_warn("** This means that this is a DEBUG kernel and it is     **\n");
	pr_warn("** unsafe for production use.                           **\n");
	pr_warn("**                                                      **\n");
	pr_warn("** If you see this message and you are not debugging    **\n");
	pr_warn("** the kernel, report this immediately to your vendor!  **\n");
	pr_warn("**                                                      **\n");
	pr_warn("**   NOTICE NOTICE NOTICE NOTICE NOTICE NOTICE NOTICE   **\n");
	pr_warn("**********************************************************\n");

	/* Expand the buffers to set size */
	tracing_update_buffers();

	buffers_allocated = 1;

	/*
	 * trace_printk_init_buffers() can be called by modules.
	 * If that happens, then we need to start cmdline recording
	 * directly here. If the global_trace.buffer is already
	 * allocated here, then this was called by module code.
	 */
	if (global_trace.array_buffer.buffer)
		tracing_start_cmdline_record();
}
EXPORT_SYMBOL_GPL(trace_printk_init_buffers);

void trace_printk_start_comm(void)
{
	/* Start tracing comms if trace printk is set */
	if (!buffers_allocated)
		return;
	tracing_start_cmdline_record();
}

static void trace_printk_start_stop_comm(int enabled)
{
	if (!buffers_allocated)
		return;

	if (enabled)
		tracing_start_cmdline_record();
	else
		tracing_stop_cmdline_record();
}

/**
 * trace_vbprintk - write binary msg to tracing buffer
 * @ip:    The address of the caller
 * @fmt:   The string format to write to the buffer
 * @args:  Arguments for @fmt
 */
int trace_vbprintk(unsigned long ip, const char *fmt, va_list args)
{
	struct trace_event_call *call = &event_bprint;
	struct ring_buffer_event *event;
	struct trace_buffer *buffer;
	struct trace_array *tr = &global_trace;
	struct bprint_entry *entry;
	unsigned int trace_ctx;
	char *tbuffer;
	int len = 0, size;

	if (unlikely(tracing_selftest_running || tracing_disabled))
		return 0;

	/* Don't pollute graph traces with trace_vprintk internals */
	pause_graph_tracing();

	trace_ctx = tracing_gen_ctx();
	preempt_disable_notrace();

	tbuffer = get_trace_buf();
	if (!tbuffer) {
		len = 0;
		goto out_nobuffer;
	}

	len = vbin_printf((u32 *)tbuffer, TRACE_BUF_SIZE/sizeof(int), fmt, args);

	if (len > TRACE_BUF_SIZE/sizeof(int) || len < 0)
		goto out_put;

	size = sizeof(*entry) + sizeof(u32) * len;
	buffer = tr->array_buffer.buffer;
	ring_buffer_nest_start(buffer);
	event = __trace_buffer_lock_reserve(buffer, TRACE_BPRINT, size,
					    trace_ctx);
	if (!event)
		goto out;
	entry = ring_buffer_event_data(event);
	entry->ip			= ip;
	entry->fmt			= fmt;

	memcpy(entry->buf, tbuffer, sizeof(u32) * len);
	if (!call_filter_check_discard(call, entry, buffer, event)) {
		__buffer_unlock_commit(buffer, event);
		ftrace_trace_stack(tr, buffer, trace_ctx, 6, NULL);
	}

out:
	ring_buffer_nest_end(buffer);
out_put:
	put_trace_buf();

out_nobuffer:
	preempt_enable_notrace();
	unpause_graph_tracing();

	return len;
}
EXPORT_SYMBOL_GPL(trace_vbprintk);

__printf(3, 0)
static int
__trace_array_vprintk(struct trace_buffer *buffer,
		      unsigned long ip, const char *fmt, va_list args)
{
	struct trace_event_call *call = &event_print;
	struct ring_buffer_event *event;
	int len = 0, size;
	struct print_entry *entry;
	unsigned int trace_ctx;
	char *tbuffer;

	if (tracing_disabled || tracing_selftest_running)
		return 0;

	/* Don't pollute graph traces with trace_vprintk internals */
	pause_graph_tracing();

	trace_ctx = tracing_gen_ctx();
	preempt_disable_notrace();


	tbuffer = get_trace_buf();
	if (!tbuffer) {
		len = 0;
		goto out_nobuffer;
	}

	len = vscnprintf(tbuffer, TRACE_BUF_SIZE, fmt, args);

	size = sizeof(*entry) + len + 1;
	ring_buffer_nest_start(buffer);
	event = __trace_buffer_lock_reserve(buffer, TRACE_PRINT, size,
					    trace_ctx);
	if (!event)
		goto out;
	entry = ring_buffer_event_data(event);
	entry->ip = ip;

	memcpy(&entry->buf, tbuffer, len + 1);
	if (!call_filter_check_discard(call, entry, buffer, event)) {
		__buffer_unlock_commit(buffer, event);
		ftrace_trace_stack(&global_trace, buffer, trace_ctx, 6, NULL);
	}

out:
	ring_buffer_nest_end(buffer);
	put_trace_buf();

out_nobuffer:
	preempt_enable_notrace();
	unpause_graph_tracing();

	return len;
}

__printf(3, 0)
int trace_array_vprintk(struct trace_array *tr,
			unsigned long ip, const char *fmt, va_list args)
{
	return __trace_array_vprintk(tr->array_buffer.buffer, ip, fmt, args);
}

/**
 * trace_array_printk - Print a message to a specific instance
 * @tr: The instance trace_array descriptor
 * @ip: The instruction pointer that this is called from.
 * @fmt: The format to print (printf format)
 *
 * If a subsystem sets up its own instance, they have the right to
 * printk strings into their tracing instance buffer using this
 * function. Note, this function will not write into the top level
 * buffer (use trace_printk() for that), as writing into the top level
 * buffer should only have events that can be individually disabled.
 * trace_printk() is only used for debugging a kernel, and should not
 * be ever incorporated in normal use.
 *
 * trace_array_printk() can be used, as it will not add noise to the
 * top level tracing buffer.
 *
 * Note, trace_array_init_printk() must be called on @tr before this
 * can be used.
 */
__printf(3, 0)
int trace_array_printk(struct trace_array *tr,
		       unsigned long ip, const char *fmt, ...)
{
	int ret;
	va_list ap;

	if (!tr)
		return -ENOENT;

	/* This is only allowed for created instances */
	if (tr == &global_trace)
		return 0;

	if (!(tr->trace_flags & TRACE_ITER_PRINTK))
		return 0;

	va_start(ap, fmt);
	ret = trace_array_vprintk(tr, ip, fmt, ap);
	va_end(ap);
	return ret;
}
EXPORT_SYMBOL_GPL(trace_array_printk);

/**
 * trace_array_init_printk - Initialize buffers for trace_array_printk()
 * @tr: The trace array to initialize the buffers for
 *
 * As trace_array_printk() only writes into instances, they are OK to
 * have in the kernel (unlike trace_printk()). This needs to be called
 * before trace_array_printk() can be used on a trace_array.
 */
int trace_array_init_printk(struct trace_array *tr)
{
	if (!tr)
		return -ENOENT;

	/* This is only allowed for created instances */
	if (tr == &global_trace)
		return -EINVAL;

	return alloc_percpu_trace_buffer();
}
EXPORT_SYMBOL_GPL(trace_array_init_printk);

__printf(3, 4)
int trace_array_printk_buf(struct trace_buffer *buffer,
			   unsigned long ip, const char *fmt, ...)
{
	int ret;
	va_list ap;

	if (!(global_trace.trace_flags & TRACE_ITER_PRINTK))
		return 0;

	va_start(ap, fmt);
	ret = __trace_array_vprintk(buffer, ip, fmt, ap);
	va_end(ap);
	return ret;
}

__printf(2, 0)
int trace_vprintk(unsigned long ip, const char *fmt, va_list args)
{
	return trace_array_vprintk(&global_trace, ip, fmt, args);
}
EXPORT_SYMBOL_GPL(trace_vprintk);

static void trace_iterator_increment(struct trace_iterator *iter)
{
	struct ring_buffer_iter *buf_iter = trace_buffer_iter(iter, iter->cpu);

	iter->idx++;
	if (buf_iter)
		ring_buffer_iter_advance(buf_iter);
}

static struct trace_entry *
peek_next_entry(struct trace_iterator *iter, int cpu, u64 *ts,
		unsigned long *lost_events)
{
	struct ring_buffer_event *event;
	struct ring_buffer_iter *buf_iter = trace_buffer_iter(iter, cpu);

	if (buf_iter) {
		event = ring_buffer_iter_peek(buf_iter, ts);
		if (lost_events)
			*lost_events = ring_buffer_iter_dropped(buf_iter) ?
				(unsigned long)-1 : 0;
	} else {
		event = ring_buffer_peek(iter->array_buffer->buffer, cpu, ts,
					 lost_events);
	}

	if (event) {
		iter->ent_size = ring_buffer_event_length(event);
		return ring_buffer_event_data(event);
	}
	iter->ent_size = 0;
	return NULL;
}

static struct trace_entry *
__find_next_entry(struct trace_iterator *iter, int *ent_cpu,
		  unsigned long *missing_events, u64 *ent_ts)
{
	struct trace_buffer *buffer = iter->array_buffer->buffer;
	struct trace_entry *ent, *next = NULL;
	unsigned long lost_events = 0, next_lost = 0;
	int cpu_file = iter->cpu_file;
	u64 next_ts = 0, ts;
	int next_cpu = -1;
	int next_size = 0;
	int cpu;

	/*
	 * If we are in a per_cpu trace file, don't bother by iterating over
	 * all cpu and peek directly.
	 */
	if (cpu_file > RING_BUFFER_ALL_CPUS) {
		if (ring_buffer_empty_cpu(buffer, cpu_file))
			return NULL;
		ent = peek_next_entry(iter, cpu_file, ent_ts, missing_events);
		if (ent_cpu)
			*ent_cpu = cpu_file;

		return ent;
	}

	for_each_tracing_cpu(cpu) {

		if (ring_buffer_empty_cpu(buffer, cpu))
			continue;

		ent = peek_next_entry(iter, cpu, &ts, &lost_events);

		/*
		 * Pick the entry with the smallest timestamp:
		 */
		if (ent && (!next || ts < next_ts)) {
			next = ent;
			next_cpu = cpu;
			next_ts = ts;
			next_lost = lost_events;
			next_size = iter->ent_size;
		}
	}

	iter->ent_size = next_size;

	if (ent_cpu)
		*ent_cpu = next_cpu;

	if (ent_ts)
		*ent_ts = next_ts;

	if (missing_events)
		*missing_events = next_lost;

	return next;
}

#define STATIC_FMT_BUF_SIZE	128
static char static_fmt_buf[STATIC_FMT_BUF_SIZE];

static char *trace_iter_expand_format(struct trace_iterator *iter)
{
	char *tmp;

	/*
	 * iter->tr is NULL when used with tp_printk, which makes
	 * this get called where it is not safe to call krealloc().
	 */
	if (!iter->tr || iter->fmt == static_fmt_buf)
		return NULL;

	tmp = krealloc(iter->fmt, iter->fmt_size + STATIC_FMT_BUF_SIZE,
		       GFP_KERNEL);
	if (tmp) {
		iter->fmt_size += STATIC_FMT_BUF_SIZE;
		iter->fmt = tmp;
	}

	return tmp;
}

/* Returns true if the string is safe to dereference from an event */
static bool trace_safe_str(struct trace_iterator *iter, const char *str,
			   bool star, int len)
{
	unsigned long addr = (unsigned long)str;
	struct trace_event *trace_event;
	struct trace_event_call *event;

	/* Ignore strings with no length */
	if (star && !len)
		return true;

	/* OK if part of the event data */
	if ((addr >= (unsigned long)iter->ent) &&
	    (addr < (unsigned long)iter->ent + iter->ent_size))
		return true;

	/* OK if part of the temp seq buffer */
	if ((addr >= (unsigned long)iter->tmp_seq.buffer) &&
	    (addr < (unsigned long)iter->tmp_seq.buffer + PAGE_SIZE))
		return true;

	/* Core rodata can not be freed */
	if (is_kernel_rodata(addr))
		return true;

	if (trace_is_tracepoint_string(str))
		return true;

	/*
	 * Now this could be a module event, referencing core module
	 * data, which is OK.
	 */
	if (!iter->ent)
		return false;

	trace_event = ftrace_find_event(iter->ent->type);
	if (!trace_event)
		return false;

	event = container_of(trace_event, struct trace_event_call, event);
	if ((event->flags & TRACE_EVENT_FL_DYNAMIC) || !event->module)
		return false;

	/* Would rather have rodata, but this will suffice */
	if (within_module_core(addr, event->module))
		return true;

	return false;
}

static const char *show_buffer(struct trace_seq *s)
{
	struct seq_buf *seq = &s->seq;

	seq_buf_terminate(seq);

	return seq->buffer;
}

static DEFINE_STATIC_KEY_FALSE(trace_no_verify);

static int test_can_verify_check(const char *fmt, ...)
{
	char buf[16];
	va_list ap;
	int ret;

	/*
	 * The verifier is dependent on vsnprintf() modifies the va_list
	 * passed to it, where it is sent as a reference. Some architectures
	 * (like x86_32) passes it by value, which means that vsnprintf()
	 * does not modify the va_list passed to it, and the verifier
	 * would then need to be able to understand all the values that
	 * vsnprintf can use. If it is passed by value, then the verifier
	 * is disabled.
	 */
	va_start(ap, fmt);
	vsnprintf(buf, 16, "%d", ap);
	ret = va_arg(ap, int);
	va_end(ap);

	return ret;
}

static void test_can_verify(void)
{
	if (!test_can_verify_check("%d %d", 0, 1)) {
		pr_info("trace event string verifier disabled\n");
		static_branch_inc(&trace_no_verify);
	}
}

/**
 * trace_check_vprintf - Check dereferenced strings while writing to the seq buffer
 * @iter: The iterator that holds the seq buffer and the event being printed
 * @fmt: The format used to print the event
 * @ap: The va_list holding the data to print from @fmt.
 *
 * This writes the data into the @iter->seq buffer using the data from
 * @fmt and @ap. If the format has a %s, then the source of the string
 * is examined to make sure it is safe to print, otherwise it will
 * warn and print "[UNSAFE MEMORY]" in place of the dereferenced string
 * pointer.
 */
void trace_check_vprintf(struct trace_iterator *iter, const char *fmt,
			 va_list ap)
{
	const char *p = fmt;
	const char *str;
	int i, j;

	if (WARN_ON_ONCE(!fmt))
		return;

	if (static_branch_unlikely(&trace_no_verify))
		goto print;

	/* Don't bother checking when doing a ftrace_dump() */
	if (iter->fmt == static_fmt_buf)
		goto print;

	while (*p) {
		bool star = false;
		int len = 0;

		j = 0;

		/* We only care about %s and variants */
		for (i = 0; p[i]; i++) {
			if (i + 1 >= iter->fmt_size) {
				/*
				 * If we can't expand the copy buffer,
				 * just print it.
				 */
				if (!trace_iter_expand_format(iter))
					goto print;
			}

			if (p[i] == '\\' && p[i+1]) {
				i++;
				continue;
			}
			if (p[i] == '%') {
				/* Need to test cases like %08.*s */
				for (j = 1; p[i+j]; j++) {
					if (isdigit(p[i+j]) ||
					    p[i+j] == '.')
						continue;
					if (p[i+j] == '*') {
						star = true;
						continue;
					}
					break;
				}
				if (p[i+j] == 's')
					break;
				star = false;
			}
			j = 0;
		}
		/* If no %s found then just print normally */
		if (!p[i])
			break;

		/* Copy up to the %s, and print that */
		strncpy(iter->fmt, p, i);
		iter->fmt[i] = '\0';
		trace_seq_vprintf(&iter->seq, iter->fmt, ap);

		/*
		 * If iter->seq is full, the above call no longer guarantees
		 * that ap is in sync with fmt processing, and further calls
		 * to va_arg() can return wrong positional arguments.
		 *
		 * Ensure that ap is no longer used in this case.
		 */
		if (iter->seq.full) {
			p = "";
			break;
		}

		if (star)
			len = va_arg(ap, int);

		/* The ap now points to the string data of the %s */
		str = va_arg(ap, const char *);

		/*
		 * If you hit this warning, it is likely that the
		 * trace event in question used %s on a string that
		 * was saved at the time of the event, but may not be
		 * around when the trace is read. Use __string(),
		 * __assign_str() and __get_str() helpers in the TRACE_EVENT()
		 * instead. See samples/trace_events/trace-events-sample.h
		 * for reference.
		 */
		if (WARN_ONCE(!trace_safe_str(iter, str, star, len),
			      "fmt: '%s' current_buffer: '%s'",
			      fmt, show_buffer(&iter->seq))) {
			int ret;

			/* Try to safely read the string */
			if (star) {
				if (len + 1 > iter->fmt_size)
					len = iter->fmt_size - 1;
				if (len < 0)
					len = 0;
				ret = copy_from_kernel_nofault(iter->fmt, str, len);
				iter->fmt[len] = 0;
				star = false;
			} else {
				ret = strncpy_from_kernel_nofault(iter->fmt, str,
								  iter->fmt_size);
			}
			if (ret < 0)
				trace_seq_printf(&iter->seq, "(0x%px)", str);
			else
				trace_seq_printf(&iter->seq, "(0x%px:%s)",
						 str, iter->fmt);
			str = "[UNSAFE-MEMORY]";
			strcpy(iter->fmt, "%s");
		} else {
			strncpy(iter->fmt, p + i, j + 1);
			iter->fmt[j+1] = '\0';
		}
		if (star)
			trace_seq_printf(&iter->seq, iter->fmt, len, str);
		else
			trace_seq_printf(&iter->seq, iter->fmt, str);

		p += i + j + 1;
	}
 print:
	if (*p)
		trace_seq_vprintf(&iter->seq, p, ap);
}

const char *trace_event_format(struct trace_iterator *iter, const char *fmt)
{
	const char *p, *new_fmt;
	char *q;

	if (WARN_ON_ONCE(!fmt))
		return fmt;

	if (!iter->tr || iter->tr->trace_flags & TRACE_ITER_HASH_PTR)
		return fmt;

	p = fmt;
	new_fmt = q = iter->fmt;
	while (*p) {
		if (unlikely(q - new_fmt + 3 > iter->fmt_size)) {
			if (!trace_iter_expand_format(iter))
				return fmt;

			q += iter->fmt - new_fmt;
			new_fmt = iter->fmt;
		}

		*q++ = *p++;

		/* Replace %p with %px */
		if (p[-1] == '%') {
			if (p[0] == '%') {
				*q++ = *p++;
			} else if (p[0] == 'p' && !isalnum(p[1])) {
				*q++ = *p++;
				*q++ = 'x';
			}
		}
	}
	*q = '\0';

	return new_fmt;
}

#define STATIC_TEMP_BUF_SIZE	128
static char static_temp_buf[STATIC_TEMP_BUF_SIZE] __aligned(4);

/* Find the next real entry, without updating the iterator itself */
struct trace_entry *trace_find_next_entry(struct trace_iterator *iter,
					  int *ent_cpu, u64 *ent_ts)
{
	/* __find_next_entry will reset ent_size */
	int ent_size = iter->ent_size;
	struct trace_entry *entry;

	/*
	 * If called from ftrace_dump(), then the iter->temp buffer
	 * will be the static_temp_buf and not created from kmalloc.
	 * If the entry size is greater than the buffer, we can
	 * not save it. Just return NULL in that case. This is only
	 * used to add markers when two consecutive events' time
	 * stamps have a large delta. See trace_print_lat_context()
	 */
	if (iter->temp == static_temp_buf &&
	    STATIC_TEMP_BUF_SIZE < ent_size)
		return NULL;

	/*
	 * The __find_next_entry() may call peek_next_entry(), which may
	 * call ring_buffer_peek() that may make the contents of iter->ent
	 * undefined. Need to copy iter->ent now.
	 */
	if (iter->ent && iter->ent != iter->temp) {
		if ((!iter->temp || iter->temp_size < iter->ent_size) &&
		    !WARN_ON_ONCE(iter->temp == static_temp_buf)) {
			void *temp;
			temp = kmalloc(iter->ent_size, GFP_KERNEL);
			if (!temp)
				return NULL;
			kfree(iter->temp);
			iter->temp = temp;
			iter->temp_size = iter->ent_size;
		}
		memcpy(iter->temp, iter->ent, iter->ent_size);
		iter->ent = iter->temp;
	}
	entry = __find_next_entry(iter, ent_cpu, NULL, ent_ts);
	/* Put back the original ent_size */
	iter->ent_size = ent_size;

	return entry;
}

/* Find the next real entry, and increment the iterator to the next entry */
void *trace_find_next_entry_inc(struct trace_iterator *iter)
{
	iter->ent = __find_next_entry(iter, &iter->cpu,
				      &iter->lost_events, &iter->ts);

	if (iter->ent)
		trace_iterator_increment(iter);

	return iter->ent ? iter : NULL;
}

static void trace_consume(struct trace_iterator *iter)
{
	ring_buffer_consume(iter->array_buffer->buffer, iter->cpu, &iter->ts,
			    &iter->lost_events);
}

static void *s_next(struct seq_file *m, void *v, loff_t *pos)
{
	struct trace_iterator *iter = m->private;
	int i = (int)*pos;
	void *ent;

	WARN_ON_ONCE(iter->leftover);

	(*pos)++;

	/* can't go backwards */
	if (iter->idx > i)
		return NULL;

	if (iter->idx < 0)
		ent = trace_find_next_entry_inc(iter);
	else
		ent = iter;

	while (ent && iter->idx < i)
		ent = trace_find_next_entry_inc(iter);

	iter->pos = *pos;

	return ent;
}

void tracing_iter_reset(struct trace_iterator *iter, int cpu)
{
	struct ring_buffer_iter *buf_iter;
	unsigned long entries = 0;
	u64 ts;

	per_cpu_ptr(iter->array_buffer->data, cpu)->skipped_entries = 0;

	buf_iter = trace_buffer_iter(iter, cpu);
	if (!buf_iter)
		return;

	ring_buffer_iter_reset(buf_iter);

	/*
	 * We could have the case with the max latency tracers
	 * that a reset never took place on a cpu. This is evident
	 * by the timestamp being before the start of the buffer.
	 */
	while (ring_buffer_iter_peek(buf_iter, &ts)) {
		if (ts >= iter->array_buffer->time_start)
			break;
		entries++;
		ring_buffer_iter_advance(buf_iter);
	}

	per_cpu_ptr(iter->array_buffer->data, cpu)->skipped_entries = entries;
}

/*
 * The current tracer is copied to avoid a global locking
 * all around.
 */
static void *s_start(struct seq_file *m, loff_t *pos)
{
	struct trace_iterator *iter = m->private;
	struct trace_array *tr = iter->tr;
	int cpu_file = iter->cpu_file;
	void *p = NULL;
	loff_t l = 0;
	int cpu;

	/*
	 * copy the tracer to avoid using a global lock all around.
	 * iter->trace is a copy of current_trace, the pointer to the
	 * name may be used instead of a strcmp(), as iter->trace->name
	 * will point to the same string as current_trace->name.
	 */
	mutex_lock(&trace_types_lock);
	if (unlikely(tr->current_trace && iter->trace->name != tr->current_trace->name))
		*iter->trace = *tr->current_trace;
	mutex_unlock(&trace_types_lock);

#ifdef CONFIG_TRACER_MAX_TRACE
	if (iter->snapshot && iter->trace->use_max_tr)
		return ERR_PTR(-EBUSY);
#endif

	if (*pos != iter->pos) {
		iter->ent = NULL;
		iter->cpu = 0;
		iter->idx = -1;

		if (cpu_file == RING_BUFFER_ALL_CPUS) {
			for_each_tracing_cpu(cpu)
				tracing_iter_reset(iter, cpu);
		} else
			tracing_iter_reset(iter, cpu_file);

		iter->leftover = 0;
		for (p = iter; p && l < *pos; p = s_next(m, p, &l))
			;

	} else {
		/*
		 * If we overflowed the seq_file before, then we want
		 * to just reuse the trace_seq buffer again.
		 */
		if (iter->leftover)
			p = iter;
		else {
			l = *pos - 1;
			p = s_next(m, p, &l);
		}
	}

	trace_event_read_lock();
	trace_access_lock(cpu_file);
	return p;
}

static void s_stop(struct seq_file *m, void *p)
{
	struct trace_iterator *iter = m->private;

#ifdef CONFIG_TRACER_MAX_TRACE
	if (iter->snapshot && iter->trace->use_max_tr)
		return;
#endif

	trace_access_unlock(iter->cpu_file);
	trace_event_read_unlock();
}

static void
get_total_entries_cpu(struct array_buffer *buf, unsigned long *total,
		      unsigned long *entries, int cpu)
{
	unsigned long count;

	count = ring_buffer_entries_cpu(buf->buffer, cpu);
	/*
	 * If this buffer has skipped entries, then we hold all
	 * entries for the trace and we need to ignore the
	 * ones before the time stamp.
	 */
	if (per_cpu_ptr(buf->data, cpu)->skipped_entries) {
		count -= per_cpu_ptr(buf->data, cpu)->skipped_entries;
		/* total is the same as the entries */
		*total = count;
	} else
		*total = count +
			ring_buffer_overrun_cpu(buf->buffer, cpu);
	*entries = count;
}

static void
get_total_entries(struct array_buffer *buf,
		  unsigned long *total, unsigned long *entries)
{
	unsigned long t, e;
	int cpu;

	*total = 0;
	*entries = 0;

	for_each_tracing_cpu(cpu) {
		get_total_entries_cpu(buf, &t, &e, cpu);
		*total += t;
		*entries += e;
	}
}

unsigned long trace_total_entries_cpu(struct trace_array *tr, int cpu)
{
	unsigned long total, entries;

	if (!tr)
		tr = &global_trace;

	get_total_entries_cpu(&tr->array_buffer, &total, &entries, cpu);

	return entries;
}

unsigned long trace_total_entries(struct trace_array *tr)
{
	unsigned long total, entries;

	if (!tr)
		tr = &global_trace;

	get_total_entries(&tr->array_buffer, &total, &entries);

	return entries;
}

static void print_lat_help_header(struct seq_file *m)
{
	seq_puts(m, "#                    _------=> CPU#            \n"
		    "#                   / _-----=> irqs-off        \n"
		    "#                  | / _----=> need-resched    \n"
		    "#                  || / _---=> hardirq/softirq \n"
		    "#                  ||| / _--=> preempt-depth   \n"
		    "#                  |||| / _-=> migrate-disable \n"
		    "#                  ||||| /     delay           \n"
		    "#  cmd     pid     |||||| time  |   caller     \n"
		    "#     \\   /        ||||||  \\    |    /       \n");
}

static void print_event_info(struct array_buffer *buf, struct seq_file *m)
{
	unsigned long total;
	unsigned long entries;

	get_total_entries(buf, &total, &entries);
	seq_printf(m, "# entries-in-buffer/entries-written: %lu/%lu   #P:%d\n",
		   entries, total, num_online_cpus());
	seq_puts(m, "#\n");
}

static void print_func_help_header(struct array_buffer *buf, struct seq_file *m,
				   unsigned int flags)
{
	bool tgid = flags & TRACE_ITER_RECORD_TGID;

	print_event_info(buf, m);

	seq_printf(m, "#           TASK-PID    %s CPU#     TIMESTAMP  FUNCTION\n", tgid ? "   TGID   " : "");
	seq_printf(m, "#              | |      %s   |         |         |\n",      tgid ? "     |    " : "");
}

static void print_func_help_header_irq(struct array_buffer *buf, struct seq_file *m,
				       unsigned int flags)
{
	bool tgid = flags & TRACE_ITER_RECORD_TGID;
	const char *space = "            ";
	int prec = tgid ? 12 : 2;

	print_event_info(buf, m);

	seq_printf(m, "#                            %.*s  _-----=> irqs-off\n", prec, space);
	seq_printf(m, "#                            %.*s / _----=> need-resched\n", prec, space);
	seq_printf(m, "#                            %.*s| / _---=> hardirq/softirq\n", prec, space);
	seq_printf(m, "#                            %.*s|| / _--=> preempt-depth\n", prec, space);
	seq_printf(m, "#                            %.*s||| / _-=> migrate-disable\n", prec, space);
	seq_printf(m, "#                            %.*s|||| /     delay\n", prec, space);
	seq_printf(m, "#           TASK-PID  %.*s CPU#  |||||  TIMESTAMP  FUNCTION\n", prec, "     TGID   ");
	seq_printf(m, "#              | |    %.*s   |   |||||     |         |\n", prec, "       |    ");
}

void
print_trace_header(struct seq_file *m, struct trace_iterator *iter)
{
	unsigned long sym_flags = (global_trace.trace_flags & TRACE_ITER_SYM_MASK);
	struct array_buffer *buf = iter->array_buffer;
	struct trace_array_cpu *data = per_cpu_ptr(buf->data, buf->cpu);
	struct tracer *type = iter->trace;
	unsigned long entries;
	unsigned long total;
	const char *name = "preemption";

	name = type->name;

	get_total_entries(buf, &total, &entries);

	seq_printf(m, "# %s latency trace v1.1.5 on %s\n",
		   name, UTS_RELEASE);
	seq_puts(m, "# -----------------------------------"
		 "---------------------------------\n");
	seq_printf(m, "# latency: %lu us, #%lu/%lu, CPU#%d |"
		   " (M:%s VP:%d, KP:%d, SP:%d HP:%d",
		   nsecs_to_usecs(data->saved_latency),
		   entries,
		   total,
		   buf->cpu,
#if defined(CONFIG_PREEMPT_NONE)
		   "server",
#elif defined(CONFIG_PREEMPT_VOLUNTARY)
		   "desktop",
#elif defined(CONFIG_PREEMPT)
		   "preempt",
#elif defined(CONFIG_PREEMPT_RT)
		   "preempt_rt",
#else
		   "unknown",
#endif
		   /* These are reserved for later use */
		   0, 0, 0, 0);
#ifdef CONFIG_SMP
	seq_printf(m, " #P:%d)\n", num_online_cpus());
#else
	seq_puts(m, ")\n");
#endif
	seq_puts(m, "#    -----------------\n");
	seq_printf(m, "#    | task: %.16s-%d "
		   "(uid:%d nice:%ld policy:%ld rt_prio:%ld)\n",
		   data->comm, data->pid,
		   from_kuid_munged(seq_user_ns(m), data->uid), data->nice,
		   data->policy, data->rt_priority);
	seq_puts(m, "#    -----------------\n");

	if (data->critical_start) {
		seq_puts(m, "#  => started at: ");
		seq_print_ip_sym(&iter->seq, data->critical_start, sym_flags);
		trace_print_seq(m, &iter->seq);
		seq_puts(m, "\n#  => ended at:   ");
		seq_print_ip_sym(&iter->seq, data->critical_end, sym_flags);
		trace_print_seq(m, &iter->seq);
		seq_puts(m, "\n#\n");
	}

	seq_puts(m, "#\n");
}

static void test_cpu_buff_start(struct trace_iterator *iter)
{
	struct trace_seq *s = &iter->seq;
	struct trace_array *tr = iter->tr;

	if (!(tr->trace_flags & TRACE_ITER_ANNOTATE))
		return;

	if (!(iter->iter_flags & TRACE_FILE_ANNOTATE))
		return;

	if (cpumask_available(iter->started) &&
	    cpumask_test_cpu(iter->cpu, iter->started))
		return;

	if (per_cpu_ptr(iter->array_buffer->data, iter->cpu)->skipped_entries)
		return;

	if (cpumask_available(iter->started))
		cpumask_set_cpu(iter->cpu, iter->started);

	/* Don't print started cpu buffer for the first entry of the trace */
	if (iter->idx > 1)
		trace_seq_printf(s, "##### CPU %u buffer started ####\n",
				iter->cpu);
}

static enum print_line_t print_trace_fmt(struct trace_iterator *iter)
{
	struct trace_array *tr = iter->tr;
	struct trace_seq *s = &iter->seq;
	unsigned long sym_flags = (tr->trace_flags & TRACE_ITER_SYM_MASK);
	struct trace_entry *entry;
	struct trace_event *event;

	entry = iter->ent;

	test_cpu_buff_start(iter);

	event = ftrace_find_event(entry->type);

	if (tr->trace_flags & TRACE_ITER_CONTEXT_INFO) {
		if (iter->iter_flags & TRACE_FILE_LAT_FMT)
			trace_print_lat_context(iter);
		else
			trace_print_context(iter);
	}

	if (trace_seq_has_overflowed(s))
		return TRACE_TYPE_PARTIAL_LINE;

	if (event)
		return event->funcs->trace(iter, sym_flags, event);

	trace_seq_printf(s, "Unknown type %d\n", entry->type);

	return trace_handle_return(s);
}

static enum print_line_t print_raw_fmt(struct trace_iterator *iter)
{
	struct trace_array *tr = iter->tr;
	struct trace_seq *s = &iter->seq;
	struct trace_entry *entry;
	struct trace_event *event;

	entry = iter->ent;

	if (tr->trace_flags & TRACE_ITER_CONTEXT_INFO)
		trace_seq_printf(s, "%d %d %llu ",
				 entry->pid, iter->cpu, iter->ts);

	if (trace_seq_has_overflowed(s))
		return TRACE_TYPE_PARTIAL_LINE;

	event = ftrace_find_event(entry->type);
	if (event)
		return event->funcs->raw(iter, 0, event);

	trace_seq_printf(s, "%d ?\n", entry->type);

	return trace_handle_return(s);
}

static enum print_line_t print_hex_fmt(struct trace_iterator *iter)
{
	struct trace_array *tr = iter->tr;
	struct trace_seq *s = &iter->seq;
	unsigned char newline = '\n';
	struct trace_entry *entry;
	struct trace_event *event;

	entry = iter->ent;

	if (tr->trace_flags & TRACE_ITER_CONTEXT_INFO) {
		SEQ_PUT_HEX_FIELD(s, entry->pid);
		SEQ_PUT_HEX_FIELD(s, iter->cpu);
		SEQ_PUT_HEX_FIELD(s, iter->ts);
		if (trace_seq_has_overflowed(s))
			return TRACE_TYPE_PARTIAL_LINE;
	}

	event = ftrace_find_event(entry->type);
	if (event) {
		enum print_line_t ret = event->funcs->hex(iter, 0, event);
		if (ret != TRACE_TYPE_HANDLED)
			return ret;
	}

	SEQ_PUT_FIELD(s, newline);

	return trace_handle_return(s);
}

static enum print_line_t print_bin_fmt(struct trace_iterator *iter)
{
	struct trace_array *tr = iter->tr;
	struct trace_seq *s = &iter->seq;
	struct trace_entry *entry;
	struct trace_event *event;

	entry = iter->ent;

	if (tr->trace_flags & TRACE_ITER_CONTEXT_INFO) {
		SEQ_PUT_FIELD(s, entry->pid);
		SEQ_PUT_FIELD(s, iter->cpu);
		SEQ_PUT_FIELD(s, iter->ts);
		if (trace_seq_has_overflowed(s))
			return TRACE_TYPE_PARTIAL_LINE;
	}

	event = ftrace_find_event(entry->type);
	return event ? event->funcs->binary(iter, 0, event) :
		TRACE_TYPE_HANDLED;
}

int trace_empty(struct trace_iterator *iter)
{
	struct ring_buffer_iter *buf_iter;
	int cpu;

	/* If we are looking at one CPU buffer, only check that one */
	if (iter->cpu_file != RING_BUFFER_ALL_CPUS) {
		cpu = iter->cpu_file;
		buf_iter = trace_buffer_iter(iter, cpu);
		if (buf_iter) {
			if (!ring_buffer_iter_empty(buf_iter))
				return 0;
		} else {
			if (!ring_buffer_empty_cpu(iter->array_buffer->buffer, cpu))
				return 0;
		}
		return 1;
	}

	for_each_tracing_cpu(cpu) {
		buf_iter = trace_buffer_iter(iter, cpu);
		if (buf_iter) {
			if (!ring_buffer_iter_empty(buf_iter))
				return 0;
		} else {
			if (!ring_buffer_empty_cpu(iter->array_buffer->buffer, cpu))
				return 0;
		}
	}

	return 1;
}

/*  Called with trace_event_read_lock() held. */
enum print_line_t print_trace_line(struct trace_iterator *iter)
{
	struct trace_array *tr = iter->tr;
	unsigned long trace_flags = tr->trace_flags;
	enum print_line_t ret;

	if (iter->lost_events) {
		if (iter->lost_events == (unsigned long)-1)
			trace_seq_printf(&iter->seq, "CPU:%d [LOST EVENTS]\n",
					 iter->cpu);
		else
			trace_seq_printf(&iter->seq, "CPU:%d [LOST %lu EVENTS]\n",
					 iter->cpu, iter->lost_events);
		if (trace_seq_has_overflowed(&iter->seq))
			return TRACE_TYPE_PARTIAL_LINE;
	}

	if (iter->trace && iter->trace->print_line) {
		ret = iter->trace->print_line(iter);
		if (ret != TRACE_TYPE_UNHANDLED)
			return ret;
	}

	if (iter->ent->type == TRACE_BPUTS &&
			trace_flags & TRACE_ITER_PRINTK &&
			trace_flags & TRACE_ITER_PRINTK_MSGONLY)
		return trace_print_bputs_msg_only(iter);

	if (iter->ent->type == TRACE_BPRINT &&
			trace_flags & TRACE_ITER_PRINTK &&
			trace_flags & TRACE_ITER_PRINTK_MSGONLY)
		return trace_print_bprintk_msg_only(iter);

	if (iter->ent->type == TRACE_PRINT &&
			trace_flags & TRACE_ITER_PRINTK &&
			trace_flags & TRACE_ITER_PRINTK_MSGONLY)
		return trace_print_printk_msg_only(iter);

	if (trace_flags & TRACE_ITER_BIN)
		return print_bin_fmt(iter);

	if (trace_flags & TRACE_ITER_HEX)
		return print_hex_fmt(iter);

	if (trace_flags & TRACE_ITER_RAW)
		return print_raw_fmt(iter);

	return print_trace_fmt(iter);
}

void trace_latency_header(struct seq_file *m)
{
	struct trace_iterator *iter = m->private;
	struct trace_array *tr = iter->tr;

	/* print nothing if the buffers are empty */
	if (trace_empty(iter))
		return;

	if (iter->iter_flags & TRACE_FILE_LAT_FMT)
		print_trace_header(m, iter);

	if (!(tr->trace_flags & TRACE_ITER_VERBOSE))
		print_lat_help_header(m);
}

void trace_default_header(struct seq_file *m)
{
	struct trace_iterator *iter = m->private;
	struct trace_array *tr = iter->tr;
	unsigned long trace_flags = tr->trace_flags;

	if (!(trace_flags & TRACE_ITER_CONTEXT_INFO))
		return;

	if (iter->iter_flags & TRACE_FILE_LAT_FMT) {
		/* print nothing if the buffers are empty */
		if (trace_empty(iter))
			return;
		print_trace_header(m, iter);
		if (!(trace_flags & TRACE_ITER_VERBOSE))
			print_lat_help_header(m);
	} else {
		if (!(trace_flags & TRACE_ITER_VERBOSE)) {
			if (trace_flags & TRACE_ITER_IRQ_INFO)
				print_func_help_header_irq(iter->array_buffer,
							   m, trace_flags);
			else
				print_func_help_header(iter->array_buffer, m,
						       trace_flags);
		}
	}
}

static void test_ftrace_alive(struct seq_file *m)
{
	if (!ftrace_is_dead())
		return;
	seq_puts(m, "# WARNING: FUNCTION TRACING IS CORRUPTED\n"
		    "#          MAY BE MISSING FUNCTION EVENTS\n");
}

#ifdef CONFIG_TRACER_MAX_TRACE
static void show_snapshot_main_help(struct seq_file *m)
{
	seq_puts(m, "# echo 0 > snapshot : Clears and frees snapshot buffer\n"
		    "# echo 1 > snapshot : Allocates snapshot buffer, if not already allocated.\n"
		    "#                      Takes a snapshot of the main buffer.\n"
		    "# echo 2 > snapshot : Clears snapshot buffer (but does not allocate or free)\n"
		    "#                      (Doesn't have to be '2' works with any number that\n"
		    "#                       is not a '0' or '1')\n");
}

static void show_snapshot_percpu_help(struct seq_file *m)
{
	seq_puts(m, "# echo 0 > snapshot : Invalid for per_cpu snapshot file.\n");
#ifdef CONFIG_RING_BUFFER_ALLOW_SWAP
	seq_puts(m, "# echo 1 > snapshot : Allocates snapshot buffer, if not already allocated.\n"
		    "#                      Takes a snapshot of the main buffer for this cpu.\n");
#else
	seq_puts(m, "# echo 1 > snapshot : Not supported with this kernel.\n"
		    "#                     Must use main snapshot file to allocate.\n");
#endif
	seq_puts(m, "# echo 2 > snapshot : Clears this cpu's snapshot buffer (but does not allocate)\n"
		    "#                      (Doesn't have to be '2' works with any number that\n"
		    "#                       is not a '0' or '1')\n");
}

static void print_snapshot_help(struct seq_file *m, struct trace_iterator *iter)
{
	if (iter->tr->allocated_snapshot)
		seq_puts(m, "#\n# * Snapshot is allocated *\n#\n");
	else
		seq_puts(m, "#\n# * Snapshot is freed *\n#\n");

	seq_puts(m, "# Snapshot commands:\n");
	if (iter->cpu_file == RING_BUFFER_ALL_CPUS)
		show_snapshot_main_help(m);
	else
		show_snapshot_percpu_help(m);
}
#else
/* Should never be called */
static inline void print_snapshot_help(struct seq_file *m, struct trace_iterator *iter) { }
#endif

static int s_show(struct seq_file *m, void *v)
{
	struct trace_iterator *iter = v;
	int ret;

	if (iter->ent == NULL) {
		if (iter->tr) {
			seq_printf(m, "# tracer: %s\n", iter->trace->name);
			seq_puts(m, "#\n");
			test_ftrace_alive(m);
		}
		if (iter->snapshot && trace_empty(iter))
			print_snapshot_help(m, iter);
		else if (iter->trace && iter->trace->print_header)
			iter->trace->print_header(m);
		else
			trace_default_header(m);

	} else if (iter->leftover) {
		/*
		 * If we filled the seq_file buffer earlier, we
		 * want to just show it now.
		 */
		ret = trace_print_seq(m, &iter->seq);

		/* ret should this time be zero, but you never know */
		iter->leftover = ret;

	} else {
		print_trace_line(iter);
		ret = trace_print_seq(m, &iter->seq);
		/*
		 * If we overflow the seq_file buffer, then it will
		 * ask us for this data again at start up.
		 * Use that instead.
		 *  ret is 0 if seq_file write succeeded.
		 *        -1 otherwise.
		 */
		iter->leftover = ret;
	}

	return 0;
}

/*
 * Should be used after trace_array_get(), trace_types_lock
 * ensures that i_cdev was already initialized.
 */
static inline int tracing_get_cpu(struct inode *inode)
{
	if (inode->i_cdev) /* See trace_create_cpu_file() */
		return (long)inode->i_cdev - 1;
	return RING_BUFFER_ALL_CPUS;
}

static const struct seq_operations tracer_seq_ops = {
	.start		= s_start,
	.next		= s_next,
	.stop		= s_stop,
	.show		= s_show,
};

static struct trace_iterator *
__tracing_open(struct inode *inode, struct file *file, bool snapshot)
{
	struct trace_array *tr = inode->i_private;
	struct trace_iterator *iter;
	int cpu;

	if (tracing_disabled)
		return ERR_PTR(-ENODEV);

	iter = __seq_open_private(file, &tracer_seq_ops, sizeof(*iter));
	if (!iter)
		return ERR_PTR(-ENOMEM);

	iter->buffer_iter = kcalloc(nr_cpu_ids, sizeof(*iter->buffer_iter),
				    GFP_KERNEL);
	if (!iter->buffer_iter)
		goto release;

	/*
	 * trace_find_next_entry() may need to save off iter->ent.
	 * It will place it into the iter->temp buffer. As most
	 * events are less than 128, allocate a buffer of that size.
	 * If one is greater, then trace_find_next_entry() will
	 * allocate a new buffer to adjust for the bigger iter->ent.
	 * It's not critical if it fails to get allocated here.
	 */
	iter->temp = kmalloc(128, GFP_KERNEL);
	if (iter->temp)
		iter->temp_size = 128;

	/*
	 * trace_event_printf() may need to modify given format
	 * string to replace %p with %px so that it shows real address
	 * instead of hash value. However, that is only for the event
	 * tracing, other tracer may not need. Defer the allocation
	 * until it is needed.
	 */
	iter->fmt = NULL;
	iter->fmt_size = 0;

	/*
	 * We make a copy of the current tracer to avoid concurrent
	 * changes on it while we are reading.
	 */
	mutex_lock(&trace_types_lock);
	iter->trace = kzalloc(sizeof(*iter->trace), GFP_KERNEL);
	if (!iter->trace)
		goto fail;

	*iter->trace = *tr->current_trace;

	if (!zalloc_cpumask_var(&iter->started, GFP_KERNEL))
		goto fail;

	iter->tr = tr;

#ifdef CONFIG_TRACER_MAX_TRACE
	/* Currently only the top directory has a snapshot */
	if (tr->current_trace->print_max || snapshot)
		iter->array_buffer = &tr->max_buffer;
	else
#endif
		iter->array_buffer = &tr->array_buffer;
	iter->snapshot = snapshot;
	iter->pos = -1;
	iter->cpu_file = tracing_get_cpu(inode);
	mutex_init(&iter->mutex);

	/* Notify the tracer early; before we stop tracing. */
	if (iter->trace->open)
		iter->trace->open(iter);

	/* Annotate start of buffers if we had overruns */
	if (ring_buffer_overruns(iter->array_buffer->buffer))
		iter->iter_flags |= TRACE_FILE_ANNOTATE;

	/* Output in nanoseconds only if we are using a clock in nanoseconds. */
	if (trace_clocks[tr->clock_id].in_ns)
		iter->iter_flags |= TRACE_FILE_TIME_IN_NS;

	/*
	 * If pause-on-trace is enabled, then stop the trace while
	 * dumping, unless this is the "snapshot" file
	 */
	if (!iter->snapshot && (tr->trace_flags & TRACE_ITER_PAUSE_ON_TRACE))
		tracing_stop_tr(tr);

	if (iter->cpu_file == RING_BUFFER_ALL_CPUS) {
		for_each_tracing_cpu(cpu) {
			iter->buffer_iter[cpu] =
				ring_buffer_read_prepare(iter->array_buffer->buffer,
							 cpu, GFP_KERNEL);
		}
		ring_buffer_read_prepare_sync();
		for_each_tracing_cpu(cpu) {
			ring_buffer_read_start(iter->buffer_iter[cpu]);
			tracing_iter_reset(iter, cpu);
		}
	} else {
		cpu = iter->cpu_file;
		iter->buffer_iter[cpu] =
			ring_buffer_read_prepare(iter->array_buffer->buffer,
						 cpu, GFP_KERNEL);
		ring_buffer_read_prepare_sync();
		ring_buffer_read_start(iter->buffer_iter[cpu]);
		tracing_iter_reset(iter, cpu);
	}

	mutex_unlock(&trace_types_lock);

	return iter;

 fail:
	mutex_unlock(&trace_types_lock);
	kfree(iter->trace);
	kfree(iter->temp);
	kfree(iter->buffer_iter);
release:
	seq_release_private(inode, file);
	return ERR_PTR(-ENOMEM);
}

int tracing_open_generic(struct inode *inode, struct file *filp)
{
	int ret;

	ret = tracing_check_open_get_tr(NULL);
	if (ret)
		return ret;

	filp->private_data = inode->i_private;
	return 0;
}

bool tracing_is_disabled(void)
{
	return (tracing_disabled) ? true: false;
}

/*
 * Open and update trace_array ref count.
 * Must have the current trace_array passed to it.
 */
int tracing_open_generic_tr(struct inode *inode, struct file *filp)
{
	struct trace_array *tr = inode->i_private;
	int ret;

	ret = tracing_check_open_get_tr(tr);
	if (ret)
		return ret;

	filp->private_data = inode->i_private;

	return 0;
}

static int tracing_release(struct inode *inode, struct file *file)
{
	struct trace_array *tr = inode->i_private;
	struct seq_file *m = file->private_data;
	struct trace_iterator *iter;
	int cpu;

	if (!(file->f_mode & FMODE_READ)) {
		trace_array_put(tr);
		return 0;
	}

	/* Writes do not use seq_file */
	iter = m->private;
	mutex_lock(&trace_types_lock);

	for_each_tracing_cpu(cpu) {
		if (iter->buffer_iter[cpu])
			ring_buffer_read_finish(iter->buffer_iter[cpu]);
	}

	if (iter->trace && iter->trace->close)
		iter->trace->close(iter);

	if (!iter->snapshot && tr->stop_count)
		/* reenable tracing if it was previously enabled */
		tracing_start_tr(tr);

	__trace_array_put(tr);

	mutex_unlock(&trace_types_lock);

	mutex_destroy(&iter->mutex);
	free_cpumask_var(iter->started);
	kfree(iter->fmt);
	kfree(iter->temp);
	kfree(iter->trace);
	kfree(iter->buffer_iter);
	seq_release_private(inode, file);

	return 0;
}

static int tracing_release_generic_tr(struct inode *inode, struct file *file)
{
	struct trace_array *tr = inode->i_private;

	trace_array_put(tr);
	return 0;
}

static int tracing_single_release_tr(struct inode *inode, struct file *file)
{
	struct trace_array *tr = inode->i_private;

	trace_array_put(tr);

	return single_release(inode, file);
}

static int tracing_open(struct inode *inode, struct file *file)
{
	struct trace_array *tr = inode->i_private;
	struct trace_iterator *iter;
	int ret;

	ret = tracing_check_open_get_tr(tr);
	if (ret)
		return ret;

	/* If this file was open for write, then erase contents */
	if ((file->f_mode & FMODE_WRITE) && (file->f_flags & O_TRUNC)) {
		int cpu = tracing_get_cpu(inode);
		struct array_buffer *trace_buf = &tr->array_buffer;

#ifdef CONFIG_TRACER_MAX_TRACE
		if (tr->current_trace->print_max)
			trace_buf = &tr->max_buffer;
#endif

		if (cpu == RING_BUFFER_ALL_CPUS)
			tracing_reset_online_cpus(trace_buf);
		else
			tracing_reset_cpu(trace_buf, cpu);
	}

	if (file->f_mode & FMODE_READ) {
		iter = __tracing_open(inode, file, false);
		if (IS_ERR(iter))
			ret = PTR_ERR(iter);
		else if (tr->trace_flags & TRACE_ITER_LATENCY_FMT)
			iter->iter_flags |= TRACE_FILE_LAT_FMT;
	}

	if (ret < 0)
		trace_array_put(tr);

	return ret;
}

/*
 * Some tracers are not suitable for instance buffers.
 * A tracer is always available for the global array (toplevel)
 * or if it explicitly states that it is.
 */
static bool
trace_ok_for_array(struct tracer *t, struct trace_array *tr)
{
	return (tr->flags & TRACE_ARRAY_FL_GLOBAL) || t->allow_instances;
}

/* Find the next tracer that this trace array may use */
static struct tracer *
get_tracer_for_array(struct trace_array *tr, struct tracer *t)
{
	while (t && !trace_ok_for_array(t, tr))
		t = t->next;

	return t;
}

static void *
t_next(struct seq_file *m, void *v, loff_t *pos)
{
	struct trace_array *tr = m->private;
	struct tracer *t = v;

	(*pos)++;

	if (t)
		t = get_tracer_for_array(tr, t->next);

	return t;
}

static void *t_start(struct seq_file *m, loff_t *pos)
{
	struct trace_array *tr = m->private;
	struct tracer *t;
	loff_t l = 0;

	mutex_lock(&trace_types_lock);

	t = get_tracer_for_array(tr, trace_types);
	for (; t && l < *pos; t = t_next(m, t, &l))
			;

	return t;
}

static void t_stop(struct seq_file *m, void *p)
{
	mutex_unlock(&trace_types_lock);
}

static int t_show(struct seq_file *m, void *v)
{
	struct tracer *t = v;

	if (!t)
		return 0;

	seq_puts(m, t->name);
	if (t->next)
		seq_putc(m, ' ');
	else
		seq_putc(m, '\n');

	return 0;
}

static const struct seq_operations show_traces_seq_ops = {
	.start		= t_start,
	.next		= t_next,
	.stop		= t_stop,
	.show		= t_show,
};

static int show_traces_open(struct inode *inode, struct file *file)
{
	struct trace_array *tr = inode->i_private;
	struct seq_file *m;
	int ret;

	ret = tracing_check_open_get_tr(tr);
	if (ret)
		return ret;

	ret = seq_open(file, &show_traces_seq_ops);
	if (ret) {
		trace_array_put(tr);
		return ret;
	}

	m = file->private_data;
	m->private = tr;

	return 0;
}

static int show_traces_release(struct inode *inode, struct file *file)
{
	struct trace_array *tr = inode->i_private;

	trace_array_put(tr);
	return seq_release(inode, file);
}

static ssize_t
tracing_write_stub(struct file *filp, const char __user *ubuf,
		   size_t count, loff_t *ppos)
{
	return count;
}

loff_t tracing_lseek(struct file *file, loff_t offset, int whence)
{
	int ret;

	if (file->f_mode & FMODE_READ)
		ret = seq_lseek(file, offset, whence);
	else
		file->f_pos = ret = 0;

	return ret;
}

static const struct file_operations tracing_fops = {
	.open		= tracing_open,
	.read		= seq_read,
	.read_iter	= seq_read_iter,
	.splice_read	= generic_file_splice_read,
	.write		= tracing_write_stub,
	.llseek		= tracing_lseek,
	.release	= tracing_release,
};

static const struct file_operations show_traces_fops = {
	.open		= show_traces_open,
	.read		= seq_read,
	.llseek		= seq_lseek,
	.release	= show_traces_release,
};

static ssize_t
tracing_cpumask_read(struct file *filp, char __user *ubuf,
		     size_t count, loff_t *ppos)
{
	struct trace_array *tr = file_inode(filp)->i_private;
	char *mask_str;
	int len;

	len = snprintf(NULL, 0, "%*pb\n",
		       cpumask_pr_args(tr->tracing_cpumask)) + 1;
	mask_str = kmalloc(len, GFP_KERNEL);
	if (!mask_str)
		return -ENOMEM;

	len = snprintf(mask_str, len, "%*pb\n",
		       cpumask_pr_args(tr->tracing_cpumask));
	if (len >= count) {
		count = -EINVAL;
		goto out_err;
	}
	count = simple_read_from_buffer(ubuf, count, ppos, mask_str, len);

out_err:
	kfree(mask_str);

	return count;
}

int tracing_set_cpumask(struct trace_array *tr,
			cpumask_var_t tracing_cpumask_new)
{
	int cpu;

	if (!tr)
		return -EINVAL;

	local_irq_disable();
	arch_spin_lock(&tr->max_lock);
	for_each_tracing_cpu(cpu) {
		/*
		 * Increase/decrease the disabled counter if we are
		 * about to flip a bit in the cpumask:
		 */
		if (cpumask_test_cpu(cpu, tr->tracing_cpumask) &&
				!cpumask_test_cpu(cpu, tracing_cpumask_new)) {
			atomic_inc(&per_cpu_ptr(tr->array_buffer.data, cpu)->disabled);
			ring_buffer_record_disable_cpu(tr->array_buffer.buffer, cpu);
		}
		if (!cpumask_test_cpu(cpu, tr->tracing_cpumask) &&
				cpumask_test_cpu(cpu, tracing_cpumask_new)) {
			atomic_dec(&per_cpu_ptr(tr->array_buffer.data, cpu)->disabled);
			ring_buffer_record_enable_cpu(tr->array_buffer.buffer, cpu);
		}
	}
	arch_spin_unlock(&tr->max_lock);
	local_irq_enable();

	cpumask_copy(tr->tracing_cpumask, tracing_cpumask_new);

	return 0;
}

static ssize_t
tracing_cpumask_write(struct file *filp, const char __user *ubuf,
		      size_t count, loff_t *ppos)
{
	struct trace_array *tr = file_inode(filp)->i_private;
	cpumask_var_t tracing_cpumask_new;
	int err;

	if (!zalloc_cpumask_var(&tracing_cpumask_new, GFP_KERNEL))
		return -ENOMEM;

	err = cpumask_parse_user(ubuf, count, tracing_cpumask_new);
	if (err)
		goto err_free;

	err = tracing_set_cpumask(tr, tracing_cpumask_new);
	if (err)
		goto err_free;

	free_cpumask_var(tracing_cpumask_new);

	return count;

err_free:
	free_cpumask_var(tracing_cpumask_new);

	return err;
}

static const struct file_operations tracing_cpumask_fops = {
	.open		= tracing_open_generic_tr,
	.read		= tracing_cpumask_read,
	.write		= tracing_cpumask_write,
	.release	= tracing_release_generic_tr,
	.llseek		= generic_file_llseek,
};

static int tracing_trace_options_show(struct seq_file *m, void *v)
{
	struct tracer_opt *trace_opts;
	struct trace_array *tr = m->private;
	u32 tracer_flags;
	int i;

	mutex_lock(&trace_types_lock);
	tracer_flags = tr->current_trace->flags->val;
	trace_opts = tr->current_trace->flags->opts;

	for (i = 0; trace_options[i]; i++) {
		if (tr->trace_flags & (1 << i))
			seq_printf(m, "%s\n", trace_options[i]);
		else
			seq_printf(m, "no%s\n", trace_options[i]);
	}

	for (i = 0; trace_opts[i].name; i++) {
		if (tracer_flags & trace_opts[i].bit)
			seq_printf(m, "%s\n", trace_opts[i].name);
		else
			seq_printf(m, "no%s\n", trace_opts[i].name);
	}
	mutex_unlock(&trace_types_lock);

	return 0;
}

static int __set_tracer_option(struct trace_array *tr,
			       struct tracer_flags *tracer_flags,
			       struct tracer_opt *opts, int neg)
{
	struct tracer *trace = tracer_flags->trace;
	int ret;

	ret = trace->set_flag(tr, tracer_flags->val, opts->bit, !neg);
	if (ret)
		return ret;

	if (neg)
		tracer_flags->val &= ~opts->bit;
	else
		tracer_flags->val |= opts->bit;
	return 0;
}

/* Try to assign a tracer specific option */
static int set_tracer_option(struct trace_array *tr, char *cmp, int neg)
{
	struct tracer *trace = tr->current_trace;
	struct tracer_flags *tracer_flags = trace->flags;
	struct tracer_opt *opts = NULL;
	int i;

	for (i = 0; tracer_flags->opts[i].name; i++) {
		opts = &tracer_flags->opts[i];

		if (strcmp(cmp, opts->name) == 0)
			return __set_tracer_option(tr, trace->flags, opts, neg);
	}

	return -EINVAL;
}

/* Some tracers require overwrite to stay enabled */
int trace_keep_overwrite(struct tracer *tracer, u32 mask, int set)
{
	if (tracer->enabled && (mask & TRACE_ITER_OVERWRITE) && !set)
		return -1;

	return 0;
}

int set_tracer_flag(struct trace_array *tr, unsigned int mask, int enabled)
{
	int *map;

	if ((mask == TRACE_ITER_RECORD_TGID) ||
	    (mask == TRACE_ITER_RECORD_CMD))
		lockdep_assert_held(&event_mutex);

	/* do nothing if flag is already set */
	if (!!(tr->trace_flags & mask) == !!enabled)
		return 0;

	/* Give the tracer a chance to approve the change */
	if (tr->current_trace->flag_changed)
		if (tr->current_trace->flag_changed(tr, mask, !!enabled))
			return -EINVAL;

	if (enabled)
		tr->trace_flags |= mask;
	else
		tr->trace_flags &= ~mask;

	if (mask == TRACE_ITER_RECORD_CMD)
		trace_event_enable_cmd_record(enabled);

	if (mask == TRACE_ITER_RECORD_TGID) {
		if (!tgid_map) {
			tgid_map_max = pid_max;
			map = kvcalloc(tgid_map_max + 1, sizeof(*tgid_map),
				       GFP_KERNEL);

			/*
			 * Pairs with smp_load_acquire() in
			 * trace_find_tgid_ptr() to ensure that if it observes
			 * the tgid_map we just allocated then it also observes
			 * the corresponding tgid_map_max value.
			 */
			smp_store_release(&tgid_map, map);
		}
		if (!tgid_map) {
			tr->trace_flags &= ~TRACE_ITER_RECORD_TGID;
			return -ENOMEM;
		}

		trace_event_enable_tgid_record(enabled);
	}

	if (mask == TRACE_ITER_EVENT_FORK)
		trace_event_follow_fork(tr, enabled);

	if (mask == TRACE_ITER_FUNC_FORK)
		ftrace_pid_follow_fork(tr, enabled);

	if (mask == TRACE_ITER_OVERWRITE) {
		ring_buffer_change_overwrite(tr->array_buffer.buffer, enabled);
#ifdef CONFIG_TRACER_MAX_TRACE
		ring_buffer_change_overwrite(tr->max_buffer.buffer, enabled);
#endif
	}

	if (mask == TRACE_ITER_PRINTK) {
		trace_printk_start_stop_comm(enabled);
		trace_printk_control(enabled);
	}

	return 0;
}

int trace_set_options(struct trace_array *tr, char *option)
{
	char *cmp;
	int neg = 0;
	int ret;
	size_t orig_len = strlen(option);
	int len;

	cmp = strstrip(option);

	len = str_has_prefix(cmp, "no");
	if (len)
		neg = 1;

	cmp += len;

	mutex_lock(&event_mutex);
	mutex_lock(&trace_types_lock);

	ret = match_string(trace_options, -1, cmp);
	/* If no option could be set, test the specific tracer options */
	if (ret < 0)
		ret = set_tracer_option(tr, cmp, neg);
	else
		ret = set_tracer_flag(tr, 1 << ret, !neg);

	mutex_unlock(&trace_types_lock);
	mutex_unlock(&event_mutex);

	/*
	 * If the first trailing whitespace is replaced with '\0' by strstrip,
	 * turn it back into a space.
	 */
	if (orig_len > strlen(option))
		option[strlen(option)] = ' ';

	return ret;
}

static void __init apply_trace_boot_options(void)
{
	char *buf = trace_boot_options_buf;
	char *option;

	while (true) {
		option = strsep(&buf, ",");

		if (!option)
			break;

		if (*option)
			trace_set_options(&global_trace, option);

		/* Put back the comma to allow this to be called again */
		if (buf)
			*(buf - 1) = ',';
	}
}

static ssize_t
tracing_trace_options_write(struct file *filp, const char __user *ubuf,
			size_t cnt, loff_t *ppos)
{
	struct seq_file *m = filp->private_data;
	struct trace_array *tr = m->private;
	char buf[64];
	int ret;

	if (cnt >= sizeof(buf))
		return -EINVAL;

	if (copy_from_user(buf, ubuf, cnt))
		return -EFAULT;

	buf[cnt] = 0;

	ret = trace_set_options(tr, buf);
	if (ret < 0)
		return ret;

	*ppos += cnt;

	return cnt;
}

static int tracing_trace_options_open(struct inode *inode, struct file *file)
{
	struct trace_array *tr = inode->i_private;
	int ret;

	ret = tracing_check_open_get_tr(tr);
	if (ret)
		return ret;

	ret = single_open(file, tracing_trace_options_show, inode->i_private);
	if (ret < 0)
		trace_array_put(tr);

	return ret;
}

static const struct file_operations tracing_iter_fops = {
	.open		= tracing_trace_options_open,
	.read		= seq_read,
	.llseek		= seq_lseek,
	.release	= tracing_single_release_tr,
	.write		= tracing_trace_options_write,
};

static const char readme_msg[] =
	"tracing mini-HOWTO:\n\n"
	"# echo 0 > tracing_on : quick way to disable tracing\n"
	"# echo 1 > tracing_on : quick way to re-enable tracing\n\n"
	" Important files:\n"
	"  trace\t\t\t- The static contents of the buffer\n"
	"\t\t\t  To clear the buffer write into this file: echo > trace\n"
	"  trace_pipe\t\t- A consuming read to see the contents of the buffer\n"
	"  current_tracer\t- function and latency tracers\n"
	"  available_tracers\t- list of configured tracers for current_tracer\n"
	"  error_log\t- error log for failed commands (that support it)\n"
	"  buffer_size_kb\t- view and modify size of per cpu buffer\n"
	"  buffer_total_size_kb  - view total size of all cpu buffers\n\n"
	"  trace_clock\t\t-change the clock used to order events\n"
	"       local:   Per cpu clock but may not be synced across CPUs\n"
	"      global:   Synced across CPUs but slows tracing down.\n"
	"     counter:   Not a clock, but just an increment\n"
	"      uptime:   Jiffy counter from time of boot\n"
	"        perf:   Same clock that perf events use\n"
#ifdef CONFIG_X86_64
	"     x86-tsc:   TSC cycle counter\n"
#endif
	"\n  timestamp_mode\t-view the mode used to timestamp events\n"
	"       delta:   Delta difference against a buffer-wide timestamp\n"
	"    absolute:   Absolute (standalone) timestamp\n"
	"\n  trace_marker\t\t- Writes into this file writes into the kernel buffer\n"
	"\n  trace_marker_raw\t\t- Writes into this file writes binary data into the kernel buffer\n"
	"  tracing_cpumask\t- Limit which CPUs to trace\n"
	"  instances\t\t- Make sub-buffers with: mkdir instances/foo\n"
	"\t\t\t  Remove sub-buffer with rmdir\n"
	"  trace_options\t\t- Set format or modify how tracing happens\n"
	"\t\t\t  Disable an option by prefixing 'no' to the\n"
	"\t\t\t  option name\n"
	"  saved_cmdlines_size\t- echo command number in here to store comm-pid list\n"
#ifdef CONFIG_DYNAMIC_FTRACE
	"\n  available_filter_functions - list of functions that can be filtered on\n"
	"  set_ftrace_filter\t- echo function name in here to only trace these\n"
	"\t\t\t  functions\n"
	"\t     accepts: func_full_name or glob-matching-pattern\n"
	"\t     modules: Can select a group via module\n"
	"\t      Format: :mod:<module-name>\n"
	"\t     example: echo :mod:ext3 > set_ftrace_filter\n"
	"\t    triggers: a command to perform when function is hit\n"
	"\t      Format: <function>:<trigger>[:count]\n"
	"\t     trigger: traceon, traceoff\n"
	"\t\t      enable_event:<system>:<event>\n"
	"\t\t      disable_event:<system>:<event>\n"
#ifdef CONFIG_STACKTRACE
	"\t\t      stacktrace\n"
#endif
#ifdef CONFIG_TRACER_SNAPSHOT
	"\t\t      snapshot\n"
#endif
	"\t\t      dump\n"
	"\t\t      cpudump\n"
	"\t     example: echo do_fault:traceoff > set_ftrace_filter\n"
	"\t              echo do_trap:traceoff:3 > set_ftrace_filter\n"
	"\t     The first one will disable tracing every time do_fault is hit\n"
	"\t     The second will disable tracing at most 3 times when do_trap is hit\n"
	"\t       The first time do trap is hit and it disables tracing, the\n"
	"\t       counter will decrement to 2. If tracing is already disabled,\n"
	"\t       the counter will not decrement. It only decrements when the\n"
	"\t       trigger did work\n"
	"\t     To remove trigger without count:\n"
	"\t       echo '!<function>:<trigger> > set_ftrace_filter\n"
	"\t     To remove trigger with a count:\n"
	"\t       echo '!<function>:<trigger>:0 > set_ftrace_filter\n"
	"  set_ftrace_notrace\t- echo function name in here to never trace.\n"
	"\t    accepts: func_full_name, *func_end, func_begin*, *func_middle*\n"
	"\t    modules: Can select a group via module command :mod:\n"
	"\t    Does not accept triggers\n"
#endif /* CONFIG_DYNAMIC_FTRACE */
#ifdef CONFIG_FUNCTION_TRACER
	"  set_ftrace_pid\t- Write pid(s) to only function trace those pids\n"
	"\t\t    (function)\n"
	"  set_ftrace_notrace_pid\t- Write pid(s) to not function trace those pids\n"
	"\t\t    (function)\n"
#endif
#ifdef CONFIG_FUNCTION_GRAPH_TRACER
	"  set_graph_function\t- Trace the nested calls of a function (function_graph)\n"
	"  set_graph_notrace\t- Do not trace the nested calls of a function (function_graph)\n"
	"  max_graph_depth\t- Trace a limited depth of nested calls (0 is unlimited)\n"
#endif
#ifdef CONFIG_TRACER_SNAPSHOT
	"\n  snapshot\t\t- Like 'trace' but shows the content of the static\n"
	"\t\t\t  snapshot buffer. Read the contents for more\n"
	"\t\t\t  information\n"
#endif
#ifdef CONFIG_STACK_TRACER
	"  stack_trace\t\t- Shows the max stack trace when active\n"
	"  stack_max_size\t- Shows current max stack size that was traced\n"
	"\t\t\t  Write into this file to reset the max size (trigger a\n"
	"\t\t\t  new trace)\n"
#ifdef CONFIG_DYNAMIC_FTRACE
	"  stack_trace_filter\t- Like set_ftrace_filter but limits what stack_trace\n"
	"\t\t\t  traces\n"
#endif
#endif /* CONFIG_STACK_TRACER */
#ifdef CONFIG_DYNAMIC_EVENTS
	"  dynamic_events\t\t- Create/append/remove/show the generic dynamic events\n"
	"\t\t\t  Write into this file to define/undefine new trace events.\n"
#endif
#ifdef CONFIG_KPROBE_EVENTS
	"  kprobe_events\t\t- Create/append/remove/show the kernel dynamic events\n"
	"\t\t\t  Write into this file to define/undefine new trace events.\n"
#endif
#ifdef CONFIG_UPROBE_EVENTS
	"  uprobe_events\t\t- Create/append/remove/show the userspace dynamic events\n"
	"\t\t\t  Write into this file to define/undefine new trace events.\n"
#endif
#if defined(CONFIG_KPROBE_EVENTS) || defined(CONFIG_UPROBE_EVENTS)
	"\t  accepts: event-definitions (one definition per line)\n"
	"\t   Format: p[:[<group>/]<event>] <place> [<args>]\n"
	"\t           r[maxactive][:[<group>/]<event>] <place> [<args>]\n"
#ifdef CONFIG_HIST_TRIGGERS
	"\t           s:[synthetic/]<event> <field> [<field>]\n"
#endif
	"\t           e[:[<group>/]<event>] <attached-group>.<attached-event> [<args>]\n"
	"\t           -:[<group>/]<event>\n"
#ifdef CONFIG_KPROBE_EVENTS
	"\t    place: [<module>:]<symbol>[+<offset>]|<memaddr>\n"
  "place (kretprobe): [<module>:]<symbol>[+<offset>]%return|<memaddr>\n"
#endif
#ifdef CONFIG_UPROBE_EVENTS
  "   place (uprobe): <path>:<offset>[%return][(ref_ctr_offset)]\n"
#endif
	"\t     args: <name>=fetcharg[:type]\n"
	"\t fetcharg: (%<register>|$<efield>), @<address>, @<symbol>[+|-<offset>],\n"
#ifdef CONFIG_HAVE_FUNCTION_ARG_ACCESS_API
	"\t           $stack<index>, $stack, $retval, $comm, $arg<N>,\n"
#else
	"\t           $stack<index>, $stack, $retval, $comm,\n"
#endif
	"\t           +|-[u]<offset>(<fetcharg>), \\imm-value, \\\"imm-string\"\n"
	"\t     type: s8/16/32/64, u8/16/32/64, x8/16/32/64, string, symbol,\n"
	"\t           b<bit-width>@<bit-offset>/<container-size>, ustring,\n"
	"\t           <type>\\[<array-size>\\]\n"
#ifdef CONFIG_HIST_TRIGGERS
	"\t    field: <stype> <name>;\n"
	"\t    stype: u8/u16/u32/u64, s8/s16/s32/s64, pid_t,\n"
	"\t           [unsigned] char/int/long\n"
#endif
	"\t    efield: For event probes ('e' types), the field is on of the fields\n"
	"\t            of the <attached-group>/<attached-event>.\n"
#endif
	"  events/\t\t- Directory containing all trace event subsystems:\n"
	"      enable\t\t- Write 0/1 to enable/disable tracing of all events\n"
	"  events/<system>/\t- Directory containing all trace events for <system>:\n"
	"      enable\t\t- Write 0/1 to enable/disable tracing of all <system>\n"
	"\t\t\t  events\n"
	"      filter\t\t- If set, only events passing filter are traced\n"
	"  events/<system>/<event>/\t- Directory containing control files for\n"
	"\t\t\t  <event>:\n"
	"      enable\t\t- Write 0/1 to enable/disable tracing of <event>\n"
	"      filter\t\t- If set, only events passing filter are traced\n"
	"      trigger\t\t- If set, a command to perform when event is hit\n"
	"\t    Format: <trigger>[:count][if <filter>]\n"
	"\t   trigger: traceon, traceoff\n"
	"\t            enable_event:<system>:<event>\n"
	"\t            disable_event:<system>:<event>\n"
#ifdef CONFIG_HIST_TRIGGERS
	"\t            enable_hist:<system>:<event>\n"
	"\t            disable_hist:<system>:<event>\n"
#endif
#ifdef CONFIG_STACKTRACE
	"\t\t    stacktrace\n"
#endif
#ifdef CONFIG_TRACER_SNAPSHOT
	"\t\t    snapshot\n"
#endif
#ifdef CONFIG_HIST_TRIGGERS
	"\t\t    hist (see below)\n"
#endif
	"\t   example: echo traceoff > events/block/block_unplug/trigger\n"
	"\t            echo traceoff:3 > events/block/block_unplug/trigger\n"
	"\t            echo 'enable_event:kmem:kmalloc:3 if nr_rq > 1' > \\\n"
	"\t                  events/block/block_unplug/trigger\n"
	"\t   The first disables tracing every time block_unplug is hit.\n"
	"\t   The second disables tracing the first 3 times block_unplug is hit.\n"
	"\t   The third enables the kmalloc event the first 3 times block_unplug\n"
	"\t     is hit and has value of greater than 1 for the 'nr_rq' event field.\n"
	"\t   Like function triggers, the counter is only decremented if it\n"
	"\t    enabled or disabled tracing.\n"
	"\t   To remove a trigger without a count:\n"
	"\t     echo '!<trigger> > <system>/<event>/trigger\n"
	"\t   To remove a trigger with a count:\n"
	"\t     echo '!<trigger>:0 > <system>/<event>/trigger\n"
	"\t   Filters can be ignored when removing a trigger.\n"
#ifdef CONFIG_HIST_TRIGGERS
	"      hist trigger\t- If set, event hits are aggregated into a hash table\n"
	"\t    Format: hist:keys=<field1[,field2,...]>\n"
	"\t            [:values=<field1[,field2,...]>]\n"
	"\t            [:sort=<field1[,field2,...]>]\n"
	"\t            [:size=#entries]\n"
	"\t            [:pause][:continue][:clear]\n"
	"\t            [:name=histname1]\n"
	"\t            [:<handler>.<action>]\n"
	"\t            [if <filter>]\n\n"
	"\t    Note, special fields can be used as well:\n"
	"\t            common_timestamp - to record current timestamp\n"
	"\t            common_cpu - to record the CPU the event happened on\n"
	"\n"
	"\t    When a matching event is hit, an entry is added to a hash\n"
	"\t    table using the key(s) and value(s) named, and the value of a\n"
	"\t    sum called 'hitcount' is incremented.  Keys and values\n"
	"\t    correspond to fields in the event's format description.  Keys\n"
	"\t    can be any field, or the special string 'stacktrace'.\n"
	"\t    Compound keys consisting of up to two fields can be specified\n"
	"\t    by the 'keys' keyword.  Values must correspond to numeric\n"
	"\t    fields.  Sort keys consisting of up to two fields can be\n"
	"\t    specified using the 'sort' keyword.  The sort direction can\n"
	"\t    be modified by appending '.descending' or '.ascending' to a\n"
	"\t    sort field.  The 'size' parameter can be used to specify more\n"
	"\t    or fewer than the default 2048 entries for the hashtable size.\n"
	"\t    If a hist trigger is given a name using the 'name' parameter,\n"
	"\t    its histogram data will be shared with other triggers of the\n"
	"\t    same name, and trigger hits will update this common data.\n\n"
	"\t    Reading the 'hist' file for the event will dump the hash\n"
	"\t    table in its entirety to stdout.  If there are multiple hist\n"
	"\t    triggers attached to an event, there will be a table for each\n"
	"\t    trigger in the output.  The table displayed for a named\n"
	"\t    trigger will be the same as any other instance having the\n"
	"\t    same name.  The default format used to display a given field\n"
	"\t    can be modified by appending any of the following modifiers\n"
	"\t    to the field name, as applicable:\n\n"
	"\t            .hex        display a number as a hex value\n"
	"\t            .sym        display an address as a symbol\n"
	"\t            .sym-offset display an address as a symbol and offset\n"
	"\t            .execname   display a common_pid as a program name\n"
	"\t            .syscall    display a syscall id as a syscall name\n"
	"\t            .log2       display log2 value rather than raw number\n"
	"\t            .buckets=size  display values in groups of size rather than raw number\n"
	"\t            .usecs      display a common_timestamp in microseconds\n\n"
	"\t    The 'pause' parameter can be used to pause an existing hist\n"
	"\t    trigger or to start a hist trigger but not log any events\n"
	"\t    until told to do so.  'continue' can be used to start or\n"
	"\t    restart a paused hist trigger.\n\n"
	"\t    The 'clear' parameter will clear the contents of a running\n"
	"\t    hist trigger and leave its current paused/active state\n"
	"\t    unchanged.\n\n"
	"\t    The enable_hist and disable_hist triggers can be used to\n"
	"\t    have one event conditionally start and stop another event's\n"
	"\t    already-attached hist trigger.  The syntax is analogous to\n"
	"\t    the enable_event and disable_event triggers.\n\n"
	"\t    Hist trigger handlers and actions are executed whenever a\n"
	"\t    a histogram entry is added or updated.  They take the form:\n\n"
	"\t        <handler>.<action>\n\n"
	"\t    The available handlers are:\n\n"
	"\t        onmatch(matching.event)  - invoke on addition or update\n"
	"\t        onmax(var)               - invoke if var exceeds current max\n"
	"\t        onchange(var)            - invoke action if var changes\n\n"
	"\t    The available actions are:\n\n"
	"\t        trace(<synthetic_event>,param list)  - generate synthetic event\n"
	"\t        save(field,...)                      - save current event fields\n"
#ifdef CONFIG_TRACER_SNAPSHOT
	"\t        snapshot()                           - snapshot the trace buffer\n\n"
#endif
#ifdef CONFIG_SYNTH_EVENTS
	"  events/synthetic_events\t- Create/append/remove/show synthetic events\n"
	"\t  Write into this file to define/undefine new synthetic events.\n"
	"\t     example: echo 'myevent u64 lat; char name[]' >> synthetic_events\n"
#endif
#endif
;

static ssize_t
tracing_readme_read(struct file *filp, char __user *ubuf,
		       size_t cnt, loff_t *ppos)
{
	return simple_read_from_buffer(ubuf, cnt, ppos,
					readme_msg, strlen(readme_msg));
}

static const struct file_operations tracing_readme_fops = {
	.open		= tracing_open_generic,
	.read		= tracing_readme_read,
	.llseek		= generic_file_llseek,
};

static void *saved_tgids_next(struct seq_file *m, void *v, loff_t *pos)
{
	int pid = ++(*pos);

	return trace_find_tgid_ptr(pid);
}

static void *saved_tgids_start(struct seq_file *m, loff_t *pos)
{
	int pid = *pos;

	return trace_find_tgid_ptr(pid);
}

static void saved_tgids_stop(struct seq_file *m, void *v)
{
}

static int saved_tgids_show(struct seq_file *m, void *v)
{
	int *entry = (int *)v;
	int pid = entry - tgid_map;
	int tgid = *entry;

	if (tgid == 0)
		return SEQ_SKIP;

	seq_printf(m, "%d %d\n", pid, tgid);
	return 0;
}

static const struct seq_operations tracing_saved_tgids_seq_ops = {
	.start		= saved_tgids_start,
	.stop		= saved_tgids_stop,
	.next		= saved_tgids_next,
	.show		= saved_tgids_show,
};

static int tracing_saved_tgids_open(struct inode *inode, struct file *filp)
{
	int ret;

	ret = tracing_check_open_get_tr(NULL);
	if (ret)
		return ret;

	return seq_open(filp, &tracing_saved_tgids_seq_ops);
}


static const struct file_operations tracing_saved_tgids_fops = {
	.open		= tracing_saved_tgids_open,
	.read		= seq_read,
	.llseek		= seq_lseek,
	.release	= seq_release,
};

static void *saved_cmdlines_next(struct seq_file *m, void *v, loff_t *pos)
{
	unsigned int *ptr = v;

	if (*pos || m->count)
		ptr++;

	(*pos)++;

	for (; ptr < &savedcmd->map_cmdline_to_pid[savedcmd->cmdline_num];
	     ptr++) {
		if (*ptr == -1 || *ptr == NO_CMDLINE_MAP)
			continue;

		return ptr;
	}

	return NULL;
}

static void *saved_cmdlines_start(struct seq_file *m, loff_t *pos)
{
	void *v;
	loff_t l = 0;

	preempt_disable();
	arch_spin_lock(&trace_cmdline_lock);

	v = &savedcmd->map_cmdline_to_pid[0];
	while (l <= *pos) {
		v = saved_cmdlines_next(m, v, &l);
		if (!v)
			return NULL;
	}

	return v;
}

static void saved_cmdlines_stop(struct seq_file *m, void *v)
{
	arch_spin_unlock(&trace_cmdline_lock);
	preempt_enable();
}

static int saved_cmdlines_show(struct seq_file *m, void *v)
{
	char buf[TASK_COMM_LEN];
	unsigned int *pid = v;

	__trace_find_cmdline(*pid, buf);
	seq_printf(m, "%d %s\n", *pid, buf);
	return 0;
}

static const struct seq_operations tracing_saved_cmdlines_seq_ops = {
	.start		= saved_cmdlines_start,
	.next		= saved_cmdlines_next,
	.stop		= saved_cmdlines_stop,
	.show		= saved_cmdlines_show,
};

static int tracing_saved_cmdlines_open(struct inode *inode, struct file *filp)
{
	int ret;

	ret = tracing_check_open_get_tr(NULL);
	if (ret)
		return ret;

	return seq_open(filp, &tracing_saved_cmdlines_seq_ops);
}

static const struct file_operations tracing_saved_cmdlines_fops = {
	.open		= tracing_saved_cmdlines_open,
	.read		= seq_read,
	.llseek		= seq_lseek,
	.release	= seq_release,
};

static ssize_t
tracing_saved_cmdlines_size_read(struct file *filp, char __user *ubuf,
				 size_t cnt, loff_t *ppos)
{
	char buf[64];
	int r;

	preempt_disable();
	arch_spin_lock(&trace_cmdline_lock);
	r = scnprintf(buf, sizeof(buf), "%u\n", savedcmd->cmdline_num);
	arch_spin_unlock(&trace_cmdline_lock);
	preempt_enable();

	return simple_read_from_buffer(ubuf, cnt, ppos, buf, r);
}

static void free_saved_cmdlines_buffer(struct saved_cmdlines_buffer *s)
{
	kfree(s->saved_cmdlines);
	kfree(s->map_cmdline_to_pid);
	kfree(s);
}

static int tracing_resize_saved_cmdlines(unsigned int val)
{
	struct saved_cmdlines_buffer *s, *savedcmd_temp;

	s = kmalloc(sizeof(*s), GFP_KERNEL);
	if (!s)
		return -ENOMEM;

	if (allocate_cmdlines_buffer(val, s) < 0) {
		kfree(s);
		return -ENOMEM;
	}

	preempt_disable();
	arch_spin_lock(&trace_cmdline_lock);
	savedcmd_temp = savedcmd;
	savedcmd = s;
	arch_spin_unlock(&trace_cmdline_lock);
	preempt_enable();
	free_saved_cmdlines_buffer(savedcmd_temp);

	return 0;
}

static ssize_t
tracing_saved_cmdlines_size_write(struct file *filp, const char __user *ubuf,
				  size_t cnt, loff_t *ppos)
{
	unsigned long val;
	int ret;

	ret = kstrtoul_from_user(ubuf, cnt, 10, &val);
	if (ret)
		return ret;

	/* must have at least 1 entry or less than PID_MAX_DEFAULT */
	if (!val || val > PID_MAX_DEFAULT)
		return -EINVAL;

	ret = tracing_resize_saved_cmdlines((unsigned int)val);
	if (ret < 0)
		return ret;

	*ppos += cnt;

	return cnt;
}

static const struct file_operations tracing_saved_cmdlines_size_fops = {
	.open		= tracing_open_generic,
	.read		= tracing_saved_cmdlines_size_read,
	.write		= tracing_saved_cmdlines_size_write,
};

#ifdef CONFIG_TRACE_EVAL_MAP_FILE
static union trace_eval_map_item *
update_eval_map(union trace_eval_map_item *ptr)
{
	if (!ptr->map.eval_string) {
		if (ptr->tail.next) {
			ptr = ptr->tail.next;
			/* Set ptr to the next real item (skip head) */
			ptr++;
		} else
			return NULL;
	}
	return ptr;
}

static void *eval_map_next(struct seq_file *m, void *v, loff_t *pos)
{
	union trace_eval_map_item *ptr = v;

	/*
	 * Paranoid! If ptr points to end, we don't want to increment past it.
	 * This really should never happen.
	 */
	(*pos)++;
	ptr = update_eval_map(ptr);
	if (WARN_ON_ONCE(!ptr))
		return NULL;

	ptr++;
	ptr = update_eval_map(ptr);

	return ptr;
}

static void *eval_map_start(struct seq_file *m, loff_t *pos)
{
	union trace_eval_map_item *v;
	loff_t l = 0;

	mutex_lock(&trace_eval_mutex);

	v = trace_eval_maps;
	if (v)
		v++;

	while (v && l < *pos) {
		v = eval_map_next(m, v, &l);
	}

	return v;
}

static void eval_map_stop(struct seq_file *m, void *v)
{
	mutex_unlock(&trace_eval_mutex);
}

static int eval_map_show(struct seq_file *m, void *v)
{
	union trace_eval_map_item *ptr = v;

	seq_printf(m, "%s %ld (%s)\n",
		   ptr->map.eval_string, ptr->map.eval_value,
		   ptr->map.system);

	return 0;
}

static const struct seq_operations tracing_eval_map_seq_ops = {
	.start		= eval_map_start,
	.next		= eval_map_next,
	.stop		= eval_map_stop,
	.show		= eval_map_show,
};

static int tracing_eval_map_open(struct inode *inode, struct file *filp)
{
	int ret;

	ret = tracing_check_open_get_tr(NULL);
	if (ret)
		return ret;

	return seq_open(filp, &tracing_eval_map_seq_ops);
}

static const struct file_operations tracing_eval_map_fops = {
	.open		= tracing_eval_map_open,
	.read		= seq_read,
	.llseek		= seq_lseek,
	.release	= seq_release,
};

static inline union trace_eval_map_item *
trace_eval_jmp_to_tail(union trace_eval_map_item *ptr)
{
	/* Return tail of array given the head */
	return ptr + ptr->head.length + 1;
}

static void
trace_insert_eval_map_file(struct module *mod, struct trace_eval_map **start,
			   int len)
{
	struct trace_eval_map **stop;
	struct trace_eval_map **map;
	union trace_eval_map_item *map_array;
	union trace_eval_map_item *ptr;

	stop = start + len;

	/*
	 * The trace_eval_maps contains the map plus a head and tail item,
	 * where the head holds the module and length of array, and the
	 * tail holds a pointer to the next list.
	 */
	map_array = kmalloc_array(len + 2, sizeof(*map_array), GFP_KERNEL);
	if (!map_array) {
		pr_warn("Unable to allocate trace eval mapping\n");
		return;
	}

	mutex_lock(&trace_eval_mutex);

	if (!trace_eval_maps)
		trace_eval_maps = map_array;
	else {
		ptr = trace_eval_maps;
		for (;;) {
			ptr = trace_eval_jmp_to_tail(ptr);
			if (!ptr->tail.next)
				break;
			ptr = ptr->tail.next;

		}
		ptr->tail.next = map_array;
	}
	map_array->head.mod = mod;
	map_array->head.length = len;
	map_array++;

	for (map = start; (unsigned long)map < (unsigned long)stop; map++) {
		map_array->map = **map;
		map_array++;
	}
	memset(map_array, 0, sizeof(*map_array));

	mutex_unlock(&trace_eval_mutex);
}

static void trace_create_eval_file(struct dentry *d_tracer)
{
	trace_create_file("eval_map", TRACE_MODE_READ, d_tracer,
			  NULL, &tracing_eval_map_fops);
}

#else /* CONFIG_TRACE_EVAL_MAP_FILE */
static inline void trace_create_eval_file(struct dentry *d_tracer) { }
static inline void trace_insert_eval_map_file(struct module *mod,
			      struct trace_eval_map **start, int len) { }
#endif /* !CONFIG_TRACE_EVAL_MAP_FILE */

static void trace_insert_eval_map(struct module *mod,
				  struct trace_eval_map **start, int len)
{
	struct trace_eval_map **map;

	if (len <= 0)
		return;

	map = start;

	trace_event_eval_update(map, len);

	trace_insert_eval_map_file(mod, start, len);
}

static ssize_t
tracing_set_trace_read(struct file *filp, char __user *ubuf,
		       size_t cnt, loff_t *ppos)
{
	struct trace_array *tr = filp->private_data;
	char buf[MAX_TRACER_SIZE+2];
	int r;

	mutex_lock(&trace_types_lock);
	r = sprintf(buf, "%s\n", tr->current_trace->name);
	mutex_unlock(&trace_types_lock);

	return simple_read_from_buffer(ubuf, cnt, ppos, buf, r);
}

int tracer_init(struct tracer *t, struct trace_array *tr)
{
	tracing_reset_online_cpus(&tr->array_buffer);
	return t->init(tr);
}

static void set_buffer_entries(struct array_buffer *buf, unsigned long val)
{
	int cpu;

	for_each_tracing_cpu(cpu)
		per_cpu_ptr(buf->data, cpu)->entries = val;
}

#ifdef CONFIG_TRACER_MAX_TRACE
/* resize @tr's buffer to the size of @size_tr's entries */
static int resize_buffer_duplicate_size(struct array_buffer *trace_buf,
					struct array_buffer *size_buf, int cpu_id)
{
	int cpu, ret = 0;

	if (cpu_id == RING_BUFFER_ALL_CPUS) {
		for_each_tracing_cpu(cpu) {
			ret = ring_buffer_resize(trace_buf->buffer,
				 per_cpu_ptr(size_buf->data, cpu)->entries, cpu);
			if (ret < 0)
				break;
			per_cpu_ptr(trace_buf->data, cpu)->entries =
				per_cpu_ptr(size_buf->data, cpu)->entries;
		}
	} else {
		ret = ring_buffer_resize(trace_buf->buffer,
				 per_cpu_ptr(size_buf->data, cpu_id)->entries, cpu_id);
		if (ret == 0)
			per_cpu_ptr(trace_buf->data, cpu_id)->entries =
				per_cpu_ptr(size_buf->data, cpu_id)->entries;
	}

	return ret;
}
#endif /* CONFIG_TRACER_MAX_TRACE */

static int __tracing_resize_ring_buffer(struct trace_array *tr,
					unsigned long size, int cpu)
{
	int ret;

	/*
	 * If kernel or user changes the size of the ring buffer
	 * we use the size that was given, and we can forget about
	 * expanding it later.
	 */
	ring_buffer_expanded = true;

	/* May be called before buffers are initialized */
	if (!tr->array_buffer.buffer)
		return 0;

	ret = ring_buffer_resize(tr->array_buffer.buffer, size, cpu);
	if (ret < 0)
		return ret;

#ifdef CONFIG_TRACER_MAX_TRACE
	if (!(tr->flags & TRACE_ARRAY_FL_GLOBAL) ||
	    !tr->current_trace->use_max_tr)
		goto out;

	ret = ring_buffer_resize(tr->max_buffer.buffer, size, cpu);
	if (ret < 0) {
		int r = resize_buffer_duplicate_size(&tr->array_buffer,
						     &tr->array_buffer, cpu);
		if (r < 0) {
			/*
			 * AARGH! We are left with different
			 * size max buffer!!!!
			 * The max buffer is our "snapshot" buffer.
			 * When a tracer needs a snapshot (one of the
			 * latency tracers), it swaps the max buffer
			 * with the saved snap shot. We succeeded to
			 * update the size of the main buffer, but failed to
			 * update the size of the max buffer. But when we tried
			 * to reset the main buffer to the original size, we
			 * failed there too. This is very unlikely to
			 * happen, but if it does, warn and kill all
			 * tracing.
			 */
			WARN_ON(1);
			tracing_disabled = 1;
		}
		return ret;
	}

	if (cpu == RING_BUFFER_ALL_CPUS)
		set_buffer_entries(&tr->max_buffer, size);
	else
		per_cpu_ptr(tr->max_buffer.data, cpu)->entries = size;

 out:
#endif /* CONFIG_TRACER_MAX_TRACE */

	if (cpu == RING_BUFFER_ALL_CPUS)
		set_buffer_entries(&tr->array_buffer, size);
	else
		per_cpu_ptr(tr->array_buffer.data, cpu)->entries = size;

	return ret;
}

ssize_t tracing_resize_ring_buffer(struct trace_array *tr,
				  unsigned long size, int cpu_id)
{
	int ret;

	mutex_lock(&trace_types_lock);

	if (cpu_id != RING_BUFFER_ALL_CPUS) {
		/* make sure, this cpu is enabled in the mask */
		if (!cpumask_test_cpu(cpu_id, tracing_buffer_mask)) {
			ret = -EINVAL;
			goto out;
		}
	}

	ret = __tracing_resize_ring_buffer(tr, size, cpu_id);
	if (ret < 0)
		ret = -ENOMEM;

out:
	mutex_unlock(&trace_types_lock);

	return ret;
}


/**
 * tracing_update_buffers - used by tracing facility to expand ring buffers
 *
 * To save on memory when the tracing is never used on a system with it
 * configured in. The ring buffers are set to a minimum size. But once
 * a user starts to use the tracing facility, then they need to grow
 * to their default size.
 *
 * This function is to be called when a tracer is about to be used.
 */
int tracing_update_buffers(void)
{
	int ret = 0;

	mutex_lock(&trace_types_lock);
	if (!ring_buffer_expanded)
		ret = __tracing_resize_ring_buffer(&global_trace, trace_buf_size,
						RING_BUFFER_ALL_CPUS);
	mutex_unlock(&trace_types_lock);

	return ret;
}

struct trace_option_dentry;

static void
create_trace_option_files(struct trace_array *tr, struct tracer *tracer);

/*
 * Used to clear out the tracer before deletion of an instance.
 * Must have trace_types_lock held.
 */
static void tracing_set_nop(struct trace_array *tr)
{
	if (tr->current_trace == &nop_trace)
		return;
	
	tr->current_trace->enabled--;

	if (tr->current_trace->reset)
		tr->current_trace->reset(tr);

	tr->current_trace = &nop_trace;
}

static bool tracer_options_updated;

static void add_tracer_options(struct trace_array *tr, struct tracer *t)
{
	/* Only enable if the directory has been created already. */
	if (!tr->dir)
		return;

	/* Only create trace option files after update_tracer_options finish */
	if (!tracer_options_updated)
		return;

	create_trace_option_files(tr, t);
}

int tracing_set_tracer(struct trace_array *tr, const char *buf)
{
	struct tracer *t;
#ifdef CONFIG_TRACER_MAX_TRACE
	bool had_max_tr;
#endif
	int ret = 0;

	mutex_lock(&trace_types_lock);

	if (!ring_buffer_expanded) {
		ret = __tracing_resize_ring_buffer(tr, trace_buf_size,
						RING_BUFFER_ALL_CPUS);
		if (ret < 0)
			goto out;
		ret = 0;
	}

	for (t = trace_types; t; t = t->next) {
		if (strcmp(t->name, buf) == 0)
			break;
	}
	if (!t) {
		ret = -EINVAL;
		goto out;
	}
	if (t == tr->current_trace)
		goto out;

#ifdef CONFIG_TRACER_SNAPSHOT
	if (t->use_max_tr) {
		local_irq_disable();
		arch_spin_lock(&tr->max_lock);
		if (tr->cond_snapshot)
			ret = -EBUSY;
		arch_spin_unlock(&tr->max_lock);
		local_irq_enable();
		if (ret)
			goto out;
	}
#endif
	/* Some tracers won't work on kernel command line */
	if (system_state < SYSTEM_RUNNING && t->noboot) {
		pr_warn("Tracer '%s' is not allowed on command line, ignored\n",
			t->name);
		goto out;
	}

	/* Some tracers are only allowed for the top level buffer */
	if (!trace_ok_for_array(t, tr)) {
		ret = -EINVAL;
		goto out;
	}

	/* If trace pipe files are being read, we can't change the tracer */
	if (tr->trace_ref) {
		ret = -EBUSY;
		goto out;
	}

	trace_branch_disable();

	tr->current_trace->enabled--;

	if (tr->current_trace->reset)
		tr->current_trace->reset(tr);

#ifdef CONFIG_TRACER_MAX_TRACE
	had_max_tr = tr->current_trace->use_max_tr;

	/* Current trace needs to be nop_trace before synchronize_rcu */
	tr->current_trace = &nop_trace;

	if (had_max_tr && !t->use_max_tr) {
		/*
		 * We need to make sure that the update_max_tr sees that
		 * current_trace changed to nop_trace to keep it from
		 * swapping the buffers after we resize it.
		 * The update_max_tr is called from interrupts disabled
		 * so a synchronized_sched() is sufficient.
		 */
		synchronize_rcu();
		free_snapshot(tr);
	}

	if (t->use_max_tr && !tr->allocated_snapshot) {
		ret = tracing_alloc_snapshot_instance(tr);
		if (ret < 0)
			goto out;
	}
#else
	tr->current_trace = &nop_trace;
#endif

	if (t->init) {
		ret = tracer_init(t, tr);
		if (ret)
			goto out;
	}

	tr->current_trace = t;
	tr->current_trace->enabled++;
	trace_branch_enable(tr);
 out:
	mutex_unlock(&trace_types_lock);

	return ret;
}

static ssize_t
tracing_set_trace_write(struct file *filp, const char __user *ubuf,
			size_t cnt, loff_t *ppos)
{
	struct trace_array *tr = filp->private_data;
	char buf[MAX_TRACER_SIZE+1];
	int i;
	size_t ret;
	int err;

	ret = cnt;

	if (cnt > MAX_TRACER_SIZE)
		cnt = MAX_TRACER_SIZE;

	if (copy_from_user(buf, ubuf, cnt))
		return -EFAULT;

	buf[cnt] = 0;

	/* strip ending whitespace. */
	for (i = cnt - 1; i > 0 && isspace(buf[i]); i--)
		buf[i] = 0;

	err = tracing_set_tracer(tr, buf);
	if (err)
		return err;

	*ppos += ret;

	return ret;
}

static ssize_t
tracing_nsecs_read(unsigned long *ptr, char __user *ubuf,
		   size_t cnt, loff_t *ppos)
{
	char buf[64];
	int r;

	r = snprintf(buf, sizeof(buf), "%ld\n",
		     *ptr == (unsigned long)-1 ? -1 : nsecs_to_usecs(*ptr));
	if (r > sizeof(buf))
		r = sizeof(buf);
	return simple_read_from_buffer(ubuf, cnt, ppos, buf, r);
}

static ssize_t
tracing_nsecs_write(unsigned long *ptr, const char __user *ubuf,
		    size_t cnt, loff_t *ppos)
{
	unsigned long val;
	int ret;

	ret = kstrtoul_from_user(ubuf, cnt, 10, &val);
	if (ret)
		return ret;

	*ptr = val * 1000;

	return cnt;
}

static ssize_t
tracing_thresh_read(struct file *filp, char __user *ubuf,
		    size_t cnt, loff_t *ppos)
{
	return tracing_nsecs_read(&tracing_thresh, ubuf, cnt, ppos);
}

static ssize_t
tracing_thresh_write(struct file *filp, const char __user *ubuf,
		     size_t cnt, loff_t *ppos)
{
	struct trace_array *tr = filp->private_data;
	int ret;

	mutex_lock(&trace_types_lock);
	ret = tracing_nsecs_write(&tracing_thresh, ubuf, cnt, ppos);
	if (ret < 0)
		goto out;

	if (tr->current_trace->update_thresh) {
		ret = tr->current_trace->update_thresh(tr);
		if (ret < 0)
			goto out;
	}

	ret = cnt;
out:
	mutex_unlock(&trace_types_lock);

	return ret;
}

#ifdef CONFIG_TRACER_MAX_TRACE

static ssize_t
tracing_max_lat_read(struct file *filp, char __user *ubuf,
		     size_t cnt, loff_t *ppos)
{
	return tracing_nsecs_read(filp->private_data, ubuf, cnt, ppos);
}

static ssize_t
tracing_max_lat_write(struct file *filp, const char __user *ubuf,
		      size_t cnt, loff_t *ppos)
{
	return tracing_nsecs_write(filp->private_data, ubuf, cnt, ppos);
}

#endif

static int tracing_open_pipe(struct inode *inode, struct file *filp)
{
	struct trace_array *tr = inode->i_private;
	struct trace_iterator *iter;
	int ret;

	ret = tracing_check_open_get_tr(tr);
	if (ret)
		return ret;

	mutex_lock(&trace_types_lock);

	/* create a buffer to store the information to pass to userspace */
	iter = kzalloc(sizeof(*iter), GFP_KERNEL);
	if (!iter) {
		ret = -ENOMEM;
		__trace_array_put(tr);
		goto out;
	}

	trace_seq_init(&iter->seq);
	iter->trace = tr->current_trace;

	if (!alloc_cpumask_var(&iter->started, GFP_KERNEL)) {
		ret = -ENOMEM;
		goto fail;
	}

	/* trace pipe does not show start of buffer */
	cpumask_setall(iter->started);

	if (tr->trace_flags & TRACE_ITER_LATENCY_FMT)
		iter->iter_flags |= TRACE_FILE_LAT_FMT;

	/* Output in nanoseconds only if we are using a clock in nanoseconds. */
	if (trace_clocks[tr->clock_id].in_ns)
		iter->iter_flags |= TRACE_FILE_TIME_IN_NS;

	iter->tr = tr;
	iter->array_buffer = &tr->array_buffer;
	iter->cpu_file = tracing_get_cpu(inode);
	mutex_init(&iter->mutex);
	filp->private_data = iter;

	if (iter->trace->pipe_open)
		iter->trace->pipe_open(iter);

	nonseekable_open(inode, filp);

	tr->trace_ref++;
out:
	mutex_unlock(&trace_types_lock);
	return ret;

fail:
	kfree(iter);
	__trace_array_put(tr);
	mutex_unlock(&trace_types_lock);
	return ret;
}

static int tracing_release_pipe(struct inode *inode, struct file *file)
{
	struct trace_iterator *iter = file->private_data;
	struct trace_array *tr = inode->i_private;

	mutex_lock(&trace_types_lock);

	tr->trace_ref--;

	if (iter->trace->pipe_close)
		iter->trace->pipe_close(iter);

	mutex_unlock(&trace_types_lock);

	free_cpumask_var(iter->started);
	kfree(iter->fmt);
<<<<<<< HEAD
=======
	kfree(iter->temp);
>>>>>>> 9b37665a
	mutex_destroy(&iter->mutex);
	kfree(iter);

	trace_array_put(tr);

	return 0;
}

static __poll_t
trace_poll(struct trace_iterator *iter, struct file *filp, poll_table *poll_table)
{
	struct trace_array *tr = iter->tr;

	/* Iterators are static, they should be filled or empty */
	if (trace_buffer_iter(iter, iter->cpu_file))
		return EPOLLIN | EPOLLRDNORM;

	if (tr->trace_flags & TRACE_ITER_BLOCK)
		/*
		 * Always select as readable when in blocking mode
		 */
		return EPOLLIN | EPOLLRDNORM;
	else
		return ring_buffer_poll_wait(iter->array_buffer->buffer, iter->cpu_file,
					     filp, poll_table, iter->tr->buffer_percent);
}

static __poll_t
tracing_poll_pipe(struct file *filp, poll_table *poll_table)
{
	struct trace_iterator *iter = filp->private_data;

	return trace_poll(iter, filp, poll_table);
}

/* Must be called with iter->mutex held. */
static int tracing_wait_pipe(struct file *filp)
{
	struct trace_iterator *iter = filp->private_data;
	int ret;

	while (trace_empty(iter)) {

		if ((filp->f_flags & O_NONBLOCK)) {
			return -EAGAIN;
		}

		/*
		 * We block until we read something and tracing is disabled.
		 * We still block if tracing is disabled, but we have never
		 * read anything. This allows a user to cat this file, and
		 * then enable tracing. But after we have read something,
		 * we give an EOF when tracing is again disabled.
		 *
		 * iter->pos will be 0 if we haven't read anything.
		 */
		if (!tracer_tracing_is_on(iter->tr) && iter->pos)
			break;

		mutex_unlock(&iter->mutex);

		ret = wait_on_pipe(iter, 0);

		mutex_lock(&iter->mutex);

		if (ret)
			return ret;
	}

	return 1;
}

/*
 * Consumer reader.
 */
static ssize_t
tracing_read_pipe(struct file *filp, char __user *ubuf,
		  size_t cnt, loff_t *ppos)
{
	struct trace_iterator *iter = filp->private_data;
	ssize_t sret;

	/*
	 * Avoid more than one consumer on a single file descriptor
	 * This is just a matter of traces coherency, the ring buffer itself
	 * is protected.
	 */
	mutex_lock(&iter->mutex);

	/* return any leftover data */
	sret = trace_seq_to_user(&iter->seq, ubuf, cnt);
	if (sret != -EBUSY)
		goto out;

	trace_seq_init(&iter->seq);

	if (iter->trace->read) {
		sret = iter->trace->read(iter, filp, ubuf, cnt, ppos);
		if (sret)
			goto out;
	}

waitagain:
	sret = tracing_wait_pipe(filp);
	if (sret <= 0)
		goto out;

	/* stop when tracing is finished */
	if (trace_empty(iter)) {
		sret = 0;
		goto out;
	}

	if (cnt >= PAGE_SIZE)
		cnt = PAGE_SIZE - 1;

	/* reset all but tr, trace, and overruns */
	memset(&iter->seq, 0,
	       sizeof(struct trace_iterator) -
	       offsetof(struct trace_iterator, seq));
	cpumask_clear(iter->started);
	trace_seq_init(&iter->seq);
	iter->pos = -1;

	trace_event_read_lock();
	trace_access_lock(iter->cpu_file);
	while (trace_find_next_entry_inc(iter) != NULL) {
		enum print_line_t ret;
		int save_len = iter->seq.seq.len;

		ret = print_trace_line(iter);
		if (ret == TRACE_TYPE_PARTIAL_LINE) {
			/*
			 * If one print_trace_line() fills entire trace_seq in one shot,
			 * trace_seq_to_user() will returns -EBUSY because save_len == 0,
			 * In this case, we need to consume it, otherwise, loop will peek
			 * this event next time, resulting in an infinite loop.
			 */
			if (save_len == 0) {
				iter->seq.full = 0;
				trace_seq_puts(&iter->seq, "[LINE TOO BIG]\n");
				trace_consume(iter);
				break;
			}

			/* In other cases, don't print partial lines */
			iter->seq.seq.len = save_len;
			break;
		}
		if (ret != TRACE_TYPE_NO_CONSUME)
			trace_consume(iter);

		if (trace_seq_used(&iter->seq) >= cnt)
			break;

		/*
		 * Setting the full flag means we reached the trace_seq buffer
		 * size and we should leave by partial output condition above.
		 * One of the trace_seq_* functions is not used properly.
		 */
		WARN_ONCE(iter->seq.full, "full flag set for trace type %d",
			  iter->ent->type);
	}
	trace_access_unlock(iter->cpu_file);
	trace_event_read_unlock();

	/* Now copy what we have to the user */
	sret = trace_seq_to_user(&iter->seq, ubuf, cnt);
	if (iter->seq.seq.readpos >= trace_seq_used(&iter->seq))
		trace_seq_init(&iter->seq);

	/*
	 * If there was nothing to send to user, in spite of consuming trace
	 * entries, go back to wait for more entries.
	 */
	if (sret == -EBUSY)
		goto waitagain;

out:
	mutex_unlock(&iter->mutex);

	return sret;
}

static void tracing_spd_release_pipe(struct splice_pipe_desc *spd,
				     unsigned int idx)
{
	__free_page(spd->pages[idx]);
}

static size_t
tracing_fill_pipe_page(size_t rem, struct trace_iterator *iter)
{
	size_t count;
	int save_len;
	int ret;

	/* Seq buffer is page-sized, exactly what we need. */
	for (;;) {
		save_len = iter->seq.seq.len;
		ret = print_trace_line(iter);

		if (trace_seq_has_overflowed(&iter->seq)) {
			iter->seq.seq.len = save_len;
			break;
		}

		/*
		 * This should not be hit, because it should only
		 * be set if the iter->seq overflowed. But check it
		 * anyway to be safe.
		 */
		if (ret == TRACE_TYPE_PARTIAL_LINE) {
			iter->seq.seq.len = save_len;
			break;
		}

		count = trace_seq_used(&iter->seq) - save_len;
		if (rem < count) {
			rem = 0;
			iter->seq.seq.len = save_len;
			break;
		}

		if (ret != TRACE_TYPE_NO_CONSUME)
			trace_consume(iter);
		rem -= count;
		if (!trace_find_next_entry_inc(iter))	{
			rem = 0;
			iter->ent = NULL;
			break;
		}
	}

	return rem;
}

static ssize_t tracing_splice_read_pipe(struct file *filp,
					loff_t *ppos,
					struct pipe_inode_info *pipe,
					size_t len,
					unsigned int flags)
{
	struct page *pages_def[PIPE_DEF_BUFFERS];
	struct partial_page partial_def[PIPE_DEF_BUFFERS];
	struct trace_iterator *iter = filp->private_data;
	struct splice_pipe_desc spd = {
		.pages		= pages_def,
		.partial	= partial_def,
		.nr_pages	= 0, /* This gets updated below. */
		.nr_pages_max	= PIPE_DEF_BUFFERS,
		.ops		= &default_pipe_buf_ops,
		.spd_release	= tracing_spd_release_pipe,
	};
	ssize_t ret;
	size_t rem;
	unsigned int i;

	if (splice_grow_spd(pipe, &spd))
		return -ENOMEM;

	mutex_lock(&iter->mutex);

	if (iter->trace->splice_read) {
		ret = iter->trace->splice_read(iter, filp,
					       ppos, pipe, len, flags);
		if (ret)
			goto out_err;
	}

	ret = tracing_wait_pipe(filp);
	if (ret <= 0)
		goto out_err;

	if (!iter->ent && !trace_find_next_entry_inc(iter)) {
		ret = -EFAULT;
		goto out_err;
	}

	trace_event_read_lock();
	trace_access_lock(iter->cpu_file);

	/* Fill as many pages as possible. */
	for (i = 0, rem = len; i < spd.nr_pages_max && rem; i++) {
		spd.pages[i] = alloc_page(GFP_KERNEL);
		if (!spd.pages[i])
			break;

		rem = tracing_fill_pipe_page(rem, iter);

		/* Copy the data into the page, so we can start over. */
		ret = trace_seq_to_buffer(&iter->seq,
					  page_address(spd.pages[i]),
					  trace_seq_used(&iter->seq));
		if (ret < 0) {
			__free_page(spd.pages[i]);
			break;
		}
		spd.partial[i].offset = 0;
		spd.partial[i].len = trace_seq_used(&iter->seq);

		trace_seq_init(&iter->seq);
	}

	trace_access_unlock(iter->cpu_file);
	trace_event_read_unlock();
	mutex_unlock(&iter->mutex);

	spd.nr_pages = i;

	if (i)
		ret = splice_to_pipe(pipe, &spd);
	else
		ret = 0;
out:
	splice_shrink_spd(&spd);
	return ret;

out_err:
	mutex_unlock(&iter->mutex);
	goto out;
}

static ssize_t
tracing_entries_read(struct file *filp, char __user *ubuf,
		     size_t cnt, loff_t *ppos)
{
	struct inode *inode = file_inode(filp);
	struct trace_array *tr = inode->i_private;
	int cpu = tracing_get_cpu(inode);
	char buf[64];
	int r = 0;
	ssize_t ret;

	mutex_lock(&trace_types_lock);

	if (cpu == RING_BUFFER_ALL_CPUS) {
		int cpu, buf_size_same;
		unsigned long size;

		size = 0;
		buf_size_same = 1;
		/* check if all cpu sizes are same */
		for_each_tracing_cpu(cpu) {
			/* fill in the size from first enabled cpu */
			if (size == 0)
				size = per_cpu_ptr(tr->array_buffer.data, cpu)->entries;
			if (size != per_cpu_ptr(tr->array_buffer.data, cpu)->entries) {
				buf_size_same = 0;
				break;
			}
		}

		if (buf_size_same) {
			if (!ring_buffer_expanded)
				r = sprintf(buf, "%lu (expanded: %lu)\n",
					    size >> 10,
					    trace_buf_size >> 10);
			else
				r = sprintf(buf, "%lu\n", size >> 10);
		} else
			r = sprintf(buf, "X\n");
	} else
		r = sprintf(buf, "%lu\n", per_cpu_ptr(tr->array_buffer.data, cpu)->entries >> 10);

	mutex_unlock(&trace_types_lock);

	ret = simple_read_from_buffer(ubuf, cnt, ppos, buf, r);
	return ret;
}

static ssize_t
tracing_entries_write(struct file *filp, const char __user *ubuf,
		      size_t cnt, loff_t *ppos)
{
	struct inode *inode = file_inode(filp);
	struct trace_array *tr = inode->i_private;
	unsigned long val;
	int ret;

	ret = kstrtoul_from_user(ubuf, cnt, 10, &val);
	if (ret)
		return ret;

	/* must have at least 1 entry */
	if (!val)
		return -EINVAL;

	/* value is in KB */
	val <<= 10;
	ret = tracing_resize_ring_buffer(tr, val, tracing_get_cpu(inode));
	if (ret < 0)
		return ret;

	*ppos += cnt;

	return cnt;
}

static ssize_t
tracing_total_entries_read(struct file *filp, char __user *ubuf,
				size_t cnt, loff_t *ppos)
{
	struct trace_array *tr = filp->private_data;
	char buf[64];
	int r, cpu;
	unsigned long size = 0, expanded_size = 0;

	mutex_lock(&trace_types_lock);
	for_each_tracing_cpu(cpu) {
		size += per_cpu_ptr(tr->array_buffer.data, cpu)->entries >> 10;
		if (!ring_buffer_expanded)
			expanded_size += trace_buf_size >> 10;
	}
	if (ring_buffer_expanded)
		r = sprintf(buf, "%lu\n", size);
	else
		r = sprintf(buf, "%lu (expanded: %lu)\n", size, expanded_size);
	mutex_unlock(&trace_types_lock);

	return simple_read_from_buffer(ubuf, cnt, ppos, buf, r);
}

static ssize_t
tracing_free_buffer_write(struct file *filp, const char __user *ubuf,
			  size_t cnt, loff_t *ppos)
{
	/*
	 * There is no need to read what the user has written, this function
	 * is just to make sure that there is no error when "echo" is used
	 */

	*ppos += cnt;

	return cnt;
}

static int
tracing_free_buffer_release(struct inode *inode, struct file *filp)
{
	struct trace_array *tr = inode->i_private;

	/* disable tracing ? */
	if (tr->trace_flags & TRACE_ITER_STOP_ON_FREE)
		tracer_tracing_off(tr);
	/* resize the ring buffer to 0 */
	tracing_resize_ring_buffer(tr, 0, RING_BUFFER_ALL_CPUS);

	trace_array_put(tr);

	return 0;
}

static ssize_t
tracing_mark_write(struct file *filp, const char __user *ubuf,
					size_t cnt, loff_t *fpos)
{
	struct trace_array *tr = filp->private_data;
	struct ring_buffer_event *event;
	enum event_trigger_type tt = ETT_NONE;
	struct trace_buffer *buffer;
	struct print_entry *entry;
	ssize_t written;
	int size;
	int len;

/* Used in tracing_mark_raw_write() as well */
#define FAULTED_STR "<faulted>"
#define FAULTED_SIZE (sizeof(FAULTED_STR) - 1) /* '\0' is already accounted for */

	if (tracing_disabled)
		return -EINVAL;

	if (!(tr->trace_flags & TRACE_ITER_MARKERS))
		return -EINVAL;

	if (cnt > TRACE_BUF_SIZE)
		cnt = TRACE_BUF_SIZE;

	BUILD_BUG_ON(TRACE_BUF_SIZE >= PAGE_SIZE);

	size = sizeof(*entry) + cnt + 2; /* add '\0' and possible '\n' */

	/* If less than "<faulted>", then make sure we can still add that */
	if (cnt < FAULTED_SIZE)
		size += FAULTED_SIZE - cnt;

	buffer = tr->array_buffer.buffer;
	event = __trace_buffer_lock_reserve(buffer, TRACE_PRINT, size,
					    tracing_gen_ctx());
	if (unlikely(!event))
		/* Ring buffer disabled, return as if not open for write */
		return -EBADF;

	entry = ring_buffer_event_data(event);
	entry->ip = _THIS_IP_;

	len = __copy_from_user_inatomic(&entry->buf, ubuf, cnt);
	if (len) {
		memcpy(&entry->buf, FAULTED_STR, FAULTED_SIZE);
		cnt = FAULTED_SIZE;
		written = -EFAULT;
	} else
		written = cnt;

	if (tr->trace_marker_file && !list_empty(&tr->trace_marker_file->triggers)) {
		/* do not add \n before testing triggers, but add \0 */
		entry->buf[cnt] = '\0';
		tt = event_triggers_call(tr->trace_marker_file, buffer, entry, event);
	}

	if (entry->buf[cnt - 1] != '\n') {
		entry->buf[cnt] = '\n';
		entry->buf[cnt + 1] = '\0';
	} else
		entry->buf[cnt] = '\0';

	if (static_branch_unlikely(&trace_marker_exports_enabled))
		ftrace_exports(event, TRACE_EXPORT_MARKER);
	__buffer_unlock_commit(buffer, event);

	if (tt)
		event_triggers_post_call(tr->trace_marker_file, tt);

	if (written > 0)
		*fpos += written;

	return written;
}

/* Limit it for now to 3K (including tag) */
#define RAW_DATA_MAX_SIZE (1024*3)

static ssize_t
tracing_mark_raw_write(struct file *filp, const char __user *ubuf,
					size_t cnt, loff_t *fpos)
{
	struct trace_array *tr = filp->private_data;
	struct ring_buffer_event *event;
	struct trace_buffer *buffer;
	struct raw_data_entry *entry;
	ssize_t written;
	int size;
	int len;

#define FAULT_SIZE_ID (FAULTED_SIZE + sizeof(int))

	if (tracing_disabled)
		return -EINVAL;

	if (!(tr->trace_flags & TRACE_ITER_MARKERS))
		return -EINVAL;

	/* The marker must at least have a tag id */
	if (cnt < sizeof(unsigned int) || cnt > RAW_DATA_MAX_SIZE)
		return -EINVAL;

	if (cnt > TRACE_BUF_SIZE)
		cnt = TRACE_BUF_SIZE;

	BUILD_BUG_ON(TRACE_BUF_SIZE >= PAGE_SIZE);

	size = sizeof(*entry) + cnt;
	if (cnt < FAULT_SIZE_ID)
		size += FAULT_SIZE_ID - cnt;

	buffer = tr->array_buffer.buffer;
	event = __trace_buffer_lock_reserve(buffer, TRACE_RAW_DATA, size,
					    tracing_gen_ctx());
	if (!event)
		/* Ring buffer disabled, return as if not open for write */
		return -EBADF;

	entry = ring_buffer_event_data(event);

	len = __copy_from_user_inatomic(&entry->id, ubuf, cnt);
	if (len) {
		entry->id = -1;
		memcpy(&entry->buf, FAULTED_STR, FAULTED_SIZE);
		written = -EFAULT;
	} else
		written = cnt;

	__buffer_unlock_commit(buffer, event);

	if (written > 0)
		*fpos += written;

	return written;
}

static int tracing_clock_show(struct seq_file *m, void *v)
{
	struct trace_array *tr = m->private;
	int i;

	for (i = 0; i < ARRAY_SIZE(trace_clocks); i++)
		seq_printf(m,
			"%s%s%s%s", i ? " " : "",
			i == tr->clock_id ? "[" : "", trace_clocks[i].name,
			i == tr->clock_id ? "]" : "");
	seq_putc(m, '\n');

	return 0;
}

int tracing_set_clock(struct trace_array *tr, const char *clockstr)
{
	int i;

	for (i = 0; i < ARRAY_SIZE(trace_clocks); i++) {
		if (strcmp(trace_clocks[i].name, clockstr) == 0)
			break;
	}
	if (i == ARRAY_SIZE(trace_clocks))
		return -EINVAL;

	mutex_lock(&trace_types_lock);

	tr->clock_id = i;

	ring_buffer_set_clock(tr->array_buffer.buffer, trace_clocks[i].func);

	/*
	 * New clock may not be consistent with the previous clock.
	 * Reset the buffer so that it doesn't have incomparable timestamps.
	 */
	tracing_reset_online_cpus(&tr->array_buffer);

#ifdef CONFIG_TRACER_MAX_TRACE
	if (tr->max_buffer.buffer)
		ring_buffer_set_clock(tr->max_buffer.buffer, trace_clocks[i].func);
	tracing_reset_online_cpus(&tr->max_buffer);
#endif

	mutex_unlock(&trace_types_lock);

	return 0;
}

static ssize_t tracing_clock_write(struct file *filp, const char __user *ubuf,
				   size_t cnt, loff_t *fpos)
{
	struct seq_file *m = filp->private_data;
	struct trace_array *tr = m->private;
	char buf[64];
	const char *clockstr;
	int ret;

	if (cnt >= sizeof(buf))
		return -EINVAL;

	if (copy_from_user(buf, ubuf, cnt))
		return -EFAULT;

	buf[cnt] = 0;

	clockstr = strstrip(buf);

	ret = tracing_set_clock(tr, clockstr);
	if (ret)
		return ret;

	*fpos += cnt;

	return cnt;
}

static int tracing_clock_open(struct inode *inode, struct file *file)
{
	struct trace_array *tr = inode->i_private;
	int ret;

	ret = tracing_check_open_get_tr(tr);
	if (ret)
		return ret;

	ret = single_open(file, tracing_clock_show, inode->i_private);
	if (ret < 0)
		trace_array_put(tr);

	return ret;
}

static int tracing_time_stamp_mode_show(struct seq_file *m, void *v)
{
	struct trace_array *tr = m->private;

	mutex_lock(&trace_types_lock);

	if (ring_buffer_time_stamp_abs(tr->array_buffer.buffer))
		seq_puts(m, "delta [absolute]\n");
	else
		seq_puts(m, "[delta] absolute\n");

	mutex_unlock(&trace_types_lock);

	return 0;
}

static int tracing_time_stamp_mode_open(struct inode *inode, struct file *file)
{
	struct trace_array *tr = inode->i_private;
	int ret;

	ret = tracing_check_open_get_tr(tr);
	if (ret)
		return ret;

	ret = single_open(file, tracing_time_stamp_mode_show, inode->i_private);
	if (ret < 0)
		trace_array_put(tr);

	return ret;
}

u64 tracing_event_time_stamp(struct trace_buffer *buffer, struct ring_buffer_event *rbe)
{
	if (rbe == this_cpu_read(trace_buffered_event))
		return ring_buffer_time_stamp(buffer);

	return ring_buffer_event_time_stamp(buffer, rbe);
}

/*
 * Set or disable using the per CPU trace_buffer_event when possible.
 */
int tracing_set_filter_buffering(struct trace_array *tr, bool set)
{
	int ret = 0;

	mutex_lock(&trace_types_lock);

	if (set && tr->no_filter_buffering_ref++)
		goto out;

	if (!set) {
		if (WARN_ON_ONCE(!tr->no_filter_buffering_ref)) {
			ret = -EINVAL;
			goto out;
		}

		--tr->no_filter_buffering_ref;
	}
 out:
	mutex_unlock(&trace_types_lock);

	return ret;
}

struct ftrace_buffer_info {
	struct trace_iterator	iter;
	void			*spare;
	unsigned int		spare_cpu;
	unsigned int		read;
};

#ifdef CONFIG_TRACER_SNAPSHOT
static int tracing_snapshot_open(struct inode *inode, struct file *file)
{
	struct trace_array *tr = inode->i_private;
	struct trace_iterator *iter;
	struct seq_file *m;
	int ret;

	ret = tracing_check_open_get_tr(tr);
	if (ret)
		return ret;

	if (file->f_mode & FMODE_READ) {
		iter = __tracing_open(inode, file, true);
		if (IS_ERR(iter))
			ret = PTR_ERR(iter);
	} else {
		/* Writes still need the seq_file to hold the private data */
		ret = -ENOMEM;
		m = kzalloc(sizeof(*m), GFP_KERNEL);
		if (!m)
			goto out;
		iter = kzalloc(sizeof(*iter), GFP_KERNEL);
		if (!iter) {
			kfree(m);
			goto out;
		}
		ret = 0;

		iter->tr = tr;
		iter->array_buffer = &tr->max_buffer;
		iter->cpu_file = tracing_get_cpu(inode);
		m->private = iter;
		file->private_data = m;
	}
out:
	if (ret < 0)
		trace_array_put(tr);

	return ret;
}

static ssize_t
tracing_snapshot_write(struct file *filp, const char __user *ubuf, size_t cnt,
		       loff_t *ppos)
{
	struct seq_file *m = filp->private_data;
	struct trace_iterator *iter = m->private;
	struct trace_array *tr = iter->tr;
	unsigned long val;
	int ret;

	ret = tracing_update_buffers();
	if (ret < 0)
		return ret;

	ret = kstrtoul_from_user(ubuf, cnt, 10, &val);
	if (ret)
		return ret;

	mutex_lock(&trace_types_lock);

	if (tr->current_trace->use_max_tr) {
		ret = -EBUSY;
		goto out;
	}

	local_irq_disable();
	arch_spin_lock(&tr->max_lock);
	if (tr->cond_snapshot)
		ret = -EBUSY;
	arch_spin_unlock(&tr->max_lock);
	local_irq_enable();
	if (ret)
		goto out;

	switch (val) {
	case 0:
		if (iter->cpu_file != RING_BUFFER_ALL_CPUS) {
			ret = -EINVAL;
			break;
		}
		if (tr->allocated_snapshot)
			free_snapshot(tr);
		break;
	case 1:
/* Only allow per-cpu swap if the ring buffer supports it */
#ifndef CONFIG_RING_BUFFER_ALLOW_SWAP
		if (iter->cpu_file != RING_BUFFER_ALL_CPUS) {
			ret = -EINVAL;
			break;
		}
#endif
		if (tr->allocated_snapshot)
			ret = resize_buffer_duplicate_size(&tr->max_buffer,
					&tr->array_buffer, iter->cpu_file);
		else
			ret = tracing_alloc_snapshot_instance(tr);
		if (ret < 0)
			break;
		local_irq_disable();
		/* Now, we're going to swap */
		if (iter->cpu_file == RING_BUFFER_ALL_CPUS)
			update_max_tr(tr, current, smp_processor_id(), NULL);
		else
			update_max_tr_single(tr, current, iter->cpu_file);
		local_irq_enable();
		break;
	default:
		if (tr->allocated_snapshot) {
			if (iter->cpu_file == RING_BUFFER_ALL_CPUS)
				tracing_reset_online_cpus(&tr->max_buffer);
			else
				tracing_reset_cpu(&tr->max_buffer, iter->cpu_file);
		}
		break;
	}

	if (ret >= 0) {
		*ppos += cnt;
		ret = cnt;
	}
out:
	mutex_unlock(&trace_types_lock);
	return ret;
}

static int tracing_snapshot_release(struct inode *inode, struct file *file)
{
	struct seq_file *m = file->private_data;
	int ret;

	ret = tracing_release(inode, file);

	if (file->f_mode & FMODE_READ)
		return ret;

	/* If write only, the seq_file is just a stub */
	if (m)
		kfree(m->private);
	kfree(m);

	return 0;
}

static int tracing_buffers_open(struct inode *inode, struct file *filp);
static ssize_t tracing_buffers_read(struct file *filp, char __user *ubuf,
				    size_t count, loff_t *ppos);
static int tracing_buffers_release(struct inode *inode, struct file *file);
static ssize_t tracing_buffers_splice_read(struct file *file, loff_t *ppos,
		   struct pipe_inode_info *pipe, size_t len, unsigned int flags);

static int snapshot_raw_open(struct inode *inode, struct file *filp)
{
	struct ftrace_buffer_info *info;
	int ret;

	/* The following checks for tracefs lockdown */
	ret = tracing_buffers_open(inode, filp);
	if (ret < 0)
		return ret;

	info = filp->private_data;

	if (info->iter.trace->use_max_tr) {
		tracing_buffers_release(inode, filp);
		return -EBUSY;
	}

	info->iter.snapshot = true;
	info->iter.array_buffer = &info->iter.tr->max_buffer;

	return ret;
}

#endif /* CONFIG_TRACER_SNAPSHOT */


static const struct file_operations tracing_thresh_fops = {
	.open		= tracing_open_generic,
	.read		= tracing_thresh_read,
	.write		= tracing_thresh_write,
	.llseek		= generic_file_llseek,
};

#ifdef CONFIG_TRACER_MAX_TRACE
static const struct file_operations tracing_max_lat_fops = {
	.open		= tracing_open_generic,
	.read		= tracing_max_lat_read,
	.write		= tracing_max_lat_write,
	.llseek		= generic_file_llseek,
};
#endif

static const struct file_operations set_tracer_fops = {
	.open		= tracing_open_generic,
	.read		= tracing_set_trace_read,
	.write		= tracing_set_trace_write,
	.llseek		= generic_file_llseek,
};

static const struct file_operations tracing_pipe_fops = {
	.open		= tracing_open_pipe,
	.poll		= tracing_poll_pipe,
	.read		= tracing_read_pipe,
	.splice_read	= tracing_splice_read_pipe,
	.release	= tracing_release_pipe,
	.llseek		= no_llseek,
};

static const struct file_operations tracing_entries_fops = {
	.open		= tracing_open_generic_tr,
	.read		= tracing_entries_read,
	.write		= tracing_entries_write,
	.llseek		= generic_file_llseek,
	.release	= tracing_release_generic_tr,
};

static const struct file_operations tracing_total_entries_fops = {
	.open		= tracing_open_generic_tr,
	.read		= tracing_total_entries_read,
	.llseek		= generic_file_llseek,
	.release	= tracing_release_generic_tr,
};

static const struct file_operations tracing_free_buffer_fops = {
	.open		= tracing_open_generic_tr,
	.write		= tracing_free_buffer_write,
	.release	= tracing_free_buffer_release,
};

static const struct file_operations tracing_mark_fops = {
	.open		= tracing_open_generic_tr,
	.write		= tracing_mark_write,
	.llseek		= generic_file_llseek,
	.release	= tracing_release_generic_tr,
};

static const struct file_operations tracing_mark_raw_fops = {
	.open		= tracing_open_generic_tr,
	.write		= tracing_mark_raw_write,
	.llseek		= generic_file_llseek,
	.release	= tracing_release_generic_tr,
};

static const struct file_operations trace_clock_fops = {
	.open		= tracing_clock_open,
	.read		= seq_read,
	.llseek		= seq_lseek,
	.release	= tracing_single_release_tr,
	.write		= tracing_clock_write,
};

static const struct file_operations trace_time_stamp_mode_fops = {
	.open		= tracing_time_stamp_mode_open,
	.read		= seq_read,
	.llseek		= seq_lseek,
	.release	= tracing_single_release_tr,
};

#ifdef CONFIG_TRACER_SNAPSHOT
static const struct file_operations snapshot_fops = {
	.open		= tracing_snapshot_open,
	.read		= seq_read,
	.write		= tracing_snapshot_write,
	.llseek		= tracing_lseek,
	.release	= tracing_snapshot_release,
};

static const struct file_operations snapshot_raw_fops = {
	.open		= snapshot_raw_open,
	.read		= tracing_buffers_read,
	.release	= tracing_buffers_release,
	.splice_read	= tracing_buffers_splice_read,
	.llseek		= no_llseek,
};

#endif /* CONFIG_TRACER_SNAPSHOT */

/*
 * trace_min_max_write - Write a u64 value to a trace_min_max_param struct
 * @filp: The active open file structure
 * @ubuf: The userspace provided buffer to read value into
 * @cnt: The maximum number of bytes to read
 * @ppos: The current "file" position
 *
 * This function implements the write interface for a struct trace_min_max_param.
 * The filp->private_data must point to a trace_min_max_param structure that
 * defines where to write the value, the min and the max acceptable values,
 * and a lock to protect the write.
 */
static ssize_t
trace_min_max_write(struct file *filp, const char __user *ubuf, size_t cnt, loff_t *ppos)
{
	struct trace_min_max_param *param = filp->private_data;
	u64 val;
	int err;

	if (!param)
		return -EFAULT;

	err = kstrtoull_from_user(ubuf, cnt, 10, &val);
	if (err)
		return err;

	if (param->lock)
		mutex_lock(param->lock);

	if (param->min && val < *param->min)
		err = -EINVAL;

	if (param->max && val > *param->max)
		err = -EINVAL;

	if (!err)
		*param->val = val;

	if (param->lock)
		mutex_unlock(param->lock);

	if (err)
		return err;

	return cnt;
}

/*
 * trace_min_max_read - Read a u64 value from a trace_min_max_param struct
 * @filp: The active open file structure
 * @ubuf: The userspace provided buffer to read value into
 * @cnt: The maximum number of bytes to read
 * @ppos: The current "file" position
 *
 * This function implements the read interface for a struct trace_min_max_param.
 * The filp->private_data must point to a trace_min_max_param struct with valid
 * data.
 */
static ssize_t
trace_min_max_read(struct file *filp, char __user *ubuf, size_t cnt, loff_t *ppos)
{
	struct trace_min_max_param *param = filp->private_data;
	char buf[U64_STR_SIZE];
	int len;
	u64 val;

	if (!param)
		return -EFAULT;

	val = *param->val;

	if (cnt > sizeof(buf))
		cnt = sizeof(buf);

	len = snprintf(buf, sizeof(buf), "%llu\n", val);

	return simple_read_from_buffer(ubuf, cnt, ppos, buf, len);
}

const struct file_operations trace_min_max_fops = {
	.open		= tracing_open_generic,
	.read		= trace_min_max_read,
	.write		= trace_min_max_write,
};

#define TRACING_LOG_ERRS_MAX	8
#define TRACING_LOG_LOC_MAX	128

#define CMD_PREFIX "  Command: "

struct err_info {
	const char	**errs;	/* ptr to loc-specific array of err strings */
	u8		type;	/* index into errs -> specific err string */
	u8		pos;	/* MAX_FILTER_STR_VAL = 256 */
	u64		ts;
};

struct tracing_log_err {
	struct list_head	list;
	struct err_info		info;
	char			loc[TRACING_LOG_LOC_MAX]; /* err location */
	char			cmd[MAX_FILTER_STR_VAL]; /* what caused err */
};

static DEFINE_MUTEX(tracing_err_log_lock);

static struct tracing_log_err *get_tracing_log_err(struct trace_array *tr)
{
	struct tracing_log_err *err;

	if (tr->n_err_log_entries < TRACING_LOG_ERRS_MAX) {
		err = kzalloc(sizeof(*err), GFP_KERNEL);
		if (!err)
			err = ERR_PTR(-ENOMEM);
		else
			tr->n_err_log_entries++;

		return err;
	}

	err = list_first_entry(&tr->err_log, struct tracing_log_err, list);
	list_del(&err->list);

	return err;
}

/**
 * err_pos - find the position of a string within a command for error careting
 * @cmd: The tracing command that caused the error
 * @str: The string to position the caret at within @cmd
 *
 * Finds the position of the first occurrence of @str within @cmd.  The
 * return value can be passed to tracing_log_err() for caret placement
 * within @cmd.
 *
 * Returns the index within @cmd of the first occurrence of @str or 0
 * if @str was not found.
 */
unsigned int err_pos(char *cmd, const char *str)
{
	char *found;

	if (WARN_ON(!strlen(cmd)))
		return 0;

	found = strstr(cmd, str);
	if (found)
		return found - cmd;

	return 0;
}

/**
 * tracing_log_err - write an error to the tracing error log
 * @tr: The associated trace array for the error (NULL for top level array)
 * @loc: A string describing where the error occurred
 * @cmd: The tracing command that caused the error
 * @errs: The array of loc-specific static error strings
 * @type: The index into errs[], which produces the specific static err string
 * @pos: The position the caret should be placed in the cmd
 *
 * Writes an error into tracing/error_log of the form:
 *
 * <loc>: error: <text>
 *   Command: <cmd>
 *              ^
 *
 * tracing/error_log is a small log file containing the last
 * TRACING_LOG_ERRS_MAX errors (8).  Memory for errors isn't allocated
 * unless there has been a tracing error, and the error log can be
 * cleared and have its memory freed by writing the empty string in
 * truncation mode to it i.e. echo > tracing/error_log.
 *
 * NOTE: the @errs array along with the @type param are used to
 * produce a static error string - this string is not copied and saved
 * when the error is logged - only a pointer to it is saved.  See
 * existing callers for examples of how static strings are typically
 * defined for use with tracing_log_err().
 */
void tracing_log_err(struct trace_array *tr,
		     const char *loc, const char *cmd,
		     const char **errs, u8 type, u8 pos)
{
	struct tracing_log_err *err;

	if (!tr)
		tr = &global_trace;

	mutex_lock(&tracing_err_log_lock);
	err = get_tracing_log_err(tr);
	if (PTR_ERR(err) == -ENOMEM) {
		mutex_unlock(&tracing_err_log_lock);
		return;
	}

	snprintf(err->loc, TRACING_LOG_LOC_MAX, "%s: error: ", loc);
	snprintf(err->cmd, MAX_FILTER_STR_VAL,"\n" CMD_PREFIX "%s\n", cmd);

	err->info.errs = errs;
	err->info.type = type;
	err->info.pos = pos;
	err->info.ts = local_clock();

	list_add_tail(&err->list, &tr->err_log);
	mutex_unlock(&tracing_err_log_lock);
}

static void clear_tracing_err_log(struct trace_array *tr)
{
	struct tracing_log_err *err, *next;

	mutex_lock(&tracing_err_log_lock);
	list_for_each_entry_safe(err, next, &tr->err_log, list) {
		list_del(&err->list);
		kfree(err);
	}

	tr->n_err_log_entries = 0;
	mutex_unlock(&tracing_err_log_lock);
}

static void *tracing_err_log_seq_start(struct seq_file *m, loff_t *pos)
{
	struct trace_array *tr = m->private;

	mutex_lock(&tracing_err_log_lock);

	return seq_list_start(&tr->err_log, *pos);
}

static void *tracing_err_log_seq_next(struct seq_file *m, void *v, loff_t *pos)
{
	struct trace_array *tr = m->private;

	return seq_list_next(v, &tr->err_log, pos);
}

static void tracing_err_log_seq_stop(struct seq_file *m, void *v)
{
	mutex_unlock(&tracing_err_log_lock);
}

static void tracing_err_log_show_pos(struct seq_file *m, u8 pos)
{
	u8 i;

	for (i = 0; i < sizeof(CMD_PREFIX) - 1; i++)
		seq_putc(m, ' ');
	for (i = 0; i < pos; i++)
		seq_putc(m, ' ');
	seq_puts(m, "^\n");
}

static int tracing_err_log_seq_show(struct seq_file *m, void *v)
{
	struct tracing_log_err *err = v;

	if (err) {
		const char *err_text = err->info.errs[err->info.type];
		u64 sec = err->info.ts;
		u32 nsec;

		nsec = do_div(sec, NSEC_PER_SEC);
		seq_printf(m, "[%5llu.%06u] %s%s", sec, nsec / 1000,
			   err->loc, err_text);
		seq_printf(m, "%s", err->cmd);
		tracing_err_log_show_pos(m, err->info.pos);
	}

	return 0;
}

static const struct seq_operations tracing_err_log_seq_ops = {
	.start  = tracing_err_log_seq_start,
	.next   = tracing_err_log_seq_next,
	.stop   = tracing_err_log_seq_stop,
	.show   = tracing_err_log_seq_show
};

static int tracing_err_log_open(struct inode *inode, struct file *file)
{
	struct trace_array *tr = inode->i_private;
	int ret = 0;

	ret = tracing_check_open_get_tr(tr);
	if (ret)
		return ret;

	/* If this file was opened for write, then erase contents */
	if ((file->f_mode & FMODE_WRITE) && (file->f_flags & O_TRUNC))
		clear_tracing_err_log(tr);

	if (file->f_mode & FMODE_READ) {
		ret = seq_open(file, &tracing_err_log_seq_ops);
		if (!ret) {
			struct seq_file *m = file->private_data;
			m->private = tr;
		} else {
			trace_array_put(tr);
		}
	}
	return ret;
}

static ssize_t tracing_err_log_write(struct file *file,
				     const char __user *buffer,
				     size_t count, loff_t *ppos)
{
	return count;
}

static int tracing_err_log_release(struct inode *inode, struct file *file)
{
	struct trace_array *tr = inode->i_private;

	trace_array_put(tr);

	if (file->f_mode & FMODE_READ)
		seq_release(inode, file);

	return 0;
}

static const struct file_operations tracing_err_log_fops = {
	.open           = tracing_err_log_open,
	.write		= tracing_err_log_write,
	.read           = seq_read,
	.llseek         = tracing_lseek,
	.release        = tracing_err_log_release,
};

static int tracing_buffers_open(struct inode *inode, struct file *filp)
{
	struct trace_array *tr = inode->i_private;
	struct ftrace_buffer_info *info;
	int ret;

	ret = tracing_check_open_get_tr(tr);
	if (ret)
		return ret;

	info = kvzalloc(sizeof(*info), GFP_KERNEL);
	if (!info) {
		trace_array_put(tr);
		return -ENOMEM;
	}

	mutex_lock(&trace_types_lock);

	info->iter.tr		= tr;
	info->iter.cpu_file	= tracing_get_cpu(inode);
	info->iter.trace	= tr->current_trace;
	info->iter.array_buffer = &tr->array_buffer;
	info->spare		= NULL;
	/* Force reading ring buffer for first read */
	info->read		= (unsigned int)-1;

	filp->private_data = info;

	tr->trace_ref++;

	mutex_unlock(&trace_types_lock);

	ret = nonseekable_open(inode, filp);
	if (ret < 0)
		trace_array_put(tr);

	return ret;
}

static __poll_t
tracing_buffers_poll(struct file *filp, poll_table *poll_table)
{
	struct ftrace_buffer_info *info = filp->private_data;
	struct trace_iterator *iter = &info->iter;

	return trace_poll(iter, filp, poll_table);
}

static ssize_t
tracing_buffers_read(struct file *filp, char __user *ubuf,
		     size_t count, loff_t *ppos)
{
	struct ftrace_buffer_info *info = filp->private_data;
	struct trace_iterator *iter = &info->iter;
	ssize_t ret = 0;
	ssize_t size;

	if (!count)
		return 0;

#ifdef CONFIG_TRACER_MAX_TRACE
	if (iter->snapshot && iter->tr->current_trace->use_max_tr)
		return -EBUSY;
#endif

	if (!info->spare) {
		info->spare = ring_buffer_alloc_read_page(iter->array_buffer->buffer,
							  iter->cpu_file);
		if (IS_ERR(info->spare)) {
			ret = PTR_ERR(info->spare);
			info->spare = NULL;
		} else {
			info->spare_cpu = iter->cpu_file;
		}
	}
	if (!info->spare)
		return ret;

	/* Do we have previous read data to read? */
	if (info->read < PAGE_SIZE)
		goto read;

 again:
	trace_access_lock(iter->cpu_file);
	ret = ring_buffer_read_page(iter->array_buffer->buffer,
				    &info->spare,
				    count,
				    iter->cpu_file, 0);
	trace_access_unlock(iter->cpu_file);

	if (ret < 0) {
		if (trace_empty(iter)) {
			if ((filp->f_flags & O_NONBLOCK))
				return -EAGAIN;

			ret = wait_on_pipe(iter, 0);
			if (ret)
				return ret;

			goto again;
		}
		return 0;
	}

	info->read = 0;
 read:
	size = PAGE_SIZE - info->read;
	if (size > count)
		size = count;

	ret = copy_to_user(ubuf, info->spare + info->read, size);
	if (ret == size)
		return -EFAULT;

	size -= ret;

	*ppos += size;
	info->read += size;

	return size;
}

static int tracing_buffers_release(struct inode *inode, struct file *file)
{
	struct ftrace_buffer_info *info = file->private_data;
	struct trace_iterator *iter = &info->iter;

	mutex_lock(&trace_types_lock);

	iter->tr->trace_ref--;

	__trace_array_put(iter->tr);

	iter->wait_index++;
	/* Make sure the waiters see the new wait_index */
	smp_wmb();

	ring_buffer_wake_waiters(iter->array_buffer->buffer, iter->cpu_file);

	if (info->spare)
		ring_buffer_free_read_page(iter->array_buffer->buffer,
					   info->spare_cpu, info->spare);
	kvfree(info);

	mutex_unlock(&trace_types_lock);

	return 0;
}

struct buffer_ref {
	struct trace_buffer	*buffer;
	void			*page;
	int			cpu;
	refcount_t		refcount;
};

static void buffer_ref_release(struct buffer_ref *ref)
{
	if (!refcount_dec_and_test(&ref->refcount))
		return;
	ring_buffer_free_read_page(ref->buffer, ref->cpu, ref->page);
	kfree(ref);
}

static void buffer_pipe_buf_release(struct pipe_inode_info *pipe,
				    struct pipe_buffer *buf)
{
	struct buffer_ref *ref = (struct buffer_ref *)buf->private;

	buffer_ref_release(ref);
	buf->private = 0;
}

static bool buffer_pipe_buf_get(struct pipe_inode_info *pipe,
				struct pipe_buffer *buf)
{
	struct buffer_ref *ref = (struct buffer_ref *)buf->private;

	if (refcount_read(&ref->refcount) > INT_MAX/2)
		return false;

	refcount_inc(&ref->refcount);
	return true;
}

/* Pipe buffer operations for a buffer. */
static const struct pipe_buf_operations buffer_pipe_buf_ops = {
	.release		= buffer_pipe_buf_release,
	.get			= buffer_pipe_buf_get,
};

/*
 * Callback from splice_to_pipe(), if we need to release some pages
 * at the end of the spd in case we error'ed out in filling the pipe.
 */
static void buffer_spd_release(struct splice_pipe_desc *spd, unsigned int i)
{
	struct buffer_ref *ref =
		(struct buffer_ref *)spd->partial[i].private;

	buffer_ref_release(ref);
	spd->partial[i].private = 0;
}

static ssize_t
tracing_buffers_splice_read(struct file *file, loff_t *ppos,
			    struct pipe_inode_info *pipe, size_t len,
			    unsigned int flags)
{
	struct ftrace_buffer_info *info = file->private_data;
	struct trace_iterator *iter = &info->iter;
	struct partial_page partial_def[PIPE_DEF_BUFFERS];
	struct page *pages_def[PIPE_DEF_BUFFERS];
	struct splice_pipe_desc spd = {
		.pages		= pages_def,
		.partial	= partial_def,
		.nr_pages_max	= PIPE_DEF_BUFFERS,
		.ops		= &buffer_pipe_buf_ops,
		.spd_release	= buffer_spd_release,
	};
	struct buffer_ref *ref;
	int entries, i;
	ssize_t ret = 0;

#ifdef CONFIG_TRACER_MAX_TRACE
	if (iter->snapshot && iter->tr->current_trace->use_max_tr)
		return -EBUSY;
#endif

	if (*ppos & (PAGE_SIZE - 1))
		return -EINVAL;

	if (len & (PAGE_SIZE - 1)) {
		if (len < PAGE_SIZE)
			return -EINVAL;
		len &= PAGE_MASK;
	}

	if (splice_grow_spd(pipe, &spd))
		return -ENOMEM;

 again:
	trace_access_lock(iter->cpu_file);
	entries = ring_buffer_entries_cpu(iter->array_buffer->buffer, iter->cpu_file);

	for (i = 0; i < spd.nr_pages_max && len && entries; i++, len -= PAGE_SIZE) {
		struct page *page;
		int r;

		ref = kzalloc(sizeof(*ref), GFP_KERNEL);
		if (!ref) {
			ret = -ENOMEM;
			break;
		}

		refcount_set(&ref->refcount, 1);
		ref->buffer = iter->array_buffer->buffer;
		ref->page = ring_buffer_alloc_read_page(ref->buffer, iter->cpu_file);
		if (IS_ERR(ref->page)) {
			ret = PTR_ERR(ref->page);
			ref->page = NULL;
			kfree(ref);
			break;
		}
		ref->cpu = iter->cpu_file;

		r = ring_buffer_read_page(ref->buffer, &ref->page,
					  len, iter->cpu_file, 1);
		if (r < 0) {
			ring_buffer_free_read_page(ref->buffer, ref->cpu,
						   ref->page);
			kfree(ref);
			break;
		}

		page = virt_to_page(ref->page);

		spd.pages[i] = page;
		spd.partial[i].len = PAGE_SIZE;
		spd.partial[i].offset = 0;
		spd.partial[i].private = (unsigned long)ref;
		spd.nr_pages++;
		*ppos += PAGE_SIZE;

		entries = ring_buffer_entries_cpu(iter->array_buffer->buffer, iter->cpu_file);
	}

	trace_access_unlock(iter->cpu_file);
	spd.nr_pages = i;

	/* did we read anything? */
	if (!spd.nr_pages) {
		long wait_index;

		if (ret)
			goto out;

		ret = -EAGAIN;
		if ((file->f_flags & O_NONBLOCK) || (flags & SPLICE_F_NONBLOCK))
			goto out;

		wait_index = READ_ONCE(iter->wait_index);

		ret = wait_on_pipe(iter, iter->tr->buffer_percent);
		if (ret)
			goto out;

		/* No need to wait after waking up when tracing is off */
		if (!tracer_tracing_is_on(iter->tr))
			goto out;

		/* Make sure we see the new wait_index */
		smp_rmb();
		if (wait_index != iter->wait_index)
			goto out;

		goto again;
	}

	ret = splice_to_pipe(pipe, &spd);
out:
	splice_shrink_spd(&spd);

	return ret;
}

/* An ioctl call with cmd 0 to the ring buffer file will wake up all waiters */
static long tracing_buffers_ioctl(struct file *file, unsigned int cmd, unsigned long arg)
{
	struct ftrace_buffer_info *info = file->private_data;
	struct trace_iterator *iter = &info->iter;

	if (cmd)
		return -ENOIOCTLCMD;

	mutex_lock(&trace_types_lock);

	iter->wait_index++;
	/* Make sure the waiters see the new wait_index */
	smp_wmb();

	ring_buffer_wake_waiters(iter->array_buffer->buffer, iter->cpu_file);

	mutex_unlock(&trace_types_lock);
	return 0;
}

static const struct file_operations tracing_buffers_fops = {
	.open		= tracing_buffers_open,
	.read		= tracing_buffers_read,
	.poll		= tracing_buffers_poll,
	.release	= tracing_buffers_release,
	.splice_read	= tracing_buffers_splice_read,
	.unlocked_ioctl = tracing_buffers_ioctl,
	.llseek		= no_llseek,
};

static ssize_t
tracing_stats_read(struct file *filp, char __user *ubuf,
		   size_t count, loff_t *ppos)
{
	struct inode *inode = file_inode(filp);
	struct trace_array *tr = inode->i_private;
	struct array_buffer *trace_buf = &tr->array_buffer;
	int cpu = tracing_get_cpu(inode);
	struct trace_seq *s;
	unsigned long cnt;
	unsigned long long t;
	unsigned long usec_rem;

	s = kmalloc(sizeof(*s), GFP_KERNEL);
	if (!s)
		return -ENOMEM;

	trace_seq_init(s);

	cnt = ring_buffer_entries_cpu(trace_buf->buffer, cpu);
	trace_seq_printf(s, "entries: %ld\n", cnt);

	cnt = ring_buffer_overrun_cpu(trace_buf->buffer, cpu);
	trace_seq_printf(s, "overrun: %ld\n", cnt);

	cnt = ring_buffer_commit_overrun_cpu(trace_buf->buffer, cpu);
	trace_seq_printf(s, "commit overrun: %ld\n", cnt);

	cnt = ring_buffer_bytes_cpu(trace_buf->buffer, cpu);
	trace_seq_printf(s, "bytes: %ld\n", cnt);

	if (trace_clocks[tr->clock_id].in_ns) {
		/* local or global for trace_clock */
		t = ns2usecs(ring_buffer_oldest_event_ts(trace_buf->buffer, cpu));
		usec_rem = do_div(t, USEC_PER_SEC);
		trace_seq_printf(s, "oldest event ts: %5llu.%06lu\n",
								t, usec_rem);

		t = ns2usecs(ring_buffer_time_stamp(trace_buf->buffer));
		usec_rem = do_div(t, USEC_PER_SEC);
		trace_seq_printf(s, "now ts: %5llu.%06lu\n", t, usec_rem);
	} else {
		/* counter or tsc mode for trace_clock */
		trace_seq_printf(s, "oldest event ts: %llu\n",
				ring_buffer_oldest_event_ts(trace_buf->buffer, cpu));

		trace_seq_printf(s, "now ts: %llu\n",
				ring_buffer_time_stamp(trace_buf->buffer));
	}

	cnt = ring_buffer_dropped_events_cpu(trace_buf->buffer, cpu);
	trace_seq_printf(s, "dropped events: %ld\n", cnt);

	cnt = ring_buffer_read_events_cpu(trace_buf->buffer, cpu);
	trace_seq_printf(s, "read events: %ld\n", cnt);

	count = simple_read_from_buffer(ubuf, count, ppos,
					s->buffer, trace_seq_used(s));

	kfree(s);

	return count;
}

static const struct file_operations tracing_stats_fops = {
	.open		= tracing_open_generic_tr,
	.read		= tracing_stats_read,
	.llseek		= generic_file_llseek,
	.release	= tracing_release_generic_tr,
};

#ifdef CONFIG_DYNAMIC_FTRACE

static ssize_t
tracing_read_dyn_info(struct file *filp, char __user *ubuf,
		  size_t cnt, loff_t *ppos)
{
	ssize_t ret;
	char *buf;
	int r;

	/* 256 should be plenty to hold the amount needed */
	buf = kmalloc(256, GFP_KERNEL);
	if (!buf)
		return -ENOMEM;

	r = scnprintf(buf, 256, "%ld pages:%ld groups: %ld\n",
		      ftrace_update_tot_cnt,
		      ftrace_number_of_pages,
		      ftrace_number_of_groups);

	ret = simple_read_from_buffer(ubuf, cnt, ppos, buf, r);
	kfree(buf);
	return ret;
}

static const struct file_operations tracing_dyn_info_fops = {
	.open		= tracing_open_generic,
	.read		= tracing_read_dyn_info,
	.llseek		= generic_file_llseek,
};
#endif /* CONFIG_DYNAMIC_FTRACE */

#if defined(CONFIG_TRACER_SNAPSHOT) && defined(CONFIG_DYNAMIC_FTRACE)
static void
ftrace_snapshot(unsigned long ip, unsigned long parent_ip,
		struct trace_array *tr, struct ftrace_probe_ops *ops,
		void *data)
{
	tracing_snapshot_instance(tr);
}

static void
ftrace_count_snapshot(unsigned long ip, unsigned long parent_ip,
		      struct trace_array *tr, struct ftrace_probe_ops *ops,
		      void *data)
{
	struct ftrace_func_mapper *mapper = data;
	long *count = NULL;

	if (mapper)
		count = (long *)ftrace_func_mapper_find_ip(mapper, ip);

	if (count) {

		if (*count <= 0)
			return;

		(*count)--;
	}

	tracing_snapshot_instance(tr);
}

static int
ftrace_snapshot_print(struct seq_file *m, unsigned long ip,
		      struct ftrace_probe_ops *ops, void *data)
{
	struct ftrace_func_mapper *mapper = data;
	long *count = NULL;

	seq_printf(m, "%ps:", (void *)ip);

	seq_puts(m, "snapshot");

	if (mapper)
		count = (long *)ftrace_func_mapper_find_ip(mapper, ip);

	if (count)
		seq_printf(m, ":count=%ld\n", *count);
	else
		seq_puts(m, ":unlimited\n");

	return 0;
}

static int
ftrace_snapshot_init(struct ftrace_probe_ops *ops, struct trace_array *tr,
		     unsigned long ip, void *init_data, void **data)
{
	struct ftrace_func_mapper *mapper = *data;

	if (!mapper) {
		mapper = allocate_ftrace_func_mapper();
		if (!mapper)
			return -ENOMEM;
		*data = mapper;
	}

	return ftrace_func_mapper_add_ip(mapper, ip, init_data);
}

static void
ftrace_snapshot_free(struct ftrace_probe_ops *ops, struct trace_array *tr,
		     unsigned long ip, void *data)
{
	struct ftrace_func_mapper *mapper = data;

	if (!ip) {
		if (!mapper)
			return;
		free_ftrace_func_mapper(mapper, NULL);
		return;
	}

	ftrace_func_mapper_remove_ip(mapper, ip);
}

static struct ftrace_probe_ops snapshot_probe_ops = {
	.func			= ftrace_snapshot,
	.print			= ftrace_snapshot_print,
};

static struct ftrace_probe_ops snapshot_count_probe_ops = {
	.func			= ftrace_count_snapshot,
	.print			= ftrace_snapshot_print,
	.init			= ftrace_snapshot_init,
	.free			= ftrace_snapshot_free,
};

static int
ftrace_trace_snapshot_callback(struct trace_array *tr, struct ftrace_hash *hash,
			       char *glob, char *cmd, char *param, int enable)
{
	struct ftrace_probe_ops *ops;
	void *count = (void *)-1;
	char *number;
	int ret;

	if (!tr)
		return -ENODEV;

	/* hash funcs only work with set_ftrace_filter */
	if (!enable)
		return -EINVAL;

	ops = param ? &snapshot_count_probe_ops :  &snapshot_probe_ops;

	if (glob[0] == '!')
		return unregister_ftrace_function_probe_func(glob+1, tr, ops);

	if (!param)
		goto out_reg;

	number = strsep(&param, ":");

	if (!strlen(number))
		goto out_reg;

	/*
	 * We use the callback data field (which is a pointer)
	 * as our counter.
	 */
	ret = kstrtoul(number, 0, (unsigned long *)&count);
	if (ret)
		return ret;

 out_reg:
	ret = tracing_alloc_snapshot_instance(tr);
	if (ret < 0)
		goto out;

	ret = register_ftrace_function_probe(glob, tr, ops, count);

 out:
	return ret < 0 ? ret : 0;
}

static struct ftrace_func_command ftrace_snapshot_cmd = {
	.name			= "snapshot",
	.func			= ftrace_trace_snapshot_callback,
};

static __init int register_snapshot_cmd(void)
{
	return register_ftrace_command(&ftrace_snapshot_cmd);
}
#else
static inline __init int register_snapshot_cmd(void) { return 0; }
#endif /* defined(CONFIG_TRACER_SNAPSHOT) && defined(CONFIG_DYNAMIC_FTRACE) */

static struct dentry *tracing_get_dentry(struct trace_array *tr)
{
	if (WARN_ON(!tr->dir))
		return ERR_PTR(-ENODEV);

	/* Top directory uses NULL as the parent */
	if (tr->flags & TRACE_ARRAY_FL_GLOBAL)
		return NULL;

	/* All sub buffers have a descriptor */
	return tr->dir;
}

static struct dentry *tracing_dentry_percpu(struct trace_array *tr, int cpu)
{
	struct dentry *d_tracer;

	if (tr->percpu_dir)
		return tr->percpu_dir;

	d_tracer = tracing_get_dentry(tr);
	if (IS_ERR(d_tracer))
		return NULL;

	tr->percpu_dir = tracefs_create_dir("per_cpu", d_tracer);

	MEM_FAIL(!tr->percpu_dir,
		  "Could not create tracefs directory 'per_cpu/%d'\n", cpu);

	return tr->percpu_dir;
}

static struct dentry *
trace_create_cpu_file(const char *name, umode_t mode, struct dentry *parent,
		      void *data, long cpu, const struct file_operations *fops)
{
	struct dentry *ret = trace_create_file(name, mode, parent, data, fops);

	if (ret) /* See tracing_get_cpu() */
		d_inode(ret)->i_cdev = (void *)(cpu + 1);
	return ret;
}

static void
tracing_init_tracefs_percpu(struct trace_array *tr, long cpu)
{
	struct dentry *d_percpu = tracing_dentry_percpu(tr, cpu);
	struct dentry *d_cpu;
	char cpu_dir[30]; /* 30 characters should be more than enough */

	if (!d_percpu)
		return;

	snprintf(cpu_dir, 30, "cpu%ld", cpu);
	d_cpu = tracefs_create_dir(cpu_dir, d_percpu);
	if (!d_cpu) {
		pr_warn("Could not create tracefs '%s' entry\n", cpu_dir);
		return;
	}

	/* per cpu trace_pipe */
	trace_create_cpu_file("trace_pipe", TRACE_MODE_READ, d_cpu,
				tr, cpu, &tracing_pipe_fops);

	/* per cpu trace */
	trace_create_cpu_file("trace", TRACE_MODE_WRITE, d_cpu,
				tr, cpu, &tracing_fops);

	trace_create_cpu_file("trace_pipe_raw", TRACE_MODE_READ, d_cpu,
				tr, cpu, &tracing_buffers_fops);

	trace_create_cpu_file("stats", TRACE_MODE_READ, d_cpu,
				tr, cpu, &tracing_stats_fops);

	trace_create_cpu_file("buffer_size_kb", TRACE_MODE_READ, d_cpu,
				tr, cpu, &tracing_entries_fops);

#ifdef CONFIG_TRACER_SNAPSHOT
	trace_create_cpu_file("snapshot", TRACE_MODE_WRITE, d_cpu,
				tr, cpu, &snapshot_fops);

	trace_create_cpu_file("snapshot_raw", TRACE_MODE_READ, d_cpu,
				tr, cpu, &snapshot_raw_fops);
#endif
}

#ifdef CONFIG_FTRACE_SELFTEST
/* Let selftest have access to static functions in this file */
#include "trace_selftest.c"
#endif

static ssize_t
trace_options_read(struct file *filp, char __user *ubuf, size_t cnt,
			loff_t *ppos)
{
	struct trace_option_dentry *topt = filp->private_data;
	char *buf;

	if (topt->flags->val & topt->opt->bit)
		buf = "1\n";
	else
		buf = "0\n";

	return simple_read_from_buffer(ubuf, cnt, ppos, buf, 2);
}

static ssize_t
trace_options_write(struct file *filp, const char __user *ubuf, size_t cnt,
			 loff_t *ppos)
{
	struct trace_option_dentry *topt = filp->private_data;
	unsigned long val;
	int ret;

	ret = kstrtoul_from_user(ubuf, cnt, 10, &val);
	if (ret)
		return ret;

	if (val != 0 && val != 1)
		return -EINVAL;

	if (!!(topt->flags->val & topt->opt->bit) != val) {
		mutex_lock(&trace_types_lock);
		ret = __set_tracer_option(topt->tr, topt->flags,
					  topt->opt, !val);
		mutex_unlock(&trace_types_lock);
		if (ret)
			return ret;
	}

	*ppos += cnt;

	return cnt;
}


static const struct file_operations trace_options_fops = {
	.open = tracing_open_generic,
	.read = trace_options_read,
	.write = trace_options_write,
	.llseek	= generic_file_llseek,
};

/*
 * In order to pass in both the trace_array descriptor as well as the index
 * to the flag that the trace option file represents, the trace_array
 * has a character array of trace_flags_index[], which holds the index
 * of the bit for the flag it represents. index[0] == 0, index[1] == 1, etc.
 * The address of this character array is passed to the flag option file
 * read/write callbacks.
 *
 * In order to extract both the index and the trace_array descriptor,
 * get_tr_index() uses the following algorithm.
 *
 *   idx = *ptr;
 *
 * As the pointer itself contains the address of the index (remember
 * index[1] == 1).
 *
 * Then to get the trace_array descriptor, by subtracting that index
 * from the ptr, we get to the start of the index itself.
 *
 *   ptr - idx == &index[0]
 *
 * Then a simple container_of() from that pointer gets us to the
 * trace_array descriptor.
 */
static void get_tr_index(void *data, struct trace_array **ptr,
			 unsigned int *pindex)
{
	*pindex = *(unsigned char *)data;

	*ptr = container_of(data - *pindex, struct trace_array,
			    trace_flags_index);
}

static ssize_t
trace_options_core_read(struct file *filp, char __user *ubuf, size_t cnt,
			loff_t *ppos)
{
	void *tr_index = filp->private_data;
	struct trace_array *tr;
	unsigned int index;
	char *buf;

	get_tr_index(tr_index, &tr, &index);

	if (tr->trace_flags & (1 << index))
		buf = "1\n";
	else
		buf = "0\n";

	return simple_read_from_buffer(ubuf, cnt, ppos, buf, 2);
}

static ssize_t
trace_options_core_write(struct file *filp, const char __user *ubuf, size_t cnt,
			 loff_t *ppos)
{
	void *tr_index = filp->private_data;
	struct trace_array *tr;
	unsigned int index;
	unsigned long val;
	int ret;

	get_tr_index(tr_index, &tr, &index);

	ret = kstrtoul_from_user(ubuf, cnt, 10, &val);
	if (ret)
		return ret;

	if (val != 0 && val != 1)
		return -EINVAL;

	mutex_lock(&event_mutex);
	mutex_lock(&trace_types_lock);
	ret = set_tracer_flag(tr, 1 << index, val);
	mutex_unlock(&trace_types_lock);
	mutex_unlock(&event_mutex);

	if (ret < 0)
		return ret;

	*ppos += cnt;

	return cnt;
}

static const struct file_operations trace_options_core_fops = {
	.open = tracing_open_generic,
	.read = trace_options_core_read,
	.write = trace_options_core_write,
	.llseek = generic_file_llseek,
};

struct dentry *trace_create_file(const char *name,
				 umode_t mode,
				 struct dentry *parent,
				 void *data,
				 const struct file_operations *fops)
{
	struct dentry *ret;

	ret = tracefs_create_file(name, mode, parent, data, fops);
	if (!ret)
		pr_warn("Could not create tracefs '%s' entry\n", name);

	return ret;
}


static struct dentry *trace_options_init_dentry(struct trace_array *tr)
{
	struct dentry *d_tracer;

	if (tr->options)
		return tr->options;

	d_tracer = tracing_get_dentry(tr);
	if (IS_ERR(d_tracer))
		return NULL;

	tr->options = tracefs_create_dir("options", d_tracer);
	if (!tr->options) {
		pr_warn("Could not create tracefs directory 'options'\n");
		return NULL;
	}

	return tr->options;
}

static void
create_trace_option_file(struct trace_array *tr,
			 struct trace_option_dentry *topt,
			 struct tracer_flags *flags,
			 struct tracer_opt *opt)
{
	struct dentry *t_options;

	t_options = trace_options_init_dentry(tr);
	if (!t_options)
		return;

	topt->flags = flags;
	topt->opt = opt;
	topt->tr = tr;

	topt->entry = trace_create_file(opt->name, TRACE_MODE_WRITE,
					t_options, topt, &trace_options_fops);

}

static void
create_trace_option_files(struct trace_array *tr, struct tracer *tracer)
{
	struct trace_option_dentry *topts;
	struct trace_options *tr_topts;
	struct tracer_flags *flags;
	struct tracer_opt *opts;
	int cnt;
	int i;

	if (!tracer)
		return;

	flags = tracer->flags;

	if (!flags || !flags->opts)
		return;

	/*
	 * If this is an instance, only create flags for tracers
	 * the instance may have.
	 */
	if (!trace_ok_for_array(tracer, tr))
		return;

	for (i = 0; i < tr->nr_topts; i++) {
		/* Make sure there's no duplicate flags. */
		if (WARN_ON_ONCE(tr->topts[i].tracer->flags == tracer->flags))
			return;
	}

	opts = flags->opts;

	for (cnt = 0; opts[cnt].name; cnt++)
		;

	topts = kcalloc(cnt + 1, sizeof(*topts), GFP_KERNEL);
	if (!topts)
		return;

	tr_topts = krealloc(tr->topts, sizeof(*tr->topts) * (tr->nr_topts + 1),
			    GFP_KERNEL);
	if (!tr_topts) {
		kfree(topts);
		return;
	}

	tr->topts = tr_topts;
	tr->topts[tr->nr_topts].tracer = tracer;
	tr->topts[tr->nr_topts].topts = topts;
	tr->nr_topts++;

	for (cnt = 0; opts[cnt].name; cnt++) {
		create_trace_option_file(tr, &topts[cnt], flags,
					 &opts[cnt]);
		MEM_FAIL(topts[cnt].entry == NULL,
			  "Failed to create trace option: %s",
			  opts[cnt].name);
	}
}

static struct dentry *
create_trace_option_core_file(struct trace_array *tr,
			      const char *option, long index)
{
	struct dentry *t_options;

	t_options = trace_options_init_dentry(tr);
	if (!t_options)
		return NULL;

	return trace_create_file(option, TRACE_MODE_WRITE, t_options,
				 (void *)&tr->trace_flags_index[index],
				 &trace_options_core_fops);
}

static void create_trace_options_dir(struct trace_array *tr)
{
	struct dentry *t_options;
	bool top_level = tr == &global_trace;
	int i;

	t_options = trace_options_init_dentry(tr);
	if (!t_options)
		return;

	for (i = 0; trace_options[i]; i++) {
		if (top_level ||
		    !((1 << i) & TOP_LEVEL_TRACE_FLAGS))
			create_trace_option_core_file(tr, trace_options[i], i);
	}
}

static ssize_t
rb_simple_read(struct file *filp, char __user *ubuf,
	       size_t cnt, loff_t *ppos)
{
	struct trace_array *tr = filp->private_data;
	char buf[64];
	int r;

	r = tracer_tracing_is_on(tr);
	r = sprintf(buf, "%d\n", r);

	return simple_read_from_buffer(ubuf, cnt, ppos, buf, r);
}

static ssize_t
rb_simple_write(struct file *filp, const char __user *ubuf,
		size_t cnt, loff_t *ppos)
{
	struct trace_array *tr = filp->private_data;
	struct trace_buffer *buffer = tr->array_buffer.buffer;
	unsigned long val;
	int ret;

	ret = kstrtoul_from_user(ubuf, cnt, 10, &val);
	if (ret)
		return ret;

	if (buffer) {
		mutex_lock(&trace_types_lock);
		if (!!val == tracer_tracing_is_on(tr)) {
			val = 0; /* do nothing */
		} else if (val) {
			tracer_tracing_on(tr);
			if (tr->current_trace->start)
				tr->current_trace->start(tr);
		} else {
			tracer_tracing_off(tr);
			if (tr->current_trace->stop)
				tr->current_trace->stop(tr);
			/* Wake up any waiters */
			ring_buffer_wake_waiters(buffer, RING_BUFFER_ALL_CPUS);
		}
		mutex_unlock(&trace_types_lock);
	}

	(*ppos)++;

	return cnt;
}

static const struct file_operations rb_simple_fops = {
	.open		= tracing_open_generic_tr,
	.read		= rb_simple_read,
	.write		= rb_simple_write,
	.release	= tracing_release_generic_tr,
	.llseek		= default_llseek,
};

static ssize_t
buffer_percent_read(struct file *filp, char __user *ubuf,
		    size_t cnt, loff_t *ppos)
{
	struct trace_array *tr = filp->private_data;
	char buf[64];
	int r;

	r = tr->buffer_percent;
	r = sprintf(buf, "%d\n", r);

	return simple_read_from_buffer(ubuf, cnt, ppos, buf, r);
}

static ssize_t
buffer_percent_write(struct file *filp, const char __user *ubuf,
		     size_t cnt, loff_t *ppos)
{
	struct trace_array *tr = filp->private_data;
	unsigned long val;
	int ret;

	ret = kstrtoul_from_user(ubuf, cnt, 10, &val);
	if (ret)
		return ret;

	if (val > 100)
		return -EINVAL;

	tr->buffer_percent = val;

	(*ppos)++;

	return cnt;
}

static const struct file_operations buffer_percent_fops = {
	.open		= tracing_open_generic_tr,
	.read		= buffer_percent_read,
	.write		= buffer_percent_write,
	.release	= tracing_release_generic_tr,
	.llseek		= default_llseek,
};

static struct dentry *trace_instance_dir;

static void
init_tracer_tracefs(struct trace_array *tr, struct dentry *d_tracer);

static int
allocate_trace_buffer(struct trace_array *tr, struct array_buffer *buf, int size)
{
	enum ring_buffer_flags rb_flags;

	rb_flags = tr->trace_flags & TRACE_ITER_OVERWRITE ? RB_FL_OVERWRITE : 0;

	buf->tr = tr;

	buf->buffer = ring_buffer_alloc(size, rb_flags);
	if (!buf->buffer)
		return -ENOMEM;

	buf->data = alloc_percpu(struct trace_array_cpu);
	if (!buf->data) {
		ring_buffer_free(buf->buffer);
		buf->buffer = NULL;
		return -ENOMEM;
	}

	/* Allocate the first page for all buffers */
	set_buffer_entries(&tr->array_buffer,
			   ring_buffer_size(tr->array_buffer.buffer, 0));

	return 0;
}

static int allocate_trace_buffers(struct trace_array *tr, int size)
{
	int ret;

	ret = allocate_trace_buffer(tr, &tr->array_buffer, size);
	if (ret)
		return ret;

#ifdef CONFIG_TRACER_MAX_TRACE
	ret = allocate_trace_buffer(tr, &tr->max_buffer,
				    allocate_snapshot ? size : 1);
	if (MEM_FAIL(ret, "Failed to allocate trace buffer\n")) {
		ring_buffer_free(tr->array_buffer.buffer);
		tr->array_buffer.buffer = NULL;
		free_percpu(tr->array_buffer.data);
		tr->array_buffer.data = NULL;
		return -ENOMEM;
	}
	tr->allocated_snapshot = allocate_snapshot;

	/*
	 * Only the top level trace array gets its snapshot allocated
	 * from the kernel command line.
	 */
	allocate_snapshot = false;
#endif

	return 0;
}

static void free_trace_buffer(struct array_buffer *buf)
{
	if (buf->buffer) {
		ring_buffer_free(buf->buffer);
		buf->buffer = NULL;
		free_percpu(buf->data);
		buf->data = NULL;
	}
}

static void free_trace_buffers(struct trace_array *tr)
{
	if (!tr)
		return;

	free_trace_buffer(&tr->array_buffer);

#ifdef CONFIG_TRACER_MAX_TRACE
	free_trace_buffer(&tr->max_buffer);
#endif
}

static void init_trace_flags_index(struct trace_array *tr)
{
	int i;

	/* Used by the trace options files */
	for (i = 0; i < TRACE_FLAGS_MAX_SIZE; i++)
		tr->trace_flags_index[i] = i;
}

static void __update_tracer_options(struct trace_array *tr)
{
	struct tracer *t;

	for (t = trace_types; t; t = t->next)
		add_tracer_options(tr, t);
}

static void update_tracer_options(struct trace_array *tr)
{
	mutex_lock(&trace_types_lock);
	tracer_options_updated = true;
	__update_tracer_options(tr);
	mutex_unlock(&trace_types_lock);
}

/* Must have trace_types_lock held */
struct trace_array *trace_array_find(const char *instance)
{
	struct trace_array *tr, *found = NULL;

	list_for_each_entry(tr, &ftrace_trace_arrays, list) {
		if (tr->name && strcmp(tr->name, instance) == 0) {
			found = tr;
			break;
		}
	}

	return found;
}

struct trace_array *trace_array_find_get(const char *instance)
{
	struct trace_array *tr;

	mutex_lock(&trace_types_lock);
	tr = trace_array_find(instance);
	if (tr)
		tr->ref++;
	mutex_unlock(&trace_types_lock);

	return tr;
}

static int trace_array_create_dir(struct trace_array *tr)
{
	int ret;

	tr->dir = tracefs_create_dir(tr->name, trace_instance_dir);
	if (!tr->dir)
		return -EINVAL;

	ret = event_trace_add_tracer(tr->dir, tr);
	if (ret) {
		tracefs_remove(tr->dir);
		return ret;
	}

	init_tracer_tracefs(tr, tr->dir);
	__update_tracer_options(tr);

	return ret;
}

static struct trace_array *trace_array_create(const char *name)
{
	struct trace_array *tr;
	int ret;

	ret = -ENOMEM;
	tr = kzalloc(sizeof(*tr), GFP_KERNEL);
	if (!tr)
		return ERR_PTR(ret);

	tr->name = kstrdup(name, GFP_KERNEL);
	if (!tr->name)
		goto out_free_tr;

	if (!alloc_cpumask_var(&tr->tracing_cpumask, GFP_KERNEL))
		goto out_free_tr;

	tr->trace_flags = global_trace.trace_flags & ~ZEROED_TRACE_FLAGS;

	cpumask_copy(tr->tracing_cpumask, cpu_all_mask);

	raw_spin_lock_init(&tr->start_lock);

	tr->max_lock = (arch_spinlock_t)__ARCH_SPIN_LOCK_UNLOCKED;

	tr->current_trace = &nop_trace;

	INIT_LIST_HEAD(&tr->systems);
	INIT_LIST_HEAD(&tr->events);
	INIT_LIST_HEAD(&tr->hist_vars);
	INIT_LIST_HEAD(&tr->err_log);

	if (allocate_trace_buffers(tr, trace_buf_size) < 0)
		goto out_free_tr;

	if (ftrace_allocate_ftrace_ops(tr) < 0)
		goto out_free_tr;

	ftrace_init_trace_array(tr);

	init_trace_flags_index(tr);

	if (trace_instance_dir) {
		ret = trace_array_create_dir(tr);
		if (ret)
			goto out_free_tr;
	} else
		__trace_early_add_events(tr);

	list_add(&tr->list, &ftrace_trace_arrays);

	tr->ref++;

	return tr;

 out_free_tr:
	ftrace_free_ftrace_ops(tr);
	free_trace_buffers(tr);
	free_cpumask_var(tr->tracing_cpumask);
	kfree(tr->name);
	kfree(tr);

	return ERR_PTR(ret);
}

static int instance_mkdir(const char *name)
{
	struct trace_array *tr;
	int ret;

	mutex_lock(&event_mutex);
	mutex_lock(&trace_types_lock);

	ret = -EEXIST;
	if (trace_array_find(name))
		goto out_unlock;

	tr = trace_array_create(name);

	ret = PTR_ERR_OR_ZERO(tr);

out_unlock:
	mutex_unlock(&trace_types_lock);
	mutex_unlock(&event_mutex);
	return ret;
}

/**
 * trace_array_get_by_name - Create/Lookup a trace array, given its name.
 * @name: The name of the trace array to be looked up/created.
 *
 * Returns pointer to trace array with given name.
 * NULL, if it cannot be created.
 *
 * NOTE: This function increments the reference counter associated with the
 * trace array returned. This makes sure it cannot be freed while in use.
 * Use trace_array_put() once the trace array is no longer needed.
 * If the trace_array is to be freed, trace_array_destroy() needs to
 * be called after the trace_array_put(), or simply let user space delete
 * it from the tracefs instances directory. But until the
 * trace_array_put() is called, user space can not delete it.
 *
 */
struct trace_array *trace_array_get_by_name(const char *name)
{
	struct trace_array *tr;

	mutex_lock(&event_mutex);
	mutex_lock(&trace_types_lock);

	list_for_each_entry(tr, &ftrace_trace_arrays, list) {
		if (tr->name && strcmp(tr->name, name) == 0)
			goto out_unlock;
	}

	tr = trace_array_create(name);

	if (IS_ERR(tr))
		tr = NULL;
out_unlock:
	if (tr)
		tr->ref++;

	mutex_unlock(&trace_types_lock);
	mutex_unlock(&event_mutex);
	return tr;
}
EXPORT_SYMBOL_GPL(trace_array_get_by_name);

static int __remove_instance(struct trace_array *tr)
{
	int i;

	/* Reference counter for a newly created trace array = 1. */
	if (tr->ref > 1 || (tr->current_trace && tr->trace_ref))
		return -EBUSY;

	list_del(&tr->list);

	/* Disable all the flags that were enabled coming in */
	for (i = 0; i < TRACE_FLAGS_MAX_SIZE; i++) {
		if ((1 << i) & ZEROED_TRACE_FLAGS)
			set_tracer_flag(tr, 1 << i, 0);
	}

	tracing_set_nop(tr);
	clear_ftrace_function_probes(tr);
	event_trace_del_tracer(tr);
	ftrace_clear_pids(tr);
	ftrace_destroy_function_files(tr);
	tracefs_remove(tr->dir);
	free_percpu(tr->last_func_repeats);
	free_trace_buffers(tr);
	clear_tracing_err_log(tr);

	for (i = 0; i < tr->nr_topts; i++) {
		kfree(tr->topts[i].topts);
	}
	kfree(tr->topts);

	free_cpumask_var(tr->tracing_cpumask);
	kfree(tr->name);
	kfree(tr);

	return 0;
}

int trace_array_destroy(struct trace_array *this_tr)
{
	struct trace_array *tr;
	int ret;

	if (!this_tr)
		return -EINVAL;

	mutex_lock(&event_mutex);
	mutex_lock(&trace_types_lock);

	ret = -ENODEV;

	/* Making sure trace array exists before destroying it. */
	list_for_each_entry(tr, &ftrace_trace_arrays, list) {
		if (tr == this_tr) {
			ret = __remove_instance(tr);
			break;
		}
	}

	mutex_unlock(&trace_types_lock);
	mutex_unlock(&event_mutex);

	return ret;
}
EXPORT_SYMBOL_GPL(trace_array_destroy);

static int instance_rmdir(const char *name)
{
	struct trace_array *tr;
	int ret;

	mutex_lock(&event_mutex);
	mutex_lock(&trace_types_lock);

	ret = -ENODEV;
	tr = trace_array_find(name);
	if (tr)
		ret = __remove_instance(tr);

	mutex_unlock(&trace_types_lock);
	mutex_unlock(&event_mutex);

	return ret;
}

static __init void create_trace_instances(struct dentry *d_tracer)
{
	struct trace_array *tr;

	trace_instance_dir = tracefs_create_instance_dir("instances", d_tracer,
							 instance_mkdir,
							 instance_rmdir);
	if (MEM_FAIL(!trace_instance_dir, "Failed to create instances directory\n"))
		return;

	mutex_lock(&event_mutex);
	mutex_lock(&trace_types_lock);

	list_for_each_entry(tr, &ftrace_trace_arrays, list) {
		if (!tr->name)
			continue;
		if (MEM_FAIL(trace_array_create_dir(tr) < 0,
			     "Failed to create instance directory\n"))
			break;
	}

	mutex_unlock(&trace_types_lock);
	mutex_unlock(&event_mutex);
}

static void
init_tracer_tracefs(struct trace_array *tr, struct dentry *d_tracer)
{
	struct trace_event_file *file;
	int cpu;

	trace_create_file("available_tracers", TRACE_MODE_READ, d_tracer,
			tr, &show_traces_fops);

	trace_create_file("current_tracer", TRACE_MODE_WRITE, d_tracer,
			tr, &set_tracer_fops);

	trace_create_file("tracing_cpumask", TRACE_MODE_WRITE, d_tracer,
			  tr, &tracing_cpumask_fops);

	trace_create_file("trace_options", TRACE_MODE_WRITE, d_tracer,
			  tr, &tracing_iter_fops);

	trace_create_file("trace", TRACE_MODE_WRITE, d_tracer,
			  tr, &tracing_fops);

	trace_create_file("trace_pipe", TRACE_MODE_READ, d_tracer,
			  tr, &tracing_pipe_fops);

	trace_create_file("buffer_size_kb", TRACE_MODE_WRITE, d_tracer,
			  tr, &tracing_entries_fops);

	trace_create_file("buffer_total_size_kb", TRACE_MODE_READ, d_tracer,
			  tr, &tracing_total_entries_fops);

	trace_create_file("free_buffer", 0200, d_tracer,
			  tr, &tracing_free_buffer_fops);

	trace_create_file("trace_marker", 0220, d_tracer,
			  tr, &tracing_mark_fops);

	file = __find_event_file(tr, "ftrace", "print");
	if (file && file->dir)
		trace_create_file("trigger", TRACE_MODE_WRITE, file->dir,
				  file, &event_trigger_fops);
	tr->trace_marker_file = file;

	trace_create_file("trace_marker_raw", 0220, d_tracer,
			  tr, &tracing_mark_raw_fops);

	trace_create_file("trace_clock", TRACE_MODE_WRITE, d_tracer, tr,
			  &trace_clock_fops);

	trace_create_file("tracing_on", TRACE_MODE_WRITE, d_tracer,
			  tr, &rb_simple_fops);

	trace_create_file("timestamp_mode", TRACE_MODE_READ, d_tracer, tr,
			  &trace_time_stamp_mode_fops);

	tr->buffer_percent = 50;

<<<<<<< HEAD
	trace_create_file("buffer_percent", TRACE_MODE_READ, d_tracer,
=======
	trace_create_file("buffer_percent", TRACE_MODE_WRITE, d_tracer,
>>>>>>> 9b37665a
			tr, &buffer_percent_fops);

	create_trace_options_dir(tr);

#ifdef CONFIG_TRACER_MAX_TRACE
	trace_create_maxlat_file(tr, d_tracer);
#endif

	if (ftrace_create_function_files(tr, d_tracer))
		MEM_FAIL(1, "Could not allocate function filter files");

#ifdef CONFIG_TRACER_SNAPSHOT
	trace_create_file("snapshot", TRACE_MODE_WRITE, d_tracer,
			  tr, &snapshot_fops);
#endif

	trace_create_file("error_log", TRACE_MODE_WRITE, d_tracer,
			  tr, &tracing_err_log_fops);

	for_each_tracing_cpu(cpu)
		tracing_init_tracefs_percpu(tr, cpu);

	ftrace_init_tracefs(tr, d_tracer);
}

static struct vfsmount *trace_automount(struct dentry *mntpt, void *ingore)
{
	struct vfsmount *mnt;
	struct file_system_type *type;

	/*
	 * To maintain backward compatibility for tools that mount
	 * debugfs to get to the tracing facility, tracefs is automatically
	 * mounted to the debugfs/tracing directory.
	 */
	type = get_fs_type("tracefs");
	if (!type)
		return NULL;
	mnt = vfs_submount(mntpt, type, "tracefs", NULL);
	put_filesystem(type);
	if (IS_ERR(mnt))
		return NULL;
	mntget(mnt);

	return mnt;
}

/**
 * tracing_init_dentry - initialize top level trace array
 *
 * This is called when creating files or directories in the tracing
 * directory. It is called via fs_initcall() by any of the boot up code
 * and expects to return the dentry of the top level tracing directory.
 */
int tracing_init_dentry(void)
{
	struct trace_array *tr = &global_trace;

	if (security_locked_down(LOCKDOWN_TRACEFS)) {
		pr_warn("Tracing disabled due to lockdown\n");
		return -EPERM;
	}

	/* The top level trace array uses  NULL as parent */
	if (tr->dir)
		return 0;

	if (WARN_ON(!tracefs_initialized()))
		return -ENODEV;

	/*
	 * As there may still be users that expect the tracing
	 * files to exist in debugfs/tracing, we must automount
	 * the tracefs file system there, so older tools still
	 * work with the newer kernel.
	 */
	tr->dir = debugfs_create_automount("tracing", NULL,
					   trace_automount, NULL);

	return 0;
}

extern struct trace_eval_map *__start_ftrace_eval_maps[];
extern struct trace_eval_map *__stop_ftrace_eval_maps[];

static struct workqueue_struct *eval_map_wq __initdata;
static struct work_struct eval_map_work __initdata;

static void __init eval_map_work_func(struct work_struct *work)
{
	int len;

	len = __stop_ftrace_eval_maps - __start_ftrace_eval_maps;
	trace_insert_eval_map(NULL, __start_ftrace_eval_maps, len);
}

static int __init trace_eval_init(void)
{
	INIT_WORK(&eval_map_work, eval_map_work_func);

	eval_map_wq = alloc_workqueue("eval_map_wq", WQ_UNBOUND, 0);
	if (!eval_map_wq) {
		pr_err("Unable to allocate eval_map_wq\n");
		/* Do work here */
		eval_map_work_func(&eval_map_work);
		return -ENOMEM;
	}

	queue_work(eval_map_wq, &eval_map_work);
	return 0;
}

static int __init trace_eval_sync(void)
{
	/* Make sure the eval map updates are finished */
	if (eval_map_wq)
		destroy_workqueue(eval_map_wq);
	return 0;
}

late_initcall_sync(trace_eval_sync);


#ifdef CONFIG_MODULES
static void trace_module_add_evals(struct module *mod)
{
	if (!mod->num_trace_evals)
		return;

	/*
	 * Modules with bad taint do not have events created, do
	 * not bother with enums either.
	 */
	if (trace_module_has_bad_taint(mod))
		return;

	trace_insert_eval_map(mod, mod->trace_evals, mod->num_trace_evals);
}

#ifdef CONFIG_TRACE_EVAL_MAP_FILE
static void trace_module_remove_evals(struct module *mod)
{
	union trace_eval_map_item *map;
	union trace_eval_map_item **last = &trace_eval_maps;

	if (!mod->num_trace_evals)
		return;

	mutex_lock(&trace_eval_mutex);

	map = trace_eval_maps;

	while (map) {
		if (map->head.mod == mod)
			break;
		map = trace_eval_jmp_to_tail(map);
		last = &map->tail.next;
		map = map->tail.next;
	}
	if (!map)
		goto out;

	*last = trace_eval_jmp_to_tail(map)->tail.next;
	kfree(map);
 out:
	mutex_unlock(&trace_eval_mutex);
}
#else
static inline void trace_module_remove_evals(struct module *mod) { }
#endif /* CONFIG_TRACE_EVAL_MAP_FILE */

static int trace_module_notify(struct notifier_block *self,
			       unsigned long val, void *data)
{
	struct module *mod = data;

	switch (val) {
	case MODULE_STATE_COMING:
		trace_module_add_evals(mod);
		break;
	case MODULE_STATE_GOING:
		trace_module_remove_evals(mod);
		break;
	}

	return NOTIFY_OK;
}

static struct notifier_block trace_module_nb = {
	.notifier_call = trace_module_notify,
	.priority = 0,
};
#endif /* CONFIG_MODULES */

static __init int tracer_init_tracefs(void)
{
	int ret;

	trace_access_lock_init();

	ret = tracing_init_dentry();
	if (ret)
		return 0;

	event_trace_init();

	init_tracer_tracefs(&global_trace, NULL);
	ftrace_init_tracefs_toplevel(&global_trace, NULL);

	trace_create_file("tracing_thresh", TRACE_MODE_WRITE, NULL,
			&global_trace, &tracing_thresh_fops);

	trace_create_file("README", TRACE_MODE_READ, NULL,
			NULL, &tracing_readme_fops);

	trace_create_file("saved_cmdlines", TRACE_MODE_READ, NULL,
			NULL, &tracing_saved_cmdlines_fops);

	trace_create_file("saved_cmdlines_size", TRACE_MODE_WRITE, NULL,
			  NULL, &tracing_saved_cmdlines_size_fops);

	trace_create_file("saved_tgids", TRACE_MODE_READ, NULL,
			NULL, &tracing_saved_tgids_fops);

	trace_eval_init();

	trace_create_eval_file(NULL);

#ifdef CONFIG_MODULES
	register_module_notifier(&trace_module_nb);
#endif

#ifdef CONFIG_DYNAMIC_FTRACE
	trace_create_file("dyn_ftrace_total_info", TRACE_MODE_READ, NULL,
			NULL, &tracing_dyn_info_fops);
#endif

	create_trace_instances(NULL);

	update_tracer_options(&global_trace);

	return 0;
}

fs_initcall(tracer_init_tracefs);

static int trace_panic_handler(struct notifier_block *this,
			       unsigned long event, void *unused)
{
	if (ftrace_dump_on_oops)
		ftrace_dump(ftrace_dump_on_oops);
	return NOTIFY_OK;
}

static struct notifier_block trace_panic_notifier = {
	.notifier_call  = trace_panic_handler,
	.next           = NULL,
	.priority       = 150   /* priority: INT_MAX >= x >= 0 */
};

static int trace_die_handler(struct notifier_block *self,
			     unsigned long val,
			     void *data)
{
	switch (val) {
	case DIE_OOPS:
		if (ftrace_dump_on_oops)
			ftrace_dump(ftrace_dump_on_oops);
		break;
	default:
		break;
	}
	return NOTIFY_OK;
}

static struct notifier_block trace_die_notifier = {
	.notifier_call = trace_die_handler,
	.priority = 200
};

/*
 * printk is set to max of 1024, we really don't need it that big.
 * Nothing should be printing 1000 characters anyway.
 */
#define TRACE_MAX_PRINT		1000

/*
 * Define here KERN_TRACE so that we have one place to modify
 * it if we decide to change what log level the ftrace dump
 * should be at.
 */
#define KERN_TRACE		KERN_EMERG

void
trace_printk_seq(struct trace_seq *s)
{
	/* Probably should print a warning here. */
	if (s->seq.len >= TRACE_MAX_PRINT)
		s->seq.len = TRACE_MAX_PRINT;

	/*
	 * More paranoid code. Although the buffer size is set to
	 * PAGE_SIZE, and TRACE_MAX_PRINT is 1000, this is just
	 * an extra layer of protection.
	 */
	if (WARN_ON_ONCE(s->seq.len >= s->seq.size))
		s->seq.len = s->seq.size - 1;

	/* should be zero ended, but we are paranoid. */
	s->buffer[s->seq.len] = 0;

	printk(KERN_TRACE "%s", s->buffer);

	trace_seq_init(s);
}

void trace_init_global_iter(struct trace_iterator *iter)
{
	iter->tr = &global_trace;
	iter->trace = iter->tr->current_trace;
	iter->cpu_file = RING_BUFFER_ALL_CPUS;
	iter->array_buffer = &global_trace.array_buffer;

	if (iter->trace && iter->trace->open)
		iter->trace->open(iter);

	/* Annotate start of buffers if we had overruns */
	if (ring_buffer_overruns(iter->array_buffer->buffer))
		iter->iter_flags |= TRACE_FILE_ANNOTATE;

	/* Output in nanoseconds only if we are using a clock in nanoseconds. */
	if (trace_clocks[iter->tr->clock_id].in_ns)
		iter->iter_flags |= TRACE_FILE_TIME_IN_NS;

	/* Can not use kmalloc for iter.temp and iter.fmt */
	iter->temp = static_temp_buf;
	iter->temp_size = STATIC_TEMP_BUF_SIZE;
	iter->fmt = static_fmt_buf;
	iter->fmt_size = STATIC_FMT_BUF_SIZE;
}

void ftrace_dump(enum ftrace_dump_mode oops_dump_mode)
{
	/* use static because iter can be a bit big for the stack */
	static struct trace_iterator iter;
	static atomic_t dump_running;
	struct trace_array *tr = &global_trace;
	unsigned int old_userobj;
	unsigned long flags;
	int cnt = 0, cpu;

	/* Only allow one dump user at a time. */
	if (atomic_inc_return(&dump_running) != 1) {
		atomic_dec(&dump_running);
		return;
	}

	/*
	 * Always turn off tracing when we dump.
	 * We don't need to show trace output of what happens
	 * between multiple crashes.
	 *
	 * If the user does a sysrq-z, then they can re-enable
	 * tracing with echo 1 > tracing_on.
	 */
	tracing_off();

	local_irq_save(flags);

	/* Simulate the iterator */
	trace_init_global_iter(&iter);

	for_each_tracing_cpu(cpu) {
		atomic_inc(&per_cpu_ptr(iter.array_buffer->data, cpu)->disabled);
	}

	old_userobj = tr->trace_flags & TRACE_ITER_SYM_USEROBJ;

	/* don't look at user memory in panic mode */
	tr->trace_flags &= ~TRACE_ITER_SYM_USEROBJ;

	switch (oops_dump_mode) {
	case DUMP_ALL:
		iter.cpu_file = RING_BUFFER_ALL_CPUS;
		break;
	case DUMP_ORIG:
		iter.cpu_file = raw_smp_processor_id();
		break;
	case DUMP_NONE:
		goto out_enable;
	default:
		printk(KERN_TRACE "Bad dumping mode, switching to all CPUs dump\n");
		iter.cpu_file = RING_BUFFER_ALL_CPUS;
	}

	printk(KERN_TRACE "Dumping ftrace buffer:\n");

	/* Did function tracer already get disabled? */
	if (ftrace_is_dead()) {
		printk("# WARNING: FUNCTION TRACING IS CORRUPTED\n");
		printk("#          MAY BE MISSING FUNCTION EVENTS\n");
	}

	/*
	 * We need to stop all tracing on all CPUS to read
	 * the next buffer. This is a bit expensive, but is
	 * not done often. We fill all what we can read,
	 * and then release the locks again.
	 */

	while (!trace_empty(&iter)) {

		if (!cnt)
			printk(KERN_TRACE "---------------------------------\n");

		cnt++;

		trace_iterator_reset(&iter);
		iter.iter_flags |= TRACE_FILE_LAT_FMT;

		if (trace_find_next_entry_inc(&iter) != NULL) {
			int ret;

			ret = print_trace_line(&iter);
			if (ret != TRACE_TYPE_NO_CONSUME)
				trace_consume(&iter);
		}
		touch_nmi_watchdog();

		trace_printk_seq(&iter.seq);
	}

	if (!cnt)
		printk(KERN_TRACE "   (ftrace buffer empty)\n");
	else
		printk(KERN_TRACE "---------------------------------\n");

 out_enable:
	tr->trace_flags |= old_userobj;

	for_each_tracing_cpu(cpu) {
		atomic_dec(&per_cpu_ptr(iter.array_buffer->data, cpu)->disabled);
	}
	atomic_dec(&dump_running);
	local_irq_restore(flags);
}
EXPORT_SYMBOL_GPL(ftrace_dump);

#define WRITE_BUFSIZE  4096

ssize_t trace_parse_run_command(struct file *file, const char __user *buffer,
				size_t count, loff_t *ppos,
				int (*createfn)(const char *))
{
	char *kbuf, *buf, *tmp;
	int ret = 0;
	size_t done = 0;
	size_t size;

	kbuf = kmalloc(WRITE_BUFSIZE, GFP_KERNEL);
	if (!kbuf)
		return -ENOMEM;

	while (done < count) {
		size = count - done;

		if (size >= WRITE_BUFSIZE)
			size = WRITE_BUFSIZE - 1;

		if (copy_from_user(kbuf, buffer + done, size)) {
			ret = -EFAULT;
			goto out;
		}
		kbuf[size] = '\0';
		buf = kbuf;
		do {
			tmp = strchr(buf, '\n');
			if (tmp) {
				*tmp = '\0';
				size = tmp - buf + 1;
			} else {
				size = strlen(buf);
				if (done + size < count) {
					if (buf != kbuf)
						break;
					/* This can accept WRITE_BUFSIZE - 2 ('\n' + '\0') */
					pr_warn("Line length is too long: Should be less than %d\n",
						WRITE_BUFSIZE - 2);
					ret = -EINVAL;
					goto out;
				}
			}
			done += size;

			/* Remove comments */
			tmp = strchr(buf, '#');

			if (tmp)
				*tmp = '\0';

			ret = createfn(buf);
			if (ret)
				goto out;
			buf += size;

		} while (done < count);
	}
	ret = done;

out:
	kfree(kbuf);

	return ret;
}

__init static int tracer_alloc_buffers(void)
{
	int ring_buf_size;
	int ret = -ENOMEM;


	if (security_locked_down(LOCKDOWN_TRACEFS)) {
		pr_warn("Tracing disabled due to lockdown\n");
		return -EPERM;
	}

	/*
	 * Make sure we don't accidentally add more trace options
	 * than we have bits for.
	 */
	BUILD_BUG_ON(TRACE_ITER_LAST_BIT > TRACE_FLAGS_MAX_SIZE);

	if (!alloc_cpumask_var(&tracing_buffer_mask, GFP_KERNEL))
		goto out;

	if (!alloc_cpumask_var(&global_trace.tracing_cpumask, GFP_KERNEL))
		goto out_free_buffer_mask;

	/* Only allocate trace_printk buffers if a trace_printk exists */
	if (&__stop___trace_bprintk_fmt != &__start___trace_bprintk_fmt)
		/* Must be called before global_trace.buffer is allocated */
		trace_printk_init_buffers();

	/* To save memory, keep the ring buffer size to its minimum */
	if (ring_buffer_expanded)
		ring_buf_size = trace_buf_size;
	else
		ring_buf_size = 1;

	cpumask_copy(tracing_buffer_mask, cpu_possible_mask);
	cpumask_copy(global_trace.tracing_cpumask, cpu_all_mask);

	raw_spin_lock_init(&global_trace.start_lock);

	/*
	 * The prepare callbacks allocates some memory for the ring buffer. We
	 * don't free the buffer if the CPU goes down. If we were to free
	 * the buffer, then the user would lose any trace that was in the
	 * buffer. The memory will be removed once the "instance" is removed.
	 */
	ret = cpuhp_setup_state_multi(CPUHP_TRACE_RB_PREPARE,
				      "trace/RB:preapre", trace_rb_cpu_prepare,
				      NULL);
	if (ret < 0)
		goto out_free_cpumask;
	/* Used for event triggers */
	ret = -ENOMEM;
	temp_buffer = ring_buffer_alloc(PAGE_SIZE, RB_FL_OVERWRITE);
	if (!temp_buffer)
		goto out_rm_hp_state;

	if (trace_create_savedcmd() < 0)
		goto out_free_temp_buffer;

	/* TODO: make the number of buffers hot pluggable with CPUS */
	if (allocate_trace_buffers(&global_trace, ring_buf_size) < 0) {
		MEM_FAIL(1, "tracer: failed to allocate ring buffer!\n");
		goto out_free_savedcmd;
	}

	if (global_trace.buffer_disabled)
		tracing_off();

	if (trace_boot_clock) {
		ret = tracing_set_clock(&global_trace, trace_boot_clock);
		if (ret < 0)
			pr_warn("Trace clock %s not defined, going back to default\n",
				trace_boot_clock);
	}

	/*
	 * register_tracer() might reference current_trace, so it
	 * needs to be set before we register anything. This is
	 * just a bootstrap of current_trace anyway.
	 */
	global_trace.current_trace = &nop_trace;

	global_trace.max_lock = (arch_spinlock_t)__ARCH_SPIN_LOCK_UNLOCKED;

	ftrace_init_global_array_ops(&global_trace);

	init_trace_flags_index(&global_trace);

	register_tracer(&nop_trace);

	/* Function tracing may start here (via kernel command line) */
	init_function_trace();

	/* All seems OK, enable tracing */
	tracing_disabled = 0;

	atomic_notifier_chain_register(&panic_notifier_list,
				       &trace_panic_notifier);

	register_die_notifier(&trace_die_notifier);

	global_trace.flags = TRACE_ARRAY_FL_GLOBAL;

	INIT_LIST_HEAD(&global_trace.systems);
	INIT_LIST_HEAD(&global_trace.events);
	INIT_LIST_HEAD(&global_trace.hist_vars);
	INIT_LIST_HEAD(&global_trace.err_log);
	list_add(&global_trace.list, &ftrace_trace_arrays);

	apply_trace_boot_options();

	register_snapshot_cmd();

	test_can_verify();

	return 0;

out_free_savedcmd:
	free_saved_cmdlines_buffer(savedcmd);
out_free_temp_buffer:
	ring_buffer_free(temp_buffer);
out_rm_hp_state:
	cpuhp_remove_multi_state(CPUHP_TRACE_RB_PREPARE);
out_free_cpumask:
	free_cpumask_var(global_trace.tracing_cpumask);
out_free_buffer_mask:
	free_cpumask_var(tracing_buffer_mask);
out:
	return ret;
}

void __init early_trace_init(void)
{
	if (tracepoint_printk) {
		tracepoint_print_iter =
			kzalloc(sizeof(*tracepoint_print_iter), GFP_KERNEL);
		if (MEM_FAIL(!tracepoint_print_iter,
			     "Failed to allocate trace iterator\n"))
			tracepoint_printk = 0;
		else
			static_key_enable(&tracepoint_printk_key.key);
	}
	tracer_alloc_buffers();

	init_events();
}

void __init trace_init(void)
{
	trace_event_init();
}

__init static void clear_boot_tracer(void)
{
	/*
	 * The default tracer at boot buffer is an init section.
	 * This function is called in lateinit. If we did not
	 * find the boot tracer, then clear it out, to prevent
	 * later registration from accessing the buffer that is
	 * about to be freed.
	 */
	if (!default_bootup_tracer)
		return;

	printk(KERN_INFO "ftrace bootup tracer '%s' not registered.\n",
	       default_bootup_tracer);
	default_bootup_tracer = NULL;
}

#ifdef CONFIG_HAVE_UNSTABLE_SCHED_CLOCK
__init static void tracing_set_default_clock(void)
{
	/* sched_clock_stable() is determined in late_initcall */
	if (!trace_boot_clock && !sched_clock_stable()) {
		if (security_locked_down(LOCKDOWN_TRACEFS)) {
			pr_warn("Can not set tracing clock due to lockdown\n");
			return;
		}

		printk(KERN_WARNING
		       "Unstable clock detected, switching default tracing clock to \"global\"\n"
		       "If you want to keep using the local clock, then add:\n"
		       "  \"trace_clock=local\"\n"
		       "on the kernel command line\n");
		tracing_set_clock(&global_trace, "global");
	}
}
#else
static inline void tracing_set_default_clock(void) { }
#endif

__init static int late_trace_init(void)
{
	if (tracepoint_printk && tracepoint_printk_stop_on_boot) {
		static_key_disable(&tracepoint_printk_key.key);
		tracepoint_printk = 0;
	}

	tracing_set_default_clock();
	clear_boot_tracer();
	return 0;
}

late_initcall_sync(late_trace_init);<|MERGE_RESOLUTION|>--- conflicted
+++ resolved
@@ -6650,10 +6650,7 @@
 
 	free_cpumask_var(iter->started);
 	kfree(iter->fmt);
-<<<<<<< HEAD
-=======
 	kfree(iter->temp);
->>>>>>> 9b37665a
 	mutex_destroy(&iter->mutex);
 	kfree(iter);
 
@@ -9578,11 +9575,7 @@
 
 	tr->buffer_percent = 50;
 
-<<<<<<< HEAD
-	trace_create_file("buffer_percent", TRACE_MODE_READ, d_tracer,
-=======
 	trace_create_file("buffer_percent", TRACE_MODE_WRITE, d_tracer,
->>>>>>> 9b37665a
 			tr, &buffer_percent_fops);
 
 	create_trace_options_dir(tr);
