--- conflicted
+++ resolved
@@ -4871,8 +4871,6 @@
 	if (ret)
 		return ret;
 
-<<<<<<< HEAD
-=======
 	mutex_lock(&event_mutex);
 
 	/* Fail if the file is marked for removal */
@@ -4887,7 +4885,6 @@
 	if (ret)
 		return ret;
 
->>>>>>> c33f17e6
 	filp->private_data = inode->i_private;
 
 	return 0;
@@ -4898,10 +4895,7 @@
 	struct trace_event_file *file = inode->i_private;
 
 	trace_array_put(file->tr);
-<<<<<<< HEAD
-=======
 	event_file_put(file);
->>>>>>> c33f17e6
 
 	return 0;
 }
@@ -8403,11 +8397,7 @@
 
 		wait_index = READ_ONCE(iter->wait_index);
 
-<<<<<<< HEAD
-		ret = wait_on_pipe(iter, iter->tr->buffer_percent);
-=======
 		ret = wait_on_pipe(iter, iter->snapshot ? 0 : iter->tr->buffer_percent);
->>>>>>> c33f17e6
 		if (ret)
 			goto out;
 
