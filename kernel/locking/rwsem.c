// SPDX-License-Identifier: GPL-2.0
/* kernel/rwsem.c: R/W semaphores, public implementation
 *
 * Written by David Howells (dhowells@redhat.com).
 * Derived from asm-i386/semaphore.h
 *
 * Writer lock-stealing by Alex Shi <alex.shi@intel.com>
 * and Michel Lespinasse <walken@google.com>
 *
 * Optimistic spinning by Tim Chen <tim.c.chen@intel.com>
 * and Davidlohr Bueso <davidlohr@hp.com>. Based on mutexes.
 *
 * Rwsem count bit fields re-definition and rwsem rearchitecture by
 * Waiman Long <longman@redhat.com> and
 * Peter Zijlstra <peterz@infradead.org>.
 */

#include <linux/types.h>
#include <linux/kernel.h>
#include <linux/sched.h>
#include <linux/sched/rt.h>
#include <linux/sched/task.h>
#include <linux/sched/debug.h>
#include <linux/sched/wake_q.h>
#include <linux/sched/signal.h>
#include <linux/sched/clock.h>
#include <linux/export.h>
#include <linux/rwsem.h>
#include <linux/atomic.h>

#ifndef CONFIG_PREEMPT_RT
#include "lock_events.h"

/*
 * The least significant 2 bits of the owner value has the following
 * meanings when set.
 *  - Bit 0: RWSEM_READER_OWNED - The rwsem is owned by readers
 *  - Bit 1: RWSEM_NONSPINNABLE - Cannot spin on a reader-owned lock
 *
 * When the rwsem is reader-owned and a spinning writer has timed out,
 * the nonspinnable bit will be set to disable optimistic spinning.

 * When a writer acquires a rwsem, it puts its task_struct pointer
 * into the owner field. It is cleared after an unlock.
 *
 * When a reader acquires a rwsem, it will also puts its task_struct
 * pointer into the owner field with the RWSEM_READER_OWNED bit set.
 * On unlock, the owner field will largely be left untouched. So
 * for a free or reader-owned rwsem, the owner value may contain
 * information about the last reader that acquires the rwsem.
 *
 * That information may be helpful in debugging cases where the system
 * seems to hang on a reader owned rwsem especially if only one reader
 * is involved. Ideally we would like to track all the readers that own
 * a rwsem, but the overhead is simply too big.
 *
 * A fast path reader optimistic lock stealing is supported when the rwsem
 * is previously owned by a writer and the following conditions are met:
 *  - OSQ is empty
 *  - rwsem is not currently writer owned
 *  - the handoff isn't set.
 */
#define RWSEM_READER_OWNED	(1UL << 0)
#define RWSEM_NONSPINNABLE	(1UL << 1)
#define RWSEM_OWNER_FLAGS_MASK	(RWSEM_READER_OWNED | RWSEM_NONSPINNABLE)

#ifdef CONFIG_DEBUG_RWSEMS
# define DEBUG_RWSEMS_WARN_ON(c, sem)	do {			\
	if (!debug_locks_silent &&				\
	    WARN_ONCE(c, "DEBUG_RWSEMS_WARN_ON(%s): count = 0x%lx, magic = 0x%lx, owner = 0x%lx, curr 0x%lx, list %sempty\n",\
		#c, atomic_long_read(&(sem)->count),		\
		(unsigned long) sem->magic,			\
		atomic_long_read(&(sem)->owner), (long)current,	\
		list_empty(&(sem)->wait_list) ? "" : "not "))	\
			debug_locks_off();			\
	} while (0)
#else
# define DEBUG_RWSEMS_WARN_ON(c, sem)
#endif

/*
 * On 64-bit architectures, the bit definitions of the count are:
 *
 * Bit  0    - writer locked bit
 * Bit  1    - waiters present bit
 * Bit  2    - lock handoff bit
 * Bits 3-7  - reserved
 * Bits 8-62 - 55-bit reader count
 * Bit  63   - read fail bit
 *
 * On 32-bit architectures, the bit definitions of the count are:
 *
 * Bit  0    - writer locked bit
 * Bit  1    - waiters present bit
 * Bit  2    - lock handoff bit
 * Bits 3-7  - reserved
 * Bits 8-30 - 23-bit reader count
 * Bit  31   - read fail bit
 *
 * It is not likely that the most significant bit (read fail bit) will ever
 * be set. This guard bit is still checked anyway in the down_read() fastpath
 * just in case we need to use up more of the reader bits for other purpose
 * in the future.
 *
 * atomic_long_fetch_add() is used to obtain reader lock, whereas
 * atomic_long_cmpxchg() will be used to obtain writer lock.
 *
 * There are three places where the lock handoff bit may be set or cleared.
 * 1) rwsem_mark_wake() for readers		-- set, clear
 * 2) rwsem_try_write_lock() for writers	-- set, clear
 * 3) rwsem_del_waiter()			-- clear
 *
 * For all the above cases, wait_lock will be held. A writer must also
 * be the first one in the wait_list to be eligible for setting the handoff
 * bit. So concurrent setting/clearing of handoff bit is not possible.
 */
#define RWSEM_WRITER_LOCKED	(1UL << 0)
#define RWSEM_FLAG_WAITERS	(1UL << 1)
#define RWSEM_FLAG_HANDOFF	(1UL << 2)
#define RWSEM_FLAG_READFAIL	(1UL << (BITS_PER_LONG - 1))

#define RWSEM_READER_SHIFT	8
#define RWSEM_READER_BIAS	(1UL << RWSEM_READER_SHIFT)
#define RWSEM_READER_MASK	(~(RWSEM_READER_BIAS - 1))
#define RWSEM_WRITER_MASK	RWSEM_WRITER_LOCKED
#define RWSEM_LOCK_MASK		(RWSEM_WRITER_MASK|RWSEM_READER_MASK)
#define RWSEM_READ_FAILED_MASK	(RWSEM_WRITER_MASK|RWSEM_FLAG_WAITERS|\
				 RWSEM_FLAG_HANDOFF|RWSEM_FLAG_READFAIL)

/*
 * All writes to owner are protected by WRITE_ONCE() to make sure that
 * store tearing can't happen as optimistic spinners may read and use
 * the owner value concurrently without lock. Read from owner, however,
 * may not need READ_ONCE() as long as the pointer value is only used
 * for comparison and isn't being dereferenced.
 */
static inline void rwsem_set_owner(struct rw_semaphore *sem)
{
	atomic_long_set(&sem->owner, (long)current);
}

static inline void rwsem_clear_owner(struct rw_semaphore *sem)
{
	atomic_long_set(&sem->owner, 0);
}

/*
 * Test the flags in the owner field.
 */
static inline bool rwsem_test_oflags(struct rw_semaphore *sem, long flags)
{
	return atomic_long_read(&sem->owner) & flags;
}

/*
 * The task_struct pointer of the last owning reader will be left in
 * the owner field.
 *
 * Note that the owner value just indicates the task has owned the rwsem
 * previously, it may not be the real owner or one of the real owners
 * anymore when that field is examined, so take it with a grain of salt.
 *
 * The reader non-spinnable bit is preserved.
 */
static inline void __rwsem_set_reader_owned(struct rw_semaphore *sem,
					    struct task_struct *owner)
{
	unsigned long val = (unsigned long)owner | RWSEM_READER_OWNED |
		(atomic_long_read(&sem->owner) & RWSEM_NONSPINNABLE);

	atomic_long_set(&sem->owner, val);
}

static inline void rwsem_set_reader_owned(struct rw_semaphore *sem)
{
	__rwsem_set_reader_owned(sem, current);
}

/*
 * Return true if the rwsem is owned by a reader.
 */
static inline bool is_rwsem_reader_owned(struct rw_semaphore *sem)
{
#ifdef CONFIG_DEBUG_RWSEMS
	/*
	 * Check the count to see if it is write-locked.
	 */
	long count = atomic_long_read(&sem->count);

	if (count & RWSEM_WRITER_MASK)
		return false;
#endif
	return rwsem_test_oflags(sem, RWSEM_READER_OWNED);
}

#ifdef CONFIG_DEBUG_RWSEMS
/*
 * With CONFIG_DEBUG_RWSEMS configured, it will make sure that if there
 * is a task pointer in owner of a reader-owned rwsem, it will be the
 * real owner or one of the real owners. The only exception is when the
 * unlock is done by up_read_non_owner().
 */
static inline void rwsem_clear_reader_owned(struct rw_semaphore *sem)
{
	unsigned long val = atomic_long_read(&sem->owner);

	while ((val & ~RWSEM_OWNER_FLAGS_MASK) == (unsigned long)current) {
		if (atomic_long_try_cmpxchg(&sem->owner, &val,
					    val & RWSEM_OWNER_FLAGS_MASK))
			return;
	}
}
#else
static inline void rwsem_clear_reader_owned(struct rw_semaphore *sem)
{
}
#endif

/*
 * Set the RWSEM_NONSPINNABLE bits if the RWSEM_READER_OWNED flag
 * remains set. Otherwise, the operation will be aborted.
 */
static inline void rwsem_set_nonspinnable(struct rw_semaphore *sem)
{
	unsigned long owner = atomic_long_read(&sem->owner);

	do {
		if (!(owner & RWSEM_READER_OWNED))
			break;
		if (owner & RWSEM_NONSPINNABLE)
			break;
	} while (!atomic_long_try_cmpxchg(&sem->owner, &owner,
					  owner | RWSEM_NONSPINNABLE));
}

static inline bool rwsem_read_trylock(struct rw_semaphore *sem, long *cntp)
{
	*cntp = atomic_long_add_return_acquire(RWSEM_READER_BIAS, &sem->count);

	if (WARN_ON_ONCE(*cntp < 0))
		rwsem_set_nonspinnable(sem);

	if (!(*cntp & RWSEM_READ_FAILED_MASK)) {
		rwsem_set_reader_owned(sem);
		return true;
	}

	return false;
}

static inline bool rwsem_write_trylock(struct rw_semaphore *sem)
{
	long tmp = RWSEM_UNLOCKED_VALUE;

	if (atomic_long_try_cmpxchg_acquire(&sem->count, &tmp, RWSEM_WRITER_LOCKED)) {
		rwsem_set_owner(sem);
		return true;
	}

	return false;
}

/*
 * Return just the real task structure pointer of the owner
 */
static inline struct task_struct *rwsem_owner(struct rw_semaphore *sem)
{
	return (struct task_struct *)
		(atomic_long_read(&sem->owner) & ~RWSEM_OWNER_FLAGS_MASK);
}

/*
 * Return the real task structure pointer of the owner and the embedded
 * flags in the owner. pflags must be non-NULL.
 */
static inline struct task_struct *
rwsem_owner_flags(struct rw_semaphore *sem, unsigned long *pflags)
{
	unsigned long owner = atomic_long_read(&sem->owner);

	*pflags = owner & RWSEM_OWNER_FLAGS_MASK;
	return (struct task_struct *)(owner & ~RWSEM_OWNER_FLAGS_MASK);
}

/*
 * Guide to the rw_semaphore's count field.
 *
 * When the RWSEM_WRITER_LOCKED bit in count is set, the lock is owned
 * by a writer.
 *
 * The lock is owned by readers when
 * (1) the RWSEM_WRITER_LOCKED isn't set in count,
 * (2) some of the reader bits are set in count, and
 * (3) the owner field has RWSEM_READ_OWNED bit set.
 *
 * Having some reader bits set is not enough to guarantee a readers owned
 * lock as the readers may be in the process of backing out from the count
 * and a writer has just released the lock. So another writer may steal
 * the lock immediately after that.
 */

/*
 * Initialize an rwsem:
 */
void __init_rwsem(struct rw_semaphore *sem, const char *name,
		  struct lock_class_key *key)
{
#ifdef CONFIG_DEBUG_LOCK_ALLOC
	/*
	 * Make sure we are not reinitializing a held semaphore:
	 */
	debug_check_no_locks_freed((void *)sem, sizeof(*sem));
	lockdep_init_map_wait(&sem->dep_map, name, key, 0, LD_WAIT_SLEEP);
#endif
#ifdef CONFIG_DEBUG_RWSEMS
	sem->magic = sem;
#endif
	atomic_long_set(&sem->count, RWSEM_UNLOCKED_VALUE);
	raw_spin_lock_init(&sem->wait_lock);
	INIT_LIST_HEAD(&sem->wait_list);
	atomic_long_set(&sem->owner, 0L);
#ifdef CONFIG_RWSEM_SPIN_ON_OWNER
	osq_lock_init(&sem->osq);
#endif
}
EXPORT_SYMBOL(__init_rwsem);

enum rwsem_waiter_type {
	RWSEM_WAITING_FOR_WRITE,
	RWSEM_WAITING_FOR_READ
};

struct rwsem_waiter {
	struct list_head list;
	struct task_struct *task;
	enum rwsem_waiter_type type;
	unsigned long timeout;
	bool handoff_set;
};
#define rwsem_first_waiter(sem) \
	list_first_entry(&sem->wait_list, struct rwsem_waiter, list)

enum rwsem_wake_type {
	RWSEM_WAKE_ANY,		/* Wake whatever's at head of wait list */
	RWSEM_WAKE_READERS,	/* Wake readers only */
	RWSEM_WAKE_READ_OWNED	/* Waker thread holds the read lock */
};

/*
 * The typical HZ value is either 250 or 1000. So set the minimum waiting
 * time to at least 4ms or 1 jiffy (if it is higher than 4ms) in the wait
 * queue before initiating the handoff protocol.
 */
#define RWSEM_WAIT_TIMEOUT	DIV_ROUND_UP(HZ, 250)

/*
 * Magic number to batch-wakeup waiting readers, even when writers are
 * also present in the queue. This both limits the amount of work the
 * waking thread must do and also prevents any potential counter overflow,
 * however unlikely.
 */
#define MAX_READERS_WAKEUP	0x100

static inline void
rwsem_add_waiter(struct rw_semaphore *sem, struct rwsem_waiter *waiter)
{
	lockdep_assert_held(&sem->wait_lock);
	list_add_tail(&waiter->list, &sem->wait_list);
	/* caller will set RWSEM_FLAG_WAITERS */
}

/*
 * Remove a waiter from the wait_list and clear flags.
 *
 * Both rwsem_mark_wake() and rwsem_try_write_lock() contain a full 'copy' of
 * this function. Modify with care.
 */
static inline void
rwsem_del_waiter(struct rw_semaphore *sem, struct rwsem_waiter *waiter)
{
	lockdep_assert_held(&sem->wait_lock);
	list_del(&waiter->list);
	if (likely(!list_empty(&sem->wait_list)))
		return;

	atomic_long_andnot(RWSEM_FLAG_HANDOFF | RWSEM_FLAG_WAITERS, &sem->count);
}

/*
 * handle the lock release when processes blocked on it that can now run
 * - if we come here from up_xxxx(), then the RWSEM_FLAG_WAITERS bit must
 *   have been set.
 * - there must be someone on the queue
 * - the wait_lock must be held by the caller
 * - tasks are marked for wakeup, the caller must later invoke wake_up_q()
 *   to actually wakeup the blocked task(s) and drop the reference count,
 *   preferably when the wait_lock is released
 * - woken process blocks are discarded from the list after having task zeroed
 * - writers are only marked woken if downgrading is false
 *
 * Implies rwsem_del_waiter() for all woken readers.
 */
static void rwsem_mark_wake(struct rw_semaphore *sem,
			    enum rwsem_wake_type wake_type,
			    struct wake_q_head *wake_q)
{
	struct rwsem_waiter *waiter, *tmp;
	long oldcount, woken = 0, adjustment = 0;
	struct list_head wlist;

	lockdep_assert_held(&sem->wait_lock);

	/*
	 * Take a peek at the queue head waiter such that we can determine
	 * the wakeup(s) to perform.
	 */
	waiter = rwsem_first_waiter(sem);

	if (waiter->type == RWSEM_WAITING_FOR_WRITE) {
		if (wake_type == RWSEM_WAKE_ANY) {
			/*
			 * Mark writer at the front of the queue for wakeup.
			 * Until the task is actually later awoken later by
			 * the caller, other writers are able to steal it.
			 * Readers, on the other hand, will block as they
			 * will notice the queued writer.
			 */
			wake_q_add(wake_q, waiter->task);
			lockevent_inc(rwsem_wake_writer);
		}

		return;
	}

	/*
	 * No reader wakeup if there are too many of them already.
	 */
	if (unlikely(atomic_long_read(&sem->count) < 0))
		return;

	/*
	 * Writers might steal the lock before we grant it to the next reader.
	 * We prefer to do the first reader grant before counting readers
	 * so we can bail out early if a writer stole the lock.
	 */
	if (wake_type != RWSEM_WAKE_READ_OWNED) {
		struct task_struct *owner;

		adjustment = RWSEM_READER_BIAS;
		oldcount = atomic_long_fetch_add(adjustment, &sem->count);
		if (unlikely(oldcount & RWSEM_WRITER_MASK)) {
			/*
			 * When we've been waiting "too" long (for writers
			 * to give up the lock), request a HANDOFF to
			 * force the issue.
			 */
			if (time_after(jiffies, waiter->timeout)) {
				if (!(oldcount & RWSEM_FLAG_HANDOFF)) {
					adjustment -= RWSEM_FLAG_HANDOFF;
					lockevent_inc(rwsem_rlock_handoff);
				}
				waiter->handoff_set = true;
			}

			atomic_long_add(-adjustment, &sem->count);
			return;
		}
		/*
		 * Set it to reader-owned to give spinners an early
		 * indication that readers now have the lock.
		 * The reader nonspinnable bit seen at slowpath entry of
		 * the reader is copied over.
		 */
		owner = waiter->task;
		__rwsem_set_reader_owned(sem, owner);
	}

	/*
	 * Grant up to MAX_READERS_WAKEUP read locks to all the readers in the
	 * queue. We know that the woken will be at least 1 as we accounted
	 * for above. Note we increment the 'active part' of the count by the
	 * number of readers before waking any processes up.
	 *
	 * This is an adaptation of the phase-fair R/W locks where at the
	 * reader phase (first waiter is a reader), all readers are eligible
	 * to acquire the lock at the same time irrespective of their order
	 * in the queue. The writers acquire the lock according to their
	 * order in the queue.
	 *
	 * We have to do wakeup in 2 passes to prevent the possibility that
	 * the reader count may be decremented before it is incremented. It
	 * is because the to-be-woken waiter may not have slept yet. So it
	 * may see waiter->task got cleared, finish its critical section and
	 * do an unlock before the reader count increment.
	 *
	 * 1) Collect the read-waiters in a separate list, count them and
	 *    fully increment the reader count in rwsem.
	 * 2) For each waiters in the new list, clear waiter->task and
	 *    put them into wake_q to be woken up later.
	 */
	INIT_LIST_HEAD(&wlist);
	list_for_each_entry_safe(waiter, tmp, &sem->wait_list, list) {
		if (waiter->type == RWSEM_WAITING_FOR_WRITE)
			continue;

		woken++;
		list_move_tail(&waiter->list, &wlist);

		/*
		 * Limit # of readers that can be woken up per wakeup call.
		 */
		if (woken >= MAX_READERS_WAKEUP)
			break;
	}

	adjustment = woken * RWSEM_READER_BIAS - adjustment;
	lockevent_cond_inc(rwsem_wake_reader, woken);

	oldcount = atomic_long_read(&sem->count);
	if (list_empty(&sem->wait_list)) {
		/*
		 * Combined with list_move_tail() above, this implies
		 * rwsem_del_waiter().
		 */
		adjustment -= RWSEM_FLAG_WAITERS;
		if (oldcount & RWSEM_FLAG_HANDOFF)
			adjustment -= RWSEM_FLAG_HANDOFF;
	} else if (woken) {
		/*
		 * When we've woken a reader, we no longer need to force
		 * writers to give up the lock and we can clear HANDOFF.
		 */
		if (oldcount & RWSEM_FLAG_HANDOFF)
			adjustment -= RWSEM_FLAG_HANDOFF;
	}

	if (adjustment)
		atomic_long_add(adjustment, &sem->count);

	/* 2nd pass */
	list_for_each_entry_safe(waiter, tmp, &wlist, list) {
		struct task_struct *tsk;

		tsk = waiter->task;
		get_task_struct(tsk);

		/*
		 * Ensure calling get_task_struct() before setting the reader
		 * waiter to nil such that rwsem_down_read_slowpath() cannot
		 * race with do_exit() by always holding a reference count
		 * to the task to wakeup.
		 */
		smp_store_release(&waiter->task, NULL);
		/*
		 * Ensure issuing the wakeup (either by us or someone else)
		 * after setting the reader waiter to nil.
		 */
		wake_q_add_safe(wake_q, tsk);
	}
}

/*
 * This function must be called with the sem->wait_lock held to prevent
 * race conditions between checking the rwsem wait list and setting the
 * sem->count accordingly.
 *
 * Implies rwsem_del_waiter() on success.
 */
static inline bool rwsem_try_write_lock(struct rw_semaphore *sem,
					struct rwsem_waiter *waiter)
{
	struct rwsem_waiter *first = rwsem_first_waiter(sem);
	long count, new;

	lockdep_assert_held(&sem->wait_lock);

	count = atomic_long_read(&sem->count);
	do {
		bool has_handoff = !!(count & RWSEM_FLAG_HANDOFF);

		if (has_handoff) {
			/*
			 * Honor handoff bit and yield only when the first
			 * waiter is the one that set it. Otherwisee, we
			 * still try to acquire the rwsem.
			 */
			if (first->handoff_set && (waiter != first))
				return false;
<<<<<<< HEAD

			/*
			 * First waiter can inherit a previously set handoff
			 * bit and spin on rwsem if lock acquisition fails.
			 */
			if (waiter == first)
				waiter->handoff_set = true;
=======
>>>>>>> 9b37665a
		}

		new = count;

		if (count & RWSEM_LOCK_MASK) {
<<<<<<< HEAD
=======
			/*
			 * A waiter (first or not) can set the handoff bit
			 * if it is an RT task or wait in the wait queue
			 * for too long.
			 */
>>>>>>> 9b37665a
			if (has_handoff || (!rt_task(waiter->task) &&
					    !time_after(jiffies, waiter->timeout)))
				return false;

			new |= RWSEM_FLAG_HANDOFF;
		} else {
			new |= RWSEM_WRITER_LOCKED;
			new &= ~RWSEM_FLAG_HANDOFF;

			if (list_is_singular(&sem->wait_list))
				new &= ~RWSEM_FLAG_WAITERS;
		}
	} while (!atomic_long_try_cmpxchg_acquire(&sem->count, &count, new));

	/*
	 * We have either acquired the lock with handoff bit cleared or set
	 * the handoff bit. Only the first waiter can have its handoff_set
	 * set here to enable optimistic spinning in slowpath loop.
	 */
	if (new & RWSEM_FLAG_HANDOFF) {
<<<<<<< HEAD
		waiter->handoff_set = true;
=======
		first->handoff_set = true;
>>>>>>> 9b37665a
		lockevent_inc(rwsem_wlock_handoff);
		return false;
	}

	/*
	 * Have rwsem_try_write_lock() fully imply rwsem_del_waiter() on
	 * success.
	 */
	list_del(&waiter->list);
	rwsem_set_owner(sem);
	return true;
}

/*
 * The rwsem_spin_on_owner() function returns the following 4 values
 * depending on the lock owner state.
 *   OWNER_NULL  : owner is currently NULL
 *   OWNER_WRITER: when owner changes and is a writer
 *   OWNER_READER: when owner changes and the new owner may be a reader.
 *   OWNER_NONSPINNABLE:
 *		   when optimistic spinning has to stop because either the
 *		   owner stops running, is unknown, or its timeslice has
 *		   been used up.
 */
enum owner_state {
	OWNER_NULL		= 1 << 0,
	OWNER_WRITER		= 1 << 1,
	OWNER_READER		= 1 << 2,
	OWNER_NONSPINNABLE	= 1 << 3,
};

#ifdef CONFIG_RWSEM_SPIN_ON_OWNER
/*
 * Try to acquire write lock before the writer has been put on wait queue.
 */
static inline bool rwsem_try_write_lock_unqueued(struct rw_semaphore *sem)
{
	long count = atomic_long_read(&sem->count);

	while (!(count & (RWSEM_LOCK_MASK|RWSEM_FLAG_HANDOFF))) {
		if (atomic_long_try_cmpxchg_acquire(&sem->count, &count,
					count | RWSEM_WRITER_LOCKED)) {
			rwsem_set_owner(sem);
			lockevent_inc(rwsem_opt_lock);
			return true;
		}
	}
	return false;
}

static inline bool owner_on_cpu(struct task_struct *owner)
{
	/*
	 * As lock holder preemption issue, we both skip spinning if
	 * task is not on cpu or its cpu is preempted
	 */
	return owner->on_cpu && !vcpu_is_preempted(task_cpu(owner));
}

static inline bool rwsem_can_spin_on_owner(struct rw_semaphore *sem)
{
	struct task_struct *owner;
	unsigned long flags;
	bool ret = true;

	if (need_resched()) {
		lockevent_inc(rwsem_opt_fail);
		return false;
	}

	preempt_disable();
	rcu_read_lock();
	owner = rwsem_owner_flags(sem, &flags);
	/*
	 * Don't check the read-owner as the entry may be stale.
	 */
	if ((flags & RWSEM_NONSPINNABLE) ||
	    (owner && !(flags & RWSEM_READER_OWNED) && !owner_on_cpu(owner)))
		ret = false;
	rcu_read_unlock();
	preempt_enable();

	lockevent_cond_inc(rwsem_opt_fail, !ret);
	return ret;
}

#define OWNER_SPINNABLE		(OWNER_NULL | OWNER_WRITER | OWNER_READER)

static inline enum owner_state
rwsem_owner_state(struct task_struct *owner, unsigned long flags)
{
	if (flags & RWSEM_NONSPINNABLE)
		return OWNER_NONSPINNABLE;

	if (flags & RWSEM_READER_OWNED)
		return OWNER_READER;

	return owner ? OWNER_WRITER : OWNER_NULL;
}

static noinline enum owner_state
rwsem_spin_on_owner(struct rw_semaphore *sem)
{
	struct task_struct *new, *owner;
	unsigned long flags, new_flags;
	enum owner_state state;

	owner = rwsem_owner_flags(sem, &flags);
	state = rwsem_owner_state(owner, flags);
	if (state != OWNER_WRITER)
		return state;

	rcu_read_lock();
	for (;;) {
		/*
		 * When a waiting writer set the handoff flag, it may spin
		 * on the owner as well. Once that writer acquires the lock,
		 * we can spin on it. So we don't need to quit even when the
		 * handoff bit is set.
		 */
		new = rwsem_owner_flags(sem, &new_flags);
		if ((new != owner) || (new_flags != flags)) {
			state = rwsem_owner_state(new, new_flags);
			break;
		}

		/*
		 * Ensure we emit the owner->on_cpu, dereference _after_
		 * checking sem->owner still matches owner, if that fails,
		 * owner might point to free()d memory, if it still matches,
		 * the rcu_read_lock() ensures the memory stays valid.
		 */
		barrier();

		if (need_resched() || !owner_on_cpu(owner)) {
			state = OWNER_NONSPINNABLE;
			break;
		}

		cpu_relax();
	}
	rcu_read_unlock();

	return state;
}

/*
 * Calculate reader-owned rwsem spinning threshold for writer
 *
 * The more readers own the rwsem, the longer it will take for them to
 * wind down and free the rwsem. So the empirical formula used to
 * determine the actual spinning time limit here is:
 *
 *   Spinning threshold = (10 + nr_readers/2)us
 *
 * The limit is capped to a maximum of 25us (30 readers). This is just
 * a heuristic and is subjected to change in the future.
 */
static inline u64 rwsem_rspin_threshold(struct rw_semaphore *sem)
{
	long count = atomic_long_read(&sem->count);
	int readers = count >> RWSEM_READER_SHIFT;
	u64 delta;

	if (readers > 30)
		readers = 30;
	delta = (20 + readers) * NSEC_PER_USEC / 2;

	return sched_clock() + delta;
}

static bool rwsem_optimistic_spin(struct rw_semaphore *sem)
{
	bool taken = false;
	int prev_owner_state = OWNER_NULL;
	int loop = 0;
	u64 rspin_threshold = 0;

	preempt_disable();

	/* sem->wait_lock should not be held when doing optimistic spinning */
	if (!osq_lock(&sem->osq))
		goto done;

	/*
	 * Optimistically spin on the owner field and attempt to acquire the
	 * lock whenever the owner changes. Spinning will be stopped when:
	 *  1) the owning writer isn't running; or
	 *  2) readers own the lock and spinning time has exceeded limit.
	 */
	for (;;) {
		enum owner_state owner_state;

		owner_state = rwsem_spin_on_owner(sem);
		if (!(owner_state & OWNER_SPINNABLE))
			break;

		/*
		 * Try to acquire the lock
		 */
		taken = rwsem_try_write_lock_unqueued(sem);

		if (taken)
			break;

		/*
		 * Time-based reader-owned rwsem optimistic spinning
		 */
		if (owner_state == OWNER_READER) {
			/*
			 * Re-initialize rspin_threshold every time when
			 * the owner state changes from non-reader to reader.
			 * This allows a writer to steal the lock in between
			 * 2 reader phases and have the threshold reset at
			 * the beginning of the 2nd reader phase.
			 */
			if (prev_owner_state != OWNER_READER) {
				if (rwsem_test_oflags(sem, RWSEM_NONSPINNABLE))
					break;
				rspin_threshold = rwsem_rspin_threshold(sem);
				loop = 0;
			}

			/*
			 * Check time threshold once every 16 iterations to
			 * avoid calling sched_clock() too frequently so
			 * as to reduce the average latency between the times
			 * when the lock becomes free and when the spinner
			 * is ready to do a trylock.
			 */
			else if (!(++loop & 0xf) && (sched_clock() > rspin_threshold)) {
				rwsem_set_nonspinnable(sem);
				lockevent_inc(rwsem_opt_nospin);
				break;
			}
		}

		/*
		 * An RT task cannot do optimistic spinning if it cannot
		 * be sure the lock holder is running or live-lock may
		 * happen if the current task and the lock holder happen
		 * to run in the same CPU. However, aborting optimistic
		 * spinning while a NULL owner is detected may miss some
		 * opportunity where spinning can continue without causing
		 * problem.
		 *
		 * There are 2 possible cases where an RT task may be able
		 * to continue spinning.
		 *
		 * 1) The lock owner is in the process of releasing the
		 *    lock, sem->owner is cleared but the lock has not
		 *    been released yet.
		 * 2) The lock was free and owner cleared, but another
		 *    task just comes in and acquire the lock before
		 *    we try to get it. The new owner may be a spinnable
		 *    writer.
		 *
		 * To take advantage of two scenarios listed above, the RT
		 * task is made to retry one more time to see if it can
		 * acquire the lock or continue spinning on the new owning
		 * writer. Of course, if the time lag is long enough or the
		 * new owner is not a writer or spinnable, the RT task will
		 * quit spinning.
		 *
		 * If the owner is a writer, the need_resched() check is
		 * done inside rwsem_spin_on_owner(). If the owner is not
		 * a writer, need_resched() check needs to be done here.
		 */
		if (owner_state != OWNER_WRITER) {
			if (need_resched())
				break;
			if (rt_task(current) &&
			   (prev_owner_state != OWNER_WRITER))
				break;
		}
		prev_owner_state = owner_state;

		/*
		 * The cpu_relax() call is a compiler barrier which forces
		 * everything in this loop to be re-loaded. We don't need
		 * memory barriers as we'll eventually observe the right
		 * values at the cost of a few extra spins.
		 */
		cpu_relax();
	}
	osq_unlock(&sem->osq);
done:
	preempt_enable();
	lockevent_cond_inc(rwsem_opt_fail, !taken);
	return taken;
}

/*
 * Clear the owner's RWSEM_NONSPINNABLE bit if it is set. This should
 * only be called when the reader count reaches 0.
 */
static inline void clear_nonspinnable(struct rw_semaphore *sem)
{
	if (rwsem_test_oflags(sem, RWSEM_NONSPINNABLE))
		atomic_long_andnot(RWSEM_NONSPINNABLE, &sem->owner);
}

#else
static inline bool rwsem_can_spin_on_owner(struct rw_semaphore *sem)
{
	return false;
}

static inline bool rwsem_optimistic_spin(struct rw_semaphore *sem)
{
	return false;
}

static inline void clear_nonspinnable(struct rw_semaphore *sem) { }

static inline enum owner_state
rwsem_spin_on_owner(struct rw_semaphore *sem)
{
	return OWNER_NONSPINNABLE;
}
#endif

/*
 * Wait for the read lock to be granted
 */
static struct rw_semaphore __sched *
rwsem_down_read_slowpath(struct rw_semaphore *sem, long count, unsigned int state)
{
	long adjustment = -RWSEM_READER_BIAS;
	long rcnt = (count >> RWSEM_READER_SHIFT);
	struct rwsem_waiter waiter;
	DEFINE_WAKE_Q(wake_q);
	bool wake = false;

	/*
	 * To prevent a constant stream of readers from starving a sleeping
	 * waiter, don't attempt optimistic lock stealing if the lock is
	 * currently owned by readers.
	 */
	if ((atomic_long_read(&sem->owner) & RWSEM_READER_OWNED) &&
	    (rcnt > 1) && !(count & RWSEM_WRITER_LOCKED))
		goto queue;

	/*
	 * Reader optimistic lock stealing.
	 */
	if (!(count & (RWSEM_WRITER_LOCKED | RWSEM_FLAG_HANDOFF))) {
		rwsem_set_reader_owned(sem);
		lockevent_inc(rwsem_rlock_steal);

		/*
		 * Wake up other readers in the wait queue if it is
		 * the first reader.
		 */
		if ((rcnt == 1) && (count & RWSEM_FLAG_WAITERS)) {
			raw_spin_lock_irq(&sem->wait_lock);
			if (!list_empty(&sem->wait_list))
				rwsem_mark_wake(sem, RWSEM_WAKE_READ_OWNED,
						&wake_q);
			raw_spin_unlock_irq(&sem->wait_lock);
			wake_up_q(&wake_q);
		}
		return sem;
	}

queue:
	waiter.task = current;
	waiter.type = RWSEM_WAITING_FOR_READ;
	waiter.timeout = jiffies + RWSEM_WAIT_TIMEOUT;
	waiter.handoff_set = false;

	raw_spin_lock_irq(&sem->wait_lock);
	if (list_empty(&sem->wait_list)) {
		/*
		 * In case the wait queue is empty and the lock isn't owned
		 * by a writer or has the handoff bit set, this reader can
		 * exit the slowpath and return immediately as its
		 * RWSEM_READER_BIAS has already been set in the count.
		 */
		if (!(atomic_long_read(&sem->count) &
		     (RWSEM_WRITER_MASK | RWSEM_FLAG_HANDOFF))) {
			/* Provide lock ACQUIRE */
			smp_acquire__after_ctrl_dep();
			raw_spin_unlock_irq(&sem->wait_lock);
			rwsem_set_reader_owned(sem);
			lockevent_inc(rwsem_rlock_fast);
			return sem;
		}
		adjustment += RWSEM_FLAG_WAITERS;
	}
	rwsem_add_waiter(sem, &waiter);

	/* we're now waiting on the lock, but no longer actively locking */
	count = atomic_long_add_return(adjustment, &sem->count);

	/*
	 * If there are no active locks, wake the front queued process(es).
	 *
	 * If there are no writers and we are first in the queue,
	 * wake our own waiter to join the existing active readers !
	 */
	if (!(count & RWSEM_LOCK_MASK)) {
		clear_nonspinnable(sem);
		wake = true;
	}
	if (wake || (!(count & RWSEM_WRITER_MASK) &&
		    (adjustment & RWSEM_FLAG_WAITERS)))
		rwsem_mark_wake(sem, RWSEM_WAKE_ANY, &wake_q);

	raw_spin_unlock_irq(&sem->wait_lock);
	wake_up_q(&wake_q);

	/* wait to be given the lock */
	for (;;) {
		set_current_state(state);
		if (!smp_load_acquire(&waiter.task)) {
			/* Matches rwsem_mark_wake()'s smp_store_release(). */
			break;
		}
		if (signal_pending_state(state, current)) {
			raw_spin_lock_irq(&sem->wait_lock);
			if (waiter.task)
				goto out_nolock;
			raw_spin_unlock_irq(&sem->wait_lock);
			/* Ordered by sem->wait_lock against rwsem_mark_wake(). */
			break;
		}
		schedule_preempt_disabled();
		lockevent_inc(rwsem_sleep_reader);
	}

	__set_current_state(TASK_RUNNING);
	lockevent_inc(rwsem_rlock);
	return sem;

out_nolock:
	rwsem_del_waiter(sem, &waiter);
	raw_spin_unlock_irq(&sem->wait_lock);
	__set_current_state(TASK_RUNNING);
	lockevent_inc(rwsem_rlock_fail);
	return ERR_PTR(-EINTR);
}

/*
 * Wait until we successfully acquire the write lock
 */
static struct rw_semaphore *
rwsem_down_write_slowpath(struct rw_semaphore *sem, int state)
{
	long count;
	struct rwsem_waiter waiter;
	DEFINE_WAKE_Q(wake_q);

	/* do optimistic spinning and steal lock if possible */
	if (rwsem_can_spin_on_owner(sem) && rwsem_optimistic_spin(sem)) {
		/* rwsem_optimistic_spin() implies ACQUIRE on success */
		return sem;
	}

	/*
	 * Optimistic spinning failed, proceed to the slowpath
	 * and block until we can acquire the sem.
	 */
	waiter.task = current;
	waiter.type = RWSEM_WAITING_FOR_WRITE;
	waiter.timeout = jiffies + RWSEM_WAIT_TIMEOUT;
	waiter.handoff_set = false;

	raw_spin_lock_irq(&sem->wait_lock);
	rwsem_add_waiter(sem, &waiter);

	/* we're now waiting on the lock */
	if (rwsem_first_waiter(sem) != &waiter) {
		count = atomic_long_read(&sem->count);

		/*
		 * If there were already threads queued before us and:
		 *  1) there are no active locks, wake the front
		 *     queued process(es) as the handoff bit might be set.
		 *  2) there are no active writers and some readers, the lock
		 *     must be read owned; so we try to wake any read lock
		 *     waiters that were queued ahead of us.
		 */
		if (count & RWSEM_WRITER_MASK)
			goto wait;

		rwsem_mark_wake(sem, (count & RWSEM_READER_MASK)
					? RWSEM_WAKE_READERS
					: RWSEM_WAKE_ANY, &wake_q);

		if (!wake_q_empty(&wake_q)) {
			/*
			 * We want to minimize wait_lock hold time especially
			 * when a large number of readers are to be woken up.
			 */
			raw_spin_unlock_irq(&sem->wait_lock);
			wake_up_q(&wake_q);
			wake_q_init(&wake_q);	/* Used again, reinit */
			raw_spin_lock_irq(&sem->wait_lock);
		}
	} else {
		atomic_long_or(RWSEM_FLAG_WAITERS, &sem->count);
	}

wait:
	/* wait until we successfully acquire the lock */
	set_current_state(state);
	for (;;) {
		if (rwsem_try_write_lock(sem, &waiter)) {
			/* rwsem_try_write_lock() implies ACQUIRE on success */
			break;
		}

		raw_spin_unlock_irq(&sem->wait_lock);

		if (signal_pending_state(state, current))
			goto out_nolock;

		/*
		 * After setting the handoff bit and failing to acquire
		 * the lock, attempt to spin on owner to accelerate lock
		 * transfer. If the previous owner is a on-cpu writer and it
		 * has just released the lock, OWNER_NULL will be returned.
		 * In this case, we attempt to acquire the lock again
		 * without sleeping.
		 */
		if (waiter.handoff_set) {
			enum owner_state owner_state;
<<<<<<< HEAD

			preempt_disable();
			owner_state = rwsem_spin_on_owner(sem);
			preempt_enable();

=======

			preempt_disable();
			owner_state = rwsem_spin_on_owner(sem);
			preempt_enable();

>>>>>>> 9b37665a
			if (owner_state == OWNER_NULL)
				goto trylock_again;
		}

		schedule();
		lockevent_inc(rwsem_sleep_writer);
		set_current_state(state);
trylock_again:
		raw_spin_lock_irq(&sem->wait_lock);
	}
	__set_current_state(TASK_RUNNING);
	raw_spin_unlock_irq(&sem->wait_lock);
	lockevent_inc(rwsem_wlock);
	return sem;

out_nolock:
	__set_current_state(TASK_RUNNING);
	raw_spin_lock_irq(&sem->wait_lock);
	rwsem_del_waiter(sem, &waiter);
	if (!list_empty(&sem->wait_list))
		rwsem_mark_wake(sem, RWSEM_WAKE_ANY, &wake_q);
	raw_spin_unlock_irq(&sem->wait_lock);
	wake_up_q(&wake_q);
	lockevent_inc(rwsem_wlock_fail);
	return ERR_PTR(-EINTR);
}

/*
 * handle waking up a waiter on the semaphore
 * - up_read/up_write has decremented the active part of count if we come here
 */
static struct rw_semaphore *rwsem_wake(struct rw_semaphore *sem)
{
	unsigned long flags;
	DEFINE_WAKE_Q(wake_q);

	raw_spin_lock_irqsave(&sem->wait_lock, flags);

	if (!list_empty(&sem->wait_list))
		rwsem_mark_wake(sem, RWSEM_WAKE_ANY, &wake_q);

	raw_spin_unlock_irqrestore(&sem->wait_lock, flags);
	wake_up_q(&wake_q);

	return sem;
}

/*
 * downgrade a write lock into a read lock
 * - caller incremented waiting part of count and discovered it still negative
 * - just wake up any readers at the front of the queue
 */
static struct rw_semaphore *rwsem_downgrade_wake(struct rw_semaphore *sem)
{
	unsigned long flags;
	DEFINE_WAKE_Q(wake_q);

	raw_spin_lock_irqsave(&sem->wait_lock, flags);

	if (!list_empty(&sem->wait_list))
		rwsem_mark_wake(sem, RWSEM_WAKE_READ_OWNED, &wake_q);

	raw_spin_unlock_irqrestore(&sem->wait_lock, flags);
	wake_up_q(&wake_q);

	return sem;
}

/*
 * lock for reading
 */
static __always_inline int __down_read_common(struct rw_semaphore *sem, int state)
{
	int ret = 0;
	long count;

	preempt_disable();
	if (!rwsem_read_trylock(sem, &count)) {
		if (IS_ERR(rwsem_down_read_slowpath(sem, count, state))) {
			ret = -EINTR;
			goto out;
		}
		DEBUG_RWSEMS_WARN_ON(!is_rwsem_reader_owned(sem), sem);
	}
out:
	preempt_enable();
	return ret;
}

static __always_inline void __down_read(struct rw_semaphore *sem)
{
	__down_read_common(sem, TASK_UNINTERRUPTIBLE);
}

static __always_inline int __down_read_interruptible(struct rw_semaphore *sem)
{
	return __down_read_common(sem, TASK_INTERRUPTIBLE);
}

static __always_inline int __down_read_killable(struct rw_semaphore *sem)
{
	return __down_read_common(sem, TASK_KILLABLE);
}

static inline int __down_read_trylock(struct rw_semaphore *sem)
{
	int ret = 0;
	long tmp;

	DEBUG_RWSEMS_WARN_ON(sem->magic != sem, sem);

	preempt_disable();
	tmp = atomic_long_read(&sem->count);
	while (!(tmp & RWSEM_READ_FAILED_MASK)) {
		if (atomic_long_try_cmpxchg_acquire(&sem->count, &tmp,
						    tmp + RWSEM_READER_BIAS)) {
			rwsem_set_reader_owned(sem);
			ret = 1;
			break;
		}
	}
	preempt_enable();
	return ret;
}

/*
 * lock for writing
 */
static inline int __down_write_common(struct rw_semaphore *sem, int state)
{
	if (unlikely(!rwsem_write_trylock(sem))) {
		if (IS_ERR(rwsem_down_write_slowpath(sem, state)))
			return -EINTR;
	}

	return 0;
}

static inline void __down_write(struct rw_semaphore *sem)
{
	__down_write_common(sem, TASK_UNINTERRUPTIBLE);
}

static inline int __down_write_killable(struct rw_semaphore *sem)
{
	return __down_write_common(sem, TASK_KILLABLE);
}

static inline int __down_write_trylock(struct rw_semaphore *sem)
{
	DEBUG_RWSEMS_WARN_ON(sem->magic != sem, sem);
	return rwsem_write_trylock(sem);
}

/*
 * unlock after reading
 */
static inline void __up_read(struct rw_semaphore *sem)
{
	long tmp;

	DEBUG_RWSEMS_WARN_ON(sem->magic != sem, sem);
	DEBUG_RWSEMS_WARN_ON(!is_rwsem_reader_owned(sem), sem);

	preempt_disable();
	rwsem_clear_reader_owned(sem);
	tmp = atomic_long_add_return_release(-RWSEM_READER_BIAS, &sem->count);
	DEBUG_RWSEMS_WARN_ON(tmp < 0, sem);
	if (unlikely((tmp & (RWSEM_LOCK_MASK|RWSEM_FLAG_WAITERS)) ==
		      RWSEM_FLAG_WAITERS)) {
		clear_nonspinnable(sem);
		rwsem_wake(sem);
	}
	preempt_enable();
}

/*
 * unlock after writing
 */
static inline void __up_write(struct rw_semaphore *sem)
{
	long tmp;

	DEBUG_RWSEMS_WARN_ON(sem->magic != sem, sem);
	/*
	 * sem->owner may differ from current if the ownership is transferred
	 * to an anonymous writer by setting the RWSEM_NONSPINNABLE bits.
	 */
	DEBUG_RWSEMS_WARN_ON((rwsem_owner(sem) != current) &&
			    !rwsem_test_oflags(sem, RWSEM_NONSPINNABLE), sem);

	rwsem_clear_owner(sem);
	tmp = atomic_long_fetch_add_release(-RWSEM_WRITER_LOCKED, &sem->count);
	if (unlikely(tmp & RWSEM_FLAG_WAITERS))
		rwsem_wake(sem);
}

/*
 * downgrade write lock to read lock
 */
static inline void __downgrade_write(struct rw_semaphore *sem)
{
	long tmp;

	/*
	 * When downgrading from exclusive to shared ownership,
	 * anything inside the write-locked region cannot leak
	 * into the read side. In contrast, anything in the
	 * read-locked region is ok to be re-ordered into the
	 * write side. As such, rely on RELEASE semantics.
	 */
	DEBUG_RWSEMS_WARN_ON(rwsem_owner(sem) != current, sem);
	tmp = atomic_long_fetch_add_release(
		-RWSEM_WRITER_LOCKED+RWSEM_READER_BIAS, &sem->count);
	rwsem_set_reader_owned(sem);
	if (tmp & RWSEM_FLAG_WAITERS)
		rwsem_downgrade_wake(sem);
}

#else /* !CONFIG_PREEMPT_RT */

#define RT_MUTEX_BUILD_MUTEX
#include "rtmutex.c"

#define rwbase_set_and_save_current_state(state)	\
	set_current_state(state)

#define rwbase_restore_current_state()			\
	__set_current_state(TASK_RUNNING)

#define rwbase_rtmutex_lock_state(rtm, state)		\
	__rt_mutex_lock(rtm, state)

#define rwbase_rtmutex_slowlock_locked(rtm, state)	\
	__rt_mutex_slowlock_locked(rtm, NULL, state)

#define rwbase_rtmutex_unlock(rtm)			\
	__rt_mutex_unlock(rtm)

#define rwbase_rtmutex_trylock(rtm)			\
	__rt_mutex_trylock(rtm)

#define rwbase_signal_pending_state(state, current)	\
	signal_pending_state(state, current)

#define rwbase_schedule()				\
	schedule()

#include "rwbase_rt.c"

void __init_rwsem(struct rw_semaphore *sem, const char *name,
		  struct lock_class_key *key)
{
	init_rwbase_rt(&(sem)->rwbase);

#ifdef CONFIG_DEBUG_LOCK_ALLOC
	debug_check_no_locks_freed((void *)sem, sizeof(*sem));
	lockdep_init_map_wait(&sem->dep_map, name, key, 0, LD_WAIT_SLEEP);
#endif
}
EXPORT_SYMBOL(__init_rwsem);

static inline void __down_read(struct rw_semaphore *sem)
{
	rwbase_read_lock(&sem->rwbase, TASK_UNINTERRUPTIBLE);
}

static inline int __down_read_interruptible(struct rw_semaphore *sem)
{
	return rwbase_read_lock(&sem->rwbase, TASK_INTERRUPTIBLE);
}

static inline int __down_read_killable(struct rw_semaphore *sem)
{
	return rwbase_read_lock(&sem->rwbase, TASK_KILLABLE);
}

static inline int __down_read_trylock(struct rw_semaphore *sem)
{
	return rwbase_read_trylock(&sem->rwbase);
}

static inline void __up_read(struct rw_semaphore *sem)
{
	rwbase_read_unlock(&sem->rwbase, TASK_NORMAL);
}

static inline void __sched __down_write(struct rw_semaphore *sem)
{
	rwbase_write_lock(&sem->rwbase, TASK_UNINTERRUPTIBLE);
}

static inline int __sched __down_write_killable(struct rw_semaphore *sem)
{
	return rwbase_write_lock(&sem->rwbase, TASK_KILLABLE);
}

static inline int __down_write_trylock(struct rw_semaphore *sem)
{
	return rwbase_write_trylock(&sem->rwbase);
}

static inline void __up_write(struct rw_semaphore *sem)
{
	rwbase_write_unlock(&sem->rwbase);
}

static inline void __downgrade_write(struct rw_semaphore *sem)
{
	rwbase_write_downgrade(&sem->rwbase);
}

/* Debug stubs for the common API */
#define DEBUG_RWSEMS_WARN_ON(c, sem)

static inline void __rwsem_set_reader_owned(struct rw_semaphore *sem,
					    struct task_struct *owner)
{
}

static inline bool is_rwsem_reader_owned(struct rw_semaphore *sem)
{
	int count = atomic_read(&sem->rwbase.readers);

	return count < 0 && count != READER_BIAS;
}

#endif /* CONFIG_PREEMPT_RT */

/*
 * lock for reading
 */
void __sched down_read(struct rw_semaphore *sem)
{
	might_sleep();
	rwsem_acquire_read(&sem->dep_map, 0, 0, _RET_IP_);

	LOCK_CONTENDED(sem, __down_read_trylock, __down_read);
}
EXPORT_SYMBOL(down_read);

int __sched down_read_interruptible(struct rw_semaphore *sem)
{
	might_sleep();
	rwsem_acquire_read(&sem->dep_map, 0, 0, _RET_IP_);

	if (LOCK_CONTENDED_RETURN(sem, __down_read_trylock, __down_read_interruptible)) {
		rwsem_release(&sem->dep_map, _RET_IP_);
		return -EINTR;
	}

	return 0;
}
EXPORT_SYMBOL(down_read_interruptible);

int __sched down_read_killable(struct rw_semaphore *sem)
{
	might_sleep();
	rwsem_acquire_read(&sem->dep_map, 0, 0, _RET_IP_);

	if (LOCK_CONTENDED_RETURN(sem, __down_read_trylock, __down_read_killable)) {
		rwsem_release(&sem->dep_map, _RET_IP_);
		return -EINTR;
	}

	return 0;
}
EXPORT_SYMBOL(down_read_killable);

/*
 * trylock for reading -- returns 1 if successful, 0 if contention
 */
int down_read_trylock(struct rw_semaphore *sem)
{
	int ret = __down_read_trylock(sem);

	if (ret == 1)
		rwsem_acquire_read(&sem->dep_map, 0, 1, _RET_IP_);
	return ret;
}
EXPORT_SYMBOL(down_read_trylock);

/*
 * lock for writing
 */
void __sched down_write(struct rw_semaphore *sem)
{
	might_sleep();
	rwsem_acquire(&sem->dep_map, 0, 0, _RET_IP_);
	LOCK_CONTENDED(sem, __down_write_trylock, __down_write);
}
EXPORT_SYMBOL(down_write);

/*
 * lock for writing
 */
int __sched down_write_killable(struct rw_semaphore *sem)
{
	might_sleep();
	rwsem_acquire(&sem->dep_map, 0, 0, _RET_IP_);

	if (LOCK_CONTENDED_RETURN(sem, __down_write_trylock,
				  __down_write_killable)) {
		rwsem_release(&sem->dep_map, _RET_IP_);
		return -EINTR;
	}

	return 0;
}
EXPORT_SYMBOL(down_write_killable);

/*
 * trylock for writing -- returns 1 if successful, 0 if contention
 */
int down_write_trylock(struct rw_semaphore *sem)
{
	int ret = __down_write_trylock(sem);

	if (ret == 1)
		rwsem_acquire(&sem->dep_map, 0, 1, _RET_IP_);

	return ret;
}
EXPORT_SYMBOL(down_write_trylock);

/*
 * release a read lock
 */
void up_read(struct rw_semaphore *sem)
{
	rwsem_release(&sem->dep_map, _RET_IP_);
	__up_read(sem);
}
EXPORT_SYMBOL(up_read);

/*
 * release a write lock
 */
void up_write(struct rw_semaphore *sem)
{
	rwsem_release(&sem->dep_map, _RET_IP_);
	__up_write(sem);
}
EXPORT_SYMBOL(up_write);

/*
 * downgrade write lock to read lock
 */
void downgrade_write(struct rw_semaphore *sem)
{
	lock_downgrade(&sem->dep_map, _RET_IP_);
	__downgrade_write(sem);
}
EXPORT_SYMBOL(downgrade_write);

#ifdef CONFIG_DEBUG_LOCK_ALLOC

void down_read_nested(struct rw_semaphore *sem, int subclass)
{
	might_sleep();
	rwsem_acquire_read(&sem->dep_map, subclass, 0, _RET_IP_);
	LOCK_CONTENDED(sem, __down_read_trylock, __down_read);
}
EXPORT_SYMBOL(down_read_nested);

int down_read_killable_nested(struct rw_semaphore *sem, int subclass)
{
	might_sleep();
	rwsem_acquire_read(&sem->dep_map, subclass, 0, _RET_IP_);

	if (LOCK_CONTENDED_RETURN(sem, __down_read_trylock, __down_read_killable)) {
		rwsem_release(&sem->dep_map, _RET_IP_);
		return -EINTR;
	}

	return 0;
}
EXPORT_SYMBOL(down_read_killable_nested);

void _down_write_nest_lock(struct rw_semaphore *sem, struct lockdep_map *nest)
{
	might_sleep();
	rwsem_acquire_nest(&sem->dep_map, 0, 0, nest, _RET_IP_);
	LOCK_CONTENDED(sem, __down_write_trylock, __down_write);
}
EXPORT_SYMBOL(_down_write_nest_lock);

void down_read_non_owner(struct rw_semaphore *sem)
{
	might_sleep();
	__down_read(sem);
	/*
	 * The owner value for a reader-owned lock is mostly for debugging
	 * purpose only and is not critical to the correct functioning of
	 * rwsem. So it is perfectly fine to set it in a preempt-enabled
	 * context here.
	 */
	__rwsem_set_reader_owned(sem, NULL);
}
EXPORT_SYMBOL(down_read_non_owner);

void down_write_nested(struct rw_semaphore *sem, int subclass)
{
	might_sleep();
	rwsem_acquire(&sem->dep_map, subclass, 0, _RET_IP_);
	LOCK_CONTENDED(sem, __down_write_trylock, __down_write);
}
EXPORT_SYMBOL(down_write_nested);

int __sched down_write_killable_nested(struct rw_semaphore *sem, int subclass)
{
	might_sleep();
	rwsem_acquire(&sem->dep_map, subclass, 0, _RET_IP_);

	if (LOCK_CONTENDED_RETURN(sem, __down_write_trylock,
				  __down_write_killable)) {
		rwsem_release(&sem->dep_map, _RET_IP_);
		return -EINTR;
	}

	return 0;
}
EXPORT_SYMBOL(down_write_killable_nested);

void up_read_non_owner(struct rw_semaphore *sem)
{
	DEBUG_RWSEMS_WARN_ON(!is_rwsem_reader_owned(sem), sem);
	__up_read(sem);
}
EXPORT_SYMBOL(up_read_non_owner);

#endif<|MERGE_RESOLUTION|>--- conflicted
+++ resolved
@@ -586,29 +586,16 @@
 			 */
 			if (first->handoff_set && (waiter != first))
 				return false;
-<<<<<<< HEAD
-
-			/*
-			 * First waiter can inherit a previously set handoff
-			 * bit and spin on rwsem if lock acquisition fails.
-			 */
-			if (waiter == first)
-				waiter->handoff_set = true;
-=======
->>>>>>> 9b37665a
 		}
 
 		new = count;
 
 		if (count & RWSEM_LOCK_MASK) {
-<<<<<<< HEAD
-=======
 			/*
 			 * A waiter (first or not) can set the handoff bit
 			 * if it is an RT task or wait in the wait queue
 			 * for too long.
 			 */
->>>>>>> 9b37665a
 			if (has_handoff || (!rt_task(waiter->task) &&
 					    !time_after(jiffies, waiter->timeout)))
 				return false;
@@ -629,11 +616,7 @@
 	 * set here to enable optimistic spinning in slowpath loop.
 	 */
 	if (new & RWSEM_FLAG_HANDOFF) {
-<<<<<<< HEAD
-		waiter->handoff_set = true;
-=======
 		first->handoff_set = true;
->>>>>>> 9b37665a
 		lockevent_inc(rwsem_wlock_handoff);
 		return false;
 	}
@@ -1162,19 +1145,11 @@
 		 */
 		if (waiter.handoff_set) {
 			enum owner_state owner_state;
-<<<<<<< HEAD
 
 			preempt_disable();
 			owner_state = rwsem_spin_on_owner(sem);
 			preempt_enable();
 
-=======
-
-			preempt_disable();
-			owner_state = rwsem_spin_on_owner(sem);
-			preempt_enable();
-
->>>>>>> 9b37665a
 			if (owner_state == OWNER_NULL)
 				goto trylock_again;
 		}
