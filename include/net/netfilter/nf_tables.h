--- conflicted
+++ resolved
@@ -155,7 +155,6 @@
 }
 
 static inline __be16 nft_reg_load_be16(const u32 *sreg)
-<<<<<<< HEAD
 {
 	return (__force __be16)nft_reg_load16(sreg);
 }
@@ -167,19 +166,6 @@
 
 static inline void nft_reg_store64(u64 *dreg, u64 val)
 {
-=======
-{
-	return (__force __be16)nft_reg_load16(sreg);
-}
-
-static inline __be32 nft_reg_load_be32(const u32 *sreg)
-{
-	return *(__force __be32 *)sreg;
-}
-
-static inline void nft_reg_store64(u64 *dreg, u64 val)
-{
->>>>>>> 5eb2b831
 	put_unaligned(val, dreg);
 }
 
