--- conflicted
+++ resolved
@@ -331,14 +331,11 @@
 }
 
 static inline bool inet_csk_has_ulp(struct sock *sk)
-<<<<<<< HEAD
-=======
 {
 	return inet_sk(sk)->is_icsk && !!inet_csk(sk)->icsk_ulp_ops;
 }
 
 static inline void inet_init_csk_locks(struct sock *sk)
->>>>>>> 5eb2b831
 {
 	struct inet_connection_sock *icsk = inet_csk(sk);
 
