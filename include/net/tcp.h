/* SPDX-License-Identifier: GPL-2.0-or-later */
/*
 * INET		An implementation of the TCP/IP protocol suite for the LINUX
 *		operating system.  INET is implemented using the  BSD Socket
 *		interface as the means of communication with the user level.
 *
 *		Definitions for the TCP module.
 *
 * Version:	@(#)tcp.h	1.0.5	05/23/93
 *
 * Authors:	Ross Biro
 *		Fred N. van Kempen, <waltje@uWalt.NL.Mugnet.ORG>
 */
#ifndef _TCP_H
#define _TCP_H

#define FASTRETRANS_DEBUG 1

#include <linux/list.h>
#include <linux/tcp.h>
#include <linux/bug.h>
#include <linux/slab.h>
#include <linux/cache.h>
#include <linux/percpu.h>
#include <linux/skbuff.h>
#include <linux/kref.h>
#include <linux/ktime.h>
#include <linux/indirect_call_wrapper.h>

#include <net/inet_connection_sock.h>
#include <net/inet_timewait_sock.h>
#include <net/inet_hashtables.h>
#include <net/checksum.h>
#include <net/request_sock.h>
#include <net/sock_reuseport.h>
#include <net/sock.h>
#include <net/snmp.h>
#include <net/ip.h>
#include <net/tcp_states.h>
#include <net/inet_ecn.h>
#include <net/dst.h>
#include <net/mptcp.h>

#include <linux/seq_file.h>
#include <linux/memcontrol.h>
#include <linux/bpf-cgroup.h>
#include <linux/siphash.h>

extern struct inet_hashinfo tcp_hashinfo;

DECLARE_PER_CPU(unsigned int, tcp_orphan_count);
int tcp_orphan_count_sum(void);

void tcp_time_wait(struct sock *sk, int state, int timeo);

#define MAX_TCP_HEADER	L1_CACHE_ALIGN(128 + MAX_HEADER)
#define MAX_TCP_OPTION_SPACE 40
#define TCP_MIN_SND_MSS		48
#define TCP_MIN_GSO_SIZE	(TCP_MIN_SND_MSS - MAX_TCP_OPTION_SPACE)

/*
 * Never offer a window over 32767 without using window scaling. Some
 * poor stacks do signed 16bit maths!
 */
#define MAX_TCP_WINDOW		32767U

/* Minimal accepted MSS. It is (60+60+8) - (20+20). */
#define TCP_MIN_MSS		88U

/* The initial MTU to use for probing */
#define TCP_BASE_MSS		1024

/* probing interval, default to 10 minutes as per RFC4821 */
#define TCP_PROBE_INTERVAL	600

/* Specify interval when tcp mtu probing will stop */
#define TCP_PROBE_THRESHOLD	8

/* After receiving this amount of duplicate ACKs fast retransmit starts. */
#define TCP_FASTRETRANS_THRESH 3

/* Maximal number of ACKs sent quickly to accelerate slow-start. */
#define TCP_MAX_QUICKACKS	16U

/* Maximal number of window scale according to RFC1323 */
#define TCP_MAX_WSCALE		14U

/* urg_data states */
#define TCP_URG_VALID	0x0100
#define TCP_URG_NOTYET	0x0200
#define TCP_URG_READ	0x0400

#define TCP_RETR1	3	/*
				 * This is how many retries it does before it
				 * tries to figure out if the gateway is
				 * down. Minimal RFC value is 3; it corresponds
				 * to ~3sec-8min depending on RTO.
				 */

#define TCP_RETR2	15	/*
				 * This should take at least
				 * 90 minutes to time out.
				 * RFC1122 says that the limit is 100 sec.
				 * 15 is ~13-30min depending on RTO.
				 */

#define TCP_SYN_RETRIES	 6	/* This is how many retries are done
				 * when active opening a connection.
				 * RFC1122 says the minimum retry MUST
				 * be at least 180secs.  Nevertheless
				 * this value is corresponding to
				 * 63secs of retransmission with the
				 * current initial RTO.
				 */

#define TCP_SYNACK_RETRIES 5	/* This is how may retries are done
				 * when passive opening a connection.
				 * This is corresponding to 31secs of
				 * retransmission with the current
				 * initial RTO.
				 */

#define TCP_TIMEWAIT_LEN (60*HZ) /* how long to wait to destroy TIME-WAIT
				  * state, about 60 seconds	*/
#define TCP_FIN_TIMEOUT	TCP_TIMEWAIT_LEN
                                 /* BSD style FIN_WAIT2 deadlock breaker.
				  * It used to be 3min, new value is 60sec,
				  * to combine FIN-WAIT-2 timeout with
				  * TIME-WAIT timer.
				  */
#define TCP_FIN_TIMEOUT_MAX (120 * HZ) /* max TCP_LINGER2 value (two minutes) */

#define TCP_DELACK_MAX	((unsigned)(HZ/5))	/* maximal time to delay before sending an ACK */
#if HZ >= 100
#define TCP_DELACK_MIN	((unsigned)(HZ/25))	/* minimal time to delay before sending an ACK */
#define TCP_ATO_MIN	((unsigned)(HZ/25))
#else
#define TCP_DELACK_MIN	4U
#define TCP_ATO_MIN	4U
#endif
#define TCP_RTO_MAX	((unsigned)(120*HZ))
#define TCP_RTO_MIN	((unsigned)(HZ/5))
#define TCP_TIMEOUT_MIN	(2U) /* Min timeout for TCP timers in jiffies */
#define TCP_TIMEOUT_INIT ((unsigned)(1*HZ))	/* RFC6298 2.1 initial RTO value	*/
#define TCP_TIMEOUT_FALLBACK ((unsigned)(3*HZ))	/* RFC 1122 initial RTO value, now
						 * used as a fallback RTO for the
						 * initial data transmission if no
						 * valid RTT sample has been acquired,
						 * most likely due to retrans in 3WHS.
						 */

#define TCP_RESOURCE_PROBE_INTERVAL ((unsigned)(HZ/2U)) /* Maximal interval between probes
					                 * for local resources.
					                 */
#define TCP_KEEPALIVE_TIME	(120*60*HZ)	/* two hours */
#define TCP_KEEPALIVE_PROBES	9		/* Max of 9 keepalive probes	*/
#define TCP_KEEPALIVE_INTVL	(75*HZ)

#define MAX_TCP_KEEPIDLE	32767
#define MAX_TCP_KEEPINTVL	32767
#define MAX_TCP_KEEPCNT		127
#define MAX_TCP_SYNCNT		127

#define TCP_SYNQ_INTERVAL	(HZ/5)	/* Period of SYNACK timer */

#define TCP_PAWS_24DAYS	(60 * 60 * 24 * 24)
#define TCP_PAWS_MSL	60		/* Per-host timestamps are invalidated
					 * after this time. It should be equal
					 * (or greater than) TCP_TIMEWAIT_LEN
					 * to provide reliability equal to one
					 * provided by timewait state.
					 */
#define TCP_PAWS_WINDOW	1		/* Replay window for per-host
					 * timestamps. It must be less than
					 * minimal timewait lifetime.
					 */
/*
 *	TCP option
 */

#define TCPOPT_NOP		1	/* Padding */
#define TCPOPT_EOL		0	/* End of options */
#define TCPOPT_MSS		2	/* Segment size negotiating */
#define TCPOPT_WINDOW		3	/* Window scaling */
#define TCPOPT_SACK_PERM        4       /* SACK Permitted */
#define TCPOPT_SACK             5       /* SACK Block */
#define TCPOPT_TIMESTAMP	8	/* Better RTT estimations/PAWS */
#define TCPOPT_MD5SIG		19	/* MD5 Signature (RFC2385) */
#define TCPOPT_MPTCP		30	/* Multipath TCP (RFC6824) */
#define TCPOPT_FASTOPEN		34	/* Fast open (RFC7413) */
#define TCPOPT_EXP		254	/* Experimental */
/* Magic number to be after the option value for sharing TCP
 * experimental options. See draft-ietf-tcpm-experimental-options-00.txt
 */
#define TCPOPT_FASTOPEN_MAGIC	0xF989
#define TCPOPT_SMC_MAGIC	0xE2D4C3D9

/*
 *     TCP option lengths
 */

#define TCPOLEN_MSS            4
#define TCPOLEN_WINDOW         3
#define TCPOLEN_SACK_PERM      2
#define TCPOLEN_TIMESTAMP      10
#define TCPOLEN_MD5SIG         18
#define TCPOLEN_FASTOPEN_BASE  2
#define TCPOLEN_EXP_FASTOPEN_BASE  4
#define TCPOLEN_EXP_SMC_BASE   6

/* But this is what stacks really send out. */
#define TCPOLEN_TSTAMP_ALIGNED		12
#define TCPOLEN_WSCALE_ALIGNED		4
#define TCPOLEN_SACKPERM_ALIGNED	4
#define TCPOLEN_SACK_BASE		2
#define TCPOLEN_SACK_BASE_ALIGNED	4
#define TCPOLEN_SACK_PERBLOCK		8
#define TCPOLEN_MD5SIG_ALIGNED		20
#define TCPOLEN_MSS_ALIGNED		4
#define TCPOLEN_EXP_SMC_BASE_ALIGNED	8

/* Flags in tp->nonagle */
#define TCP_NAGLE_OFF		1	/* Nagle's algo is disabled */
#define TCP_NAGLE_CORK		2	/* Socket is corked	    */
#define TCP_NAGLE_PUSH		4	/* Cork is overridden for already queued data */

/* TCP thin-stream limits */
#define TCP_THIN_LINEAR_RETRIES 6       /* After 6 linear retries, do exp. backoff */

/* TCP initial congestion window as per rfc6928 */
#define TCP_INIT_CWND		10

/* Bit Flags for sysctl_tcp_fastopen */
#define	TFO_CLIENT_ENABLE	1
#define	TFO_SERVER_ENABLE	2
#define	TFO_CLIENT_NO_COOKIE	4	/* Data in SYN w/o cookie option */

/* Accept SYN data w/o any cookie option */
#define	TFO_SERVER_COOKIE_NOT_REQD	0x200

/* Force enable TFO on all listeners, i.e., not requiring the
 * TCP_FASTOPEN socket option.
 */
#define	TFO_SERVER_WO_SOCKOPT1	0x400


/* sysctl variables for tcp */
extern int sysctl_tcp_max_orphans;
extern long sysctl_tcp_mem[3];

#define TCP_RACK_LOSS_DETECTION  0x1 /* Use RACK to detect losses */
#define TCP_RACK_STATIC_REO_WND  0x2 /* Use static RACK reo wnd */
#define TCP_RACK_NO_DUPTHRESH    0x4 /* Do not use DUPACK threshold in RACK */

extern atomic_long_t tcp_memory_allocated;
extern struct percpu_counter tcp_sockets_allocated;
extern unsigned long tcp_memory_pressure;

/* optimized version of sk_under_memory_pressure() for TCP sockets */
static inline bool tcp_under_memory_pressure(const struct sock *sk)
{
	if (mem_cgroup_sockets_enabled && sk->sk_memcg &&
	    mem_cgroup_under_socket_pressure(sk->sk_memcg))
		return true;

	return READ_ONCE(tcp_memory_pressure);
}
/*
 * The next routines deal with comparing 32 bit unsigned ints
 * and worry about wraparound (automatic with unsigned arithmetic).
 */

static inline bool before(__u32 seq1, __u32 seq2)
{
        return (__s32)(seq1-seq2) < 0;
}
#define after(seq2, seq1) 	before(seq1, seq2)

/* is s2<=s1<=s3 ? */
static inline bool between(__u32 seq1, __u32 seq2, __u32 seq3)
{
	return seq3 - seq2 >= seq1 - seq2;
}

static inline bool tcp_out_of_memory(struct sock *sk)
{
	if (sk->sk_wmem_queued > SOCK_MIN_SNDBUF &&
	    sk_memory_allocated(sk) > sk_prot_mem_limits(sk, 2))
		return true;
	return false;
}

void sk_forced_mem_schedule(struct sock *sk, int size);

bool tcp_check_oom(struct sock *sk, int shift);


extern struct proto tcp_prot;

#define TCP_INC_STATS(net, field)	SNMP_INC_STATS((net)->mib.tcp_statistics, field)
#define __TCP_INC_STATS(net, field)	__SNMP_INC_STATS((net)->mib.tcp_statistics, field)
#define TCP_DEC_STATS(net, field)	SNMP_DEC_STATS((net)->mib.tcp_statistics, field)
#define TCP_ADD_STATS(net, field, val)	SNMP_ADD_STATS((net)->mib.tcp_statistics, field, val)

void tcp_tasklet_init(void);

int tcp_v4_err(struct sk_buff *skb, u32);

void tcp_shutdown(struct sock *sk, int how);

int tcp_v4_early_demux(struct sk_buff *skb);
int tcp_v4_rcv(struct sk_buff *skb);

void tcp_remove_empty_skb(struct sock *sk, struct sk_buff *skb);
int tcp_v4_tw_remember_stamp(struct inet_timewait_sock *tw);
int tcp_sendmsg(struct sock *sk, struct msghdr *msg, size_t size);
int tcp_sendmsg_locked(struct sock *sk, struct msghdr *msg, size_t size);
int tcp_sendpage(struct sock *sk, struct page *page, int offset, size_t size,
		 int flags);
int tcp_sendpage_locked(struct sock *sk, struct page *page, int offset,
			size_t size, int flags);
struct sk_buff *tcp_build_frag(struct sock *sk, int size_goal, int flags,
			       struct page *page, int offset, size_t *size);
ssize_t do_tcp_sendpages(struct sock *sk, struct page *page, int offset,
		 size_t size, int flags);
int tcp_send_mss(struct sock *sk, int *size_goal, int flags);
void tcp_push(struct sock *sk, int flags, int mss_now, int nonagle,
	      int size_goal);
void tcp_release_cb(struct sock *sk);
void tcp_wfree(struct sk_buff *skb);
void tcp_write_timer_handler(struct sock *sk);
void tcp_delack_timer_handler(struct sock *sk);
int tcp_ioctl(struct sock *sk, int cmd, unsigned long arg);
int tcp_rcv_state_process(struct sock *sk, struct sk_buff *skb);
void tcp_rcv_established(struct sock *sk, struct sk_buff *skb);
void tcp_rcv_space_adjust(struct sock *sk);
int tcp_twsk_unique(struct sock *sk, struct sock *sktw, void *twp);
void tcp_twsk_destructor(struct sock *sk);
ssize_t tcp_splice_read(struct socket *sk, loff_t *ppos,
			struct pipe_inode_info *pipe, size_t len,
			unsigned int flags);

void tcp_enter_quickack_mode(struct sock *sk, unsigned int max_quickacks);
static inline void tcp_dec_quickack_mode(struct sock *sk,
					 const unsigned int pkts)
{
	struct inet_connection_sock *icsk = inet_csk(sk);

	if (icsk->icsk_ack.quick) {
		if (pkts >= icsk->icsk_ack.quick) {
			icsk->icsk_ack.quick = 0;
			/* Leaving quickack mode we deflate ATO. */
			icsk->icsk_ack.ato   = TCP_ATO_MIN;
		} else
			icsk->icsk_ack.quick -= pkts;
	}
}

#define	TCP_ECN_OK		1
#define	TCP_ECN_QUEUE_CWR	2
#define	TCP_ECN_DEMAND_CWR	4
#define	TCP_ECN_SEEN		8

enum tcp_tw_status {
	TCP_TW_SUCCESS = 0,
	TCP_TW_RST = 1,
	TCP_TW_ACK = 2,
	TCP_TW_SYN = 3
};


enum tcp_tw_status tcp_timewait_state_process(struct inet_timewait_sock *tw,
					      struct sk_buff *skb,
					      const struct tcphdr *th);
struct sock *tcp_check_req(struct sock *sk, struct sk_buff *skb,
			   struct request_sock *req, bool fastopen,
			   bool *lost_race);
int tcp_child_process(struct sock *parent, struct sock *child,
		      struct sk_buff *skb);
void tcp_enter_loss(struct sock *sk);
void tcp_cwnd_reduction(struct sock *sk, int newly_acked_sacked, int newly_lost, int flag);
void tcp_clear_retrans(struct tcp_sock *tp);
void tcp_update_metrics(struct sock *sk);
void tcp_init_metrics(struct sock *sk);
void tcp_metrics_init(void);
bool tcp_peer_is_proven(struct request_sock *req, struct dst_entry *dst);
void __tcp_close(struct sock *sk, long timeout);
void tcp_close(struct sock *sk, long timeout);
void tcp_init_sock(struct sock *sk);
void tcp_init_transfer(struct sock *sk, int bpf_op, struct sk_buff *skb);
__poll_t tcp_poll(struct file *file, struct socket *sock,
		      struct poll_table_struct *wait);
int tcp_getsockopt(struct sock *sk, int level, int optname,
		   char __user *optval, int __user *optlen);
bool tcp_bpf_bypass_getsockopt(int level, int optname);
int tcp_setsockopt(struct sock *sk, int level, int optname, sockptr_t optval,
		   unsigned int optlen);
void tcp_set_keepalive(struct sock *sk, int val);
void tcp_syn_ack_timeout(const struct request_sock *req);
int tcp_recvmsg(struct sock *sk, struct msghdr *msg, size_t len, int nonblock,
		int flags, int *addr_len);
int tcp_set_rcvlowat(struct sock *sk, int val);
int tcp_set_window_clamp(struct sock *sk, int val);
void tcp_update_recv_tstamps(struct sk_buff *skb,
			     struct scm_timestamping_internal *tss);
void tcp_recv_timestamp(struct msghdr *msg, const struct sock *sk,
			struct scm_timestamping_internal *tss);
void tcp_data_ready(struct sock *sk);
#ifdef CONFIG_MMU
int tcp_mmap(struct file *file, struct socket *sock,
	     struct vm_area_struct *vma);
#endif
void tcp_parse_options(const struct net *net, const struct sk_buff *skb,
		       struct tcp_options_received *opt_rx,
		       int estab, struct tcp_fastopen_cookie *foc);
const u8 *tcp_parse_md5sig_option(const struct tcphdr *th);

/*
 *	BPF SKB-less helpers
 */
u16 tcp_v4_get_syncookie(struct sock *sk, struct iphdr *iph,
			 struct tcphdr *th, u32 *cookie);
u16 tcp_v6_get_syncookie(struct sock *sk, struct ipv6hdr *iph,
			 struct tcphdr *th, u32 *cookie);
u16 tcp_get_syncookie_mss(struct request_sock_ops *rsk_ops,
			  const struct tcp_request_sock_ops *af_ops,
			  struct sock *sk, struct tcphdr *th);
/*
 *	TCP v4 functions exported for the inet6 API
 */

void tcp_v4_send_check(struct sock *sk, struct sk_buff *skb);
void tcp_v4_mtu_reduced(struct sock *sk);
void tcp_req_err(struct sock *sk, u32 seq, bool abort);
void tcp_ld_RTO_revert(struct sock *sk, u32 seq);
int tcp_v4_conn_request(struct sock *sk, struct sk_buff *skb);
struct sock *tcp_create_openreq_child(const struct sock *sk,
				      struct request_sock *req,
				      struct sk_buff *skb);
void tcp_ca_openreq_child(struct sock *sk, const struct dst_entry *dst);
struct sock *tcp_v4_syn_recv_sock(const struct sock *sk, struct sk_buff *skb,
				  struct request_sock *req,
				  struct dst_entry *dst,
				  struct request_sock *req_unhash,
				  bool *own_req);
int tcp_v4_do_rcv(struct sock *sk, struct sk_buff *skb);
int tcp_v4_connect(struct sock *sk, struct sockaddr *uaddr, int addr_len);
int tcp_connect(struct sock *sk);
enum tcp_synack_type {
	TCP_SYNACK_NORMAL,
	TCP_SYNACK_FASTOPEN,
	TCP_SYNACK_COOKIE,
};
struct sk_buff *tcp_make_synack(const struct sock *sk, struct dst_entry *dst,
				struct request_sock *req,
				struct tcp_fastopen_cookie *foc,
				enum tcp_synack_type synack_type,
				struct sk_buff *syn_skb);
int tcp_disconnect(struct sock *sk, int flags);

void tcp_finish_connect(struct sock *sk, struct sk_buff *skb);
int tcp_send_rcvq(struct sock *sk, struct msghdr *msg, size_t size);
void inet_sk_rx_dst_set(struct sock *sk, const struct sk_buff *skb);

/* From syncookies.c */
struct sock *tcp_get_cookie_sock(struct sock *sk, struct sk_buff *skb,
				 struct request_sock *req,
				 struct dst_entry *dst, u32 tsoff);
int __cookie_v4_check(const struct iphdr *iph, const struct tcphdr *th,
		      u32 cookie);
struct sock *cookie_v4_check(struct sock *sk, struct sk_buff *skb);
struct request_sock *cookie_tcp_reqsk_alloc(const struct request_sock_ops *ops,
					    const struct tcp_request_sock_ops *af_ops,
					    struct sock *sk, struct sk_buff *skb);
#ifdef CONFIG_SYN_COOKIES

/* Syncookies use a monotonic timer which increments every 60 seconds.
 * This counter is used both as a hash input and partially encoded into
 * the cookie value.  A cookie is only validated further if the delta
 * between the current counter value and the encoded one is less than this,
 * i.e. a sent cookie is valid only at most for 2*60 seconds (or less if
 * the counter advances immediately after a cookie is generated).
 */
#define MAX_SYNCOOKIE_AGE	2
#define TCP_SYNCOOKIE_PERIOD	(60 * HZ)
#define TCP_SYNCOOKIE_VALID	(MAX_SYNCOOKIE_AGE * TCP_SYNCOOKIE_PERIOD)

/* syncookies: remember time of last synqueue overflow
 * But do not dirty this field too often (once per second is enough)
 * It is racy as we do not hold a lock, but race is very minor.
 */
static inline void tcp_synq_overflow(const struct sock *sk)
{
	unsigned int last_overflow;
	unsigned int now = jiffies;

	if (sk->sk_reuseport) {
		struct sock_reuseport *reuse;

		reuse = rcu_dereference(sk->sk_reuseport_cb);
		if (likely(reuse)) {
			last_overflow = READ_ONCE(reuse->synq_overflow_ts);
			if (!time_between32(now, last_overflow,
					    last_overflow + HZ))
				WRITE_ONCE(reuse->synq_overflow_ts, now);
			return;
		}
	}

	last_overflow = READ_ONCE(tcp_sk(sk)->rx_opt.ts_recent_stamp);
	if (!time_between32(now, last_overflow, last_overflow + HZ))
		WRITE_ONCE(tcp_sk(sk)->rx_opt.ts_recent_stamp, now);
}

/* syncookies: no recent synqueue overflow on this listening socket? */
static inline bool tcp_synq_no_recent_overflow(const struct sock *sk)
{
	unsigned int last_overflow;
	unsigned int now = jiffies;

	if (sk->sk_reuseport) {
		struct sock_reuseport *reuse;

		reuse = rcu_dereference(sk->sk_reuseport_cb);
		if (likely(reuse)) {
			last_overflow = READ_ONCE(reuse->synq_overflow_ts);
			return !time_between32(now, last_overflow - HZ,
					       last_overflow +
					       TCP_SYNCOOKIE_VALID);
		}
	}

	last_overflow = READ_ONCE(tcp_sk(sk)->rx_opt.ts_recent_stamp);

	/* If last_overflow <= jiffies <= last_overflow + TCP_SYNCOOKIE_VALID,
	 * then we're under synflood. However, we have to use
	 * 'last_overflow - HZ' as lower bound. That's because a concurrent
	 * tcp_synq_overflow() could update .ts_recent_stamp after we read
	 * jiffies but before we store .ts_recent_stamp into last_overflow,
	 * which could lead to rejecting a valid syncookie.
	 */
	return !time_between32(now, last_overflow - HZ,
			       last_overflow + TCP_SYNCOOKIE_VALID);
}

static inline u32 tcp_cookie_time(void)
{
	u64 val = get_jiffies_64();

	do_div(val, TCP_SYNCOOKIE_PERIOD);
	return val;
}

u32 __cookie_v4_init_sequence(const struct iphdr *iph, const struct tcphdr *th,
			      u16 *mssp);
__u32 cookie_v4_init_sequence(const struct sk_buff *skb, __u16 *mss);
u64 cookie_init_timestamp(struct request_sock *req, u64 now);
bool cookie_timestamp_decode(const struct net *net,
			     struct tcp_options_received *opt);
bool cookie_ecn_ok(const struct tcp_options_received *opt,
		   const struct net *net, const struct dst_entry *dst);

/* From net/ipv6/syncookies.c */
int __cookie_v6_check(const struct ipv6hdr *iph, const struct tcphdr *th,
		      u32 cookie);
struct sock *cookie_v6_check(struct sock *sk, struct sk_buff *skb);

u32 __cookie_v6_init_sequence(const struct ipv6hdr *iph,
			      const struct tcphdr *th, u16 *mssp);
__u32 cookie_v6_init_sequence(const struct sk_buff *skb, __u16 *mss);
#endif
/* tcp_output.c */

void tcp_skb_entail(struct sock *sk, struct sk_buff *skb);
void tcp_mark_push(struct tcp_sock *tp, struct sk_buff *skb);
void __tcp_push_pending_frames(struct sock *sk, unsigned int cur_mss,
			       int nonagle);
int __tcp_retransmit_skb(struct sock *sk, struct sk_buff *skb, int segs);
int tcp_retransmit_skb(struct sock *sk, struct sk_buff *skb, int segs);
void tcp_retransmit_timer(struct sock *sk);
void tcp_xmit_retransmit_queue(struct sock *);
void tcp_simple_retransmit(struct sock *);
void tcp_enter_recovery(struct sock *sk, bool ece_ack);
int tcp_trim_head(struct sock *, struct sk_buff *, u32);
enum tcp_queue {
	TCP_FRAG_IN_WRITE_QUEUE,
	TCP_FRAG_IN_RTX_QUEUE,
};
int tcp_fragment(struct sock *sk, enum tcp_queue tcp_queue,
		 struct sk_buff *skb, u32 len,
		 unsigned int mss_now, gfp_t gfp);

void tcp_send_probe0(struct sock *);
void tcp_send_partial(struct sock *);
int tcp_write_wakeup(struct sock *, int mib);
void tcp_send_fin(struct sock *sk);
void tcp_send_active_reset(struct sock *sk, gfp_t priority);
int tcp_send_synack(struct sock *);
void tcp_push_one(struct sock *, unsigned int mss_now);
void __tcp_send_ack(struct sock *sk, u32 rcv_nxt);
void tcp_send_ack(struct sock *sk);
void tcp_send_delayed_ack(struct sock *sk);
void tcp_send_loss_probe(struct sock *sk);
bool tcp_schedule_loss_probe(struct sock *sk, bool advancing_rto);
void tcp_skb_collapse_tstamp(struct sk_buff *skb,
			     const struct sk_buff *next_skb);

/* tcp_input.c */
void tcp_rearm_rto(struct sock *sk);
void tcp_synack_rtt_meas(struct sock *sk, struct request_sock *req);
void tcp_reset(struct sock *sk, struct sk_buff *skb);
void tcp_skb_mark_lost_uncond_verify(struct tcp_sock *tp, struct sk_buff *skb);
void tcp_fin(struct sock *sk);
void tcp_check_space(struct sock *sk);

/* tcp_timer.c */
void tcp_init_xmit_timers(struct sock *);
static inline void tcp_clear_xmit_timers(struct sock *sk)
{
	if (hrtimer_try_to_cancel(&tcp_sk(sk)->pacing_timer) == 1)
		__sock_put(sk);

	if (hrtimer_try_to_cancel(&tcp_sk(sk)->compressed_ack_timer) == 1)
		__sock_put(sk);

	inet_csk_clear_xmit_timers(sk);
}

unsigned int tcp_sync_mss(struct sock *sk, u32 pmtu);
unsigned int tcp_current_mss(struct sock *sk);
u32 tcp_clamp_probe0_to_user_timeout(const struct sock *sk, u32 when);

/* Bound MSS / TSO packet size with the half of the window */
static inline int tcp_bound_to_half_wnd(struct tcp_sock *tp, int pktsize)
{
	int cutoff;

	/* When peer uses tiny windows, there is no use in packetizing
	 * to sub-MSS pieces for the sake of SWS or making sure there
	 * are enough packets in the pipe for fast recovery.
	 *
	 * On the other hand, for extremely large MSS devices, handling
	 * smaller than MSS windows in this way does make sense.
	 */
	if (tp->max_window > TCP_MSS_DEFAULT)
		cutoff = (tp->max_window >> 1);
	else
		cutoff = tp->max_window;

	if (cutoff && pktsize > cutoff)
		return max_t(int, cutoff, 68U - tp->tcp_header_len);
	else
		return pktsize;
}

/* tcp.c */
void tcp_get_info(struct sock *, struct tcp_info *);

/* Read 'sendfile()'-style from a TCP socket */
int tcp_read_sock(struct sock *sk, read_descriptor_t *desc,
		  sk_read_actor_t recv_actor);

void tcp_initialize_rcv_mss(struct sock *sk);

int tcp_mtu_to_mss(struct sock *sk, int pmtu);
int tcp_mss_to_mtu(struct sock *sk, int mss);
void tcp_mtup_init(struct sock *sk);

static inline void tcp_bound_rto(const struct sock *sk)
{
	if (inet_csk(sk)->icsk_rto > TCP_RTO_MAX)
		inet_csk(sk)->icsk_rto = TCP_RTO_MAX;
}

static inline u32 __tcp_set_rto(const struct tcp_sock *tp)
{
	return usecs_to_jiffies((tp->srtt_us >> 3) + tp->rttvar_us);
}

static inline void __tcp_fast_path_on(struct tcp_sock *tp, u32 snd_wnd)
{
	/* mptcp hooks are only on the slow path */
	if (sk_is_mptcp((struct sock *)tp))
		return;

	tp->pred_flags = htonl((tp->tcp_header_len << 26) |
			       ntohl(TCP_FLAG_ACK) |
			       snd_wnd);
}

static inline void tcp_fast_path_on(struct tcp_sock *tp)
{
	__tcp_fast_path_on(tp, tp->snd_wnd >> tp->rx_opt.snd_wscale);
}

static inline void tcp_fast_path_check(struct sock *sk)
{
	struct tcp_sock *tp = tcp_sk(sk);

	if (RB_EMPTY_ROOT(&tp->out_of_order_queue) &&
	    tp->rcv_wnd &&
	    atomic_read(&sk->sk_rmem_alloc) < sk->sk_rcvbuf &&
	    !tp->urg_data)
		tcp_fast_path_on(tp);
}

/* Compute the actual rto_min value */
static inline u32 tcp_rto_min(struct sock *sk)
{
	const struct dst_entry *dst = __sk_dst_get(sk);
	u32 rto_min = inet_csk(sk)->icsk_rto_min;

	if (dst && dst_metric_locked(dst, RTAX_RTO_MIN))
		rto_min = dst_metric_rtt(dst, RTAX_RTO_MIN);
	return rto_min;
}

static inline u32 tcp_rto_min_us(struct sock *sk)
{
	return jiffies_to_usecs(tcp_rto_min(sk));
}

static inline bool tcp_ca_dst_locked(const struct dst_entry *dst)
{
	return dst_metric_locked(dst, RTAX_CC_ALGO);
}

/* Minimum RTT in usec. ~0 means not available. */
static inline u32 tcp_min_rtt(const struct tcp_sock *tp)
{
	return minmax_get(&tp->rtt_min);
}

/* Compute the actual receive window we are currently advertising.
 * Rcv_nxt can be after the window if our peer push more data
 * than the offered window.
 */
static inline u32 tcp_receive_window(const struct tcp_sock *tp)
{
	s32 win = tp->rcv_wup + tp->rcv_wnd - tp->rcv_nxt;

	if (win < 0)
		win = 0;
	return (u32) win;
}

/* Choose a new window, without checks for shrinking, and without
 * scaling applied to the result.  The caller does these things
 * if necessary.  This is a "raw" window selection.
 */
u32 __tcp_select_window(struct sock *sk);

void tcp_send_window_probe(struct sock *sk);

/* TCP uses 32bit jiffies to save some space.
 * Note that this is different from tcp_time_stamp, which
 * historically has been the same until linux-4.13.
 */
#define tcp_jiffies32 ((u32)jiffies)

/*
 * Deliver a 32bit value for TCP timestamp option (RFC 7323)
 * It is no longer tied to jiffies, but to 1 ms clock.
 * Note: double check if you want to use tcp_jiffies32 instead of this.
 */
#define TCP_TS_HZ	1000

static inline u64 tcp_clock_ns(void)
{
	return ktime_get_ns();
}

static inline u64 tcp_clock_us(void)
{
	return div_u64(tcp_clock_ns(), NSEC_PER_USEC);
}

/* This should only be used in contexts where tp->tcp_mstamp is up to date */
static inline u32 tcp_time_stamp(const struct tcp_sock *tp)
{
	return div_u64(tp->tcp_mstamp, USEC_PER_SEC / TCP_TS_HZ);
}

/* Convert a nsec timestamp into TCP TSval timestamp (ms based currently) */
static inline u32 tcp_ns_to_ts(u64 ns)
{
	return div_u64(ns, NSEC_PER_SEC / TCP_TS_HZ);
}

/* Could use tcp_clock_us() / 1000, but this version uses a single divide */
static inline u32 tcp_time_stamp_raw(void)
{
	return tcp_ns_to_ts(tcp_clock_ns());
}

void tcp_mstamp_refresh(struct tcp_sock *tp);

static inline u32 tcp_stamp_us_delta(u64 t1, u64 t0)
{
	return max_t(s64, t1 - t0, 0);
}

static inline u32 tcp_skb_timestamp(const struct sk_buff *skb)
{
	return tcp_ns_to_ts(skb->skb_mstamp_ns);
}

/* provide the departure time in us unit */
static inline u64 tcp_skb_timestamp_us(const struct sk_buff *skb)
{
	return div_u64(skb->skb_mstamp_ns, NSEC_PER_USEC);
}


#define tcp_flag_byte(th) (((u_int8_t *)th)[13])

#define TCPHDR_FIN 0x01
#define TCPHDR_SYN 0x02
#define TCPHDR_RST 0x04
#define TCPHDR_PSH 0x08
#define TCPHDR_ACK 0x10
#define TCPHDR_URG 0x20
#define TCPHDR_ECE 0x40
#define TCPHDR_CWR 0x80

#define TCPHDR_SYN_ECN	(TCPHDR_SYN | TCPHDR_ECE | TCPHDR_CWR)

/* This is what the send packet queuing engine uses to pass
 * TCP per-packet control information to the transmission code.
 * We also store the host-order sequence numbers in here too.
 * This is 44 bytes if IPV6 is enabled.
 * If this grows please adjust skbuff.h:skbuff->cb[xxx] size appropriately.
 */
struct tcp_skb_cb {
	__u32		seq;		/* Starting sequence number	*/
	__u32		end_seq;	/* SEQ + FIN + SYN + datalen	*/
	union {
		/* Note : tcp_tw_isn is used in input path only
		 *	  (isn chosen by tcp_timewait_state_process())
		 *
		 * 	  tcp_gso_segs/size are used in write queue only,
		 *	  cf tcp_skb_pcount()/tcp_skb_mss()
		 */
		__u32		tcp_tw_isn;
		struct {
			u16	tcp_gso_segs;
			u16	tcp_gso_size;
		};
	};
	__u8		tcp_flags;	/* TCP header flags. (tcp[13])	*/

	__u8		sacked;		/* State flags for SACK.	*/
#define TCPCB_SACKED_ACKED	0x01	/* SKB ACK'd by a SACK block	*/
#define TCPCB_SACKED_RETRANS	0x02	/* SKB retransmitted		*/
#define TCPCB_LOST		0x04	/* SKB is lost			*/
#define TCPCB_TAGBITS		0x07	/* All tag bits			*/
#define TCPCB_REPAIRED		0x10	/* SKB repaired (no skb_mstamp_ns)	*/
#define TCPCB_EVER_RETRANS	0x80	/* Ever retransmitted frame	*/
#define TCPCB_RETRANS		(TCPCB_SACKED_RETRANS|TCPCB_EVER_RETRANS| \
				TCPCB_REPAIRED)

	__u8		ip_dsfield;	/* IPv4 tos or IPv6 dsfield	*/
	__u8		txstamp_ack:1,	/* Record TX timestamp for ack? */
			eor:1,		/* Is skb MSG_EOR marked? */
			has_rxtstamp:1,	/* SKB has a RX timestamp	*/
			unused:5;
	__u32		ack_seq;	/* Sequence number ACK'd	*/
	union {
		struct {
			/* There is space for up to 24 bytes */
			__u32 in_flight:30,/* Bytes in flight at transmit */
			      is_app_limited:1, /* cwnd not fully used? */
			      unused:1;
			/* pkts S/ACKed so far upon tx of skb, incl retrans: */
			__u32 delivered;
			/* start of send pipeline phase */
			u64 first_tx_mstamp;
			/* when we reached the "delivered" count */
			u64 delivered_mstamp;
		} tx;   /* only used for outgoing skbs */
		union {
			struct inet_skb_parm	h4;
#if IS_ENABLED(CONFIG_IPV6)
			struct inet6_skb_parm	h6;
#endif
		} header;	/* For incoming skbs */
	};
};

#define TCP_SKB_CB(__skb)	((struct tcp_skb_cb *)&((__skb)->cb[0]))

extern const struct inet_connection_sock_af_ops ipv4_specific;

#if IS_ENABLED(CONFIG_IPV6)
/* This is the variant of inet6_iif() that must be used by TCP,
 * as TCP moves IP6CB into a different location in skb->cb[]
 */
static inline int tcp_v6_iif(const struct sk_buff *skb)
{
	return TCP_SKB_CB(skb)->header.h6.iif;
}

static inline int tcp_v6_iif_l3_slave(const struct sk_buff *skb)
{
	bool l3_slave = ipv6_l3mdev_skb(TCP_SKB_CB(skb)->header.h6.flags);

	return l3_slave ? skb->skb_iif : TCP_SKB_CB(skb)->header.h6.iif;
}

/* TCP_SKB_CB reference means this can not be used from early demux */
static inline int tcp_v6_sdif(const struct sk_buff *skb)
{
#if IS_ENABLED(CONFIG_NET_L3_MASTER_DEV)
	if (skb && ipv6_l3mdev_skb(TCP_SKB_CB(skb)->header.h6.flags))
		return TCP_SKB_CB(skb)->header.h6.iif;
#endif
	return 0;
}

extern const struct inet_connection_sock_af_ops ipv6_specific;

INDIRECT_CALLABLE_DECLARE(void tcp_v6_send_check(struct sock *sk, struct sk_buff *skb));
INDIRECT_CALLABLE_DECLARE(int tcp_v6_rcv(struct sk_buff *skb));
void tcp_v6_early_demux(struct sk_buff *skb);

#endif

/* TCP_SKB_CB reference means this can not be used from early demux */
static inline int tcp_v4_sdif(struct sk_buff *skb)
{
#if IS_ENABLED(CONFIG_NET_L3_MASTER_DEV)
	if (skb && ipv4_l3mdev_skb(TCP_SKB_CB(skb)->header.h4.flags))
		return TCP_SKB_CB(skb)->header.h4.iif;
#endif
	return 0;
}

/* Due to TSO, an SKB can be composed of multiple actual
 * packets.  To keep these tracked properly, we use this.
 */
static inline int tcp_skb_pcount(const struct sk_buff *skb)
{
	return TCP_SKB_CB(skb)->tcp_gso_segs;
}

static inline void tcp_skb_pcount_set(struct sk_buff *skb, int segs)
{
	TCP_SKB_CB(skb)->tcp_gso_segs = segs;
}

static inline void tcp_skb_pcount_add(struct sk_buff *skb, int segs)
{
	TCP_SKB_CB(skb)->tcp_gso_segs += segs;
}

/* This is valid iff skb is in write queue and tcp_skb_pcount() > 1. */
static inline int tcp_skb_mss(const struct sk_buff *skb)
{
	return TCP_SKB_CB(skb)->tcp_gso_size;
}

static inline bool tcp_skb_can_collapse_to(const struct sk_buff *skb)
{
	return likely(!TCP_SKB_CB(skb)->eor);
}

static inline bool tcp_skb_can_collapse(const struct sk_buff *to,
					const struct sk_buff *from)
{
	return likely(tcp_skb_can_collapse_to(to) &&
		      mptcp_skb_can_collapse(to, from));
}

/* Events passed to congestion control interface */
enum tcp_ca_event {
	CA_EVENT_TX_START,	/* first transmit when no packets in flight */
	CA_EVENT_CWND_RESTART,	/* congestion window restart */
	CA_EVENT_COMPLETE_CWR,	/* end of congestion recovery */
	CA_EVENT_LOSS,		/* loss timeout */
	CA_EVENT_ECN_NO_CE,	/* ECT set, but not CE marked */
	CA_EVENT_ECN_IS_CE,	/* received CE marked IP packet */
};

/* Information about inbound ACK, passed to cong_ops->in_ack_event() */
enum tcp_ca_ack_event_flags {
	CA_ACK_SLOWPATH		= (1 << 0),	/* In slow path processing */
	CA_ACK_WIN_UPDATE	= (1 << 1),	/* ACK updated window */
	CA_ACK_ECE		= (1 << 2),	/* ECE bit is set on ack */
};

/*
 * Interface for adding new TCP congestion control handlers
 */
#define TCP_CA_NAME_MAX	16
#define TCP_CA_MAX	128
#define TCP_CA_BUF_MAX	(TCP_CA_NAME_MAX*TCP_CA_MAX)

#define TCP_CA_UNSPEC	0

/* Algorithm can be set on socket without CAP_NET_ADMIN privileges */
#define TCP_CONG_NON_RESTRICTED 0x1
/* Requires ECN/ECT set on all packets */
#define TCP_CONG_NEEDS_ECN	0x2
#define TCP_CONG_MASK	(TCP_CONG_NON_RESTRICTED | TCP_CONG_NEEDS_ECN)

union tcp_cc_info;

struct ack_sample {
	u32 pkts_acked;
	s32 rtt_us;
	u32 in_flight;
};

/* A rate sample measures the number of (original/retransmitted) data
 * packets delivered "delivered" over an interval of time "interval_us".
 * The tcp_rate.c code fills in the rate sample, and congestion
 * control modules that define a cong_control function to run at the end
 * of ACK processing can optionally chose to consult this sample when
 * setting cwnd and pacing rate.
 * A sample is invalid if "delivered" or "interval_us" is negative.
 */
struct rate_sample {
	u64  prior_mstamp; /* starting timestamp for interval */
	u32  prior_delivered;	/* tp->delivered at "prior_mstamp" */
	s32  delivered;		/* number of packets delivered over interval */
	long interval_us;	/* time for tp->delivered to incr "delivered" */
	u32 snd_interval_us;	/* snd interval for delivered packets */
	u32 rcv_interval_us;	/* rcv interval for delivered packets */
	long rtt_us;		/* RTT of last (S)ACKed packet (or -1) */
	int  losses;		/* number of packets marked lost upon ACK */
	u32  acked_sacked;	/* number of packets newly (S)ACKed upon ACK */
	u32  prior_in_flight;	/* in flight before this ACK */
	u32  last_end_seq;	/* end_seq of most recently ACKed packet */
	bool is_app_limited;	/* is sample from packet with bubble in pipe? */
	bool is_retrans;	/* is sample from retransmission? */
	bool is_ack_delayed;	/* is this (likely) a delayed ACK? */
};

struct tcp_congestion_ops {
/* fast path fields are put first to fill one cache line */

	/* return slow start threshold (required) */
	u32 (*ssthresh)(struct sock *sk);

	/* do new cwnd calculation (required) */
	void (*cong_avoid)(struct sock *sk, u32 ack, u32 acked);

	/* call before changing ca_state (optional) */
	void (*set_state)(struct sock *sk, u8 new_state);

	/* call when cwnd event occurs (optional) */
	void (*cwnd_event)(struct sock *sk, enum tcp_ca_event ev);

	/* call when ack arrives (optional) */
	void (*in_ack_event)(struct sock *sk, u32 flags);

	/* hook for packet ack accounting (optional) */
	void (*pkts_acked)(struct sock *sk, const struct ack_sample *sample);

	/* override sysctl_tcp_min_tso_segs */
	u32 (*min_tso_segs)(struct sock *sk);

	/* call when packets are delivered to update cwnd and pacing rate,
	 * after all the ca_state processing. (optional)
	 */
	void (*cong_control)(struct sock *sk, const struct rate_sample *rs);


	/* new value of cwnd after loss (required) */
	u32  (*undo_cwnd)(struct sock *sk);
	/* returns the multiplier used in tcp_sndbuf_expand (optional) */
	u32 (*sndbuf_expand)(struct sock *sk);

/* control/slow paths put last */
	/* get info for inet_diag (optional) */
	size_t (*get_info)(struct sock *sk, u32 ext, int *attr,
			   union tcp_cc_info *info);

	char 			name[TCP_CA_NAME_MAX];
	struct module		*owner;
	struct list_head	list;
	u32			key;
	u32			flags;

	/* initialize private data (optional) */
	void (*init)(struct sock *sk);
	/* cleanup private data  (optional) */
	void (*release)(struct sock *sk);
} ____cacheline_aligned_in_smp;

int tcp_register_congestion_control(struct tcp_congestion_ops *type);
void tcp_unregister_congestion_control(struct tcp_congestion_ops *type);

void tcp_assign_congestion_control(struct sock *sk);
void tcp_init_congestion_control(struct sock *sk);
void tcp_cleanup_congestion_control(struct sock *sk);
int tcp_set_default_congestion_control(struct net *net, const char *name);
void tcp_get_default_congestion_control(struct net *net, char *name);
void tcp_get_available_congestion_control(char *buf, size_t len);
void tcp_get_allowed_congestion_control(char *buf, size_t len);
int tcp_set_allowed_congestion_control(char *allowed);
int tcp_set_congestion_control(struct sock *sk, const char *name, bool load,
			       bool cap_net_admin);
u32 tcp_slow_start(struct tcp_sock *tp, u32 acked);
void tcp_cong_avoid_ai(struct tcp_sock *tp, u32 w, u32 acked);

u32 tcp_reno_ssthresh(struct sock *sk);
u32 tcp_reno_undo_cwnd(struct sock *sk);
void tcp_reno_cong_avoid(struct sock *sk, u32 ack, u32 acked);
extern struct tcp_congestion_ops tcp_reno;

struct tcp_congestion_ops *tcp_ca_find(const char *name);
struct tcp_congestion_ops *tcp_ca_find_key(u32 key);
u32 tcp_ca_get_key_by_name(struct net *net, const char *name, bool *ecn_ca);
#ifdef CONFIG_INET
char *tcp_ca_get_name_by_key(u32 key, char *buffer);
#else
static inline char *tcp_ca_get_name_by_key(u32 key, char *buffer)
{
	return NULL;
}
#endif

static inline bool tcp_ca_needs_ecn(const struct sock *sk)
{
	const struct inet_connection_sock *icsk = inet_csk(sk);

	return icsk->icsk_ca_ops->flags & TCP_CONG_NEEDS_ECN;
}

static inline void tcp_set_ca_state(struct sock *sk, const u8 ca_state)
{
	struct inet_connection_sock *icsk = inet_csk(sk);

	if (icsk->icsk_ca_ops->set_state)
		icsk->icsk_ca_ops->set_state(sk, ca_state);
	icsk->icsk_ca_state = ca_state;
}

static inline void tcp_ca_event(struct sock *sk, const enum tcp_ca_event event)
{
	const struct inet_connection_sock *icsk = inet_csk(sk);

	if (icsk->icsk_ca_ops->cwnd_event)
		icsk->icsk_ca_ops->cwnd_event(sk, event);
}

/* From tcp_rate.c */
void tcp_rate_skb_sent(struct sock *sk, struct sk_buff *skb);
void tcp_rate_skb_delivered(struct sock *sk, struct sk_buff *skb,
			    struct rate_sample *rs);
void tcp_rate_gen(struct sock *sk, u32 delivered, u32 lost,
		  bool is_sack_reneg, struct rate_sample *rs);
void tcp_rate_check_app_limited(struct sock *sk);

static inline bool tcp_skb_sent_after(u64 t1, u64 t2, u32 seq1, u32 seq2)
{
	return t1 > t2 || (t1 == t2 && after(seq1, seq2));
}

/* These functions determine how the current flow behaves in respect of SACK
 * handling. SACK is negotiated with the peer, and therefore it can vary
 * between different flows.
 *
 * tcp_is_sack - SACK enabled
 * tcp_is_reno - No SACK
 */
static inline int tcp_is_sack(const struct tcp_sock *tp)
{
	return likely(tp->rx_opt.sack_ok);
}

static inline bool tcp_is_reno(const struct tcp_sock *tp)
{
	return !tcp_is_sack(tp);
}

static inline unsigned int tcp_left_out(const struct tcp_sock *tp)
{
	return tp->sacked_out + tp->lost_out;
}

/* This determines how many packets are "in the network" to the best
 * of our knowledge.  In many cases it is conservative, but where
 * detailed information is available from the receiver (via SACK
 * blocks etc.) we can make more aggressive calculations.
 *
 * Use this for decisions involving congestion control, use just
 * tp->packets_out to determine if the send queue is empty or not.
 *
 * Read this equation as:
 *
 *	"Packets sent once on transmission queue" MINUS
 *	"Packets left network, but not honestly ACKed yet" PLUS
 *	"Packets fast retransmitted"
 */
static inline unsigned int tcp_packets_in_flight(const struct tcp_sock *tp)
{
	return tp->packets_out - tcp_left_out(tp) + tp->retrans_out;
}

#define TCP_INFINITE_SSTHRESH	0x7fffffff

static inline u32 tcp_snd_cwnd(const struct tcp_sock *tp)
{
	return tp->snd_cwnd;
}

static inline void tcp_snd_cwnd_set(struct tcp_sock *tp, u32 val)
{
	WARN_ON_ONCE((int)val <= 0);
	tp->snd_cwnd = val;
}

static inline bool tcp_in_slow_start(const struct tcp_sock *tp)
{
	return tcp_snd_cwnd(tp) < tp->snd_ssthresh;
}

static inline bool tcp_in_initial_slowstart(const struct tcp_sock *tp)
{
	return tp->snd_ssthresh >= TCP_INFINITE_SSTHRESH;
}

static inline bool tcp_in_cwnd_reduction(const struct sock *sk)
{
	return (TCPF_CA_CWR | TCPF_CA_Recovery) &
	       (1 << inet_csk(sk)->icsk_ca_state);
}

/* If cwnd > ssthresh, we may raise ssthresh to be half-way to cwnd.
 * The exception is cwnd reduction phase, when cwnd is decreasing towards
 * ssthresh.
 */
static inline __u32 tcp_current_ssthresh(const struct sock *sk)
{
	const struct tcp_sock *tp = tcp_sk(sk);

	if (tcp_in_cwnd_reduction(sk))
		return tp->snd_ssthresh;
	else
		return max(tp->snd_ssthresh,
			   ((tcp_snd_cwnd(tp) >> 1) +
			    (tcp_snd_cwnd(tp) >> 2)));
}

/* Use define here intentionally to get WARN_ON location shown at the caller */
#define tcp_verify_left_out(tp)	WARN_ON(tcp_left_out(tp) > tp->packets_out)

void tcp_enter_cwr(struct sock *sk);
__u32 tcp_init_cwnd(const struct tcp_sock *tp, const struct dst_entry *dst);

/* The maximum number of MSS of available cwnd for which TSO defers
 * sending if not using sysctl_tcp_tso_win_divisor.
 */
static inline __u32 tcp_max_tso_deferred_mss(const struct tcp_sock *tp)
{
	return 3;
}

/* Returns end sequence number of the receiver's advertised window */
static inline u32 tcp_wnd_end(const struct tcp_sock *tp)
{
	return tp->snd_una + tp->snd_wnd;
}

/* We follow the spirit of RFC2861 to validate cwnd but implement a more
 * flexible approach. The RFC suggests cwnd should not be raised unless
 * it was fully used previously. And that's exactly what we do in
 * congestion avoidance mode. But in slow start we allow cwnd to grow
 * as long as the application has used half the cwnd.
 * Example :
 *    cwnd is 10 (IW10), but application sends 9 frames.
 *    We allow cwnd to reach 18 when all frames are ACKed.
 * This check is safe because it's as aggressive as slow start which already
 * risks 100% overshoot. The advantage is that we discourage application to
 * either send more filler packets or data to artificially blow up the cwnd
 * usage, and allow application-limited process to probe bw more aggressively.
 */
static inline bool tcp_is_cwnd_limited(const struct sock *sk)
{
	const struct tcp_sock *tp = tcp_sk(sk);

	if (tp->is_cwnd_limited)
		return true;

	/* If in slow start, ensure cwnd grows to twice what was ACKed. */
	if (tcp_in_slow_start(tp))
		return tcp_snd_cwnd(tp) < 2 * tp->max_packets_out;

	return false;
}

/* BBR congestion control needs pacing.
 * Same remark for SO_MAX_PACING_RATE.
 * sch_fq packet scheduler is efficiently handling pacing,
 * but is not always installed/used.
 * Return true if TCP stack should pace packets itself.
 */
static inline bool tcp_needs_internal_pacing(const struct sock *sk)
{
	return smp_load_acquire(&sk->sk_pacing_status) == SK_PACING_NEEDED;
}

/* Estimates in how many jiffies next packet for this flow can be sent.
 * Scheduling a retransmit timer too early would be silly.
 */
static inline unsigned long tcp_pacing_delay(const struct sock *sk)
{
	s64 delay = tcp_sk(sk)->tcp_wstamp_ns - tcp_sk(sk)->tcp_clock_cache;

	return delay > 0 ? nsecs_to_jiffies(delay) : 0;
}

static inline void tcp_reset_xmit_timer(struct sock *sk,
					const int what,
					unsigned long when,
					const unsigned long max_when)
{
	inet_csk_reset_xmit_timer(sk, what, when + tcp_pacing_delay(sk),
				  max_when);
}

/* Something is really bad, we could not queue an additional packet,
 * because qdisc is full or receiver sent a 0 window, or we are paced.
 * We do not want to add fuel to the fire, or abort too early,
 * so make sure the timer we arm now is at least 200ms in the future,
 * regardless of current icsk_rto value (as it could be ~2ms)
 */
static inline unsigned long tcp_probe0_base(const struct sock *sk)
{
	return max_t(unsigned long, inet_csk(sk)->icsk_rto, TCP_RTO_MIN);
}

/* Variant of inet_csk_rto_backoff() used for zero window probes */
static inline unsigned long tcp_probe0_when(const struct sock *sk,
					    unsigned long max_when)
{
	u8 backoff = min_t(u8, ilog2(TCP_RTO_MAX / TCP_RTO_MIN) + 1,
			   inet_csk(sk)->icsk_backoff);
	u64 when = (u64)tcp_probe0_base(sk) << backoff;

	return (unsigned long)min_t(u64, when, max_when);
}

static inline void tcp_check_probe_timer(struct sock *sk)
{
	if (!tcp_sk(sk)->packets_out && !inet_csk(sk)->icsk_pending)
		tcp_reset_xmit_timer(sk, ICSK_TIME_PROBE0,
				     tcp_probe0_base(sk), TCP_RTO_MAX);
}

static inline void tcp_init_wl(struct tcp_sock *tp, u32 seq)
{
	tp->snd_wl1 = seq;
}

static inline void tcp_update_wl(struct tcp_sock *tp, u32 seq)
{
	tp->snd_wl1 = seq;
}

/*
 * Calculate(/check) TCP checksum
 */
static inline __sum16 tcp_v4_check(int len, __be32 saddr,
				   __be32 daddr, __wsum base)
{
	return csum_tcpudp_magic(saddr, daddr, len, IPPROTO_TCP, base);
}

static inline bool tcp_checksum_complete(struct sk_buff *skb)
{
	return !skb_csum_unnecessary(skb) &&
		__skb_checksum_complete(skb);
}

bool tcp_add_backlog(struct sock *sk, struct sk_buff *skb);
int tcp_filter(struct sock *sk, struct sk_buff *skb);
void tcp_set_state(struct sock *sk, int state);
void tcp_done(struct sock *sk);
int tcp_abort(struct sock *sk, int err);

static inline void tcp_sack_reset(struct tcp_options_received *rx_opt)
{
	rx_opt->dsack = 0;
	rx_opt->num_sacks = 0;
}

void tcp_cwnd_restart(struct sock *sk, s32 delta);

static inline void tcp_slow_start_after_idle_check(struct sock *sk)
{
	const struct tcp_congestion_ops *ca_ops = inet_csk(sk)->icsk_ca_ops;
	struct tcp_sock *tp = tcp_sk(sk);
	s32 delta;

	if (!READ_ONCE(sock_net(sk)->ipv4.sysctl_tcp_slow_start_after_idle) ||
	    tp->packets_out || ca_ops->cong_control)
		return;
	delta = tcp_jiffies32 - tp->lsndtime;
	if (delta > inet_csk(sk)->icsk_rto)
		tcp_cwnd_restart(sk, delta);
}

/* Determine a window scaling and initial window to offer. */
void tcp_select_initial_window(const struct sock *sk, int __space,
			       __u32 mss, __u32 *rcv_wnd,
			       __u32 *window_clamp, int wscale_ok,
			       __u8 *rcv_wscale, __u32 init_rcv_wnd);

static inline int tcp_win_from_space(const struct sock *sk, int space)
{
	int tcp_adv_win_scale = READ_ONCE(sock_net(sk)->ipv4.sysctl_tcp_adv_win_scale);

	return tcp_adv_win_scale <= 0 ?
		(space>>(-tcp_adv_win_scale)) :
		space - (space>>tcp_adv_win_scale);
}

/* Note: caller must be prepared to deal with negative returns */
static inline int tcp_space(const struct sock *sk)
{
	return tcp_win_from_space(sk, READ_ONCE(sk->sk_rcvbuf) -
				  READ_ONCE(sk->sk_backlog.len) -
				  atomic_read(&sk->sk_rmem_alloc));
}

static inline int tcp_full_space(const struct sock *sk)
{
	return tcp_win_from_space(sk, READ_ONCE(sk->sk_rcvbuf));
}

void tcp_cleanup_rbuf(struct sock *sk, int copied);

/* We provision sk_rcvbuf around 200% of sk_rcvlowat.
 * If 87.5 % (7/8) of the space has been consumed, we want to override
 * SO_RCVLOWAT constraint, since we are receiving skbs with too small
 * len/truesize ratio.
 */
static inline bool tcp_rmem_pressure(const struct sock *sk)
{
	int rcvbuf, threshold;

	if (tcp_under_memory_pressure(sk))
		return true;

	rcvbuf = READ_ONCE(sk->sk_rcvbuf);
	threshold = rcvbuf - (rcvbuf >> 3);

	return atomic_read(&sk->sk_rmem_alloc) > threshold;
}

static inline bool tcp_epollin_ready(const struct sock *sk, int target)
{
	const struct tcp_sock *tp = tcp_sk(sk);
	int avail = READ_ONCE(tp->rcv_nxt) - READ_ONCE(tp->copied_seq);

	if (avail <= 0)
		return false;

	return (avail >= target) || tcp_rmem_pressure(sk) ||
	       (tcp_receive_window(tp) <= inet_csk(sk)->icsk_ack.rcv_mss);
}

extern void tcp_openreq_init_rwin(struct request_sock *req,
				  const struct sock *sk_listener,
				  const struct dst_entry *dst);

void tcp_enter_memory_pressure(struct sock *sk);
void tcp_leave_memory_pressure(struct sock *sk);

static inline int keepalive_intvl_when(const struct tcp_sock *tp)
{
	struct net *net = sock_net((struct sock *)tp);
	int val;

<<<<<<< HEAD
	return tp->keepalive_intvl ? :
		READ_ONCE(net->ipv4.sysctl_tcp_keepalive_intvl);
=======
	/* Paired with WRITE_ONCE() in tcp_sock_set_keepintvl()
	 * and do_tcp_setsockopt().
	 */
	val = READ_ONCE(tp->keepalive_intvl);

	return val ? : READ_ONCE(net->ipv4.sysctl_tcp_keepalive_intvl);
>>>>>>> 9b37665a
}

static inline int keepalive_time_when(const struct tcp_sock *tp)
{
	struct net *net = sock_net((struct sock *)tp);
	int val;

	/* Paired with WRITE_ONCE() in tcp_sock_set_keepidle_locked() */
	val = READ_ONCE(tp->keepalive_time);

<<<<<<< HEAD
	return tp->keepalive_time ? :
		READ_ONCE(net->ipv4.sysctl_tcp_keepalive_time);
=======
	return val ? : READ_ONCE(net->ipv4.sysctl_tcp_keepalive_time);
>>>>>>> 9b37665a
}

static inline int keepalive_probes(const struct tcp_sock *tp)
{
	struct net *net = sock_net((struct sock *)tp);
	int val;

	/* Paired with WRITE_ONCE() in tcp_sock_set_keepcnt()
	 * and do_tcp_setsockopt().
	 */
	val = READ_ONCE(tp->keepalive_probes);

<<<<<<< HEAD
	return tp->keepalive_probes ? :
		READ_ONCE(net->ipv4.sysctl_tcp_keepalive_probes);
=======
	return val ? : READ_ONCE(net->ipv4.sysctl_tcp_keepalive_probes);
>>>>>>> 9b37665a
}

static inline u32 keepalive_time_elapsed(const struct tcp_sock *tp)
{
	const struct inet_connection_sock *icsk = &tp->inet_conn;

	return min_t(u32, tcp_jiffies32 - icsk->icsk_ack.lrcvtime,
			  tcp_jiffies32 - tp->rcv_tstamp);
}

static inline int tcp_fin_time(const struct sock *sk)
{
	int fin_timeout = tcp_sk(sk)->linger2 ? :
		READ_ONCE(sock_net(sk)->ipv4.sysctl_tcp_fin_timeout);
	const int rto = inet_csk(sk)->icsk_rto;

	if (fin_timeout < (rto << 2) - (rto >> 1))
		fin_timeout = (rto << 2) - (rto >> 1);

	return fin_timeout;
}

static inline bool tcp_paws_check(const struct tcp_options_received *rx_opt,
				  int paws_win)
{
	if ((s32)(rx_opt->ts_recent - rx_opt->rcv_tsval) <= paws_win)
		return true;
	if (unlikely(!time_before32(ktime_get_seconds(),
				    rx_opt->ts_recent_stamp + TCP_PAWS_24DAYS)))
		return true;
	/*
	 * Some OSes send SYN and SYNACK messages with tsval=0 tsecr=0,
	 * then following tcp messages have valid values. Ignore 0 value,
	 * or else 'negative' tsval might forbid us to accept their packets.
	 */
	if (!rx_opt->ts_recent)
		return true;
	return false;
}

static inline bool tcp_paws_reject(const struct tcp_options_received *rx_opt,
				   int rst)
{
	if (tcp_paws_check(rx_opt, 0))
		return false;

	/* RST segments are not recommended to carry timestamp,
	   and, if they do, it is recommended to ignore PAWS because
	   "their cleanup function should take precedence over timestamps."
	   Certainly, it is mistake. It is necessary to understand the reasons
	   of this constraint to relax it: if peer reboots, clock may go
	   out-of-sync and half-open connections will not be reset.
	   Actually, the problem would be not existing if all
	   the implementations followed draft about maintaining clock
	   via reboots. Linux-2.2 DOES NOT!

	   However, we can relax time bounds for RST segments to MSL.
	 */
	if (rst && !time_before32(ktime_get_seconds(),
				  rx_opt->ts_recent_stamp + TCP_PAWS_MSL))
		return false;
	return true;
}

bool tcp_oow_rate_limited(struct net *net, const struct sk_buff *skb,
			  int mib_idx, u32 *last_oow_ack_time);

static inline void tcp_mib_init(struct net *net)
{
	/* See RFC 2012 */
	TCP_ADD_STATS(net, TCP_MIB_RTOALGORITHM, 1);
	TCP_ADD_STATS(net, TCP_MIB_RTOMIN, TCP_RTO_MIN*1000/HZ);
	TCP_ADD_STATS(net, TCP_MIB_RTOMAX, TCP_RTO_MAX*1000/HZ);
	TCP_ADD_STATS(net, TCP_MIB_MAXCONN, -1);
}

/* from STCP */
static inline void tcp_clear_retrans_hints_partial(struct tcp_sock *tp)
{
	tp->lost_skb_hint = NULL;
}

static inline void tcp_clear_all_retrans_hints(struct tcp_sock *tp)
{
	tcp_clear_retrans_hints_partial(tp);
	tp->retransmit_skb_hint = NULL;
}

union tcp_md5_addr {
	struct in_addr  a4;
#if IS_ENABLED(CONFIG_IPV6)
	struct in6_addr	a6;
#endif
};

/* - key database */
struct tcp_md5sig_key {
	struct hlist_node	node;
	u8			keylen;
	u8			family; /* AF_INET or AF_INET6 */
	u8			prefixlen;
	u8			flags;
	union tcp_md5_addr	addr;
	int			l3index; /* set if key added with L3 scope */
	u8			key[TCP_MD5SIG_MAXKEYLEN];
	struct rcu_head		rcu;
};

/* - sock block */
struct tcp_md5sig_info {
	struct hlist_head	head;
	struct rcu_head		rcu;
};

/* - pseudo header */
struct tcp4_pseudohdr {
	__be32		saddr;
	__be32		daddr;
	__u8		pad;
	__u8		protocol;
	__be16		len;
};

struct tcp6_pseudohdr {
	struct in6_addr	saddr;
	struct in6_addr daddr;
	__be32		len;
	__be32		protocol;	/* including padding */
};

union tcp_md5sum_block {
	struct tcp4_pseudohdr ip4;
#if IS_ENABLED(CONFIG_IPV6)
	struct tcp6_pseudohdr ip6;
#endif
};

/* - pool: digest algorithm, hash description and scratch buffer */
struct tcp_md5sig_pool {
	struct ahash_request	*md5_req;
	void			*scratch;
};

/* - functions */
int tcp_v4_md5_hash_skb(char *md5_hash, const struct tcp_md5sig_key *key,
			const struct sock *sk, const struct sk_buff *skb);
int tcp_md5_do_add(struct sock *sk, const union tcp_md5_addr *addr,
		   int family, u8 prefixlen, int l3index, u8 flags,
		   const u8 *newkey, u8 newkeylen, gfp_t gfp);
int tcp_md5_do_del(struct sock *sk, const union tcp_md5_addr *addr,
		   int family, u8 prefixlen, int l3index, u8 flags);
struct tcp_md5sig_key *tcp_v4_md5_lookup(const struct sock *sk,
					 const struct sock *addr_sk);

#ifdef CONFIG_TCP_MD5SIG
#include <linux/jump_label.h>
extern struct static_key_false tcp_md5_needed;
struct tcp_md5sig_key *__tcp_md5_do_lookup(const struct sock *sk, int l3index,
					   const union tcp_md5_addr *addr,
					   int family);
static inline struct tcp_md5sig_key *
tcp_md5_do_lookup(const struct sock *sk, int l3index,
		  const union tcp_md5_addr *addr, int family)
{
	if (!static_branch_unlikely(&tcp_md5_needed))
		return NULL;
	return __tcp_md5_do_lookup(sk, l3index, addr, family);
}

#define tcp_twsk_md5_key(twsk)	((twsk)->tw_md5_key)
#else
static inline struct tcp_md5sig_key *
tcp_md5_do_lookup(const struct sock *sk, int l3index,
		  const union tcp_md5_addr *addr, int family)
{
	return NULL;
}
#define tcp_twsk_md5_key(twsk)	NULL
#endif

bool tcp_alloc_md5sig_pool(void);

struct tcp_md5sig_pool *tcp_get_md5sig_pool(void);
static inline void tcp_put_md5sig_pool(void)
{
	local_bh_enable();
}

int tcp_md5_hash_skb_data(struct tcp_md5sig_pool *, const struct sk_buff *,
			  unsigned int header_len);
int tcp_md5_hash_key(struct tcp_md5sig_pool *hp,
		     const struct tcp_md5sig_key *key);

/* From tcp_fastopen.c */
void tcp_fastopen_cache_get(struct sock *sk, u16 *mss,
			    struct tcp_fastopen_cookie *cookie);
void tcp_fastopen_cache_set(struct sock *sk, u16 mss,
			    struct tcp_fastopen_cookie *cookie, bool syn_lost,
			    u16 try_exp);
struct tcp_fastopen_request {
	/* Fast Open cookie. Size 0 means a cookie request */
	struct tcp_fastopen_cookie	cookie;
	struct msghdr			*data;  /* data in MSG_FASTOPEN */
	size_t				size;
	int				copied;	/* queued in tcp_connect() */
	struct ubuf_info		*uarg;
};
void tcp_free_fastopen_req(struct tcp_sock *tp);
void tcp_fastopen_destroy_cipher(struct sock *sk);
void tcp_fastopen_ctx_destroy(struct net *net);
int tcp_fastopen_reset_cipher(struct net *net, struct sock *sk,
			      void *primary_key, void *backup_key);
int tcp_fastopen_get_cipher(struct net *net, struct inet_connection_sock *icsk,
			    u64 *key);
void tcp_fastopen_add_skb(struct sock *sk, struct sk_buff *skb);
struct sock *tcp_try_fastopen(struct sock *sk, struct sk_buff *skb,
			      struct request_sock *req,
			      struct tcp_fastopen_cookie *foc,
			      const struct dst_entry *dst);
void tcp_fastopen_init_key_once(struct net *net);
bool tcp_fastopen_cookie_check(struct sock *sk, u16 *mss,
			     struct tcp_fastopen_cookie *cookie);
bool tcp_fastopen_defer_connect(struct sock *sk, int *err);
#define TCP_FASTOPEN_KEY_LENGTH sizeof(siphash_key_t)
#define TCP_FASTOPEN_KEY_MAX 2
#define TCP_FASTOPEN_KEY_BUF_LENGTH \
	(TCP_FASTOPEN_KEY_LENGTH * TCP_FASTOPEN_KEY_MAX)

/* Fastopen key context */
struct tcp_fastopen_context {
	siphash_key_t	key[TCP_FASTOPEN_KEY_MAX];
	int		num;
	struct rcu_head	rcu;
};

void tcp_fastopen_active_disable(struct sock *sk);
bool tcp_fastopen_active_should_disable(struct sock *sk);
void tcp_fastopen_active_disable_ofo_check(struct sock *sk);
void tcp_fastopen_active_detect_blackhole(struct sock *sk, bool expired);

/* Caller needs to wrap with rcu_read_(un)lock() */
static inline
struct tcp_fastopen_context *tcp_fastopen_get_ctx(const struct sock *sk)
{
	struct tcp_fastopen_context *ctx;

	ctx = rcu_dereference(inet_csk(sk)->icsk_accept_queue.fastopenq.ctx);
	if (!ctx)
		ctx = rcu_dereference(sock_net(sk)->ipv4.tcp_fastopen_ctx);
	return ctx;
}

static inline
bool tcp_fastopen_cookie_match(const struct tcp_fastopen_cookie *foc,
			       const struct tcp_fastopen_cookie *orig)
{
	if (orig->len == TCP_FASTOPEN_COOKIE_SIZE &&
	    orig->len == foc->len &&
	    !memcmp(orig->val, foc->val, foc->len))
		return true;
	return false;
}

static inline
int tcp_fastopen_context_len(const struct tcp_fastopen_context *ctx)
{
	return ctx->num;
}

/* Latencies incurred by various limits for a sender. They are
 * chronograph-like stats that are mutually exclusive.
 */
enum tcp_chrono {
	TCP_CHRONO_UNSPEC,
	TCP_CHRONO_BUSY, /* Actively sending data (non-empty write queue) */
	TCP_CHRONO_RWND_LIMITED, /* Stalled by insufficient receive window */
	TCP_CHRONO_SNDBUF_LIMITED, /* Stalled by insufficient send buffer */
	__TCP_CHRONO_MAX,
};

void tcp_chrono_start(struct sock *sk, const enum tcp_chrono type);
void tcp_chrono_stop(struct sock *sk, const enum tcp_chrono type);

/* This helper is needed, because skb->tcp_tsorted_anchor uses
 * the same memory storage than skb->destructor/_skb_refdst
 */
static inline void tcp_skb_tsorted_anchor_cleanup(struct sk_buff *skb)
{
	skb->destructor = NULL;
	skb->_skb_refdst = 0UL;
}

#define tcp_skb_tsorted_save(skb) {		\
	unsigned long _save = skb->_skb_refdst;	\
	skb->_skb_refdst = 0UL;

#define tcp_skb_tsorted_restore(skb)		\
	skb->_skb_refdst = _save;		\
}

void tcp_write_queue_purge(struct sock *sk);

static inline struct sk_buff *tcp_rtx_queue_head(const struct sock *sk)
{
	return skb_rb_first(&sk->tcp_rtx_queue);
}

static inline struct sk_buff *tcp_rtx_queue_tail(const struct sock *sk)
{
	return skb_rb_last(&sk->tcp_rtx_queue);
}

static inline struct sk_buff *tcp_write_queue_head(const struct sock *sk)
{
	return skb_peek(&sk->sk_write_queue);
}

static inline struct sk_buff *tcp_write_queue_tail(const struct sock *sk)
{
	return skb_peek_tail(&sk->sk_write_queue);
}

#define tcp_for_write_queue_from_safe(skb, tmp, sk)			\
	skb_queue_walk_from_safe(&(sk)->sk_write_queue, skb, tmp)

static inline struct sk_buff *tcp_send_head(const struct sock *sk)
{
	return skb_peek(&sk->sk_write_queue);
}

static inline bool tcp_skb_is_last(const struct sock *sk,
				   const struct sk_buff *skb)
{
	return skb_queue_is_last(&sk->sk_write_queue, skb);
}

/**
 * tcp_write_queue_empty - test if any payload (or FIN) is available in write queue
 * @sk: socket
 *
 * Since the write queue can have a temporary empty skb in it,
 * we must not use "return skb_queue_empty(&sk->sk_write_queue)"
 */
static inline bool tcp_write_queue_empty(const struct sock *sk)
{
	const struct tcp_sock *tp = tcp_sk(sk);

	return tp->write_seq == tp->snd_nxt;
}

static inline bool tcp_rtx_queue_empty(const struct sock *sk)
{
	return RB_EMPTY_ROOT(&sk->tcp_rtx_queue);
}

static inline bool tcp_rtx_and_write_queues_empty(const struct sock *sk)
{
	return tcp_rtx_queue_empty(sk) && tcp_write_queue_empty(sk);
}

static inline void tcp_add_write_queue_tail(struct sock *sk, struct sk_buff *skb)
{
	__skb_queue_tail(&sk->sk_write_queue, skb);

	/* Queue it, remembering where we must start sending. */
	if (sk->sk_write_queue.next == skb)
		tcp_chrono_start(sk, TCP_CHRONO_BUSY);
}

/* Insert new before skb on the write queue of sk.  */
static inline void tcp_insert_write_queue_before(struct sk_buff *new,
						  struct sk_buff *skb,
						  struct sock *sk)
{
	__skb_queue_before(&sk->sk_write_queue, skb, new);
}

static inline void tcp_unlink_write_queue(struct sk_buff *skb, struct sock *sk)
{
	tcp_skb_tsorted_anchor_cleanup(skb);
	__skb_unlink(skb, &sk->sk_write_queue);
}

void tcp_rbtree_insert(struct rb_root *root, struct sk_buff *skb);

static inline void tcp_rtx_queue_unlink(struct sk_buff *skb, struct sock *sk)
{
	tcp_skb_tsorted_anchor_cleanup(skb);
	rb_erase(&skb->rbnode, &sk->tcp_rtx_queue);
}

static inline void tcp_rtx_queue_unlink_and_free(struct sk_buff *skb, struct sock *sk)
{
	list_del(&skb->tcp_tsorted_anchor);
	tcp_rtx_queue_unlink(skb, sk);
	sk_wmem_free_skb(sk, skb);
}

static inline void tcp_push_pending_frames(struct sock *sk)
{
	if (tcp_send_head(sk)) {
		struct tcp_sock *tp = tcp_sk(sk);

		__tcp_push_pending_frames(sk, tcp_current_mss(sk), tp->nonagle);
	}
}

/* Start sequence of the skb just after the highest skb with SACKed
 * bit, valid only if sacked_out > 0 or when the caller has ensured
 * validity by itself.
 */
static inline u32 tcp_highest_sack_seq(struct tcp_sock *tp)
{
	if (!tp->sacked_out)
		return tp->snd_una;

	if (tp->highest_sack == NULL)
		return tp->snd_nxt;

	return TCP_SKB_CB(tp->highest_sack)->seq;
}

static inline void tcp_advance_highest_sack(struct sock *sk, struct sk_buff *skb)
{
	tcp_sk(sk)->highest_sack = skb_rb_next(skb);
}

static inline struct sk_buff *tcp_highest_sack(struct sock *sk)
{
	return tcp_sk(sk)->highest_sack;
}

static inline void tcp_highest_sack_reset(struct sock *sk)
{
	tcp_sk(sk)->highest_sack = tcp_rtx_queue_head(sk);
}

/* Called when old skb is about to be deleted and replaced by new skb */
static inline void tcp_highest_sack_replace(struct sock *sk,
					    struct sk_buff *old,
					    struct sk_buff *new)
{
	if (old == tcp_highest_sack(sk))
		tcp_sk(sk)->highest_sack = new;
}

/* This helper checks if socket has IP_TRANSPARENT set */
static inline bool inet_sk_transparent(const struct sock *sk)
{
	switch (sk->sk_state) {
	case TCP_TIME_WAIT:
		return inet_twsk(sk)->tw_transparent;
	case TCP_NEW_SYN_RECV:
		return inet_rsk(inet_reqsk(sk))->no_srccheck;
	}
	return inet_sk(sk)->transparent;
}

/* Determines whether this is a thin stream (which may suffer from
 * increased latency). Used to trigger latency-reducing mechanisms.
 */
static inline bool tcp_stream_is_thin(struct tcp_sock *tp)
{
	return tp->packets_out < 4 && !tcp_in_initial_slowstart(tp);
}

/* /proc */
enum tcp_seq_states {
	TCP_SEQ_STATE_LISTENING,
	TCP_SEQ_STATE_ESTABLISHED,
};

void *tcp_seq_start(struct seq_file *seq, loff_t *pos);
void *tcp_seq_next(struct seq_file *seq, void *v, loff_t *pos);
void tcp_seq_stop(struct seq_file *seq, void *v);

struct tcp_seq_afinfo {
	sa_family_t			family;
};

struct tcp_iter_state {
	struct seq_net_private	p;
	enum tcp_seq_states	state;
	struct sock		*syn_wait_sk;
	int			bucket, offset, sbucket, num;
	loff_t			last_pos;
};

extern struct request_sock_ops tcp_request_sock_ops;
extern struct request_sock_ops tcp6_request_sock_ops;

void tcp_v4_destroy_sock(struct sock *sk);

struct sk_buff *tcp_gso_segment(struct sk_buff *skb,
				netdev_features_t features);
struct sk_buff *tcp_gro_receive(struct list_head *head, struct sk_buff *skb);
INDIRECT_CALLABLE_DECLARE(int tcp4_gro_complete(struct sk_buff *skb, int thoff));
INDIRECT_CALLABLE_DECLARE(struct sk_buff *tcp4_gro_receive(struct list_head *head, struct sk_buff *skb));
INDIRECT_CALLABLE_DECLARE(int tcp6_gro_complete(struct sk_buff *skb, int thoff));
INDIRECT_CALLABLE_DECLARE(struct sk_buff *tcp6_gro_receive(struct list_head *head, struct sk_buff *skb));
int tcp_gro_complete(struct sk_buff *skb);

void __tcp_v4_send_check(struct sk_buff *skb, __be32 saddr, __be32 daddr);

static inline u32 tcp_notsent_lowat(const struct tcp_sock *tp)
{
	struct net *net = sock_net((struct sock *)tp);
<<<<<<< HEAD
	return tp->notsent_lowat ?: READ_ONCE(net->ipv4.sysctl_tcp_notsent_lowat);
=======
	u32 val;

	val = READ_ONCE(tp->notsent_lowat);

	return val ?: READ_ONCE(net->ipv4.sysctl_tcp_notsent_lowat);
>>>>>>> 9b37665a
}

bool tcp_stream_memory_free(const struct sock *sk, int wake);

#ifdef CONFIG_PROC_FS
int tcp4_proc_init(void);
void tcp4_proc_exit(void);
#endif

int tcp_rtx_synack(const struct sock *sk, struct request_sock *req);
int tcp_conn_request(struct request_sock_ops *rsk_ops,
		     const struct tcp_request_sock_ops *af_ops,
		     struct sock *sk, struct sk_buff *skb);

/* TCP af-specific functions */
struct tcp_sock_af_ops {
#ifdef CONFIG_TCP_MD5SIG
	struct tcp_md5sig_key	*(*md5_lookup) (const struct sock *sk,
						const struct sock *addr_sk);
	int		(*calc_md5_hash)(char *location,
					 const struct tcp_md5sig_key *md5,
					 const struct sock *sk,
					 const struct sk_buff *skb);
	int		(*md5_parse)(struct sock *sk,
				     int optname,
				     sockptr_t optval,
				     int optlen);
#endif
};

struct tcp_request_sock_ops {
	u16 mss_clamp;
#ifdef CONFIG_TCP_MD5SIG
	struct tcp_md5sig_key *(*req_md5_lookup)(const struct sock *sk,
						 const struct sock *addr_sk);
	int		(*calc_md5_hash) (char *location,
					  const struct tcp_md5sig_key *md5,
					  const struct sock *sk,
					  const struct sk_buff *skb);
#endif
#ifdef CONFIG_SYN_COOKIES
	__u32 (*cookie_init_seq)(const struct sk_buff *skb,
				 __u16 *mss);
#endif
	struct dst_entry *(*route_req)(const struct sock *sk,
				       struct sk_buff *skb,
				       struct flowi *fl,
				       struct request_sock *req);
	u32 (*init_seq)(const struct sk_buff *skb);
	u32 (*init_ts_off)(const struct net *net, const struct sk_buff *skb);
	int (*send_synack)(const struct sock *sk, struct dst_entry *dst,
			   struct flowi *fl, struct request_sock *req,
			   struct tcp_fastopen_cookie *foc,
			   enum tcp_synack_type synack_type,
			   struct sk_buff *syn_skb);
};

extern const struct tcp_request_sock_ops tcp_request_sock_ipv4_ops;
#if IS_ENABLED(CONFIG_IPV6)
extern const struct tcp_request_sock_ops tcp_request_sock_ipv6_ops;
#endif

#ifdef CONFIG_SYN_COOKIES
static inline __u32 cookie_init_sequence(const struct tcp_request_sock_ops *ops,
					 const struct sock *sk, struct sk_buff *skb,
					 __u16 *mss)
{
	tcp_synq_overflow(sk);
	__NET_INC_STATS(sock_net(sk), LINUX_MIB_SYNCOOKIESSENT);
	return ops->cookie_init_seq(skb, mss);
}
#else
static inline __u32 cookie_init_sequence(const struct tcp_request_sock_ops *ops,
					 const struct sock *sk, struct sk_buff *skb,
					 __u16 *mss)
{
	return 0;
}
#endif

int tcpv4_offload_init(void);

void tcp_v4_init(void);
void tcp_init(void);

/* tcp_recovery.c */
void tcp_mark_skb_lost(struct sock *sk, struct sk_buff *skb);
void tcp_newreno_mark_lost(struct sock *sk, bool snd_una_advanced);
extern s32 tcp_rack_skb_timeout(struct tcp_sock *tp, struct sk_buff *skb,
				u32 reo_wnd);
extern bool tcp_rack_mark_lost(struct sock *sk);
extern void tcp_rack_advance(struct tcp_sock *tp, u8 sacked, u32 end_seq,
			     u64 xmit_time);
extern void tcp_rack_reo_timeout(struct sock *sk);
extern void tcp_rack_update_reo_wnd(struct sock *sk, struct rate_sample *rs);

/* At how many usecs into the future should the RTO fire? */
static inline s64 tcp_rto_delta_us(const struct sock *sk)
{
	const struct sk_buff *skb = tcp_rtx_queue_head(sk);
	u32 rto = inet_csk(sk)->icsk_rto;
	u64 rto_time_stamp_us = tcp_skb_timestamp_us(skb) + jiffies_to_usecs(rto);

	return rto_time_stamp_us - tcp_sk(sk)->tcp_mstamp;
}

/*
 * Save and compile IPv4 options, return a pointer to it
 */
static inline struct ip_options_rcu *tcp_v4_save_options(struct net *net,
							 struct sk_buff *skb)
{
	const struct ip_options *opt = &TCP_SKB_CB(skb)->header.h4.opt;
	struct ip_options_rcu *dopt = NULL;

	if (opt->optlen) {
		int opt_size = sizeof(*dopt) + opt->optlen;

		dopt = kmalloc(opt_size, GFP_ATOMIC);
		if (dopt && __ip_options_echo(net, &dopt->opt, skb, opt)) {
			kfree(dopt);
			dopt = NULL;
		}
	}
	return dopt;
}

/* locally generated TCP pure ACKs have skb->truesize == 2
 * (check tcp_send_ack() in net/ipv4/tcp_output.c )
 * This is much faster than dissecting the packet to find out.
 * (Think of GRE encapsulations, IPv4, IPv6, ...)
 */
static inline bool skb_is_tcp_pure_ack(const struct sk_buff *skb)
{
	return skb->truesize == 2;
}

static inline void skb_set_tcp_pure_ack(struct sk_buff *skb)
{
	skb->truesize = 2;
}

static inline int tcp_inq(struct sock *sk)
{
	struct tcp_sock *tp = tcp_sk(sk);
	int answ;

	if ((1 << sk->sk_state) & (TCPF_SYN_SENT | TCPF_SYN_RECV)) {
		answ = 0;
	} else if (sock_flag(sk, SOCK_URGINLINE) ||
		   !tp->urg_data ||
		   before(tp->urg_seq, tp->copied_seq) ||
		   !before(tp->urg_seq, tp->rcv_nxt)) {

		answ = tp->rcv_nxt - tp->copied_seq;

		/* Subtract 1, if FIN was received */
		if (answ && sock_flag(sk, SOCK_DONE))
			answ--;
	} else {
		answ = tp->urg_seq - tp->copied_seq;
	}

	return answ;
}

int tcp_peek_len(struct socket *sock);

static inline void tcp_segs_in(struct tcp_sock *tp, const struct sk_buff *skb)
{
	u16 segs_in;

	segs_in = max_t(u16, 1, skb_shinfo(skb)->gso_segs);
	tp->segs_in += segs_in;
	if (skb->len > tcp_hdrlen(skb))
		tp->data_segs_in += segs_in;
}

/*
 * TCP listen path runs lockless.
 * We forced "struct sock" to be const qualified to make sure
 * we don't modify one of its field by mistake.
 * Here, we increment sk_drops which is an atomic_t, so we can safely
 * make sock writable again.
 */
static inline void tcp_listendrop(const struct sock *sk)
{
	atomic_inc(&((struct sock *)sk)->sk_drops);
	__NET_INC_STATS(sock_net(sk), LINUX_MIB_LISTENDROPS);
}

enum hrtimer_restart tcp_pace_kick(struct hrtimer *timer);

/*
 * Interface for adding Upper Level Protocols over TCP
 */

#define TCP_ULP_NAME_MAX	16
#define TCP_ULP_MAX		128
#define TCP_ULP_BUF_MAX		(TCP_ULP_NAME_MAX*TCP_ULP_MAX)

struct tcp_ulp_ops {
	struct list_head	list;

	/* initialize ulp */
	int (*init)(struct sock *sk);
	/* update ulp */
	void (*update)(struct sock *sk, struct proto *p,
		       void (*write_space)(struct sock *sk));
	/* cleanup ulp */
	void (*release)(struct sock *sk);
	/* diagnostic */
	int (*get_info)(const struct sock *sk, struct sk_buff *skb);
	size_t (*get_info_size)(const struct sock *sk);
	/* clone ulp */
	void (*clone)(const struct request_sock *req, struct sock *newsk,
		      const gfp_t priority);

	char		name[TCP_ULP_NAME_MAX];
	struct module	*owner;
};
int tcp_register_ulp(struct tcp_ulp_ops *type);
void tcp_unregister_ulp(struct tcp_ulp_ops *type);
int tcp_set_ulp(struct sock *sk, const char *name);
void tcp_get_available_ulp(char *buf, size_t len);
void tcp_cleanup_ulp(struct sock *sk);
void tcp_update_ulp(struct sock *sk, struct proto *p,
		    void (*write_space)(struct sock *sk));

#define MODULE_ALIAS_TCP_ULP(name)				\
	__MODULE_INFO(alias, alias_userspace, name);		\
	__MODULE_INFO(alias, alias_tcp_ulp, "tcp-ulp-" name)

#ifdef CONFIG_NET_SOCK_MSG
struct sk_msg;
struct sk_psock;

#ifdef CONFIG_BPF_SYSCALL
struct proto *tcp_bpf_get_proto(struct sock *sk, struct sk_psock *psock);
int tcp_bpf_update_proto(struct sock *sk, struct sk_psock *psock, bool restore);
void tcp_bpf_clone(const struct sock *sk, struct sock *newsk);
#endif /* CONFIG_BPF_SYSCALL */

int tcp_bpf_sendmsg_redir(struct sock *sk, bool ingress,
			  struct sk_msg *msg, u32 bytes, int flags);
#endif /* CONFIG_NET_SOCK_MSG */

#if !defined(CONFIG_BPF_SYSCALL) || !defined(CONFIG_NET_SOCK_MSG)
static inline void tcp_bpf_clone(const struct sock *sk, struct sock *newsk)
{
}
#endif

#ifdef CONFIG_CGROUP_BPF
static inline void bpf_skops_init_skb(struct bpf_sock_ops_kern *skops,
				      struct sk_buff *skb,
				      unsigned int end_offset)
{
	skops->skb = skb;
	skops->skb_data_end = skb->data + end_offset;
}
#else
static inline void bpf_skops_init_skb(struct bpf_sock_ops_kern *skops,
				      struct sk_buff *skb,
				      unsigned int end_offset)
{
}
#endif

/* Call BPF_SOCK_OPS program that returns an int. If the return value
 * is < 0, then the BPF op failed (for example if the loaded BPF
 * program does not support the chosen operation or there is no BPF
 * program loaded).
 */
#ifdef CONFIG_BPF
static inline int tcp_call_bpf(struct sock *sk, int op, u32 nargs, u32 *args)
{
	struct bpf_sock_ops_kern sock_ops;
	int ret;

	memset(&sock_ops, 0, offsetof(struct bpf_sock_ops_kern, temp));
	if (sk_fullsock(sk)) {
		sock_ops.is_fullsock = 1;
		sock_owned_by_me(sk);
	}

	sock_ops.sk = sk;
	sock_ops.op = op;
	if (nargs > 0)
		memcpy(sock_ops.args, args, nargs * sizeof(*args));

	ret = BPF_CGROUP_RUN_PROG_SOCK_OPS(&sock_ops);
	if (ret == 0)
		ret = sock_ops.reply;
	else
		ret = -1;
	return ret;
}

static inline int tcp_call_bpf_2arg(struct sock *sk, int op, u32 arg1, u32 arg2)
{
	u32 args[2] = {arg1, arg2};

	return tcp_call_bpf(sk, op, 2, args);
}

static inline int tcp_call_bpf_3arg(struct sock *sk, int op, u32 arg1, u32 arg2,
				    u32 arg3)
{
	u32 args[3] = {arg1, arg2, arg3};

	return tcp_call_bpf(sk, op, 3, args);
}

#else
static inline int tcp_call_bpf(struct sock *sk, int op, u32 nargs, u32 *args)
{
	return -EPERM;
}

static inline int tcp_call_bpf_2arg(struct sock *sk, int op, u32 arg1, u32 arg2)
{
	return -EPERM;
}

static inline int tcp_call_bpf_3arg(struct sock *sk, int op, u32 arg1, u32 arg2,
				    u32 arg3)
{
	return -EPERM;
}

#endif

static inline u32 tcp_timeout_init(struct sock *sk)
{
	int timeout;

	timeout = tcp_call_bpf(sk, BPF_SOCK_OPS_TIMEOUT_INIT, 0, NULL);

	if (timeout <= 0)
		timeout = TCP_TIMEOUT_INIT;
	return timeout;
}

static inline u32 tcp_rwnd_init_bpf(struct sock *sk)
{
	int rwnd;

	rwnd = tcp_call_bpf(sk, BPF_SOCK_OPS_RWND_INIT, 0, NULL);

	if (rwnd < 0)
		rwnd = 0;
	return rwnd;
}

static inline bool tcp_bpf_ca_needs_ecn(struct sock *sk)
{
	return (tcp_call_bpf(sk, BPF_SOCK_OPS_NEEDS_ECN, 0, NULL) == 1);
}

static inline void tcp_bpf_rtt(struct sock *sk)
{
	if (BPF_SOCK_OPS_TEST_FLAG(tcp_sk(sk), BPF_SOCK_OPS_RTT_CB_FLAG))
		tcp_call_bpf(sk, BPF_SOCK_OPS_RTT_CB, 0, NULL);
}

#if IS_ENABLED(CONFIG_SMC)
extern struct static_key_false tcp_have_smc;
#endif

#if IS_ENABLED(CONFIG_TLS_DEVICE)
void clean_acked_data_enable(struct inet_connection_sock *icsk,
			     void (*cad)(struct sock *sk, u32 ack_seq));
void clean_acked_data_disable(struct inet_connection_sock *icsk);
void clean_acked_data_flush(void);
#endif

DECLARE_STATIC_KEY_FALSE(tcp_tx_delay_enabled);
static inline void tcp_add_tx_delay(struct sk_buff *skb,
				    const struct tcp_sock *tp)
{
	if (static_branch_unlikely(&tcp_tx_delay_enabled))
		skb->skb_mstamp_ns += (u64)tp->tcp_tx_delay * NSEC_PER_USEC;
}

/* Compute Earliest Departure Time for some control packets
 * like ACK or RST for TIME_WAIT or non ESTABLISHED sockets.
 */
static inline u64 tcp_transmit_time(const struct sock *sk)
{
	if (static_branch_unlikely(&tcp_tx_delay_enabled)) {
		u32 delay = (sk->sk_state == TCP_TIME_WAIT) ?
			tcp_twsk(sk)->tw_tx_delay : tcp_sk(sk)->tcp_tx_delay;

		return tcp_clock_ns() + (u64)delay * NSEC_PER_USEC;
	}
	return 0;
}

#endif	/* _TCP_H */<|MERGE_RESOLUTION|>--- conflicted
+++ resolved
@@ -1475,17 +1475,12 @@
 	struct net *net = sock_net((struct sock *)tp);
 	int val;
 
-<<<<<<< HEAD
-	return tp->keepalive_intvl ? :
-		READ_ONCE(net->ipv4.sysctl_tcp_keepalive_intvl);
-=======
 	/* Paired with WRITE_ONCE() in tcp_sock_set_keepintvl()
 	 * and do_tcp_setsockopt().
 	 */
 	val = READ_ONCE(tp->keepalive_intvl);
 
 	return val ? : READ_ONCE(net->ipv4.sysctl_tcp_keepalive_intvl);
->>>>>>> 9b37665a
 }
 
 static inline int keepalive_time_when(const struct tcp_sock *tp)
@@ -1496,12 +1491,7 @@
 	/* Paired with WRITE_ONCE() in tcp_sock_set_keepidle_locked() */
 	val = READ_ONCE(tp->keepalive_time);
 
-<<<<<<< HEAD
-	return tp->keepalive_time ? :
-		READ_ONCE(net->ipv4.sysctl_tcp_keepalive_time);
-=======
 	return val ? : READ_ONCE(net->ipv4.sysctl_tcp_keepalive_time);
->>>>>>> 9b37665a
 }
 
 static inline int keepalive_probes(const struct tcp_sock *tp)
@@ -1514,12 +1504,7 @@
 	 */
 	val = READ_ONCE(tp->keepalive_probes);
 
-<<<<<<< HEAD
-	return tp->keepalive_probes ? :
-		READ_ONCE(net->ipv4.sysctl_tcp_keepalive_probes);
-=======
 	return val ? : READ_ONCE(net->ipv4.sysctl_tcp_keepalive_probes);
->>>>>>> 9b37665a
 }
 
 static inline u32 keepalive_time_elapsed(const struct tcp_sock *tp)
@@ -2027,15 +2012,11 @@
 static inline u32 tcp_notsent_lowat(const struct tcp_sock *tp)
 {
 	struct net *net = sock_net((struct sock *)tp);
-<<<<<<< HEAD
-	return tp->notsent_lowat ?: READ_ONCE(net->ipv4.sysctl_tcp_notsent_lowat);
-=======
 	u32 val;
 
 	val = READ_ONCE(tp->notsent_lowat);
 
 	return val ?: READ_ONCE(net->ipv4.sysctl_tcp_notsent_lowat);
->>>>>>> 9b37665a
 }
 
 bool tcp_stream_memory_free(const struct sock *sk, int wake);
