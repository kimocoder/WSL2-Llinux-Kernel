/* SPDX-License-Identifier: GPL-2.0 */
/*
 * nvmem framework provider.
 *
 * Copyright (C) 2015 Srinivas Kandagatla <srinivas.kandagatla@linaro.org>
 * Copyright (C) 2013 Maxime Ripard <maxime.ripard@free-electrons.com>
 */

#ifndef _LINUX_NVMEM_PROVIDER_H
#define _LINUX_NVMEM_PROVIDER_H

#include <linux/err.h>
#include <linux/errno.h>
#include <linux/gpio/consumer.h>

struct nvmem_device;
struct nvmem_cell_info;
typedef int (*nvmem_reg_read_t)(void *priv, unsigned int offset,
				void *val, size_t bytes);
typedef int (*nvmem_reg_write_t)(void *priv, unsigned int offset,
				 void *val, size_t bytes);

enum nvmem_type {
	NVMEM_TYPE_UNKNOWN = 0,
	NVMEM_TYPE_EEPROM,
	NVMEM_TYPE_OTP,
	NVMEM_TYPE_BATTERY_BACKED,
	NVMEM_TYPE_FRAM,
};

#define NVMEM_DEVID_NONE	(-1)
#define NVMEM_DEVID_AUTO	(-2)

/**
 * struct nvmem_keepout - NVMEM register keepout range.
 *
 * @start:	The first byte offset to avoid.
 * @end:	One beyond the last byte offset to avoid.
 * @value:	The byte to fill reads with for this region.
 */
struct nvmem_keepout {
	unsigned int start;
	unsigned int end;
	unsigned char value;
};

/**
 * struct nvmem_config - NVMEM device configuration
 *
 * @dev:	Parent device.
 * @name:	Optional name.
 * @id:		Optional device ID used in full name. Ignored if name is NULL.
 * @owner:	Pointer to exporter module. Used for refcounting.
 * @cells:	Optional array of pre-defined NVMEM cells.
 * @ncells:	Number of elements in cells.
 * @keepout:	Optional array of keepout ranges (sorted ascending by start).
 * @nkeepout:	Number of elements in the keepout array.
 * @type:	Type of the nvmem storage
 * @read_only:	Device is read-only.
 * @root_only:	Device is accessibly to root only.
 * @of_node:	If given, this will be used instead of the parent's of_node.
 * @no_of_node:	Device should not use the parent's of_node even if it's !NULL.
 * @reg_read:	Callback to read data.
 * @reg_write:	Callback to write data.
 * @size:	Device size.
 * @word_size:	Minimum read/write access granularity.
 * @stride:	Minimum read/write access stride.
 * @priv:	User context passed to read/write callbacks.
<<<<<<< HEAD
 * @wp-gpio:	Write protect pin
=======
>>>>>>> 9b37665a
 * @ignore_wp:  Write Protect pin is managed by the provider.
 *
 * Note: A default "nvmem<id>" name will be assigned to the device if
 * no name is specified in its configuration. In such case "<id>" is
 * generated with ida_simple_get() and provided id field is ignored.
 *
 * Note: Specifying name and setting id to -1 implies a unique device
 * whose name is provided as-is (kept unaltered).
 */
struct nvmem_config {
	struct device		*dev;
	const char		*name;
	int			id;
	struct module		*owner;
	const struct nvmem_cell_info	*cells;
	int			ncells;
	const struct nvmem_keepout *keepout;
	unsigned int		nkeepout;
	enum nvmem_type		type;
	bool			read_only;
	bool			root_only;
	bool			ignore_wp;
	struct device_node	*of_node;
	bool			no_of_node;
	nvmem_reg_read_t	reg_read;
	nvmem_reg_write_t	reg_write;
	int	size;
	int	word_size;
	int	stride;
	void	*priv;
	/* To be only used by old driver/misc/eeprom drivers */
	bool			compat;
	struct device		*base_dev;
};

/**
 * struct nvmem_cell_table - NVMEM cell definitions for given provider
 *
 * @nvmem_name:		Provider name.
 * @cells:		Array of cell definitions.
 * @ncells:		Number of cell definitions in the array.
 * @node:		List node.
 *
 * This structure together with related helper functions is provided for users
 * that don't can't access the nvmem provided structure but wish to register
 * cell definitions for it e.g. board files registering an EEPROM device.
 */
struct nvmem_cell_table {
	const char		*nvmem_name;
	const struct nvmem_cell_info	*cells;
	size_t			ncells;
	struct list_head	node;
};

#if IS_ENABLED(CONFIG_NVMEM)

struct nvmem_device *nvmem_register(const struct nvmem_config *cfg);
void nvmem_unregister(struct nvmem_device *nvmem);

struct nvmem_device *devm_nvmem_register(struct device *dev,
					 const struct nvmem_config *cfg);

int devm_nvmem_unregister(struct device *dev, struct nvmem_device *nvmem);

void nvmem_add_cell_table(struct nvmem_cell_table *table);
void nvmem_del_cell_table(struct nvmem_cell_table *table);

#else

static inline struct nvmem_device *nvmem_register(const struct nvmem_config *c)
{
	return ERR_PTR(-EOPNOTSUPP);
}

static inline void nvmem_unregister(struct nvmem_device *nvmem) {}

static inline struct nvmem_device *
devm_nvmem_register(struct device *dev, const struct nvmem_config *c)
{
	return nvmem_register(c);
}

static inline int
devm_nvmem_unregister(struct device *dev, struct nvmem_device *nvmem)
{
	return -EOPNOTSUPP;
}

static inline void nvmem_add_cell_table(struct nvmem_cell_table *table) {}
static inline void nvmem_del_cell_table(struct nvmem_cell_table *table) {}

#endif /* CONFIG_NVMEM */
#endif  /* ifndef _LINUX_NVMEM_PROVIDER_H */<|MERGE_RESOLUTION|>--- conflicted
+++ resolved
@@ -66,10 +66,6 @@
  * @word_size:	Minimum read/write access granularity.
  * @stride:	Minimum read/write access stride.
  * @priv:	User context passed to read/write callbacks.
-<<<<<<< HEAD
- * @wp-gpio:	Write protect pin
-=======
->>>>>>> 9b37665a
  * @ignore_wp:  Write Protect pin is managed by the provider.
  *
  * Note: A default "nvmem<id>" name will be assigned to the device if
