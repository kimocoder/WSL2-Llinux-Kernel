/* SPDX-License-Identifier: GPL-2.0 */
#ifndef _LINUX_MM_H
#define _LINUX_MM_H

#include <linux/errno.h>

#ifdef __KERNEL__

#include <linux/mmdebug.h>
#include <linux/gfp.h>
#include <linux/bug.h>
#include <linux/list.h>
#include <linux/mmzone.h>
#include <linux/rbtree.h>
#include <linux/atomic.h>
#include <linux/debug_locks.h>
#include <linux/mm_types.h>
#include <linux/mmap_lock.h>
#include <linux/range.h>
#include <linux/pfn.h>
#include <linux/percpu-refcount.h>
#include <linux/bit_spinlock.h>
#include <linux/shrinker.h>
#include <linux/resource.h>
#include <linux/page_ext.h>
#include <linux/err.h>
#include <linux/page-flags.h>
#include <linux/page_ref.h>
#include <linux/memremap.h>
#include <linux/overflow.h>
#include <linux/sizes.h>
#include <linux/sched.h>
#include <linux/pgtable.h>
#include <linux/kasan.h>

struct mempolicy;
struct anon_vma;
struct anon_vma_chain;
struct file_ra_state;
struct user_struct;
struct writeback_control;
struct bdi_writeback;
struct pt_regs;

extern int sysctl_page_lock_unfairness;

void init_mm_internals(void);

#ifndef CONFIG_NUMA		/* Don't use mapnrs, do it properly */
extern unsigned long max_mapnr;

static inline void set_max_mapnr(unsigned long limit)
{
	max_mapnr = limit;
}
#else
static inline void set_max_mapnr(unsigned long limit) { }
#endif

extern atomic_long_t _totalram_pages;
static inline unsigned long totalram_pages(void)
{
	return (unsigned long)atomic_long_read(&_totalram_pages);
}

static inline void totalram_pages_inc(void)
{
	atomic_long_inc(&_totalram_pages);
}

static inline void totalram_pages_dec(void)
{
	atomic_long_dec(&_totalram_pages);
}

static inline void totalram_pages_add(long count)
{
	atomic_long_add(count, &_totalram_pages);
}

extern void * high_memory;
extern int page_cluster;

#ifdef CONFIG_SYSCTL
extern int sysctl_legacy_va_layout;
#else
#define sysctl_legacy_va_layout 0
#endif

#ifdef CONFIG_HAVE_ARCH_MMAP_RND_BITS
extern const int mmap_rnd_bits_min;
extern const int mmap_rnd_bits_max;
extern int mmap_rnd_bits __read_mostly;
#endif
#ifdef CONFIG_HAVE_ARCH_MMAP_RND_COMPAT_BITS
extern const int mmap_rnd_compat_bits_min;
extern const int mmap_rnd_compat_bits_max;
extern int mmap_rnd_compat_bits __read_mostly;
#endif

#include <asm/page.h>
#include <asm/processor.h>

/*
 * Architectures that support memory tagging (assigning tags to memory regions,
 * embedding these tags into addresses that point to these memory regions, and
 * checking that the memory and the pointer tags match on memory accesses)
 * redefine this macro to strip tags from pointers.
 * It's defined as noop for architectures that don't support memory tagging.
 */
#ifndef untagged_addr
#define untagged_addr(addr) (addr)
#endif

#ifndef __pa_symbol
#define __pa_symbol(x)  __pa(RELOC_HIDE((unsigned long)(x), 0))
#endif

#ifndef page_to_virt
#define page_to_virt(x)	__va(PFN_PHYS(page_to_pfn(x)))
#endif

#ifndef lm_alias
#define lm_alias(x)	__va(__pa_symbol(x))
#endif

/*
 * To prevent common memory management code establishing
 * a zero page mapping on a read fault.
 * This macro should be defined within <asm/pgtable.h>.
 * s390 does this to prevent multiplexing of hardware bits
 * related to the physical page in case of virtualization.
 */
#ifndef mm_forbids_zeropage
#define mm_forbids_zeropage(X)	(0)
#endif

/*
 * On some architectures it is expensive to call memset() for small sizes.
 * If an architecture decides to implement their own version of
 * mm_zero_struct_page they should wrap the defines below in a #ifndef and
 * define their own version of this macro in <asm/pgtable.h>
 */
#if BITS_PER_LONG == 64
/* This function must be updated when the size of struct page grows above 80
 * or reduces below 56. The idea that compiler optimizes out switch()
 * statement, and only leaves move/store instructions. Also the compiler can
 * combine write statements if they are both assignments and can be reordered,
 * this can result in several of the writes here being dropped.
 */
#define	mm_zero_struct_page(pp) __mm_zero_struct_page(pp)
static inline void __mm_zero_struct_page(struct page *page)
{
	unsigned long *_pp = (void *)page;

	 /* Check that struct page is either 56, 64, 72, or 80 bytes */
	BUILD_BUG_ON(sizeof(struct page) & 7);
	BUILD_BUG_ON(sizeof(struct page) < 56);
	BUILD_BUG_ON(sizeof(struct page) > 80);

	switch (sizeof(struct page)) {
	case 80:
		_pp[9] = 0;
		fallthrough;
	case 72:
		_pp[8] = 0;
		fallthrough;
	case 64:
		_pp[7] = 0;
		fallthrough;
	case 56:
		_pp[6] = 0;
		_pp[5] = 0;
		_pp[4] = 0;
		_pp[3] = 0;
		_pp[2] = 0;
		_pp[1] = 0;
		_pp[0] = 0;
	}
}
#else
#define mm_zero_struct_page(pp)  ((void)memset((pp), 0, sizeof(struct page)))
#endif

/*
 * Default maximum number of active map areas, this limits the number of vmas
 * per mm struct. Users can overwrite this number by sysctl but there is a
 * problem.
 *
 * When a program's coredump is generated as ELF format, a section is created
 * per a vma. In ELF, the number of sections is represented in unsigned short.
 * This means the number of sections should be smaller than 65535 at coredump.
 * Because the kernel adds some informative sections to a image of program at
 * generating coredump, we need some margin. The number of extra sections is
 * 1-3 now and depends on arch. We use "5" as safe margin, here.
 *
 * ELF extended numbering allows more than 65535 sections, so 16-bit bound is
 * not a hard limit any more. Although some userspace tools can be surprised by
 * that.
 */
#define MAPCOUNT_ELF_CORE_MARGIN	(5)
#define DEFAULT_MAX_MAP_COUNT	(USHRT_MAX - MAPCOUNT_ELF_CORE_MARGIN)

extern int sysctl_max_map_count;

extern unsigned long sysctl_user_reserve_kbytes;
extern unsigned long sysctl_admin_reserve_kbytes;

extern int sysctl_overcommit_memory;
extern int sysctl_overcommit_ratio;
extern unsigned long sysctl_overcommit_kbytes;

int overcommit_ratio_handler(struct ctl_table *, int, void *, size_t *,
		loff_t *);
int overcommit_kbytes_handler(struct ctl_table *, int, void *, size_t *,
		loff_t *);
int overcommit_policy_handler(struct ctl_table *, int, void *, size_t *,
		loff_t *);
/*
 * Any attempt to mark this function as static leads to build failure
 * when CONFIG_DEBUG_INFO_BTF is enabled because __add_to_page_cache_locked()
 * is referred to by BPF code. This must be visible for error injection.
 */
int __add_to_page_cache_locked(struct page *page, struct address_space *mapping,
		pgoff_t index, gfp_t gfp, void **shadowp);

#if defined(CONFIG_SPARSEMEM) && !defined(CONFIG_SPARSEMEM_VMEMMAP)
#define nth_page(page,n) pfn_to_page(page_to_pfn((page)) + (n))
#else
#define nth_page(page,n) ((page) + (n))
#endif

/* to align the pointer to the (next) page boundary */
#define PAGE_ALIGN(addr) ALIGN(addr, PAGE_SIZE)

/* test whether an address (unsigned long or pointer) is aligned to PAGE_SIZE */
#define PAGE_ALIGNED(addr)	IS_ALIGNED((unsigned long)(addr), PAGE_SIZE)

#define lru_to_page(head) (list_entry((head)->prev, struct page, lru))

void setup_initial_init_mm(void *start_code, void *end_code,
			   void *end_data, void *brk);

/*
 * Linux kernel virtual memory manager primitives.
 * The idea being to have a "virtual" mm in the same way
 * we have a virtual fs - giving a cleaner interface to the
 * mm details, and allowing different kinds of memory mappings
 * (from shared memory to executable loading to arbitrary
 * mmap() functions).
 */

struct vm_area_struct *vm_area_alloc(struct mm_struct *);
struct vm_area_struct *vm_area_dup(struct vm_area_struct *);
void vm_area_free(struct vm_area_struct *);

#ifndef CONFIG_MMU
extern struct rb_root nommu_region_tree;
extern struct rw_semaphore nommu_region_sem;

extern unsigned int kobjsize(const void *objp);
#endif

/*
 * vm_flags in vm_area_struct, see mm_types.h.
 * When changing, update also include/trace/events/mmflags.h
 */
#define VM_NONE		0x00000000

#define VM_READ		0x00000001	/* currently active flags */
#define VM_WRITE	0x00000002
#define VM_EXEC		0x00000004
#define VM_SHARED	0x00000008

/* mprotect() hardcodes VM_MAYREAD >> 4 == VM_READ, and so for r/w/x bits. */
#define VM_MAYREAD	0x00000010	/* limits for mprotect() etc */
#define VM_MAYWRITE	0x00000020
#define VM_MAYEXEC	0x00000040
#define VM_MAYSHARE	0x00000080

#define VM_GROWSDOWN	0x00000100	/* general info on the segment */
#define VM_UFFD_MISSING	0x00000200	/* missing pages tracking */
#define VM_PFNMAP	0x00000400	/* Page-ranges managed without "struct page", just pure PFN */
#define VM_UFFD_WP	0x00001000	/* wrprotect pages tracking */

#define VM_LOCKED	0x00002000
#define VM_IO           0x00004000	/* Memory mapped I/O or similar */

					/* Used by sys_madvise() */
#define VM_SEQ_READ	0x00008000	/* App will access data sequentially */
#define VM_RAND_READ	0x00010000	/* App will not benefit from clustered reads */

#define VM_DONTCOPY	0x00020000      /* Do not copy this vma on fork */
#define VM_DONTEXPAND	0x00040000	/* Cannot expand with mremap() */
#define VM_LOCKONFAULT	0x00080000	/* Lock the pages covered when they are faulted in */
#define VM_ACCOUNT	0x00100000	/* Is a VM accounted object */
#define VM_NORESERVE	0x00200000	/* should the VM suppress accounting */
#define VM_HUGETLB	0x00400000	/* Huge TLB Page VM */
#define VM_SYNC		0x00800000	/* Synchronous page faults */
#define VM_ARCH_1	0x01000000	/* Architecture-specific flag */
#define VM_WIPEONFORK	0x02000000	/* Wipe VMA contents in child. */
#define VM_DONTDUMP	0x04000000	/* Do not include in the core dump */

#ifdef CONFIG_MEM_SOFT_DIRTY
# define VM_SOFTDIRTY	0x08000000	/* Not soft dirty clean area */
#else
# define VM_SOFTDIRTY	0
#endif

#define VM_MIXEDMAP	0x10000000	/* Can contain "struct page" and pure PFN pages */
#define VM_HUGEPAGE	0x20000000	/* MADV_HUGEPAGE marked this vma */
#define VM_NOHUGEPAGE	0x40000000	/* MADV_NOHUGEPAGE marked this vma */
#define VM_MERGEABLE	0x80000000	/* KSM may merge identical pages */

#ifdef CONFIG_ARCH_USES_HIGH_VMA_FLAGS
#define VM_HIGH_ARCH_BIT_0	32	/* bit only usable on 64-bit architectures */
#define VM_HIGH_ARCH_BIT_1	33	/* bit only usable on 64-bit architectures */
#define VM_HIGH_ARCH_BIT_2	34	/* bit only usable on 64-bit architectures */
#define VM_HIGH_ARCH_BIT_3	35	/* bit only usable on 64-bit architectures */
#define VM_HIGH_ARCH_BIT_4	36	/* bit only usable on 64-bit architectures */
#define VM_HIGH_ARCH_0	BIT(VM_HIGH_ARCH_BIT_0)
#define VM_HIGH_ARCH_1	BIT(VM_HIGH_ARCH_BIT_1)
#define VM_HIGH_ARCH_2	BIT(VM_HIGH_ARCH_BIT_2)
#define VM_HIGH_ARCH_3	BIT(VM_HIGH_ARCH_BIT_3)
#define VM_HIGH_ARCH_4	BIT(VM_HIGH_ARCH_BIT_4)
#endif /* CONFIG_ARCH_USES_HIGH_VMA_FLAGS */

#ifdef CONFIG_ARCH_HAS_PKEYS
# define VM_PKEY_SHIFT	VM_HIGH_ARCH_BIT_0
# define VM_PKEY_BIT0	VM_HIGH_ARCH_0	/* A protection key is a 4-bit value */
# define VM_PKEY_BIT1	VM_HIGH_ARCH_1	/* on x86 and 5-bit value on ppc64   */
# define VM_PKEY_BIT2	VM_HIGH_ARCH_2
# define VM_PKEY_BIT3	VM_HIGH_ARCH_3
#ifdef CONFIG_PPC
# define VM_PKEY_BIT4  VM_HIGH_ARCH_4
#else
# define VM_PKEY_BIT4  0
#endif
#endif /* CONFIG_ARCH_HAS_PKEYS */

#if defined(CONFIG_X86)
# define VM_PAT		VM_ARCH_1	/* PAT reserves whole VMA at once (x86) */
#elif defined(CONFIG_PPC)
# define VM_SAO		VM_ARCH_1	/* Strong Access Ordering (powerpc) */
#elif defined(CONFIG_PARISC)
# define VM_GROWSUP	VM_ARCH_1
#elif defined(CONFIG_IA64)
# define VM_GROWSUP	VM_ARCH_1
#elif defined(CONFIG_SPARC64)
# define VM_SPARC_ADI	VM_ARCH_1	/* Uses ADI tag for access control */
# define VM_ARCH_CLEAR	VM_SPARC_ADI
#elif defined(CONFIG_ARM64)
# define VM_ARM64_BTI	VM_ARCH_1	/* BTI guarded page, a.k.a. GP bit */
# define VM_ARCH_CLEAR	VM_ARM64_BTI
#elif !defined(CONFIG_MMU)
# define VM_MAPPED_COPY	VM_ARCH_1	/* T if mapped copy of data (nommu mmap) */
#endif

#if defined(CONFIG_ARM64_MTE)
# define VM_MTE		VM_HIGH_ARCH_0	/* Use Tagged memory for access control */
# define VM_MTE_ALLOWED	VM_HIGH_ARCH_1	/* Tagged memory permitted */
#else
# define VM_MTE		VM_NONE
# define VM_MTE_ALLOWED	VM_NONE
#endif

#ifndef VM_GROWSUP
# define VM_GROWSUP	VM_NONE
#endif

#ifdef CONFIG_HAVE_ARCH_USERFAULTFD_MINOR
# define VM_UFFD_MINOR_BIT	37
# define VM_UFFD_MINOR		BIT(VM_UFFD_MINOR_BIT)	/* UFFD minor faults */
#else /* !CONFIG_HAVE_ARCH_USERFAULTFD_MINOR */
# define VM_UFFD_MINOR		VM_NONE
#endif /* CONFIG_HAVE_ARCH_USERFAULTFD_MINOR */

/* Bits set in the VMA until the stack is in its final location */
#define VM_STACK_INCOMPLETE_SETUP	(VM_RAND_READ | VM_SEQ_READ)

#define TASK_EXEC ((current->personality & READ_IMPLIES_EXEC) ? VM_EXEC : 0)

/* Common data flag combinations */
#define VM_DATA_FLAGS_TSK_EXEC	(VM_READ | VM_WRITE | TASK_EXEC | \
				 VM_MAYREAD | VM_MAYWRITE | VM_MAYEXEC)
#define VM_DATA_FLAGS_NON_EXEC	(VM_READ | VM_WRITE | VM_MAYREAD | \
				 VM_MAYWRITE | VM_MAYEXEC)
#define VM_DATA_FLAGS_EXEC	(VM_READ | VM_WRITE | VM_EXEC | \
				 VM_MAYREAD | VM_MAYWRITE | VM_MAYEXEC)

#ifndef VM_DATA_DEFAULT_FLAGS		/* arch can override this */
#define VM_DATA_DEFAULT_FLAGS  VM_DATA_FLAGS_EXEC
#endif

#ifndef VM_STACK_DEFAULT_FLAGS		/* arch can override this */
#define VM_STACK_DEFAULT_FLAGS VM_DATA_DEFAULT_FLAGS
#endif

#ifdef CONFIG_STACK_GROWSUP
#define VM_STACK	VM_GROWSUP
#else
#define VM_STACK	VM_GROWSDOWN
#endif

#define VM_STACK_FLAGS	(VM_STACK | VM_STACK_DEFAULT_FLAGS | VM_ACCOUNT)

/* VMA basic access permission flags */
#define VM_ACCESS_FLAGS (VM_READ | VM_WRITE | VM_EXEC)


/*
 * Special vmas that are non-mergable, non-mlock()able.
 */
#define VM_SPECIAL (VM_IO | VM_DONTEXPAND | VM_PFNMAP | VM_MIXEDMAP)

/* This mask prevents VMA from being scanned with khugepaged */
#define VM_NO_KHUGEPAGED (VM_SPECIAL | VM_HUGETLB)

/* This mask defines which mm->def_flags a process can inherit its parent */
#define VM_INIT_DEF_MASK	VM_NOHUGEPAGE

/* This mask is used to clear all the VMA flags used by mlock */
#define VM_LOCKED_CLEAR_MASK	(~(VM_LOCKED | VM_LOCKONFAULT))

/* Arch-specific flags to clear when updating VM flags on protection change */
#ifndef VM_ARCH_CLEAR
# define VM_ARCH_CLEAR	VM_NONE
#endif
#define VM_FLAGS_CLEAR	(ARCH_VM_PKEY_FLAGS | VM_ARCH_CLEAR)

/*
 * mapping from the currently active vm_flags protection bits (the
 * low four bits) to a page protection mask..
 */
extern pgprot_t protection_map[16];

/**
 * enum fault_flag - Fault flag definitions.
 * @FAULT_FLAG_WRITE: Fault was a write fault.
 * @FAULT_FLAG_MKWRITE: Fault was mkwrite of existing PTE.
 * @FAULT_FLAG_ALLOW_RETRY: Allow to retry the fault if blocked.
 * @FAULT_FLAG_RETRY_NOWAIT: Don't drop mmap_lock and wait when retrying.
 * @FAULT_FLAG_KILLABLE: The fault task is in SIGKILL killable region.
 * @FAULT_FLAG_TRIED: The fault has been tried once.
 * @FAULT_FLAG_USER: The fault originated in userspace.
 * @FAULT_FLAG_REMOTE: The fault is not for current task/mm.
 * @FAULT_FLAG_INSTRUCTION: The fault was during an instruction fetch.
 * @FAULT_FLAG_INTERRUPTIBLE: The fault can be interrupted by non-fatal signals.
 *
 * About @FAULT_FLAG_ALLOW_RETRY and @FAULT_FLAG_TRIED: we can specify
 * whether we would allow page faults to retry by specifying these two
 * fault flags correctly.  Currently there can be three legal combinations:
 *
 * (a) ALLOW_RETRY and !TRIED:  this means the page fault allows retry, and
 *                              this is the first try
 *
 * (b) ALLOW_RETRY and TRIED:   this means the page fault allows retry, and
 *                              we've already tried at least once
 *
 * (c) !ALLOW_RETRY and !TRIED: this means the page fault does not allow retry
 *
 * The unlisted combination (!ALLOW_RETRY && TRIED) is illegal and should never
 * be used.  Note that page faults can be allowed to retry for multiple times,
 * in which case we'll have an initial fault with flags (a) then later on
 * continuous faults with flags (b).  We should always try to detect pending
 * signals before a retry to make sure the continuous page faults can still be
 * interrupted if necessary.
 */
enum fault_flag {
	FAULT_FLAG_WRITE =		1 << 0,
	FAULT_FLAG_MKWRITE =		1 << 1,
	FAULT_FLAG_ALLOW_RETRY =	1 << 2,
	FAULT_FLAG_RETRY_NOWAIT = 	1 << 3,
	FAULT_FLAG_KILLABLE =		1 << 4,
	FAULT_FLAG_TRIED = 		1 << 5,
	FAULT_FLAG_USER =		1 << 6,
	FAULT_FLAG_REMOTE =		1 << 7,
	FAULT_FLAG_INSTRUCTION =	1 << 8,
	FAULT_FLAG_INTERRUPTIBLE =	1 << 9,
};

/*
 * The default fault flags that should be used by most of the
 * arch-specific page fault handlers.
 */
#define FAULT_FLAG_DEFAULT  (FAULT_FLAG_ALLOW_RETRY | \
			     FAULT_FLAG_KILLABLE | \
			     FAULT_FLAG_INTERRUPTIBLE)

/**
 * fault_flag_allow_retry_first - check ALLOW_RETRY the first time
 * @flags: Fault flags.
 *
 * This is mostly used for places where we want to try to avoid taking
 * the mmap_lock for too long a time when waiting for another condition
 * to change, in which case we can try to be polite to release the
 * mmap_lock in the first round to avoid potential starvation of other
 * processes that would also want the mmap_lock.
 *
 * Return: true if the page fault allows retry and this is the first
 * attempt of the fault handling; false otherwise.
 */
static inline bool fault_flag_allow_retry_first(enum fault_flag flags)
{
	return (flags & FAULT_FLAG_ALLOW_RETRY) &&
	    (!(flags & FAULT_FLAG_TRIED));
}

#define FAULT_FLAG_TRACE \
	{ FAULT_FLAG_WRITE,		"WRITE" }, \
	{ FAULT_FLAG_MKWRITE,		"MKWRITE" }, \
	{ FAULT_FLAG_ALLOW_RETRY,	"ALLOW_RETRY" }, \
	{ FAULT_FLAG_RETRY_NOWAIT,	"RETRY_NOWAIT" }, \
	{ FAULT_FLAG_KILLABLE,		"KILLABLE" }, \
	{ FAULT_FLAG_TRIED,		"TRIED" }, \
	{ FAULT_FLAG_USER,		"USER" }, \
	{ FAULT_FLAG_REMOTE,		"REMOTE" }, \
	{ FAULT_FLAG_INSTRUCTION,	"INSTRUCTION" }, \
	{ FAULT_FLAG_INTERRUPTIBLE,	"INTERRUPTIBLE" }

/*
 * vm_fault is filled by the pagefault handler and passed to the vma's
 * ->fault function. The vma's ->fault is responsible for returning a bitmask
 * of VM_FAULT_xxx flags that give details about how the fault was handled.
 *
 * MM layer fills up gfp_mask for page allocations but fault handler might
 * alter it if its implementation requires a different allocation context.
 *
 * pgoff should be used in favour of virtual_address, if possible.
 */
struct vm_fault {
	const struct {
		struct vm_area_struct *vma;	/* Target VMA */
		gfp_t gfp_mask;			/* gfp mask to be used for allocations */
		pgoff_t pgoff;			/* Logical page offset based on vma */
		unsigned long address;		/* Faulting virtual address */
	};
	enum fault_flag flags;		/* FAULT_FLAG_xxx flags
					 * XXX: should really be 'const' */
	pmd_t *pmd;			/* Pointer to pmd entry matching
					 * the 'address' */
	pud_t *pud;			/* Pointer to pud entry matching
					 * the 'address'
					 */
	union {
		pte_t orig_pte;		/* Value of PTE at the time of fault */
		pmd_t orig_pmd;		/* Value of PMD at the time of fault,
					 * used by PMD fault only.
					 */
	};

	struct page *cow_page;		/* Page handler may use for COW fault */
	struct page *page;		/* ->fault handlers should return a
					 * page here, unless VM_FAULT_NOPAGE
					 * is set (which is also implied by
					 * VM_FAULT_ERROR).
					 */
	/* These three entries are valid only while holding ptl lock */
	pte_t *pte;			/* Pointer to pte entry matching
					 * the 'address'. NULL if the page
					 * table hasn't been allocated.
					 */
	spinlock_t *ptl;		/* Page table lock.
					 * Protects pte page table if 'pte'
					 * is not NULL, otherwise pmd.
					 */
	pgtable_t prealloc_pte;		/* Pre-allocated pte page table.
					 * vm_ops->map_pages() sets up a page
					 * table from atomic context.
					 * do_fault_around() pre-allocates
					 * page table to avoid allocation from
					 * atomic context.
					 */
};

/* page entry size for vm->huge_fault() */
enum page_entry_size {
	PE_SIZE_PTE = 0,
	PE_SIZE_PMD,
	PE_SIZE_PUD,
};

/*
 * These are the virtual MM functions - opening of an area, closing and
 * unmapping it (needed to keep files on disk up-to-date etc), pointer
 * to the functions called when a no-page or a wp-page exception occurs.
 */
struct vm_operations_struct {
	void (*open)(struct vm_area_struct * area);
	void (*close)(struct vm_area_struct * area);
	/* Called any time before splitting to check if it's allowed */
	int (*may_split)(struct vm_area_struct *area, unsigned long addr);
	int (*mremap)(struct vm_area_struct *area);
	/*
	 * Called by mprotect() to make driver-specific permission
	 * checks before mprotect() is finalised.   The VMA must not
	 * be modified.  Returns 0 if eprotect() can proceed.
	 */
	int (*mprotect)(struct vm_area_struct *vma, unsigned long start,
			unsigned long end, unsigned long newflags);
	vm_fault_t (*fault)(struct vm_fault *vmf);
	vm_fault_t (*huge_fault)(struct vm_fault *vmf,
			enum page_entry_size pe_size);
	vm_fault_t (*map_pages)(struct vm_fault *vmf,
			pgoff_t start_pgoff, pgoff_t end_pgoff);
	unsigned long (*pagesize)(struct vm_area_struct * area);

	/* notification that a previously read-only page is about to become
	 * writable, if an error is returned it will cause a SIGBUS */
	vm_fault_t (*page_mkwrite)(struct vm_fault *vmf);

	/* same as page_mkwrite when using VM_PFNMAP|VM_MIXEDMAP */
	vm_fault_t (*pfn_mkwrite)(struct vm_fault *vmf);

	/* called by access_process_vm when get_user_pages() fails, typically
	 * for use by special VMAs. See also generic_access_phys() for a generic
	 * implementation useful for any iomem mapping.
	 */
	int (*access)(struct vm_area_struct *vma, unsigned long addr,
		      void *buf, int len, int write);

	/* Called by the /proc/PID/maps code to ask the vma whether it
	 * has a special name.  Returning non-NULL will also cause this
	 * vma to be dumped unconditionally. */
	const char *(*name)(struct vm_area_struct *vma);

#ifdef CONFIG_NUMA
	/*
	 * set_policy() op must add a reference to any non-NULL @new mempolicy
	 * to hold the policy upon return.  Caller should pass NULL @new to
	 * remove a policy and fall back to surrounding context--i.e. do not
	 * install a MPOL_DEFAULT policy, nor the task or system default
	 * mempolicy.
	 */
	int (*set_policy)(struct vm_area_struct *vma, struct mempolicy *new);

	/*
	 * get_policy() op must add reference [mpol_get()] to any policy at
	 * (vma,addr) marked as MPOL_SHARED.  The shared policy infrastructure
	 * in mm/mempolicy.c will do this automatically.
	 * get_policy() must NOT add a ref if the policy at (vma,addr) is not
	 * marked as MPOL_SHARED. vma policies are protected by the mmap_lock.
	 * If no [shared/vma] mempolicy exists at the addr, get_policy() op
	 * must return NULL--i.e., do not "fallback" to task or system default
	 * policy.
	 */
	struct mempolicy *(*get_policy)(struct vm_area_struct *vma,
					unsigned long addr);
#endif
	/*
	 * Called by vm_normal_page() for special PTEs to find the
	 * page for @addr.  This is useful if the default behavior
	 * (using pte_page()) would not find the correct page.
	 */
	struct page *(*find_special_page)(struct vm_area_struct *vma,
					  unsigned long addr);
};

static inline void vma_init(struct vm_area_struct *vma, struct mm_struct *mm)
{
	static const struct vm_operations_struct dummy_vm_ops = {};

	memset(vma, 0, sizeof(*vma));
	vma->vm_mm = mm;
	vma->vm_ops = &dummy_vm_ops;
	INIT_LIST_HEAD(&vma->anon_vma_chain);
}

static inline void vma_set_anonymous(struct vm_area_struct *vma)
{
	vma->vm_ops = NULL;
}

static inline bool vma_is_anonymous(struct vm_area_struct *vma)
{
	return !vma->vm_ops;
}

static inline bool vma_is_temporary_stack(struct vm_area_struct *vma)
{
	int maybe_stack = vma->vm_flags & (VM_GROWSDOWN | VM_GROWSUP);

	if (!maybe_stack)
		return false;

	if ((vma->vm_flags & VM_STACK_INCOMPLETE_SETUP) ==
						VM_STACK_INCOMPLETE_SETUP)
		return true;

	return false;
}

static inline bool vma_is_foreign(struct vm_area_struct *vma)
{
	if (!current->mm)
		return true;

	if (current->mm != vma->vm_mm)
		return true;

	return false;
}

static inline bool vma_is_accessible(struct vm_area_struct *vma)
{
	return vma->vm_flags & VM_ACCESS_FLAGS;
}

#ifdef CONFIG_SHMEM
/*
 * The vma_is_shmem is not inline because it is used only by slow
 * paths in userfault.
 */
bool vma_is_shmem(struct vm_area_struct *vma);
#else
static inline bool vma_is_shmem(struct vm_area_struct *vma) { return false; }
#endif

int vma_is_stack_for_current(struct vm_area_struct *vma);

/* flush_tlb_range() takes a vma, not a mm, and can care about flags */
#define TLB_FLUSH_VMA(mm,flags) { .vm_mm = (mm), .vm_flags = (flags) }

struct mmu_gather;
struct inode;

#include <linux/huge_mm.h>

/*
 * Methods to modify the page usage count.
 *
 * What counts for a page usage:
 * - cache mapping   (page->mapping)
 * - private data    (page->private)
 * - page mapped in a task's page tables, each mapping
 *   is counted separately
 *
 * Also, many kernel routines increase the page count before a critical
 * routine so they can be sure the page doesn't go away from under them.
 */

/*
 * Drop a ref, return true if the refcount fell to zero (the page has no users)
 */
static inline int put_page_testzero(struct page *page)
{
	VM_BUG_ON_PAGE(page_ref_count(page) == 0, page);
	return page_ref_dec_and_test(page);
}

/*
 * Try to grab a ref unless the page has a refcount of zero, return false if
 * that is the case.
 * This can be called when MMU is off so it must not access
 * any of the virtual mappings.
 */
static inline int get_page_unless_zero(struct page *page)
{
	return page_ref_add_unless(page, 1, 0);
}

extern int page_is_ram(unsigned long pfn);

enum {
	REGION_INTERSECTS,
	REGION_DISJOINT,
	REGION_MIXED,
};

int region_intersects(resource_size_t offset, size_t size, unsigned long flags,
		      unsigned long desc);

/* Support for virtually mapped pages */
struct page *vmalloc_to_page(const void *addr);
unsigned long vmalloc_to_pfn(const void *addr);

/*
 * Determine if an address is within the vmalloc range
 *
 * On nommu, vmalloc/vfree wrap through kmalloc/kfree directly, so there
 * is no special casing required.
 */

#ifndef is_ioremap_addr
#define is_ioremap_addr(x) is_vmalloc_addr(x)
#endif

#ifdef CONFIG_MMU
extern bool is_vmalloc_addr(const void *x);
extern int is_vmalloc_or_module_addr(const void *x);
#else
static inline bool is_vmalloc_addr(const void *x)
{
	return false;
}
static inline int is_vmalloc_or_module_addr(const void *x)
{
	return 0;
}
#endif

extern void *kvmalloc_node(size_t size, gfp_t flags, int node);
static inline void *kvmalloc(size_t size, gfp_t flags)
{
	return kvmalloc_node(size, flags, NUMA_NO_NODE);
}
static inline void *kvzalloc_node(size_t size, gfp_t flags, int node)
{
	return kvmalloc_node(size, flags | __GFP_ZERO, node);
}
static inline void *kvzalloc(size_t size, gfp_t flags)
{
	return kvmalloc(size, flags | __GFP_ZERO);
}

static inline void *kvmalloc_array(size_t n, size_t size, gfp_t flags)
{
	size_t bytes;

	if (unlikely(check_mul_overflow(n, size, &bytes)))
		return NULL;

	return kvmalloc(bytes, flags);
}

static inline void *kvcalloc(size_t n, size_t size, gfp_t flags)
{
	return kvmalloc_array(n, size, flags | __GFP_ZERO);
}

extern void *kvrealloc(const void *p, size_t oldsize, size_t newsize,
		gfp_t flags);
extern void kvfree(const void *addr);
extern void kvfree_sensitive(const void *addr, size_t len);

static inline int head_compound_mapcount(struct page *head)
{
	return atomic_read(compound_mapcount_ptr(head)) + 1;
}

/*
 * Mapcount of compound page as a whole, does not include mapped sub-pages.
 *
 * Must be called only for compound pages or any their tail sub-pages.
 */
static inline int compound_mapcount(struct page *page)
{
	VM_BUG_ON_PAGE(!PageCompound(page), page);
	page = compound_head(page);
	return head_compound_mapcount(page);
}

/*
 * The atomic page->_mapcount, starts from -1: so that transitions
 * both from it and to it can be tracked, using atomic_inc_and_test
 * and atomic_add_negative(-1).
 */
static inline void page_mapcount_reset(struct page *page)
{
	atomic_set(&(page)->_mapcount, -1);
}

int __page_mapcount(struct page *page);

/*
 * Mapcount of 0-order page; when compound sub-page, includes
 * compound_mapcount().
 *
 * Result is undefined for pages which cannot be mapped into userspace.
 * For example SLAB or special types of pages. See function page_has_type().
 * They use this place in struct page differently.
 */
static inline int page_mapcount(struct page *page)
{
	if (unlikely(PageCompound(page)))
		return __page_mapcount(page);
	return atomic_read(&page->_mapcount) + 1;
}

#ifdef CONFIG_TRANSPARENT_HUGEPAGE
int total_mapcount(struct page *page);
int page_trans_huge_mapcount(struct page *page, int *total_mapcount);
#else
static inline int total_mapcount(struct page *page)
{
	return page_mapcount(page);
}
static inline int page_trans_huge_mapcount(struct page *page,
					   int *total_mapcount)
{
	int mapcount = page_mapcount(page);
	if (total_mapcount)
		*total_mapcount = mapcount;
	return mapcount;
}
#endif

static inline struct page *virt_to_head_page(const void *x)
{
	struct page *page = virt_to_page(x);

	return compound_head(page);
}

void __put_page(struct page *page);

void put_pages_list(struct list_head *pages);

void split_page(struct page *page, unsigned int order);
void copy_huge_page(struct page *dst, struct page *src);

/*
 * Compound pages have a destructor function.  Provide a
 * prototype for that function and accessor functions.
 * These are _only_ valid on the head of a compound page.
 */
typedef void compound_page_dtor(struct page *);

/* Keep the enum in sync with compound_page_dtors array in mm/page_alloc.c */
enum compound_dtor_id {
	NULL_COMPOUND_DTOR,
	COMPOUND_PAGE_DTOR,
#ifdef CONFIG_HUGETLB_PAGE
	HUGETLB_PAGE_DTOR,
#endif
#ifdef CONFIG_TRANSPARENT_HUGEPAGE
	TRANSHUGE_PAGE_DTOR,
#endif
	NR_COMPOUND_DTORS,
};
extern compound_page_dtor * const compound_page_dtors[NR_COMPOUND_DTORS];

static inline void set_compound_page_dtor(struct page *page,
		enum compound_dtor_id compound_dtor)
{
	VM_BUG_ON_PAGE(compound_dtor >= NR_COMPOUND_DTORS, page);
	page[1].compound_dtor = compound_dtor;
}

static inline void destroy_compound_page(struct page *page)
{
	VM_BUG_ON_PAGE(page[1].compound_dtor >= NR_COMPOUND_DTORS, page);
	compound_page_dtors[page[1].compound_dtor](page);
}

static inline unsigned int compound_order(struct page *page)
{
	if (!PageHead(page))
		return 0;
	return page[1].compound_order;
}

static inline bool hpage_pincount_available(struct page *page)
{
	/*
	 * Can the page->hpage_pinned_refcount field be used? That field is in
	 * the 3rd page of the compound page, so the smallest (2-page) compound
	 * pages cannot support it.
	 */
	page = compound_head(page);
	return PageCompound(page) && compound_order(page) > 1;
}

static inline int head_compound_pincount(struct page *head)
{
	return atomic_read(compound_pincount_ptr(head));
}

static inline int compound_pincount(struct page *page)
{
	VM_BUG_ON_PAGE(!hpage_pincount_available(page), page);
	page = compound_head(page);
	return head_compound_pincount(page);
}

static inline void set_compound_order(struct page *page, unsigned int order)
{
	page[1].compound_order = order;
	page[1].compound_nr = 1U << order;
}

/* Returns the number of pages in this potentially compound page. */
static inline unsigned long compound_nr(struct page *page)
{
	if (!PageHead(page))
		return 1;
	return page[1].compound_nr;
}

/* Returns the number of bytes in this potentially compound page. */
static inline unsigned long page_size(struct page *page)
{
	return PAGE_SIZE << compound_order(page);
}

/* Returns the number of bits needed for the number of bytes in a page */
static inline unsigned int page_shift(struct page *page)
{
	return PAGE_SHIFT + compound_order(page);
}

void free_compound_page(struct page *page);

#ifdef CONFIG_MMU
/*
 * Do pte_mkwrite, but only if the vma says VM_WRITE.  We do this when
 * servicing faults for write access.  In the normal case, do always want
 * pte_mkwrite.  But get_user_pages can cause write faults for mappings
 * that do not have writing enabled, when used by access_process_vm.
 */
static inline pte_t maybe_mkwrite(pte_t pte, struct vm_area_struct *vma)
{
	if (likely(vma->vm_flags & VM_WRITE))
		pte = pte_mkwrite(pte);
	return pte;
}

vm_fault_t do_set_pmd(struct vm_fault *vmf, struct page *page);
void do_set_pte(struct vm_fault *vmf, struct page *page, unsigned long addr);

vm_fault_t finish_fault(struct vm_fault *vmf);
vm_fault_t finish_mkwrite_fault(struct vm_fault *vmf);
#endif

/*
 * Multiple processes may "see" the same page. E.g. for untouched
 * mappings of /dev/null, all processes see the same page full of
 * zeroes, and text pages of executables and shared libraries have
 * only one copy in memory, at most, normally.
 *
 * For the non-reserved pages, page_count(page) denotes a reference count.
 *   page_count() == 0 means the page is free. page->lru is then used for
 *   freelist management in the buddy allocator.
 *   page_count() > 0  means the page has been allocated.
 *
 * Pages are allocated by the slab allocator in order to provide memory
 * to kmalloc and kmem_cache_alloc. In this case, the management of the
 * page, and the fields in 'struct page' are the responsibility of mm/slab.c
 * unless a particular usage is carefully commented. (the responsibility of
 * freeing the kmalloc memory is the caller's, of course).
 *
 * A page may be used by anyone else who does a __get_free_page().
 * In this case, page_count still tracks the references, and should only
 * be used through the normal accessor functions. The top bits of page->flags
 * and page->virtual store page management information, but all other fields
 * are unused and could be used privately, carefully. The management of this
 * page is the responsibility of the one who allocated it, and those who have
 * subsequently been given references to it.
 *
 * The other pages (we may call them "pagecache pages") are completely
 * managed by the Linux memory manager: I/O, buffers, swapping etc.
 * The following discussion applies only to them.
 *
 * A pagecache page contains an opaque `private' member, which belongs to the
 * page's address_space. Usually, this is the address of a circular list of
 * the page's disk buffers. PG_private must be set to tell the VM to call
 * into the filesystem to release these pages.
 *
 * A page may belong to an inode's memory mapping. In this case, page->mapping
 * is the pointer to the inode, and page->index is the file offset of the page,
 * in units of PAGE_SIZE.
 *
 * If pagecache pages are not associated with an inode, they are said to be
 * anonymous pages. These may become associated with the swapcache, and in that
 * case PG_swapcache is set, and page->private is an offset into the swapcache.
 *
 * In either case (swapcache or inode backed), the pagecache itself holds one
 * reference to the page. Setting PG_private should also increment the
 * refcount. The each user mapping also has a reference to the page.
 *
 * The pagecache pages are stored in a per-mapping radix tree, which is
 * rooted at mapping->i_pages, and indexed by offset.
 * Where 2.4 and early 2.6 kernels kept dirty/clean pages in per-address_space
 * lists, we instead now tag pages as dirty/writeback in the radix tree.
 *
 * All pagecache pages may be subject to I/O:
 * - inode pages may need to be read from disk,
 * - inode pages which have been modified and are MAP_SHARED may need
 *   to be written back to the inode on disk,
 * - anonymous pages (including MAP_PRIVATE file mappings) which have been
 *   modified may need to be swapped out to swap space and (later) to be read
 *   back into memory.
 */

/*
 * The zone field is never updated after free_area_init_core()
 * sets it, so none of the operations on it need to be atomic.
 */

/* Page flags: | [SECTION] | [NODE] | ZONE | [LAST_CPUPID] | ... | FLAGS | */
#define SECTIONS_PGOFF		((sizeof(unsigned long)*8) - SECTIONS_WIDTH)
#define NODES_PGOFF		(SECTIONS_PGOFF - NODES_WIDTH)
#define ZONES_PGOFF		(NODES_PGOFF - ZONES_WIDTH)
#define LAST_CPUPID_PGOFF	(ZONES_PGOFF - LAST_CPUPID_WIDTH)
#define KASAN_TAG_PGOFF		(LAST_CPUPID_PGOFF - KASAN_TAG_WIDTH)

/*
 * Define the bit shifts to access each section.  For non-existent
 * sections we define the shift as 0; that plus a 0 mask ensures
 * the compiler will optimise away reference to them.
 */
#define SECTIONS_PGSHIFT	(SECTIONS_PGOFF * (SECTIONS_WIDTH != 0))
#define NODES_PGSHIFT		(NODES_PGOFF * (NODES_WIDTH != 0))
#define ZONES_PGSHIFT		(ZONES_PGOFF * (ZONES_WIDTH != 0))
#define LAST_CPUPID_PGSHIFT	(LAST_CPUPID_PGOFF * (LAST_CPUPID_WIDTH != 0))
#define KASAN_TAG_PGSHIFT	(KASAN_TAG_PGOFF * (KASAN_TAG_WIDTH != 0))

/* NODE:ZONE or SECTION:ZONE is used to ID a zone for the buddy allocator */
#ifdef NODE_NOT_IN_PAGE_FLAGS
#define ZONEID_SHIFT		(SECTIONS_SHIFT + ZONES_SHIFT)
#define ZONEID_PGOFF		((SECTIONS_PGOFF < ZONES_PGOFF)? \
						SECTIONS_PGOFF : ZONES_PGOFF)
#else
#define ZONEID_SHIFT		(NODES_SHIFT + ZONES_SHIFT)
#define ZONEID_PGOFF		((NODES_PGOFF < ZONES_PGOFF)? \
						NODES_PGOFF : ZONES_PGOFF)
#endif

#define ZONEID_PGSHIFT		(ZONEID_PGOFF * (ZONEID_SHIFT != 0))

#define ZONES_MASK		((1UL << ZONES_WIDTH) - 1)
#define NODES_MASK		((1UL << NODES_WIDTH) - 1)
#define SECTIONS_MASK		((1UL << SECTIONS_WIDTH) - 1)
#define LAST_CPUPID_MASK	((1UL << LAST_CPUPID_SHIFT) - 1)
#define KASAN_TAG_MASK		((1UL << KASAN_TAG_WIDTH) - 1)
#define ZONEID_MASK		((1UL << ZONEID_SHIFT) - 1)

static inline enum zone_type page_zonenum(const struct page *page)
{
	ASSERT_EXCLUSIVE_BITS(page->flags, ZONES_MASK << ZONES_PGSHIFT);
	return (page->flags >> ZONES_PGSHIFT) & ZONES_MASK;
}

#ifdef CONFIG_ZONE_DEVICE
static inline bool is_zone_device_page(const struct page *page)
{
	return page_zonenum(page) == ZONE_DEVICE;
}
extern void memmap_init_zone_device(struct zone *, unsigned long,
				    unsigned long, struct dev_pagemap *);
#else
static inline bool is_zone_device_page(const struct page *page)
{
	return false;
}
#endif

static inline bool is_zone_movable_page(const struct page *page)
{
	return page_zonenum(page) == ZONE_MOVABLE;
}

#ifdef CONFIG_DEV_PAGEMAP_OPS
void free_devmap_managed_page(struct page *page);
DECLARE_STATIC_KEY_FALSE(devmap_managed_key);

static inline bool page_is_devmap_managed(struct page *page)
{
	if (!static_branch_unlikely(&devmap_managed_key))
		return false;
	if (!is_zone_device_page(page))
		return false;
	switch (page->pgmap->type) {
	case MEMORY_DEVICE_PRIVATE:
	case MEMORY_DEVICE_FS_DAX:
		return true;
	default:
		break;
	}
	return false;
}

void put_devmap_managed_page(struct page *page);

#else /* CONFIG_DEV_PAGEMAP_OPS */
static inline bool page_is_devmap_managed(struct page *page)
{
	return false;
}

static inline void put_devmap_managed_page(struct page *page)
{
}
#endif /* CONFIG_DEV_PAGEMAP_OPS */

static inline bool is_device_private_page(const struct page *page)
{
	return IS_ENABLED(CONFIG_DEV_PAGEMAP_OPS) &&
		IS_ENABLED(CONFIG_DEVICE_PRIVATE) &&
		is_zone_device_page(page) &&
		page->pgmap->type == MEMORY_DEVICE_PRIVATE;
}

static inline bool is_pci_p2pdma_page(const struct page *page)
{
	return IS_ENABLED(CONFIG_DEV_PAGEMAP_OPS) &&
		IS_ENABLED(CONFIG_PCI_P2PDMA) &&
		is_zone_device_page(page) &&
		page->pgmap->type == MEMORY_DEVICE_PCI_P2PDMA;
}

/* 127: arbitrary random number, small enough to assemble well */
#define page_ref_zero_or_close_to_overflow(page) \
	((unsigned int) page_ref_count(page) + 127u <= 127u)

static inline void get_page(struct page *page)
{
	page = compound_head(page);
	/*
	 * Getting a normal page or the head of a compound page
	 * requires to already have an elevated page->_refcount.
	 */
	VM_BUG_ON_PAGE(page_ref_zero_or_close_to_overflow(page), page);
	page_ref_inc(page);
}

bool __must_check try_grab_page(struct page *page, unsigned int flags);
struct page *try_grab_compound_head(struct page *page, int refs,
				    unsigned int flags);


static inline __must_check bool try_get_page(struct page *page)
{
	page = compound_head(page);
	if (WARN_ON_ONCE(page_ref_count(page) <= 0))
		return false;
	page_ref_inc(page);
	return true;
}

static inline void put_page(struct page *page)
{
	page = compound_head(page);

	/*
	 * For devmap managed pages we need to catch refcount transition from
	 * 2 to 1, when refcount reach one it means the page is free and we
	 * need to inform the device driver through callback. See
	 * include/linux/memremap.h and HMM for details.
	 */
	if (page_is_devmap_managed(page)) {
		put_devmap_managed_page(page);
		return;
	}

	if (put_page_testzero(page))
		__put_page(page);
}

/*
 * GUP_PIN_COUNTING_BIAS, and the associated functions that use it, overload
 * the page's refcount so that two separate items are tracked: the original page
 * reference count, and also a new count of how many pin_user_pages() calls were
 * made against the page. ("gup-pinned" is another term for the latter).
 *
 * With this scheme, pin_user_pages() becomes special: such pages are marked as
 * distinct from normal pages. As such, the unpin_user_page() call (and its
 * variants) must be used in order to release gup-pinned pages.
 *
 * Choice of value:
 *
 * By making GUP_PIN_COUNTING_BIAS a power of two, debugging of page reference
 * counts with respect to pin_user_pages() and unpin_user_page() becomes
 * simpler, due to the fact that adding an even power of two to the page
 * refcount has the effect of using only the upper N bits, for the code that
 * counts up using the bias value. This means that the lower bits are left for
 * the exclusive use of the original code that increments and decrements by one
 * (or at least, by much smaller values than the bias value).
 *
 * Of course, once the lower bits overflow into the upper bits (and this is
 * OK, because subtraction recovers the original values), then visual inspection
 * no longer suffices to directly view the separate counts. However, for normal
 * applications that don't have huge page reference counts, this won't be an
 * issue.
 *
 * Locking: the lockless algorithm described in page_cache_get_speculative()
 * and page_cache_gup_pin_speculative() provides safe operation for
 * get_user_pages and page_mkclean and other calls that race to set up page
 * table entries.
 */
#define GUP_PIN_COUNTING_BIAS (1U << 10)

void unpin_user_page(struct page *page);
void unpin_user_pages_dirty_lock(struct page **pages, unsigned long npages,
				 bool make_dirty);
void unpin_user_page_range_dirty_lock(struct page *page, unsigned long npages,
				      bool make_dirty);
void unpin_user_pages(struct page **pages, unsigned long npages);

/**
 * page_maybe_dma_pinned - Report if a page is pinned for DMA.
 * @page: The page.
 *
 * This function checks if a page has been pinned via a call to
 * a function in the pin_user_pages() family.
 *
 * For non-huge pages, the return value is partially fuzzy: false is not fuzzy,
 * because it means "definitely not pinned for DMA", but true means "probably
 * pinned for DMA, but possibly a false positive due to having at least
 * GUP_PIN_COUNTING_BIAS worth of normal page references".
 *
 * False positives are OK, because: a) it's unlikely for a page to get that many
 * refcounts, and b) all the callers of this routine are expected to be able to
 * deal gracefully with a false positive.
 *
 * For huge pages, the result will be exactly correct. That's because we have
 * more tracking data available: the 3rd struct page in the compound page is
 * used to track the pincount (instead using of the GUP_PIN_COUNTING_BIAS
 * scheme).
 *
 * For more information, please see Documentation/core-api/pin_user_pages.rst.
 *
 * Return: True, if it is likely that the page has been "dma-pinned".
 * False, if the page is definitely not dma-pinned.
 */
static inline bool page_maybe_dma_pinned(struct page *page)
{
	if (hpage_pincount_available(page))
		return compound_pincount(page) > 0;

	/*
	 * page_ref_count() is signed. If that refcount overflows, then
	 * page_ref_count() returns a negative value, and callers will avoid
	 * further incrementing the refcount.
	 *
	 * Here, for that overflow case, use the signed bit to count a little
	 * bit higher via unsigned math, and thus still get an accurate result.
	 */
	return ((unsigned int)page_ref_count(compound_head(page))) >=
		GUP_PIN_COUNTING_BIAS;
}

static inline bool is_cow_mapping(vm_flags_t flags)
{
	return (flags & (VM_SHARED | VM_MAYWRITE)) == VM_MAYWRITE;
}

/*
 * This should most likely only be called during fork() to see whether we
 * should break the cow immediately for a page on the src mm.
 */
static inline bool page_needs_cow_for_dma(struct vm_area_struct *vma,
					  struct page *page)
{
	if (!is_cow_mapping(vma->vm_flags))
		return false;

	if (!test_bit(MMF_HAS_PINNED, &vma->vm_mm->flags))
		return false;

	return page_maybe_dma_pinned(page);
}

#if defined(CONFIG_SPARSEMEM) && !defined(CONFIG_SPARSEMEM_VMEMMAP)
#define SECTION_IN_PAGE_FLAGS
#endif

/*
 * The identification function is mainly used by the buddy allocator for
 * determining if two pages could be buddies. We are not really identifying
 * the zone since we could be using the section number id if we do not have
 * node id available in page flags.
 * We only guarantee that it will return the same value for two combinable
 * pages in a zone.
 */
static inline int page_zone_id(struct page *page)
{
	return (page->flags >> ZONEID_PGSHIFT) & ZONEID_MASK;
}

#ifdef NODE_NOT_IN_PAGE_FLAGS
extern int page_to_nid(const struct page *page);
#else
static inline int page_to_nid(const struct page *page)
{
	struct page *p = (struct page *)page;

	return (PF_POISONED_CHECK(p)->flags >> NODES_PGSHIFT) & NODES_MASK;
}
#endif

#ifdef CONFIG_NUMA_BALANCING
static inline int cpu_pid_to_cpupid(int cpu, int pid)
{
	return ((cpu & LAST__CPU_MASK) << LAST__PID_SHIFT) | (pid & LAST__PID_MASK);
}

static inline int cpupid_to_pid(int cpupid)
{
	return cpupid & LAST__PID_MASK;
}

static inline int cpupid_to_cpu(int cpupid)
{
	return (cpupid >> LAST__PID_SHIFT) & LAST__CPU_MASK;
}

static inline int cpupid_to_nid(int cpupid)
{
	return cpu_to_node(cpupid_to_cpu(cpupid));
}

static inline bool cpupid_pid_unset(int cpupid)
{
	return cpupid_to_pid(cpupid) == (-1 & LAST__PID_MASK);
}

static inline bool cpupid_cpu_unset(int cpupid)
{
	return cpupid_to_cpu(cpupid) == (-1 & LAST__CPU_MASK);
}

static inline bool __cpupid_match_pid(pid_t task_pid, int cpupid)
{
	return (task_pid & LAST__PID_MASK) == cpupid_to_pid(cpupid);
}

#define cpupid_match_pid(task, cpupid) __cpupid_match_pid(task->pid, cpupid)
#ifdef LAST_CPUPID_NOT_IN_PAGE_FLAGS
static inline int page_cpupid_xchg_last(struct page *page, int cpupid)
{
	return xchg(&page->_last_cpupid, cpupid & LAST_CPUPID_MASK);
}

static inline int page_cpupid_last(struct page *page)
{
	return page->_last_cpupid;
}
static inline void page_cpupid_reset_last(struct page *page)
{
	page->_last_cpupid = -1 & LAST_CPUPID_MASK;
}
#else
static inline int page_cpupid_last(struct page *page)
{
	return (page->flags >> LAST_CPUPID_PGSHIFT) & LAST_CPUPID_MASK;
}

extern int page_cpupid_xchg_last(struct page *page, int cpupid);

static inline void page_cpupid_reset_last(struct page *page)
{
	page->flags |= LAST_CPUPID_MASK << LAST_CPUPID_PGSHIFT;
}
#endif /* LAST_CPUPID_NOT_IN_PAGE_FLAGS */
#else /* !CONFIG_NUMA_BALANCING */
static inline int page_cpupid_xchg_last(struct page *page, int cpupid)
{
	return page_to_nid(page); /* XXX */
}

static inline int page_cpupid_last(struct page *page)
{
	return page_to_nid(page); /* XXX */
}

static inline int cpupid_to_nid(int cpupid)
{
	return -1;
}

static inline int cpupid_to_pid(int cpupid)
{
	return -1;
}

static inline int cpupid_to_cpu(int cpupid)
{
	return -1;
}

static inline int cpu_pid_to_cpupid(int nid, int pid)
{
	return -1;
}

static inline bool cpupid_pid_unset(int cpupid)
{
	return true;
}

static inline void page_cpupid_reset_last(struct page *page)
{
}

static inline bool cpupid_match_pid(struct task_struct *task, int cpupid)
{
	return false;
}
#endif /* CONFIG_NUMA_BALANCING */

#if defined(CONFIG_KASAN_SW_TAGS) || defined(CONFIG_KASAN_HW_TAGS)

/*
 * KASAN per-page tags are stored xor'ed with 0xff. This allows to avoid
 * setting tags for all pages to native kernel tag value 0xff, as the default
 * value 0x00 maps to 0xff.
 */

static inline u8 page_kasan_tag(const struct page *page)
{
	u8 tag = 0xff;

	if (kasan_enabled()) {
		tag = (page->flags >> KASAN_TAG_PGSHIFT) & KASAN_TAG_MASK;
		tag ^= 0xff;
	}

	return tag;
}

static inline void page_kasan_tag_set(struct page *page, u8 tag)
{
	unsigned long old_flags, flags;

	if (!kasan_enabled())
		return;

	tag ^= 0xff;
	old_flags = READ_ONCE(page->flags);
	do {
		flags = old_flags;
		flags &= ~(KASAN_TAG_MASK << KASAN_TAG_PGSHIFT);
		flags |= (tag & KASAN_TAG_MASK) << KASAN_TAG_PGSHIFT;
	} while (unlikely(!try_cmpxchg(&page->flags, &old_flags, flags)));
}

static inline void page_kasan_tag_reset(struct page *page)
{
	if (kasan_enabled())
		page_kasan_tag_set(page, 0xff);
}

#else /* CONFIG_KASAN_SW_TAGS || CONFIG_KASAN_HW_TAGS */

static inline u8 page_kasan_tag(const struct page *page)
{
	return 0xff;
}

static inline void page_kasan_tag_set(struct page *page, u8 tag) { }
static inline void page_kasan_tag_reset(struct page *page) { }

#endif /* CONFIG_KASAN_SW_TAGS || CONFIG_KASAN_HW_TAGS */

static inline struct zone *page_zone(const struct page *page)
{
	return &NODE_DATA(page_to_nid(page))->node_zones[page_zonenum(page)];
}

static inline pg_data_t *page_pgdat(const struct page *page)
{
	return NODE_DATA(page_to_nid(page));
}

#ifdef SECTION_IN_PAGE_FLAGS
static inline void set_page_section(struct page *page, unsigned long section)
{
	page->flags &= ~(SECTIONS_MASK << SECTIONS_PGSHIFT);
	page->flags |= (section & SECTIONS_MASK) << SECTIONS_PGSHIFT;
}

static inline unsigned long page_to_section(const struct page *page)
{
	return (page->flags >> SECTIONS_PGSHIFT) & SECTIONS_MASK;
}
#endif

/* MIGRATE_CMA and ZONE_MOVABLE do not allow pin pages */
#ifdef CONFIG_MIGRATION
static inline bool is_pinnable_page(struct page *page)
{
	return !(is_zone_movable_page(page) || is_migrate_cma_page(page)) ||
		is_zero_pfn(page_to_pfn(page));
}
#else
static inline bool is_pinnable_page(struct page *page)
{
	return true;
}
#endif

static inline void set_page_zone(struct page *page, enum zone_type zone)
{
	page->flags &= ~(ZONES_MASK << ZONES_PGSHIFT);
	page->flags |= (zone & ZONES_MASK) << ZONES_PGSHIFT;
}

static inline void set_page_node(struct page *page, unsigned long node)
{
	page->flags &= ~(NODES_MASK << NODES_PGSHIFT);
	page->flags |= (node & NODES_MASK) << NODES_PGSHIFT;
}

static inline void set_page_links(struct page *page, enum zone_type zone,
	unsigned long node, unsigned long pfn)
{
	set_page_zone(page, zone);
	set_page_node(page, node);
#ifdef SECTION_IN_PAGE_FLAGS
	set_page_section(page, pfn_to_section_nr(pfn));
#endif
}

/*
 * Some inline functions in vmstat.h depend on page_zone()
 */
#include <linux/vmstat.h>

static __always_inline void *lowmem_page_address(const struct page *page)
{
	return page_to_virt(page);
}

#if defined(CONFIG_HIGHMEM) && !defined(WANT_PAGE_VIRTUAL)
#define HASHED_PAGE_VIRTUAL
#endif

#if defined(WANT_PAGE_VIRTUAL)
static inline void *page_address(const struct page *page)
{
	return page->virtual;
}
static inline void set_page_address(struct page *page, void *address)
{
	page->virtual = address;
}
#define page_address_init()  do { } while(0)
#endif

#if defined(HASHED_PAGE_VIRTUAL)
void *page_address(const struct page *page);
void set_page_address(struct page *page, void *virtual);
void page_address_init(void);
#endif

#if !defined(HASHED_PAGE_VIRTUAL) && !defined(WANT_PAGE_VIRTUAL)
#define page_address(page) lowmem_page_address(page)
#define set_page_address(page, address)  do { } while(0)
#define page_address_init()  do { } while(0)
#endif

extern void *page_rmapping(struct page *page);
extern struct anon_vma *page_anon_vma(struct page *page);
extern struct address_space *page_mapping(struct page *page);

extern struct address_space *__page_file_mapping(struct page *);

static inline
struct address_space *page_file_mapping(struct page *page)
{
	if (unlikely(PageSwapCache(page)))
		return __page_file_mapping(page);

	return page->mapping;
}

extern pgoff_t __page_file_index(struct page *page);

/*
 * Return the pagecache index of the passed page.  Regular pagecache pages
 * use ->index whereas swapcache pages use swp_offset(->private)
 */
static inline pgoff_t page_index(struct page *page)
{
	if (unlikely(PageSwapCache(page)))
		return __page_file_index(page);
	return page->index;
}

bool page_mapped(struct page *page);
struct address_space *page_mapping(struct page *page);

/*
 * Return true only if the page has been allocated with
 * ALLOC_NO_WATERMARKS and the low watermark was not
 * met implying that the system is under some pressure.
 */
static inline bool page_is_pfmemalloc(const struct page *page)
{
	/*
	 * lru.next has bit 1 set if the page is allocated from the
	 * pfmemalloc reserves.  Callers may simply overwrite it if
	 * they do not need to preserve that information.
	 */
	return (uintptr_t)page->lru.next & BIT(1);
}

/*
 * Only to be called by the page allocator on a freshly allocated
 * page.
 */
static inline void set_page_pfmemalloc(struct page *page)
{
	page->lru.next = (void *)BIT(1);
}

static inline void clear_page_pfmemalloc(struct page *page)
{
	page->lru.next = NULL;
}

/*
 * Can be called by the pagefault handler when it gets a VM_FAULT_OOM.
 */
extern void pagefault_out_of_memory(void);

#define offset_in_page(p)	((unsigned long)(p) & ~PAGE_MASK)
#define offset_in_thp(page, p)	((unsigned long)(p) & (thp_size(page) - 1))

/*
 * Flags passed to show_mem() and show_free_areas() to suppress output in
 * various contexts.
 */
#define SHOW_MEM_FILTER_NODES		(0x0001u)	/* disallowed nodes */

extern void show_free_areas(unsigned int flags, nodemask_t *nodemask);

#ifdef CONFIG_MMU
extern bool can_do_mlock(void);
#else
static inline bool can_do_mlock(void) { return false; }
#endif
extern int user_shm_lock(size_t, struct ucounts *);
extern void user_shm_unlock(size_t, struct ucounts *);

/*
 * Parameter block passed down to zap_pte_range in exceptional cases.
 */
struct zap_details {
	struct address_space *check_mapping;	/* Check page->mapping if set */
	pgoff_t	first_index;			/* Lowest page->index to unmap */
	pgoff_t last_index;			/* Highest page->index to unmap */
	struct page *single_page;		/* Locked page to be unmapped */
};

struct page *vm_normal_page(struct vm_area_struct *vma, unsigned long addr,
			     pte_t pte);
struct page *vm_normal_page_pmd(struct vm_area_struct *vma, unsigned long addr,
				pmd_t pmd);

void zap_vma_ptes(struct vm_area_struct *vma, unsigned long address,
		  unsigned long size);
void zap_page_range(struct vm_area_struct *vma, unsigned long address,
		    unsigned long size);
void unmap_vmas(struct mmu_gather *tlb, struct vm_area_struct *start_vma,
		unsigned long start, unsigned long end);

struct mmu_notifier_range;

void free_pgd_range(struct mmu_gather *tlb, unsigned long addr,
		unsigned long end, unsigned long floor, unsigned long ceiling);
int
copy_page_range(struct vm_area_struct *dst_vma, struct vm_area_struct *src_vma);
int follow_invalidate_pte(struct mm_struct *mm, unsigned long address,
			  struct mmu_notifier_range *range, pte_t **ptepp,
			  pmd_t **pmdpp, spinlock_t **ptlp);
int follow_pte(struct mm_struct *mm, unsigned long address,
	       pte_t **ptepp, spinlock_t **ptlp);
int follow_pfn(struct vm_area_struct *vma, unsigned long address,
	unsigned long *pfn);
int follow_phys(struct vm_area_struct *vma, unsigned long address,
		unsigned int flags, unsigned long *prot, resource_size_t *phys);
int generic_access_phys(struct vm_area_struct *vma, unsigned long addr,
			void *buf, int len, int write);

extern void truncate_pagecache(struct inode *inode, loff_t new);
extern void truncate_setsize(struct inode *inode, loff_t newsize);
void pagecache_isize_extended(struct inode *inode, loff_t from, loff_t to);
void truncate_pagecache_range(struct inode *inode, loff_t offset, loff_t end);
int truncate_inode_page(struct address_space *mapping, struct page *page);
int generic_error_remove_page(struct address_space *mapping, struct page *page);
int invalidate_inode_page(struct page *page);

#ifdef CONFIG_MMU
extern vm_fault_t handle_mm_fault(struct vm_area_struct *vma,
				  unsigned long address, unsigned int flags,
				  struct pt_regs *regs);
extern int fixup_user_fault(struct mm_struct *mm,
			    unsigned long address, unsigned int fault_flags,
			    bool *unlocked);
void unmap_mapping_page(struct page *page);
void unmap_mapping_pages(struct address_space *mapping,
		pgoff_t start, pgoff_t nr, bool even_cows);
void unmap_mapping_range(struct address_space *mapping,
		loff_t const holebegin, loff_t const holelen, int even_cows);
#else
static inline vm_fault_t handle_mm_fault(struct vm_area_struct *vma,
					 unsigned long address, unsigned int flags,
					 struct pt_regs *regs)
{
	/* should never happen if there's no MMU */
	BUG();
	return VM_FAULT_SIGBUS;
}
static inline int fixup_user_fault(struct mm_struct *mm, unsigned long address,
		unsigned int fault_flags, bool *unlocked)
{
	/* should never happen if there's no MMU */
	BUG();
	return -EFAULT;
}
static inline void unmap_mapping_page(struct page *page) { }
static inline void unmap_mapping_pages(struct address_space *mapping,
		pgoff_t start, pgoff_t nr, bool even_cows) { }
static inline void unmap_mapping_range(struct address_space *mapping,
		loff_t const holebegin, loff_t const holelen, int even_cows) { }
#endif

static inline void unmap_shared_mapping_range(struct address_space *mapping,
		loff_t const holebegin, loff_t const holelen)
{
	unmap_mapping_range(mapping, holebegin, holelen, 0);
}

extern int access_process_vm(struct task_struct *tsk, unsigned long addr,
		void *buf, int len, unsigned int gup_flags);
extern int access_remote_vm(struct mm_struct *mm, unsigned long addr,
		void *buf, int len, unsigned int gup_flags);
extern int __access_remote_vm(struct mm_struct *mm, unsigned long addr,
			      void *buf, int len, unsigned int gup_flags);

long get_user_pages_remote(struct mm_struct *mm,
			    unsigned long start, unsigned long nr_pages,
			    unsigned int gup_flags, struct page **pages,
			    struct vm_area_struct **vmas, int *locked);
long pin_user_pages_remote(struct mm_struct *mm,
			   unsigned long start, unsigned long nr_pages,
			   unsigned int gup_flags, struct page **pages,
			   struct vm_area_struct **vmas, int *locked);
long get_user_pages(unsigned long start, unsigned long nr_pages,
			    unsigned int gup_flags, struct page **pages,
			    struct vm_area_struct **vmas);
long pin_user_pages(unsigned long start, unsigned long nr_pages,
		    unsigned int gup_flags, struct page **pages,
		    struct vm_area_struct **vmas);
long get_user_pages_locked(unsigned long start, unsigned long nr_pages,
		    unsigned int gup_flags, struct page **pages, int *locked);
long pin_user_pages_locked(unsigned long start, unsigned long nr_pages,
		    unsigned int gup_flags, struct page **pages, int *locked);
long get_user_pages_unlocked(unsigned long start, unsigned long nr_pages,
		    struct page **pages, unsigned int gup_flags);
long pin_user_pages_unlocked(unsigned long start, unsigned long nr_pages,
		    struct page **pages, unsigned int gup_flags);

int get_user_pages_fast(unsigned long start, int nr_pages,
			unsigned int gup_flags, struct page **pages);
int pin_user_pages_fast(unsigned long start, int nr_pages,
			unsigned int gup_flags, struct page **pages);

int account_locked_vm(struct mm_struct *mm, unsigned long pages, bool inc);
int __account_locked_vm(struct mm_struct *mm, unsigned long pages, bool inc,
			struct task_struct *task, bool bypass_rlim);

struct kvec;
int get_kernel_pages(const struct kvec *iov, int nr_pages, int write,
			struct page **pages);
struct page *get_dump_page(unsigned long addr);

extern int try_to_release_page(struct page * page, gfp_t gfp_mask);
extern void do_invalidatepage(struct page *page, unsigned int offset,
			      unsigned int length);

int redirty_page_for_writepage(struct writeback_control *wbc,
				struct page *page);
void account_page_cleaned(struct page *page, struct address_space *mapping,
			  struct bdi_writeback *wb);
int set_page_dirty(struct page *page);
int set_page_dirty_lock(struct page *page);
void __cancel_dirty_page(struct page *page);
static inline void cancel_dirty_page(struct page *page)
{
	/* Avoid atomic ops, locking, etc. when not actually needed. */
	if (PageDirty(page))
		__cancel_dirty_page(page);
}
int clear_page_dirty_for_io(struct page *page);

int get_cmdline(struct task_struct *task, char *buffer, int buflen);

extern unsigned long move_page_tables(struct vm_area_struct *vma,
		unsigned long old_addr, struct vm_area_struct *new_vma,
		unsigned long new_addr, unsigned long len,
		bool need_rmap_locks);

/*
 * Flags used by change_protection().  For now we make it a bitmap so
 * that we can pass in multiple flags just like parameters.  However
 * for now all the callers are only use one of the flags at the same
 * time.
 */
/* Whether we should allow dirty bit accounting */
#define  MM_CP_DIRTY_ACCT                  (1UL << 0)
/* Whether this protection change is for NUMA hints */
#define  MM_CP_PROT_NUMA                   (1UL << 1)
/* Whether this change is for write protecting */
#define  MM_CP_UFFD_WP                     (1UL << 2) /* do wp */
#define  MM_CP_UFFD_WP_RESOLVE             (1UL << 3) /* Resolve wp */
#define  MM_CP_UFFD_WP_ALL                 (MM_CP_UFFD_WP | \
					    MM_CP_UFFD_WP_RESOLVE)

extern unsigned long change_protection(struct vm_area_struct *vma, unsigned long start,
			      unsigned long end, pgprot_t newprot,
			      unsigned long cp_flags);
extern int mprotect_fixup(struct vm_area_struct *vma,
			  struct vm_area_struct **pprev, unsigned long start,
			  unsigned long end, unsigned long newflags);

/*
 * doesn't attempt to fault and will return short.
 */
int get_user_pages_fast_only(unsigned long start, int nr_pages,
			     unsigned int gup_flags, struct page **pages);
int pin_user_pages_fast_only(unsigned long start, int nr_pages,
			     unsigned int gup_flags, struct page **pages);

static inline bool get_user_page_fast_only(unsigned long addr,
			unsigned int gup_flags, struct page **pagep)
{
	return get_user_pages_fast_only(addr, 1, gup_flags, pagep) == 1;
}
/*
 * per-process(per-mm_struct) statistics.
 */
static inline unsigned long get_mm_counter(struct mm_struct *mm, int member)
{
	long val = atomic_long_read(&mm->rss_stat.count[member]);

#ifdef SPLIT_RSS_COUNTING
	/*
	 * counter is updated in asynchronous manner and may go to minus.
	 * But it's never be expected number for users.
	 */
	if (val < 0)
		val = 0;
#endif
	return (unsigned long)val;
}

void mm_trace_rss_stat(struct mm_struct *mm, int member, long count);

static inline void add_mm_counter(struct mm_struct *mm, int member, long value)
{
	long count = atomic_long_add_return(value, &mm->rss_stat.count[member]);

	mm_trace_rss_stat(mm, member, count);
}

static inline void inc_mm_counter(struct mm_struct *mm, int member)
{
	long count = atomic_long_inc_return(&mm->rss_stat.count[member]);

	mm_trace_rss_stat(mm, member, count);
}

static inline void dec_mm_counter(struct mm_struct *mm, int member)
{
	long count = atomic_long_dec_return(&mm->rss_stat.count[member]);

	mm_trace_rss_stat(mm, member, count);
}

/* Optimized variant when page is already known not to be PageAnon */
static inline int mm_counter_file(struct page *page)
{
	if (PageSwapBacked(page))
		return MM_SHMEMPAGES;
	return MM_FILEPAGES;
}

static inline int mm_counter(struct page *page)
{
	if (PageAnon(page))
		return MM_ANONPAGES;
	return mm_counter_file(page);
}

static inline unsigned long get_mm_rss(struct mm_struct *mm)
{
	return get_mm_counter(mm, MM_FILEPAGES) +
		get_mm_counter(mm, MM_ANONPAGES) +
		get_mm_counter(mm, MM_SHMEMPAGES);
}

static inline unsigned long get_mm_hiwater_rss(struct mm_struct *mm)
{
	return max(mm->hiwater_rss, get_mm_rss(mm));
}

static inline unsigned long get_mm_hiwater_vm(struct mm_struct *mm)
{
	return max(mm->hiwater_vm, mm->total_vm);
}

static inline void update_hiwater_rss(struct mm_struct *mm)
{
	unsigned long _rss = get_mm_rss(mm);

	if ((mm)->hiwater_rss < _rss)
		(mm)->hiwater_rss = _rss;
}

static inline void update_hiwater_vm(struct mm_struct *mm)
{
	if (mm->hiwater_vm < mm->total_vm)
		mm->hiwater_vm = mm->total_vm;
}

static inline void reset_mm_hiwater_rss(struct mm_struct *mm)
{
	mm->hiwater_rss = get_mm_rss(mm);
}

static inline void setmax_mm_hiwater_rss(unsigned long *maxrss,
					 struct mm_struct *mm)
{
	unsigned long hiwater_rss = get_mm_hiwater_rss(mm);

	if (*maxrss < hiwater_rss)
		*maxrss = hiwater_rss;
}

#if defined(SPLIT_RSS_COUNTING)
void sync_mm_rss(struct mm_struct *mm);
#else
static inline void sync_mm_rss(struct mm_struct *mm)
{
}
#endif

#ifndef CONFIG_ARCH_HAS_PTE_SPECIAL
static inline int pte_special(pte_t pte)
{
	return 0;
}

static inline pte_t pte_mkspecial(pte_t pte)
{
	return pte;
}
#endif

#ifndef CONFIG_ARCH_HAS_PTE_DEVMAP
static inline int pte_devmap(pte_t pte)
{
	return 0;
}
#endif

int vma_wants_writenotify(struct vm_area_struct *vma, pgprot_t vm_page_prot);

extern pte_t *__get_locked_pte(struct mm_struct *mm, unsigned long addr,
			       spinlock_t **ptl);
static inline pte_t *get_locked_pte(struct mm_struct *mm, unsigned long addr,
				    spinlock_t **ptl)
{
	pte_t *ptep;
	__cond_lock(*ptl, ptep = __get_locked_pte(mm, addr, ptl));
	return ptep;
}

#ifdef __PAGETABLE_P4D_FOLDED
static inline int __p4d_alloc(struct mm_struct *mm, pgd_t *pgd,
						unsigned long address)
{
	return 0;
}
#else
int __p4d_alloc(struct mm_struct *mm, pgd_t *pgd, unsigned long address);
#endif

#if defined(__PAGETABLE_PUD_FOLDED) || !defined(CONFIG_MMU)
static inline int __pud_alloc(struct mm_struct *mm, p4d_t *p4d,
						unsigned long address)
{
	return 0;
}
static inline void mm_inc_nr_puds(struct mm_struct *mm) {}
static inline void mm_dec_nr_puds(struct mm_struct *mm) {}

#else
int __pud_alloc(struct mm_struct *mm, p4d_t *p4d, unsigned long address);

static inline void mm_inc_nr_puds(struct mm_struct *mm)
{
	if (mm_pud_folded(mm))
		return;
	atomic_long_add(PTRS_PER_PUD * sizeof(pud_t), &mm->pgtables_bytes);
}

static inline void mm_dec_nr_puds(struct mm_struct *mm)
{
	if (mm_pud_folded(mm))
		return;
	atomic_long_sub(PTRS_PER_PUD * sizeof(pud_t), &mm->pgtables_bytes);
}
#endif

#if defined(__PAGETABLE_PMD_FOLDED) || !defined(CONFIG_MMU)
static inline int __pmd_alloc(struct mm_struct *mm, pud_t *pud,
						unsigned long address)
{
	return 0;
}

static inline void mm_inc_nr_pmds(struct mm_struct *mm) {}
static inline void mm_dec_nr_pmds(struct mm_struct *mm) {}

#else
int __pmd_alloc(struct mm_struct *mm, pud_t *pud, unsigned long address);

static inline void mm_inc_nr_pmds(struct mm_struct *mm)
{
	if (mm_pmd_folded(mm))
		return;
	atomic_long_add(PTRS_PER_PMD * sizeof(pmd_t), &mm->pgtables_bytes);
}

static inline void mm_dec_nr_pmds(struct mm_struct *mm)
{
	if (mm_pmd_folded(mm))
		return;
	atomic_long_sub(PTRS_PER_PMD * sizeof(pmd_t), &mm->pgtables_bytes);
}
#endif

#ifdef CONFIG_MMU
static inline void mm_pgtables_bytes_init(struct mm_struct *mm)
{
	atomic_long_set(&mm->pgtables_bytes, 0);
}

static inline unsigned long mm_pgtables_bytes(const struct mm_struct *mm)
{
	return atomic_long_read(&mm->pgtables_bytes);
}

static inline void mm_inc_nr_ptes(struct mm_struct *mm)
{
	atomic_long_add(PTRS_PER_PTE * sizeof(pte_t), &mm->pgtables_bytes);
}

static inline void mm_dec_nr_ptes(struct mm_struct *mm)
{
	atomic_long_sub(PTRS_PER_PTE * sizeof(pte_t), &mm->pgtables_bytes);
}
#else

static inline void mm_pgtables_bytes_init(struct mm_struct *mm) {}
static inline unsigned long mm_pgtables_bytes(const struct mm_struct *mm)
{
	return 0;
}

static inline void mm_inc_nr_ptes(struct mm_struct *mm) {}
static inline void mm_dec_nr_ptes(struct mm_struct *mm) {}
#endif

int __pte_alloc(struct mm_struct *mm, pmd_t *pmd);
int __pte_alloc_kernel(pmd_t *pmd);

#if defined(CONFIG_MMU)

static inline p4d_t *p4d_alloc(struct mm_struct *mm, pgd_t *pgd,
		unsigned long address)
{
	return (unlikely(pgd_none(*pgd)) && __p4d_alloc(mm, pgd, address)) ?
		NULL : p4d_offset(pgd, address);
}

static inline pud_t *pud_alloc(struct mm_struct *mm, p4d_t *p4d,
		unsigned long address)
{
	return (unlikely(p4d_none(*p4d)) && __pud_alloc(mm, p4d, address)) ?
		NULL : pud_offset(p4d, address);
}

static inline pmd_t *pmd_alloc(struct mm_struct *mm, pud_t *pud, unsigned long address)
{
	return (unlikely(pud_none(*pud)) && __pmd_alloc(mm, pud, address))?
		NULL: pmd_offset(pud, address);
}
#endif /* CONFIG_MMU */

#if USE_SPLIT_PTE_PTLOCKS
#if ALLOC_SPLIT_PTLOCKS
void __init ptlock_cache_init(void);
extern bool ptlock_alloc(struct page *page);
extern void ptlock_free(struct page *page);

static inline spinlock_t *ptlock_ptr(struct page *page)
{
	return page->ptl;
}
#else /* ALLOC_SPLIT_PTLOCKS */
static inline void ptlock_cache_init(void)
{
}

static inline bool ptlock_alloc(struct page *page)
{
	return true;
}

static inline void ptlock_free(struct page *page)
{
}

static inline spinlock_t *ptlock_ptr(struct page *page)
{
	return &page->ptl;
}
#endif /* ALLOC_SPLIT_PTLOCKS */

static inline spinlock_t *pte_lockptr(struct mm_struct *mm, pmd_t *pmd)
{
	return ptlock_ptr(pmd_page(*pmd));
}

static inline bool ptlock_init(struct page *page)
{
	/*
	 * prep_new_page() initialize page->private (and therefore page->ptl)
	 * with 0. Make sure nobody took it in use in between.
	 *
	 * It can happen if arch try to use slab for page table allocation:
	 * slab code uses page->slab_cache, which share storage with page->ptl.
	 */
	VM_BUG_ON_PAGE(*(unsigned long *)&page->ptl, page);
	if (!ptlock_alloc(page))
		return false;
	spin_lock_init(ptlock_ptr(page));
	return true;
}

#else	/* !USE_SPLIT_PTE_PTLOCKS */
/*
 * We use mm->page_table_lock to guard all pagetable pages of the mm.
 */
static inline spinlock_t *pte_lockptr(struct mm_struct *mm, pmd_t *pmd)
{
	return &mm->page_table_lock;
}
static inline void ptlock_cache_init(void) {}
static inline bool ptlock_init(struct page *page) { return true; }
static inline void ptlock_free(struct page *page) {}
#endif /* USE_SPLIT_PTE_PTLOCKS */

static inline void pgtable_init(void)
{
	ptlock_cache_init();
	pgtable_cache_init();
}

static inline bool pgtable_pte_page_ctor(struct page *page)
{
	if (!ptlock_init(page))
		return false;
	__SetPageTable(page);
	inc_lruvec_page_state(page, NR_PAGETABLE);
	return true;
}

static inline void pgtable_pte_page_dtor(struct page *page)
{
	ptlock_free(page);
	__ClearPageTable(page);
	dec_lruvec_page_state(page, NR_PAGETABLE);
}

#define pte_offset_map_lock(mm, pmd, address, ptlp)	\
({							\
	spinlock_t *__ptl = pte_lockptr(mm, pmd);	\
	pte_t *__pte = pte_offset_map(pmd, address);	\
	*(ptlp) = __ptl;				\
	spin_lock(__ptl);				\
	__pte;						\
})

#define pte_unmap_unlock(pte, ptl)	do {		\
	spin_unlock(ptl);				\
	pte_unmap(pte);					\
} while (0)

#define pte_alloc(mm, pmd) (unlikely(pmd_none(*(pmd))) && __pte_alloc(mm, pmd))

#define pte_alloc_map(mm, pmd, address)			\
	(pte_alloc(mm, pmd) ? NULL : pte_offset_map(pmd, address))

#define pte_alloc_map_lock(mm, pmd, address, ptlp)	\
	(pte_alloc(mm, pmd) ?			\
		 NULL : pte_offset_map_lock(mm, pmd, address, ptlp))

#define pte_alloc_kernel(pmd, address)			\
	((unlikely(pmd_none(*(pmd))) && __pte_alloc_kernel(pmd))? \
		NULL: pte_offset_kernel(pmd, address))

#if USE_SPLIT_PMD_PTLOCKS

static struct page *pmd_to_page(pmd_t *pmd)
{
	unsigned long mask = ~(PTRS_PER_PMD * sizeof(pmd_t) - 1);
	return virt_to_page((void *)((unsigned long) pmd & mask));
}

static inline spinlock_t *pmd_lockptr(struct mm_struct *mm, pmd_t *pmd)
{
	return ptlock_ptr(pmd_to_page(pmd));
}

static inline bool pmd_ptlock_init(struct page *page)
{
#ifdef CONFIG_TRANSPARENT_HUGEPAGE
	page->pmd_huge_pte = NULL;
#endif
	return ptlock_init(page);
}

static inline void pmd_ptlock_free(struct page *page)
{
#ifdef CONFIG_TRANSPARENT_HUGEPAGE
	VM_BUG_ON_PAGE(page->pmd_huge_pte, page);
#endif
	ptlock_free(page);
}

#define pmd_huge_pte(mm, pmd) (pmd_to_page(pmd)->pmd_huge_pte)

#else

static inline spinlock_t *pmd_lockptr(struct mm_struct *mm, pmd_t *pmd)
{
	return &mm->page_table_lock;
}

static inline bool pmd_ptlock_init(struct page *page) { return true; }
static inline void pmd_ptlock_free(struct page *page) {}

#define pmd_huge_pte(mm, pmd) ((mm)->pmd_huge_pte)

#endif

static inline spinlock_t *pmd_lock(struct mm_struct *mm, pmd_t *pmd)
{
	spinlock_t *ptl = pmd_lockptr(mm, pmd);
	spin_lock(ptl);
	return ptl;
}

static inline bool pgtable_pmd_page_ctor(struct page *page)
{
	if (!pmd_ptlock_init(page))
		return false;
	__SetPageTable(page);
	inc_lruvec_page_state(page, NR_PAGETABLE);
	return true;
}

static inline void pgtable_pmd_page_dtor(struct page *page)
{
	pmd_ptlock_free(page);
	__ClearPageTable(page);
	dec_lruvec_page_state(page, NR_PAGETABLE);
}

/*
 * No scalability reason to split PUD locks yet, but follow the same pattern
 * as the PMD locks to make it easier if we decide to.  The VM should not be
 * considered ready to switch to split PUD locks yet; there may be places
 * which need to be converted from page_table_lock.
 */
static inline spinlock_t *pud_lockptr(struct mm_struct *mm, pud_t *pud)
{
	return &mm->page_table_lock;
}

static inline spinlock_t *pud_lock(struct mm_struct *mm, pud_t *pud)
{
	spinlock_t *ptl = pud_lockptr(mm, pud);

	spin_lock(ptl);
	return ptl;
}

extern void __init pagecache_init(void);
extern void __init free_area_init_memoryless_node(int nid);
extern void free_initmem(void);

/*
 * Free reserved pages within range [PAGE_ALIGN(start), end & PAGE_MASK)
 * into the buddy system. The freed pages will be poisoned with pattern
 * "poison" if it's within range [0, UCHAR_MAX].
 * Return pages freed into the buddy system.
 */
extern unsigned long free_reserved_area(void *start, void *end,
					int poison, const char *s);

extern void adjust_managed_page_count(struct page *page, long count);
extern void mem_init_print_info(void);

extern void reserve_bootmem_region(phys_addr_t start, phys_addr_t end);

/* Free the reserved page into the buddy system, so it gets managed. */
static inline void free_reserved_page(struct page *page)
{
	ClearPageReserved(page);
	init_page_count(page);
	__free_page(page);
	adjust_managed_page_count(page, 1);
}
#define free_highmem_page(page) free_reserved_page(page)

static inline void mark_page_reserved(struct page *page)
{
	SetPageReserved(page);
	adjust_managed_page_count(page, -1);
}

/*
 * Default method to free all the __init memory into the buddy system.
 * The freed pages will be poisoned with pattern "poison" if it's within
 * range [0, UCHAR_MAX].
 * Return pages freed into the buddy system.
 */
static inline unsigned long free_initmem_default(int poison)
{
	extern char __init_begin[], __init_end[];

	return free_reserved_area(&__init_begin, &__init_end,
				  poison, "unused kernel image (initmem)");
}

static inline unsigned long get_num_physpages(void)
{
	int nid;
	unsigned long phys_pages = 0;

	for_each_online_node(nid)
		phys_pages += node_present_pages(nid);

	return phys_pages;
}

/*
 * Using memblock node mappings, an architecture may initialise its
 * zones, allocate the backing mem_map and account for memory holes in an
 * architecture independent manner.
 *
 * An architecture is expected to register range of page frames backed by
 * physical memory with memblock_add[_node]() before calling
 * free_area_init() passing in the PFN each zone ends at. At a basic
 * usage, an architecture is expected to do something like
 *
 * unsigned long max_zone_pfns[MAX_NR_ZONES] = {max_dma, max_normal_pfn,
 * 							 max_highmem_pfn};
 * for_each_valid_physical_page_range()
 * 	memblock_add_node(base, size, nid)
 * free_area_init(max_zone_pfns);
 */
void free_area_init(unsigned long *max_zone_pfn);
unsigned long node_map_pfn_alignment(void);
unsigned long __absent_pages_in_range(int nid, unsigned long start_pfn,
						unsigned long end_pfn);
extern unsigned long absent_pages_in_range(unsigned long start_pfn,
						unsigned long end_pfn);
extern void get_pfn_range_for_nid(unsigned int nid,
			unsigned long *start_pfn, unsigned long *end_pfn);
extern unsigned long find_min_pfn_with_active_regions(void);

#ifndef CONFIG_NUMA
static inline int early_pfn_to_nid(unsigned long pfn)
{
	return 0;
}
#else
/* please see mm/page_alloc.c */
extern int __meminit early_pfn_to_nid(unsigned long pfn);
#endif

extern void set_dma_reserve(unsigned long new_dma_reserve);
extern void memmap_init_range(unsigned long, int, unsigned long,
		unsigned long, unsigned long, enum meminit_context,
		struct vmem_altmap *, int migratetype);
extern void setup_per_zone_wmarks(void);
extern int __meminit init_per_zone_wmark_min(void);
extern void mem_init(void);
extern void __init mmap_init(void);
extern void show_mem(unsigned int flags, nodemask_t *nodemask);
extern long si_mem_available(void);
extern void si_meminfo(struct sysinfo * val);
extern void si_meminfo_node(struct sysinfo *val, int nid);
#ifdef __HAVE_ARCH_RESERVED_KERNEL_PAGES
extern unsigned long arch_reserved_kernel_pages(void);
#endif

extern __printf(3, 4)
void warn_alloc(gfp_t gfp_mask, nodemask_t *nodemask, const char *fmt, ...);

extern void setup_per_cpu_pageset(void);

/* page_alloc.c */
extern int min_free_kbytes;
extern int watermark_boost_factor;
extern int watermark_scale_factor;
extern bool arch_has_descending_max_zone_pfns(void);

/* nommu.c */
extern atomic_long_t mmap_pages_allocated;
extern int nommu_shrink_inode_mappings(struct inode *, size_t, size_t);

/* interval_tree.c */
void vma_interval_tree_insert(struct vm_area_struct *node,
			      struct rb_root_cached *root);
void vma_interval_tree_insert_after(struct vm_area_struct *node,
				    struct vm_area_struct *prev,
				    struct rb_root_cached *root);
void vma_interval_tree_remove(struct vm_area_struct *node,
			      struct rb_root_cached *root);
struct vm_area_struct *vma_interval_tree_iter_first(struct rb_root_cached *root,
				unsigned long start, unsigned long last);
struct vm_area_struct *vma_interval_tree_iter_next(struct vm_area_struct *node,
				unsigned long start, unsigned long last);

#define vma_interval_tree_foreach(vma, root, start, last)		\
	for (vma = vma_interval_tree_iter_first(root, start, last);	\
	     vma; vma = vma_interval_tree_iter_next(vma, start, last))

void anon_vma_interval_tree_insert(struct anon_vma_chain *node,
				   struct rb_root_cached *root);
void anon_vma_interval_tree_remove(struct anon_vma_chain *node,
				   struct rb_root_cached *root);
struct anon_vma_chain *
anon_vma_interval_tree_iter_first(struct rb_root_cached *root,
				  unsigned long start, unsigned long last);
struct anon_vma_chain *anon_vma_interval_tree_iter_next(
	struct anon_vma_chain *node, unsigned long start, unsigned long last);
#ifdef CONFIG_DEBUG_VM_RB
void anon_vma_interval_tree_verify(struct anon_vma_chain *node);
#endif

#define anon_vma_interval_tree_foreach(avc, root, start, last)		 \
	for (avc = anon_vma_interval_tree_iter_first(root, start, last); \
	     avc; avc = anon_vma_interval_tree_iter_next(avc, start, last))

/* mmap.c */
extern int __vm_enough_memory(struct mm_struct *mm, long pages, int cap_sys_admin);
extern int __vma_adjust(struct vm_area_struct *vma, unsigned long start,
	unsigned long end, pgoff_t pgoff, struct vm_area_struct *insert,
	struct vm_area_struct *expand);
static inline int vma_adjust(struct vm_area_struct *vma, unsigned long start,
	unsigned long end, pgoff_t pgoff, struct vm_area_struct *insert)
{
	return __vma_adjust(vma, start, end, pgoff, insert, NULL);
}
extern struct vm_area_struct *vma_merge(struct mm_struct *,
	struct vm_area_struct *prev, unsigned long addr, unsigned long end,
	unsigned long vm_flags, struct anon_vma *, struct file *, pgoff_t,
	struct mempolicy *, struct vm_userfaultfd_ctx);
extern struct anon_vma *find_mergeable_anon_vma(struct vm_area_struct *);
extern int __split_vma(struct mm_struct *, struct vm_area_struct *,
	unsigned long addr, int new_below);
extern int split_vma(struct mm_struct *, struct vm_area_struct *,
	unsigned long addr, int new_below);
extern int insert_vm_struct(struct mm_struct *, struct vm_area_struct *);
extern void __vma_link_rb(struct mm_struct *, struct vm_area_struct *,
	struct rb_node **, struct rb_node *);
extern void unlink_file_vma(struct vm_area_struct *);
extern struct vm_area_struct *copy_vma(struct vm_area_struct **,
	unsigned long addr, unsigned long len, pgoff_t pgoff,
	bool *need_rmap_locks);
extern void exit_mmap(struct mm_struct *);

static inline int check_data_rlimit(unsigned long rlim,
				    unsigned long new,
				    unsigned long start,
				    unsigned long end_data,
				    unsigned long start_data)
{
	if (rlim < RLIM_INFINITY) {
		if (((new - start) + (end_data - start_data)) > rlim)
			return -ENOSPC;
	}

	return 0;
}

extern int mm_take_all_locks(struct mm_struct *mm);
extern void mm_drop_all_locks(struct mm_struct *mm);

extern int set_mm_exe_file(struct mm_struct *mm, struct file *new_exe_file);
extern int replace_mm_exe_file(struct mm_struct *mm, struct file *new_exe_file);
extern struct file *get_mm_exe_file(struct mm_struct *mm);
extern struct file *get_task_exe_file(struct task_struct *task);

extern bool may_expand_vm(struct mm_struct *, vm_flags_t, unsigned long npages);
extern void vm_stat_account(struct mm_struct *, vm_flags_t, long npages);

extern bool vma_is_special_mapping(const struct vm_area_struct *vma,
				   const struct vm_special_mapping *sm);
extern struct vm_area_struct *_install_special_mapping(struct mm_struct *mm,
				   unsigned long addr, unsigned long len,
				   unsigned long flags,
				   const struct vm_special_mapping *spec);
/* This is an obsolete alternative to _install_special_mapping. */
extern int install_special_mapping(struct mm_struct *mm,
				   unsigned long addr, unsigned long len,
				   unsigned long flags, struct page **pages);

unsigned long randomize_stack_top(unsigned long stack_top);
unsigned long randomize_page(unsigned long start, unsigned long range);

extern unsigned long get_unmapped_area(struct file *, unsigned long, unsigned long, unsigned long, unsigned long);

extern unsigned long mmap_region(struct file *file, unsigned long addr,
	unsigned long len, vm_flags_t vm_flags, unsigned long pgoff,
	struct list_head *uf);
extern unsigned long do_mmap(struct file *file, unsigned long addr,
	unsigned long len, unsigned long prot, unsigned long flags,
	unsigned long pgoff, unsigned long *populate, struct list_head *uf);
extern int __do_munmap(struct mm_struct *, unsigned long, size_t,
		       struct list_head *uf, bool downgrade);
extern int do_munmap(struct mm_struct *, unsigned long, size_t,
		     struct list_head *uf);
extern int do_madvise(struct mm_struct *mm, unsigned long start, size_t len_in, int behavior);

#ifdef CONFIG_MMU
extern int __mm_populate(unsigned long addr, unsigned long len,
			 int ignore_errors);
static inline void mm_populate(unsigned long addr, unsigned long len)
{
	/* Ignore errors */
	(void) __mm_populate(addr, len, 1);
}
#else
static inline void mm_populate(unsigned long addr, unsigned long len) {}
#endif

/* These take the mm semaphore themselves */
extern int __must_check vm_brk(unsigned long, unsigned long);
extern int __must_check vm_brk_flags(unsigned long, unsigned long, unsigned long);
extern int vm_munmap(unsigned long, size_t);
extern unsigned long __must_check vm_mmap(struct file *, unsigned long,
        unsigned long, unsigned long,
        unsigned long, unsigned long);

struct vm_unmapped_area_info {
#define VM_UNMAPPED_AREA_TOPDOWN 1
	unsigned long flags;
	unsigned long length;
	unsigned long low_limit;
	unsigned long high_limit;
	unsigned long align_mask;
	unsigned long align_offset;
};

extern unsigned long vm_unmapped_area(struct vm_unmapped_area_info *info);

/* truncate.c */
extern void truncate_inode_pages(struct address_space *, loff_t);
extern void truncate_inode_pages_range(struct address_space *,
				       loff_t lstart, loff_t lend);
extern void truncate_inode_pages_final(struct address_space *);

/* generic vm_area_ops exported for stackable file systems */
extern vm_fault_t filemap_fault(struct vm_fault *vmf);
extern vm_fault_t filemap_map_pages(struct vm_fault *vmf,
		pgoff_t start_pgoff, pgoff_t end_pgoff);
extern vm_fault_t filemap_page_mkwrite(struct vm_fault *vmf);

/* mm/page-writeback.c */
int __must_check write_one_page(struct page *page);
void task_dirty_inc(struct task_struct *tsk);

extern unsigned long stack_guard_gap;
/* Generic expand stack which grows the stack according to GROWS{UP,DOWN} */
extern int expand_stack(struct vm_area_struct *vma, unsigned long address);

/* CONFIG_STACK_GROWSUP still needs to grow downwards at some places */
extern int expand_downwards(struct vm_area_struct *vma,
		unsigned long address);
#if VM_GROWSUP
extern int expand_upwards(struct vm_area_struct *vma, unsigned long address);
#else
  #define expand_upwards(vma, address) (0)
#endif

/* Look up the first VMA which satisfies  addr < vm_end,  NULL if none. */
extern struct vm_area_struct * find_vma(struct mm_struct * mm, unsigned long addr);
extern struct vm_area_struct * find_vma_prev(struct mm_struct * mm, unsigned long addr,
					     struct vm_area_struct **pprev);

/**
 * find_vma_intersection() - Look up the first VMA which intersects the interval
 * @mm: The process address space.
 * @start_addr: The inclusive start user address.
 * @end_addr: The exclusive end user address.
 *
 * Returns: The first VMA within the provided range, %NULL otherwise.  Assumes
 * start_addr < end_addr.
 */
static inline
struct vm_area_struct *find_vma_intersection(struct mm_struct *mm,
					     unsigned long start_addr,
					     unsigned long end_addr)
{
	struct vm_area_struct *vma = find_vma(mm, start_addr);

	if (vma && end_addr <= vma->vm_start)
		vma = NULL;
	return vma;
}

/**
 * vma_lookup() - Find a VMA at a specific address
 * @mm: The process address space.
 * @addr: The user address.
 *
 * Return: The vm_area_struct at the given address, %NULL otherwise.
 */
static inline
struct vm_area_struct *vma_lookup(struct mm_struct *mm, unsigned long addr)
{
	struct vm_area_struct *vma = find_vma(mm, addr);

	if (vma && addr < vma->vm_start)
		vma = NULL;

	return vma;
}

static inline unsigned long vm_start_gap(struct vm_area_struct *vma)
{
	unsigned long vm_start = vma->vm_start;

	if (vma->vm_flags & VM_GROWSDOWN) {
		vm_start -= stack_guard_gap;
		if (vm_start > vma->vm_start)
			vm_start = 0;
	}
	return vm_start;
}

static inline unsigned long vm_end_gap(struct vm_area_struct *vma)
{
	unsigned long vm_end = vma->vm_end;

	if (vma->vm_flags & VM_GROWSUP) {
		vm_end += stack_guard_gap;
		if (vm_end < vma->vm_end)
			vm_end = -PAGE_SIZE;
	}
	return vm_end;
}

static inline unsigned long vma_pages(struct vm_area_struct *vma)
{
	return (vma->vm_end - vma->vm_start) >> PAGE_SHIFT;
}

/* Look up the first VMA which exactly match the interval vm_start ... vm_end */
static inline struct vm_area_struct *find_exact_vma(struct mm_struct *mm,
				unsigned long vm_start, unsigned long vm_end)
{
	struct vm_area_struct *vma = find_vma(mm, vm_start);

	if (vma && (vma->vm_start != vm_start || vma->vm_end != vm_end))
		vma = NULL;

	return vma;
}

static inline bool range_in_vma(struct vm_area_struct *vma,
				unsigned long start, unsigned long end)
{
	return (vma && vma->vm_start <= start && end <= vma->vm_end);
}

#ifdef CONFIG_MMU
pgprot_t vm_get_page_prot(unsigned long vm_flags);
void vma_set_page_prot(struct vm_area_struct *vma);
#else
static inline pgprot_t vm_get_page_prot(unsigned long vm_flags)
{
	return __pgprot(0);
}
static inline void vma_set_page_prot(struct vm_area_struct *vma)
{
	vma->vm_page_prot = vm_get_page_prot(vma->vm_flags);
}
#endif

void vma_set_file(struct vm_area_struct *vma, struct file *file);

#ifdef CONFIG_NUMA_BALANCING
unsigned long change_prot_numa(struct vm_area_struct *vma,
			unsigned long start, unsigned long end);
#endif

struct vm_area_struct *find_extend_vma(struct mm_struct *, unsigned long addr);
int remap_pfn_range(struct vm_area_struct *, unsigned long addr,
			unsigned long pfn, unsigned long size, pgprot_t);
int remap_pfn_range_notrack(struct vm_area_struct *vma, unsigned long addr,
		unsigned long pfn, unsigned long size, pgprot_t prot);
int vm_insert_page(struct vm_area_struct *, unsigned long addr, struct page *);
int vm_insert_pages(struct vm_area_struct *vma, unsigned long addr,
			struct page **pages, unsigned long *num);
int vm_map_pages(struct vm_area_struct *vma, struct page **pages,
				unsigned long num);
int vm_map_pages_zero(struct vm_area_struct *vma, struct page **pages,
				unsigned long num);
vm_fault_t vmf_insert_pfn(struct vm_area_struct *vma, unsigned long addr,
			unsigned long pfn);
vm_fault_t vmf_insert_pfn_prot(struct vm_area_struct *vma, unsigned long addr,
			unsigned long pfn, pgprot_t pgprot);
vm_fault_t vmf_insert_mixed(struct vm_area_struct *vma, unsigned long addr,
			pfn_t pfn);
vm_fault_t vmf_insert_mixed_prot(struct vm_area_struct *vma, unsigned long addr,
			pfn_t pfn, pgprot_t pgprot);
vm_fault_t vmf_insert_mixed_mkwrite(struct vm_area_struct *vma,
		unsigned long addr, pfn_t pfn);
int vm_iomap_memory(struct vm_area_struct *vma, phys_addr_t start, unsigned long len);

static inline vm_fault_t vmf_insert_page(struct vm_area_struct *vma,
				unsigned long addr, struct page *page)
{
	int err = vm_insert_page(vma, addr, page);

	if (err == -ENOMEM)
		return VM_FAULT_OOM;
	if (err < 0 && err != -EBUSY)
		return VM_FAULT_SIGBUS;

	return VM_FAULT_NOPAGE;
}

#ifndef io_remap_pfn_range
static inline int io_remap_pfn_range(struct vm_area_struct *vma,
				     unsigned long addr, unsigned long pfn,
				     unsigned long size, pgprot_t prot)
{
	return remap_pfn_range(vma, addr, pfn, size, pgprot_decrypted(prot));
}
#endif

static inline vm_fault_t vmf_error(int err)
{
	if (err == -ENOMEM)
		return VM_FAULT_OOM;
	return VM_FAULT_SIGBUS;
}

struct page *follow_page(struct vm_area_struct *vma, unsigned long address,
			 unsigned int foll_flags);

#define FOLL_WRITE	0x01	/* check pte is writable */
#define FOLL_TOUCH	0x02	/* mark page accessed */
#define FOLL_GET	0x04	/* do get_page on page */
#define FOLL_DUMP	0x08	/* give error on hole if it would be zero */
#define FOLL_FORCE	0x10	/* get_user_pages read/write w/o permission */
#define FOLL_NOWAIT	0x20	/* if a disk transfer is needed, start the IO
				 * and return without waiting upon it */
#define FOLL_POPULATE	0x40	/* fault in pages (with FOLL_MLOCK) */
#define FOLL_NOFAULT	0x80	/* do not fault in pages */
#define FOLL_HWPOISON	0x100	/* check page is hwpoisoned */
#define FOLL_NUMA	0x200	/* force NUMA hinting page fault */
#define FOLL_MIGRATION	0x400	/* wait for page to replace migration entry */
#define FOLL_TRIED	0x800	/* a retry, previous pass started an IO */
#define FOLL_MLOCK	0x1000	/* lock present pages */
#define FOLL_REMOTE	0x2000	/* we are working on non-current tsk/mm */
#define FOLL_COW	0x4000	/* internal GUP flag */
#define FOLL_ANON	0x8000	/* don't do file mappings */
#define FOLL_LONGTERM	0x10000	/* mapping lifetime is indefinite: see below */
#define FOLL_SPLIT_PMD	0x20000	/* split huge pmd before returning */
#define FOLL_PIN	0x40000	/* pages must be released via unpin_user_page */
#define FOLL_FAST_ONLY	0x80000	/* gup_fast: prevent fall-back to slow gup */

/*
 * FOLL_PIN and FOLL_LONGTERM may be used in various combinations with each
 * other. Here is what they mean, and how to use them:
 *
 * FOLL_LONGTERM indicates that the page will be held for an indefinite time
 * period _often_ under userspace control.  This is in contrast to
 * iov_iter_get_pages(), whose usages are transient.
 *
 * FIXME: For pages which are part of a filesystem, mappings are subject to the
 * lifetime enforced by the filesystem and we need guarantees that longterm
 * users like RDMA and V4L2 only establish mappings which coordinate usage with
 * the filesystem.  Ideas for this coordination include revoking the longterm
 * pin, delaying writeback, bounce buffer page writeback, etc.  As FS DAX was
 * added after the problem with filesystems was found FS DAX VMAs are
 * specifically failed.  Filesystem pages are still subject to bugs and use of
 * FOLL_LONGTERM should be avoided on those pages.
 *
 * FIXME: Also NOTE that FOLL_LONGTERM is not supported in every GUP call.
 * Currently only get_user_pages() and get_user_pages_fast() support this flag
 * and calls to get_user_pages_[un]locked are specifically not allowed.  This
 * is due to an incompatibility with the FS DAX check and
 * FAULT_FLAG_ALLOW_RETRY.
 *
 * In the CMA case: long term pins in a CMA region would unnecessarily fragment
 * that region.  And so, CMA attempts to migrate the page before pinning, when
 * FOLL_LONGTERM is specified.
 *
 * FOLL_PIN indicates that a special kind of tracking (not just page->_refcount,
 * but an additional pin counting system) will be invoked. This is intended for
 * anything that gets a page reference and then touches page data (for example,
 * Direct IO). This lets the filesystem know that some non-file-system entity is
 * potentially changing the pages' data. In contrast to FOLL_GET (whose pages
 * are released via put_page()), FOLL_PIN pages must be released, ultimately, by
 * a call to unpin_user_page().
 *
 * FOLL_PIN is similar to FOLL_GET: both of these pin pages. They use different
 * and separate refcounting mechanisms, however, and that means that each has
 * its own acquire and release mechanisms:
 *
 *     FOLL_GET: get_user_pages*() to acquire, and put_page() to release.
 *
 *     FOLL_PIN: pin_user_pages*() to acquire, and unpin_user_pages to release.
 *
 * FOLL_PIN and FOLL_GET are mutually exclusive for a given function call.
 * (The underlying pages may experience both FOLL_GET-based and FOLL_PIN-based
 * calls applied to them, and that's perfectly OK. This is a constraint on the
 * callers, not on the pages.)
 *
 * FOLL_PIN should be set internally by the pin_user_pages*() APIs, never
 * directly by the caller. That's in order to help avoid mismatches when
 * releasing pages: get_user_pages*() pages must be released via put_page(),
 * while pin_user_pages*() pages must be released via unpin_user_page().
 *
 * Please see Documentation/core-api/pin_user_pages.rst for more information.
 */

static inline int vm_fault_to_errno(vm_fault_t vm_fault, int foll_flags)
{
	if (vm_fault & VM_FAULT_OOM)
		return -ENOMEM;
	if (vm_fault & (VM_FAULT_HWPOISON | VM_FAULT_HWPOISON_LARGE))
		return (foll_flags & FOLL_HWPOISON) ? -EHWPOISON : -EFAULT;
	if (vm_fault & (VM_FAULT_SIGBUS | VM_FAULT_SIGSEGV))
		return -EFAULT;
	return 0;
}

typedef int (*pte_fn_t)(pte_t *pte, unsigned long addr, void *data);
extern int apply_to_page_range(struct mm_struct *mm, unsigned long address,
			       unsigned long size, pte_fn_t fn, void *data);
extern int apply_to_existing_page_range(struct mm_struct *mm,
				   unsigned long address, unsigned long size,
				   pte_fn_t fn, void *data);

extern void init_mem_debugging_and_hardening(void);
#ifdef CONFIG_PAGE_POISONING
extern void __kernel_poison_pages(struct page *page, int numpages);
extern void __kernel_unpoison_pages(struct page *page, int numpages);
extern bool _page_poisoning_enabled_early;
DECLARE_STATIC_KEY_FALSE(_page_poisoning_enabled);
static inline bool page_poisoning_enabled(void)
{
	return _page_poisoning_enabled_early;
}
/*
 * For use in fast paths after init_mem_debugging() has run, or when a
 * false negative result is not harmful when called too early.
 */
static inline bool page_poisoning_enabled_static(void)
{
	return static_branch_unlikely(&_page_poisoning_enabled);
}
static inline void kernel_poison_pages(struct page *page, int numpages)
{
	if (page_poisoning_enabled_static())
		__kernel_poison_pages(page, numpages);
}
static inline void kernel_unpoison_pages(struct page *page, int numpages)
{
	if (page_poisoning_enabled_static())
		__kernel_unpoison_pages(page, numpages);
}
#else
static inline bool page_poisoning_enabled(void) { return false; }
static inline bool page_poisoning_enabled_static(void) { return false; }
static inline void __kernel_poison_pages(struct page *page, int nunmpages) { }
static inline void kernel_poison_pages(struct page *page, int numpages) { }
static inline void kernel_unpoison_pages(struct page *page, int numpages) { }
#endif

DECLARE_STATIC_KEY_MAYBE(CONFIG_INIT_ON_ALLOC_DEFAULT_ON, init_on_alloc);
static inline bool want_init_on_alloc(gfp_t flags)
{
	if (static_branch_maybe(CONFIG_INIT_ON_ALLOC_DEFAULT_ON,
				&init_on_alloc))
		return true;
	return flags & __GFP_ZERO;
}

DECLARE_STATIC_KEY_MAYBE(CONFIG_INIT_ON_FREE_DEFAULT_ON, init_on_free);
static inline bool want_init_on_free(void)
{
	return static_branch_maybe(CONFIG_INIT_ON_FREE_DEFAULT_ON,
				   &init_on_free);
}

extern bool _debug_pagealloc_enabled_early;
DECLARE_STATIC_KEY_FALSE(_debug_pagealloc_enabled);

static inline bool debug_pagealloc_enabled(void)
{
	return IS_ENABLED(CONFIG_DEBUG_PAGEALLOC) &&
		_debug_pagealloc_enabled_early;
}

/*
 * For use in fast paths after init_debug_pagealloc() has run, or when a
 * false negative result is not harmful when called too early.
 */
static inline bool debug_pagealloc_enabled_static(void)
{
	if (!IS_ENABLED(CONFIG_DEBUG_PAGEALLOC))
		return false;

	return static_branch_unlikely(&_debug_pagealloc_enabled);
}

#ifdef CONFIG_DEBUG_PAGEALLOC
/*
 * To support DEBUG_PAGEALLOC architecture must ensure that
 * __kernel_map_pages() never fails
 */
extern void __kernel_map_pages(struct page *page, int numpages, int enable);

static inline void debug_pagealloc_map_pages(struct page *page, int numpages)
{
	if (debug_pagealloc_enabled_static())
		__kernel_map_pages(page, numpages, 1);
}

static inline void debug_pagealloc_unmap_pages(struct page *page, int numpages)
{
	if (debug_pagealloc_enabled_static())
		__kernel_map_pages(page, numpages, 0);
}
#else	/* CONFIG_DEBUG_PAGEALLOC */
static inline void debug_pagealloc_map_pages(struct page *page, int numpages) {}
static inline void debug_pagealloc_unmap_pages(struct page *page, int numpages) {}
#endif	/* CONFIG_DEBUG_PAGEALLOC */

#ifdef __HAVE_ARCH_GATE_AREA
extern struct vm_area_struct *get_gate_vma(struct mm_struct *mm);
extern int in_gate_area_no_mm(unsigned long addr);
extern int in_gate_area(struct mm_struct *mm, unsigned long addr);
#else
static inline struct vm_area_struct *get_gate_vma(struct mm_struct *mm)
{
	return NULL;
}
static inline int in_gate_area_no_mm(unsigned long addr) { return 0; }
static inline int in_gate_area(struct mm_struct *mm, unsigned long addr)
{
	return 0;
}
#endif	/* __HAVE_ARCH_GATE_AREA */

extern bool process_shares_mm(struct task_struct *p, struct mm_struct *mm);

#ifdef CONFIG_SYSCTL
extern int sysctl_drop_caches;
int drop_caches_sysctl_handler(struct ctl_table *, int, void *, size_t *,
		loff_t *);
#endif

void drop_slab(void);
void drop_slab_node(int nid);

#ifndef CONFIG_MMU
#define randomize_va_space 0
#else
extern int randomize_va_space;
#endif

const char * arch_vma_name(struct vm_area_struct *vma);
#ifdef CONFIG_MMU
void print_vma_addr(char *prefix, unsigned long rip);
#else
static inline void print_vma_addr(char *prefix, unsigned long rip)
{
}
#endif

int vmemmap_remap_free(unsigned long start, unsigned long end,
		       unsigned long reuse);
int vmemmap_remap_alloc(unsigned long start, unsigned long end,
			unsigned long reuse, gfp_t gfp_mask);

void *sparse_buffer_alloc(unsigned long size);
struct page * __populate_section_memmap(unsigned long pfn,
		unsigned long nr_pages, int nid, struct vmem_altmap *altmap);
pgd_t *vmemmap_pgd_populate(unsigned long addr, int node);
p4d_t *vmemmap_p4d_populate(pgd_t *pgd, unsigned long addr, int node);
pud_t *vmemmap_pud_populate(p4d_t *p4d, unsigned long addr, int node);
pmd_t *vmemmap_pmd_populate(pud_t *pud, unsigned long addr, int node);
pte_t *vmemmap_pte_populate(pmd_t *pmd, unsigned long addr, int node,
			    struct vmem_altmap *altmap);
void *vmemmap_alloc_block(unsigned long size, int node);
struct vmem_altmap;
void *vmemmap_alloc_block_buf(unsigned long size, int node,
			      struct vmem_altmap *altmap);
void vmemmap_verify(pte_t *, int, unsigned long, unsigned long);
int vmemmap_populate_basepages(unsigned long start, unsigned long end,
			       int node, struct vmem_altmap *altmap);
int vmemmap_populate(unsigned long start, unsigned long end, int node,
		struct vmem_altmap *altmap);
void vmemmap_populate_print_last(void);
#ifdef CONFIG_MEMORY_HOTPLUG
void vmemmap_free(unsigned long start, unsigned long end,
		struct vmem_altmap *altmap);
#endif
void register_page_bootmem_memmap(unsigned long section_nr, struct page *map,
				  unsigned long nr_pages);

enum mf_flags {
	MF_COUNT_INCREASED = 1 << 0,
	MF_ACTION_REQUIRED = 1 << 1,
	MF_MUST_KILL = 1 << 2,
	MF_SOFT_OFFLINE = 1 << 3,
};
extern int memory_failure(unsigned long pfn, int flags);
extern void memory_failure_queue_kick(int cpu);
extern int unpoison_memory(unsigned long pfn);
extern int sysctl_memory_failure_early_kill;
extern int sysctl_memory_failure_recovery;
extern void shake_page(struct page *p);
extern atomic_long_t num_poisoned_pages __read_mostly;
extern int soft_offline_page(unsigned long pfn, int flags);
#ifdef CONFIG_MEMORY_FAILURE
<<<<<<< HEAD
extern int __get_huge_page_for_hwpoison(unsigned long pfn, int flags);
#else
=======
extern void memory_failure_queue(unsigned long pfn, int flags);
extern int __get_huge_page_for_hwpoison(unsigned long pfn, int flags);
#else
static inline void memory_failure_queue(unsigned long pfn, int flags)
{
}
>>>>>>> 9b37665a
static inline int __get_huge_page_for_hwpoison(unsigned long pfn, int flags)
{
	return 0;
}
#endif


/*
 * Error handlers for various types of pages.
 */
enum mf_result {
	MF_IGNORED,	/* Error: cannot be handled */
	MF_FAILED,	/* Error: handling failed */
	MF_DELAYED,	/* Will be handled later */
	MF_RECOVERED,	/* Successfully recovered */
};

enum mf_action_page_type {
	MF_MSG_KERNEL,
	MF_MSG_KERNEL_HIGH_ORDER,
	MF_MSG_SLAB,
	MF_MSG_DIFFERENT_COMPOUND,
	MF_MSG_POISONED_HUGE,
	MF_MSG_HUGE,
	MF_MSG_FREE_HUGE,
	MF_MSG_NON_PMD_HUGE,
	MF_MSG_UNMAP_FAILED,
	MF_MSG_DIRTY_SWAPCACHE,
	MF_MSG_CLEAN_SWAPCACHE,
	MF_MSG_DIRTY_MLOCKED_LRU,
	MF_MSG_CLEAN_MLOCKED_LRU,
	MF_MSG_DIRTY_UNEVICTABLE_LRU,
	MF_MSG_CLEAN_UNEVICTABLE_LRU,
	MF_MSG_DIRTY_LRU,
	MF_MSG_CLEAN_LRU,
	MF_MSG_TRUNCATED_LRU,
	MF_MSG_BUDDY,
	MF_MSG_BUDDY_2ND,
	MF_MSG_DAX,
	MF_MSG_UNSPLIT_THP,
	MF_MSG_UNKNOWN,
};

#if defined(CONFIG_TRANSPARENT_HUGEPAGE) || defined(CONFIG_HUGETLBFS)
extern void clear_huge_page(struct page *page,
			    unsigned long addr_hint,
			    unsigned int pages_per_huge_page);
extern void copy_user_huge_page(struct page *dst, struct page *src,
				unsigned long addr_hint,
				struct vm_area_struct *vma,
				unsigned int pages_per_huge_page);
extern long copy_huge_page_from_user(struct page *dst_page,
				const void __user *usr_src,
				unsigned int pages_per_huge_page,
				bool allow_pagefault);

/**
 * vma_is_special_huge - Are transhuge page-table entries considered special?
 * @vma: Pointer to the struct vm_area_struct to consider
 *
 * Whether transhuge page-table entries are considered "special" following
 * the definition in vm_normal_page().
 *
 * Return: true if transhuge page-table entries should be considered special,
 * false otherwise.
 */
static inline bool vma_is_special_huge(const struct vm_area_struct *vma)
{
	return vma_is_dax(vma) || (vma->vm_file &&
				   (vma->vm_flags & (VM_PFNMAP | VM_MIXEDMAP)));
}

#endif /* CONFIG_TRANSPARENT_HUGEPAGE || CONFIG_HUGETLBFS */

#ifdef CONFIG_DEBUG_PAGEALLOC
extern unsigned int _debug_guardpage_minorder;
DECLARE_STATIC_KEY_FALSE(_debug_guardpage_enabled);

static inline unsigned int debug_guardpage_minorder(void)
{
	return _debug_guardpage_minorder;
}

static inline bool debug_guardpage_enabled(void)
{
	return static_branch_unlikely(&_debug_guardpage_enabled);
}

static inline bool page_is_guard(struct page *page)
{
	if (!debug_guardpage_enabled())
		return false;

	return PageGuard(page);
}
#else
static inline unsigned int debug_guardpage_minorder(void) { return 0; }
static inline bool debug_guardpage_enabled(void) { return false; }
static inline bool page_is_guard(struct page *page) { return false; }
#endif /* CONFIG_DEBUG_PAGEALLOC */

#if MAX_NUMNODES > 1
void __init setup_nr_node_ids(void);
#else
static inline void setup_nr_node_ids(void) {}
#endif

extern int memcmp_pages(struct page *page1, struct page *page2);

static inline int pages_identical(struct page *page1, struct page *page2)
{
	return !memcmp_pages(page1, page2);
}

#ifdef CONFIG_MAPPING_DIRTY_HELPERS
unsigned long clean_record_shared_mapping_range(struct address_space *mapping,
						pgoff_t first_index, pgoff_t nr,
						pgoff_t bitmap_pgoff,
						unsigned long *bitmap,
						pgoff_t *start,
						pgoff_t *end);

unsigned long wp_shared_mapping_range(struct address_space *mapping,
				      pgoff_t first_index, pgoff_t nr);
#endif

extern int sysctl_nr_trim_pages;

#ifdef CONFIG_PRINTK
void mem_dump_obj(void *object);
#else
static inline void mem_dump_obj(void *object) {}
#endif

/**
 * seal_check_future_write - Check for F_SEAL_FUTURE_WRITE flag and handle it
 * @seals: the seals to check
 * @vma: the vma to operate on
 *
 * Check whether F_SEAL_FUTURE_WRITE is set; if so, do proper check/handling on
 * the vma flags.  Return 0 if check pass, or <0 for errors.
 */
static inline int seal_check_future_write(int seals, struct vm_area_struct *vma)
{
	if (seals & F_SEAL_FUTURE_WRITE) {
		/*
		 * New PROT_WRITE and MAP_SHARED mmaps are not allowed when
		 * "future write" seal active.
		 */
		if ((vma->vm_flags & VM_SHARED) && (vma->vm_flags & VM_WRITE))
			return -EPERM;

		/*
		 * Since an F_SEAL_FUTURE_WRITE sealed memfd can be mapped as
		 * MAP_SHARED and read-only, take care to not allow mprotect to
		 * revert protections on such mappings. Do this only for shared
		 * mappings. For private mappings, don't need to mask
		 * VM_MAYWRITE as we still want them to be COW-writable.
		 */
		if (vma->vm_flags & VM_SHARED)
			vma->vm_flags &= ~(VM_MAYWRITE);
	}

	return 0;
}

#endif /* __KERNEL__ */
#endif /* _LINUX_MM_H */<|MERGE_RESOLUTION|>--- conflicted
+++ resolved
@@ -3132,17 +3132,12 @@
 extern atomic_long_t num_poisoned_pages __read_mostly;
 extern int soft_offline_page(unsigned long pfn, int flags);
 #ifdef CONFIG_MEMORY_FAILURE
-<<<<<<< HEAD
-extern int __get_huge_page_for_hwpoison(unsigned long pfn, int flags);
-#else
-=======
 extern void memory_failure_queue(unsigned long pfn, int flags);
 extern int __get_huge_page_for_hwpoison(unsigned long pfn, int flags);
 #else
 static inline void memory_failure_queue(unsigned long pfn, int flags)
 {
 }
->>>>>>> 9b37665a
 static inline int __get_huge_page_for_hwpoison(unsigned long pfn, int flags)
 {
 	return 0;
