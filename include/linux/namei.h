/* SPDX-License-Identifier: GPL-2.0 */
#ifndef _LINUX_NAMEI_H
#define _LINUX_NAMEI_H

#include <linux/fs.h>
#include <linux/kernel.h>
#include <linux/path.h>
#include <linux/fcntl.h>
#include <linux/errno.h>

enum { MAX_NESTED_LINKS = 8 };

#define MAXSYMLINKS 40

/*
 * Type of the last component on LOOKUP_PARENT
 */
enum {LAST_NORM, LAST_ROOT, LAST_DOT, LAST_DOTDOT};

/* pathwalk mode */
#define LOOKUP_FOLLOW		0x0001	/* follow links at the end */
#define LOOKUP_DIRECTORY	0x0002	/* require a directory */
#define LOOKUP_AUTOMOUNT	0x0004  /* force terminal automount */
#define LOOKUP_EMPTY		0x4000	/* accept empty path [user_... only] */
#define LOOKUP_DOWN		0x8000	/* follow mounts in the starting point */
#define LOOKUP_MOUNTPOINT	0x0080	/* follow mounts in the end */

#define LOOKUP_REVAL		0x0020	/* tell ->d_revalidate() to trust no cache */
#define LOOKUP_RCU		0x0040	/* RCU pathwalk mode; semi-internal */

/* These tell filesystem methods that we are dealing with the final component... */
#define LOOKUP_OPEN		0x0100	/* ... in open */
#define LOOKUP_CREATE		0x0200	/* ... in object creation */
#define LOOKUP_EXCL		0x0400	/* ... in exclusive creation */
#define LOOKUP_RENAME_TARGET	0x0800	/* ... in destination of rename() */

/* internal use only */
#define LOOKUP_PARENT		0x0010

/* Scoping flags for lookup. */
#define LOOKUP_NO_SYMLINKS	0x010000 /* No symlink crossing. */
#define LOOKUP_NO_MAGICLINKS	0x020000 /* No nd_jump_link() crossing. */
#define LOOKUP_NO_XDEV		0x040000 /* No mountpoint crossing. */
#define LOOKUP_BENEATH		0x080000 /* No escaping from starting point. */
#define LOOKUP_IN_ROOT		0x100000 /* Treat dirfd as fs root. */
#define LOOKUP_CACHED		0x200000 /* Only do cached lookup */
/* LOOKUP_* flags which do scope-related checks based on the dirfd. */
#define LOOKUP_IS_SCOPED (LOOKUP_BENEATH | LOOKUP_IN_ROOT)

extern int path_pts(struct path *path);

extern int user_path_at_empty(int, const char __user *, unsigned, struct path *, int *empty);

static inline int user_path_at(int dfd, const char __user *name, unsigned flags,
		 struct path *path)
{
	return user_path_at_empty(dfd, name, flags, path, NULL);
}

struct dentry *lookup_one_qstr_excl(const struct qstr *name,
				    struct dentry *base,
				    unsigned int flags);
extern int kern_path(const char *, unsigned, struct path *);

extern struct dentry *kern_path_create(int, const char *, struct path *, unsigned int);
extern struct dentry *user_path_create(int, const char __user *, struct path *, unsigned int);
extern void done_path_create(struct path *, struct dentry *);
extern struct dentry *kern_path_locked(const char *, struct path *);
<<<<<<< HEAD
=======
int vfs_path_parent_lookup(struct filename *filename, unsigned int flags,
			   struct path *parent, struct qstr *last, int *type,
			   const struct path *root);
>>>>>>> c33f17e6
int vfs_path_lookup(struct dentry *, struct vfsmount *, const char *,
		    unsigned int, struct path *);

extern struct dentry *try_lookup_one_len(const char *, struct dentry *, int);
extern struct dentry *lookup_one_len(const char *, struct dentry *, int);
extern struct dentry *lookup_one_len_unlocked(const char *, struct dentry *, int);
extern struct dentry *lookup_positive_unlocked(const char *, struct dentry *, int);
struct dentry *lookup_one(struct user_namespace *, const char *, struct dentry *, int);
struct dentry *lookup_one_unlocked(struct user_namespace *mnt_userns,
				   const char *name, struct dentry *base,
				   int len);
struct dentry *lookup_one_positive_unlocked(struct user_namespace *mnt_userns,
					    const char *name,
					    struct dentry *base, int len);

extern int follow_down_one(struct path *);
extern int follow_down(struct path *);
extern int follow_up(struct path *);

extern struct dentry *lock_rename(struct dentry *, struct dentry *);
extern struct dentry *lock_rename_child(struct dentry *, struct dentry *);
extern void unlock_rename(struct dentry *, struct dentry *);

extern int __must_check nd_jump_link(struct path *path);

static inline void nd_terminate_link(void *name, size_t len, size_t maxlen)
{
	((char *) name)[min(len, maxlen)] = '\0';
}

/**
 * retry_estale - determine whether the caller should retry an operation
 * @error: the error that would currently be returned
 * @flags: flags being used for next lookup attempt
 *
 * Check to see if the error code was -ESTALE, and then determine whether
 * to retry the call based on whether "flags" already has LOOKUP_REVAL set.
 *
 * Returns true if the caller should try the operation again.
 */
static inline bool
retry_estale(const long error, const unsigned int flags)
{
	return error == -ESTALE && !(flags & LOOKUP_REVAL);
}

#endif /* _LINUX_NAMEI_H */<|MERGE_RESOLUTION|>--- conflicted
+++ resolved
@@ -66,12 +66,9 @@
 extern struct dentry *user_path_create(int, const char __user *, struct path *, unsigned int);
 extern void done_path_create(struct path *, struct dentry *);
 extern struct dentry *kern_path_locked(const char *, struct path *);
-<<<<<<< HEAD
-=======
 int vfs_path_parent_lookup(struct filename *filename, unsigned int flags,
 			   struct path *parent, struct qstr *last, int *type,
 			   const struct path *root);
->>>>>>> c33f17e6
 int vfs_path_lookup(struct dentry *, struct vfsmount *, const char *,
 		    unsigned int, struct path *);
 
