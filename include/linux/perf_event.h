/*
 * Performance events:
 *
 *    Copyright (C) 2008-2009, Thomas Gleixner <tglx@linutronix.de>
 *    Copyright (C) 2008-2011, Red Hat, Inc., Ingo Molnar
 *    Copyright (C) 2008-2011, Red Hat, Inc., Peter Zijlstra
 *
 * Data type definitions, declarations, prototypes.
 *
 *    Started by: Thomas Gleixner and Ingo Molnar
 *
 * For licencing details see kernel-base/COPYING
 */
#ifndef _LINUX_PERF_EVENT_H
#define _LINUX_PERF_EVENT_H

#include <uapi/linux/perf_event.h>
#include <uapi/linux/bpf_perf_event.h>

/*
 * Kernel-internal data types and definitions:
 */

#ifdef CONFIG_PERF_EVENTS
# include <asm/perf_event.h>
# include <asm/local64.h>
#endif

struct perf_guest_info_callbacks {
	int				(*is_in_guest)(void);
	int				(*is_user_mode)(void);
	unsigned long			(*get_guest_ip)(void);
	void				(*handle_intel_pt_intr)(void);
};

#ifdef CONFIG_HAVE_HW_BREAKPOINT
#include <asm/hw_breakpoint.h>
#endif

#include <linux/list.h>
#include <linux/mutex.h>
#include <linux/rculist.h>
#include <linux/rcupdate.h>
#include <linux/spinlock.h>
#include <linux/hrtimer.h>
#include <linux/fs.h>
#include <linux/pid_namespace.h>
#include <linux/workqueue.h>
#include <linux/ftrace.h>
#include <linux/cpu.h>
#include <linux/irq_work.h>
#include <linux/static_key.h>
#include <linux/jump_label_ratelimit.h>
#include <linux/atomic.h>
#include <linux/sysfs.h>
#include <linux/perf_regs.h>
#include <linux/cgroup.h>
#include <linux/refcount.h>
#include <linux/security.h>
#include <asm/local.h>

struct perf_callchain_entry {
	__u64				nr;
	__u64				ip[]; /* /proc/sys/kernel/perf_event_max_stack */
};

struct perf_callchain_entry_ctx {
	struct perf_callchain_entry *entry;
	u32			    max_stack;
	u32			    nr;
	short			    contexts;
	bool			    contexts_maxed;
};

typedef unsigned long (*perf_copy_f)(void *dst, const void *src,
				     unsigned long off, unsigned long len);

struct perf_raw_frag {
	union {
		struct perf_raw_frag	*next;
		unsigned long		pad;
	};
	perf_copy_f			copy;
	void				*data;
	u32				size;
} __packed;

struct perf_raw_record {
	struct perf_raw_frag		frag;
	u32				size;
};

/*
 * branch stack layout:
 *  nr: number of taken branches stored in entries[]
 *  hw_idx: The low level index of raw branch records
 *          for the most recent branch.
 *          -1ULL means invalid/unknown.
 *
 * Note that nr can vary from sample to sample
 * branches (to, from) are stored from most recent
 * to least recent, i.e., entries[0] contains the most
 * recent branch.
 * The entries[] is an abstraction of raw branch records,
 * which may not be stored in age order in HW, e.g. Intel LBR.
 * The hw_idx is to expose the low level index of raw
 * branch record for the most recent branch aka entries[0].
 * The hw_idx index is between -1 (unknown) and max depth,
 * which can be retrieved in /sys/devices/cpu/caps/branches.
 * For the architectures whose raw branch records are
 * already stored in age order, the hw_idx should be 0.
 */
struct perf_branch_stack {
	__u64				nr;
	__u64				hw_idx;
	struct perf_branch_entry	entries[];
};

struct task_struct;

/*
 * extra PMU register associated with an event
 */
struct hw_perf_event_extra {
	u64		config;	/* register value */
	unsigned int	reg;	/* register address or index */
	int		alloc;	/* extra register already allocated */
	int		idx;	/* index in shared_regs->regs[] */
};

/**
 * struct hw_perf_event - performance event hardware details:
 */
struct hw_perf_event {
#ifdef CONFIG_PERF_EVENTS
	union {
		struct { /* hardware */
			u64		config;
			u64		last_tag;
			unsigned long	config_base;
			unsigned long	event_base;
			int		event_base_rdpmc;
			int		idx;
			int		last_cpu;
			int		flags;

			struct hw_perf_event_extra extra_reg;
			struct hw_perf_event_extra branch_reg;
		};
		struct { /* software */
			struct hrtimer	hrtimer;
		};
		struct { /* tracepoint */
			/* for tp_event->class */
			struct list_head	tp_list;
		};
		struct { /* amd_power */
			u64	pwr_acc;
			u64	ptsc;
		};
#ifdef CONFIG_HAVE_HW_BREAKPOINT
		struct { /* breakpoint */
			/*
			 * Crufty hack to avoid the chicken and egg
			 * problem hw_breakpoint has with context
			 * creation and event initalization.
			 */
			struct arch_hw_breakpoint	info;
			struct list_head		bp_list;
		};
#endif
		struct { /* amd_iommu */
			u8	iommu_bank;
			u8	iommu_cntr;
			u16	padding;
			u64	conf;
			u64	conf1;
		};
	};
	/*
	 * If the event is a per task event, this will point to the task in
	 * question. See the comment in perf_event_alloc().
	 */
	struct task_struct		*target;

	/*
	 * PMU would store hardware filter configuration
	 * here.
	 */
	void				*addr_filters;

	/* Last sync'ed generation of filters */
	unsigned long			addr_filters_gen;

/*
 * hw_perf_event::state flags; used to track the PERF_EF_* state.
 */
#define PERF_HES_STOPPED	0x01 /* the counter is stopped */
#define PERF_HES_UPTODATE	0x02 /* event->count up-to-date */
#define PERF_HES_ARCH		0x04

	int				state;

	/*
	 * The last observed hardware counter value, updated with a
	 * local64_cmpxchg() such that pmu::read() can be called nested.
	 */
	local64_t			prev_count;

	/*
	 * The period to start the next sample with.
	 */
	u64				sample_period;

	union {
		struct { /* Sampling */
			/*
			 * The period we started this sample with.
			 */
			u64				last_period;

			/*
			 * However much is left of the current period;
			 * note that this is a full 64bit value and
			 * allows for generation of periods longer
			 * than hardware might allow.
			 */
			local64_t			period_left;
		};
		struct { /* Topdown events counting for context switch */
			u64				saved_metric;
			u64				saved_slots;
		};
	};

	/*
	 * State for throttling the event, see __perf_event_overflow() and
	 * perf_adjust_freq_unthr_context().
	 */
	u64                             interrupts_seq;
	u64				interrupts;

	/*
	 * State for freq target events, see __perf_event_overflow() and
	 * perf_adjust_freq_unthr_context().
	 */
	u64				freq_time_stamp;
	u64				freq_count_stamp;
#endif
};

struct perf_event;

/*
 * Common implementation detail of pmu::{start,commit,cancel}_txn
 */
#define PERF_PMU_TXN_ADD  0x1		/* txn to add/schedule event on PMU */
#define PERF_PMU_TXN_READ 0x2		/* txn to read event group from PMU */

/**
 * pmu::capabilities flags
 */
#define PERF_PMU_CAP_NO_INTERRUPT		0x01
#define PERF_PMU_CAP_NO_NMI			0x02
#define PERF_PMU_CAP_AUX_NO_SG			0x04
#define PERF_PMU_CAP_EXTENDED_REGS		0x08
#define PERF_PMU_CAP_EXCLUSIVE			0x10
#define PERF_PMU_CAP_ITRACE			0x20
#define PERF_PMU_CAP_HETEROGENEOUS_CPUS		0x40
#define PERF_PMU_CAP_NO_EXCLUDE			0x80
#define PERF_PMU_CAP_AUX_OUTPUT			0x100

struct perf_output_handle;

/**
 * struct pmu - generic performance monitoring unit
 */
struct pmu {
	struct list_head		entry;

	struct module			*module;
	struct device			*dev;
	const struct attribute_group	**attr_groups;
	const struct attribute_group	**attr_update;
	const char			*name;
	int				type;

	/*
	 * various common per-pmu feature flags
	 */
	int				capabilities;

	int __percpu			*pmu_disable_count;
	struct perf_cpu_context __percpu *pmu_cpu_context;
	atomic_t			exclusive_cnt; /* < 0: cpu; > 0: tsk */
	int				task_ctx_nr;
	int				hrtimer_interval_ms;

	/* number of address filters this PMU can do */
	unsigned int			nr_addr_filters;

	/*
	 * Fully disable/enable this PMU, can be used to protect from the PMI
	 * as well as for lazy/batch writing of the MSRs.
	 */
	void (*pmu_enable)		(struct pmu *pmu); /* optional */
	void (*pmu_disable)		(struct pmu *pmu); /* optional */

	/*
	 * Try and initialize the event for this PMU.
	 *
	 * Returns:
	 *  -ENOENT	-- @event is not for this PMU
	 *
	 *  -ENODEV	-- @event is for this PMU but PMU not present
	 *  -EBUSY	-- @event is for this PMU but PMU temporarily unavailable
	 *  -EINVAL	-- @event is for this PMU but @event is not valid
	 *  -EOPNOTSUPP -- @event is for this PMU, @event is valid, but not supported
	 *  -EACCES	-- @event is for this PMU, @event is valid, but no privileges
	 *
	 *  0		-- @event is for this PMU and valid
	 *
	 * Other error return values are allowed.
	 */
	int (*event_init)		(struct perf_event *event);

	/*
	 * Notification that the event was mapped or unmapped.  Called
	 * in the context of the mapping task.
	 */
	void (*event_mapped)		(struct perf_event *event, struct mm_struct *mm); /* optional */
	void (*event_unmapped)		(struct perf_event *event, struct mm_struct *mm); /* optional */

	/*
	 * Flags for ->add()/->del()/ ->start()/->stop(). There are
	 * matching hw_perf_event::state flags.
	 */
#define PERF_EF_START	0x01		/* start the counter when adding    */
#define PERF_EF_RELOAD	0x02		/* reload the counter when starting */
#define PERF_EF_UPDATE	0x04		/* update the counter when stopping */

	/*
	 * Adds/Removes a counter to/from the PMU, can be done inside a
	 * transaction, see the ->*_txn() methods.
	 *
	 * The add/del callbacks will reserve all hardware resources required
	 * to service the event, this includes any counter constraint
	 * scheduling etc.
	 *
	 * Called with IRQs disabled and the PMU disabled on the CPU the event
	 * is on.
	 *
	 * ->add() called without PERF_EF_START should result in the same state
	 *  as ->add() followed by ->stop().
	 *
	 * ->del() must always PERF_EF_UPDATE stop an event. If it calls
	 *  ->stop() that must deal with already being stopped without
	 *  PERF_EF_UPDATE.
	 */
	int  (*add)			(struct perf_event *event, int flags);
	void (*del)			(struct perf_event *event, int flags);

	/*
	 * Starts/Stops a counter present on the PMU.
	 *
	 * The PMI handler should stop the counter when perf_event_overflow()
	 * returns !0. ->start() will be used to continue.
	 *
	 * Also used to change the sample period.
	 *
	 * Called with IRQs disabled and the PMU disabled on the CPU the event
	 * is on -- will be called from NMI context with the PMU generates
	 * NMIs.
	 *
	 * ->stop() with PERF_EF_UPDATE will read the counter and update
	 *  period/count values like ->read() would.
	 *
	 * ->start() with PERF_EF_RELOAD will reprogram the counter
	 *  value, must be preceded by a ->stop() with PERF_EF_UPDATE.
	 */
	void (*start)			(struct perf_event *event, int flags);
	void (*stop)			(struct perf_event *event, int flags);

	/*
	 * Updates the counter value of the event.
	 *
	 * For sampling capable PMUs this will also update the software period
	 * hw_perf_event::period_left field.
	 */
	void (*read)			(struct perf_event *event);

	/*
	 * Group events scheduling is treated as a transaction, add
	 * group events as a whole and perform one schedulability test.
	 * If the test fails, roll back the whole group
	 *
	 * Start the transaction, after this ->add() doesn't need to
	 * do schedulability tests.
	 *
	 * Optional.
	 */
	void (*start_txn)		(struct pmu *pmu, unsigned int txn_flags);
	/*
	 * If ->start_txn() disabled the ->add() schedulability test
	 * then ->commit_txn() is required to perform one. On success
	 * the transaction is closed. On error the transaction is kept
	 * open until ->cancel_txn() is called.
	 *
	 * Optional.
	 */
	int  (*commit_txn)		(struct pmu *pmu);
	/*
	 * Will cancel the transaction, assumes ->del() is called
	 * for each successful ->add() during the transaction.
	 *
	 * Optional.
	 */
	void (*cancel_txn)		(struct pmu *pmu);

	/*
	 * Will return the value for perf_event_mmap_page::index for this event,
	 * if no implementation is provided it will default to: event->hw.idx + 1.
	 */
	int (*event_idx)		(struct perf_event *event); /*optional */

	/*
	 * context-switches callback
	 */
	void (*sched_task)		(struct perf_event_context *ctx,
					bool sched_in);

	/*
	 * Kmem cache of PMU specific data
	 */
	struct kmem_cache		*task_ctx_cache;

	/*
	 * PMU specific parts of task perf event context (i.e. ctx->task_ctx_data)
	 * can be synchronized using this function. See Intel LBR callstack support
	 * implementation and Perf core context switch handling callbacks for usage
	 * examples.
	 */
	void (*swap_task_ctx)		(struct perf_event_context *prev,
					 struct perf_event_context *next);
					/* optional */

	/*
	 * Set up pmu-private data structures for an AUX area
	 */
	void *(*setup_aux)		(struct perf_event *event, void **pages,
					 int nr_pages, bool overwrite);
					/* optional */

	/*
	 * Free pmu-private AUX data structures
	 */
	void (*free_aux)		(void *aux); /* optional */

	/*
	 * Take a snapshot of the AUX buffer without touching the event
	 * state, so that preempting ->start()/->stop() callbacks does
	 * not interfere with their logic. Called in PMI context.
	 *
	 * Returns the size of AUX data copied to the output handle.
	 *
	 * Optional.
	 */
	long (*snapshot_aux)		(struct perf_event *event,
					 struct perf_output_handle *handle,
					 unsigned long size);

	/*
	 * Validate address range filters: make sure the HW supports the
	 * requested configuration and number of filters; return 0 if the
	 * supplied filters are valid, -errno otherwise.
	 *
	 * Runs in the context of the ioctl()ing process and is not serialized
	 * with the rest of the PMU callbacks.
	 */
	int (*addr_filters_validate)	(struct list_head *filters);
					/* optional */

	/*
	 * Synchronize address range filter configuration:
	 * translate hw-agnostic filters into hardware configuration in
	 * event::hw::addr_filters.
	 *
	 * Runs as a part of filter sync sequence that is done in ->start()
	 * callback by calling perf_event_addr_filters_sync().
	 *
	 * May (and should) traverse event::addr_filters::list, for which its
	 * caller provides necessary serialization.
	 */
	void (*addr_filters_sync)	(struct perf_event *event);
					/* optional */

	/*
	 * Check if event can be used for aux_output purposes for
	 * events of this PMU.
	 *
	 * Runs from perf_event_open(). Should return 0 for "no match"
	 * or non-zero for "match".
	 */
	int (*aux_output_match)		(struct perf_event *event);
					/* optional */

	/*
	 * Filter events for PMU-specific reasons.
	 */
	int (*filter_match)		(struct perf_event *event); /* optional */

	/*
	 * Check period value for PERF_EVENT_IOC_PERIOD ioctl.
	 */
	int (*check_period)		(struct perf_event *event, u64 value); /* optional */
};

enum perf_addr_filter_action_t {
	PERF_ADDR_FILTER_ACTION_STOP = 0,
	PERF_ADDR_FILTER_ACTION_START,
	PERF_ADDR_FILTER_ACTION_FILTER,
};

/**
 * struct perf_addr_filter - address range filter definition
 * @entry:	event's filter list linkage
 * @path:	object file's path for file-based filters
 * @offset:	filter range offset
 * @size:	filter range size (size==0 means single address trigger)
 * @action:	filter/start/stop
 *
 * This is a hardware-agnostic filter configuration as specified by the user.
 */
struct perf_addr_filter {
	struct list_head	entry;
	struct path		path;
	unsigned long		offset;
	unsigned long		size;
	enum perf_addr_filter_action_t	action;
};

/**
 * struct perf_addr_filters_head - container for address range filters
 * @list:	list of filters for this event
 * @lock:	spinlock that serializes accesses to the @list and event's
 *		(and its children's) filter generations.
 * @nr_file_filters:	number of file-based filters
 *
 * A child event will use parent's @list (and therefore @lock), so they are
 * bundled together; see perf_event_addr_filters().
 */
struct perf_addr_filters_head {
	struct list_head	list;
	raw_spinlock_t		lock;
	unsigned int		nr_file_filters;
};

struct perf_addr_filter_range {
	unsigned long		start;
	unsigned long		size;
};

/**
 * enum perf_event_state - the states of an event:
 */
enum perf_event_state {
	PERF_EVENT_STATE_DEAD		= -4,
	PERF_EVENT_STATE_EXIT		= -3,
	PERF_EVENT_STATE_ERROR		= -2,
	PERF_EVENT_STATE_OFF		= -1,
	PERF_EVENT_STATE_INACTIVE	=  0,
	PERF_EVENT_STATE_ACTIVE		=  1,
};

struct file;
struct perf_sample_data;

typedef void (*perf_overflow_handler_t)(struct perf_event *,
					struct perf_sample_data *,
					struct pt_regs *regs);

/*
 * Event capabilities. For event_caps and groups caps.
 *
 * PERF_EV_CAP_SOFTWARE: Is a software event.
 * PERF_EV_CAP_READ_ACTIVE_PKG: A CPU event (or cgroup event) that can be read
 * from any CPU in the package where it is active.
 * PERF_EV_CAP_SIBLING: An event with this flag must be a group sibling and
 * cannot be a group leader. If an event with this flag is detached from the
 * group it is scheduled out and moved into an unrecoverable ERROR state.
 */
#define PERF_EV_CAP_SOFTWARE		BIT(0)
#define PERF_EV_CAP_READ_ACTIVE_PKG	BIT(1)
#define PERF_EV_CAP_SIBLING		BIT(2)

#define SWEVENT_HLIST_BITS		8
#define SWEVENT_HLIST_SIZE		(1 << SWEVENT_HLIST_BITS)

struct swevent_hlist {
	struct hlist_head		heads[SWEVENT_HLIST_SIZE];
	struct rcu_head			rcu_head;
};

#define PERF_ATTACH_CONTEXT	0x01
#define PERF_ATTACH_GROUP	0x02
#define PERF_ATTACH_TASK	0x04
#define PERF_ATTACH_TASK_DATA	0x08
#define PERF_ATTACH_ITRACE	0x10
#define PERF_ATTACH_SCHED_CB	0x20

struct perf_cgroup;
struct perf_buffer;

struct pmu_event_list {
	raw_spinlock_t		lock;
	struct list_head	list;
};

#define for_each_sibling_event(sibling, event)			\
	if ((event)->group_leader == (event))			\
		list_for_each_entry((sibling), &(event)->sibling_list, sibling_list)

/**
 * struct perf_event - performance event kernel representation:
 */
struct perf_event {
#ifdef CONFIG_PERF_EVENTS
	/*
	 * entry onto perf_event_context::event_list;
	 *   modifications require ctx->lock
	 *   RCU safe iterations.
	 */
	struct list_head		event_entry;

	/*
	 * Locked for modification by both ctx->mutex and ctx->lock; holding
	 * either sufficies for read.
	 */
	struct list_head		sibling_list;
	struct list_head		active_list;
	/*
	 * Node on the pinned or flexible tree located at the event context;
	 */
	struct rb_node			group_node;
	u64				group_index;
	/*
	 * We need storage to track the entries in perf_pmu_migrate_context; we
	 * cannot use the event_entry because of RCU and we want to keep the
	 * group in tact which avoids us using the other two entries.
	 */
	struct list_head		migrate_entry;

	struct hlist_node		hlist_entry;
	struct list_head		active_entry;
	int				nr_siblings;

	/* Not serialized. Only written during event initialization. */
	int				event_caps;
	/* The cumulative AND of all event_caps for events in this group. */
	int				group_caps;

	struct perf_event		*group_leader;
	struct pmu			*pmu;
	void				*pmu_private;

	enum perf_event_state		state;
	unsigned int			attach_state;
	local64_t			count;
	atomic64_t			child_count;

	/*
	 * These are the total time in nanoseconds that the event
	 * has been enabled (i.e. eligible to run, and the task has
	 * been scheduled in, if this is a per-task event)
	 * and running (scheduled onto the CPU), respectively.
	 */
	u64				total_time_enabled;
	u64				total_time_running;
	u64				tstamp;

<<<<<<< HEAD
	/*
	 * timestamp shadows the actual context timing but it can
	 * be safely used in NMI interrupt context. It reflects the
	 * context time as it was when the event was last scheduled in,
	 * or when ctx_sched_in failed to schedule the event because we
	 * run out of PMC.
	 *
	 * ctx_time already accounts for ctx->timestamp. Therefore to
	 * compute ctx_time for a sample, simply add perf_clock().
	 */
	u64				shadow_ctx_time;

=======
>>>>>>> 13e45d7f
	struct perf_event_attr		attr;
	u16				header_size;
	u16				id_header_size;
	u16				read_size;
	struct hw_perf_event		hw;

	struct perf_event_context	*ctx;
	atomic_long_t			refcount;

	/*
	 * These accumulate total time (in nanoseconds) that children
	 * events have been enabled and running, respectively.
	 */
	atomic64_t			child_total_time_enabled;
	atomic64_t			child_total_time_running;

	/*
	 * Protect attach/detach and child_list:
	 */
	struct mutex			child_mutex;
	struct list_head		child_list;
	struct perf_event		*parent;

	int				oncpu;
	int				cpu;

	struct list_head		owner_entry;
	struct task_struct		*owner;

	/* mmap bits */
	struct mutex			mmap_mutex;
	atomic_t			mmap_count;

	struct perf_buffer		*rb;
	struct list_head		rb_entry;
	unsigned long			rcu_batches;
	int				rcu_pending;

	/* poll related */
	wait_queue_head_t		waitq;
	struct fasync_struct		*fasync;

	/* delayed work for NMIs and such */
	int				pending_wakeup;
	int				pending_kill;
	int				pending_disable;
	struct irq_work			pending;

	atomic_t			event_limit;

	/* address range filters */
	struct perf_addr_filters_head	addr_filters;
	/* vma address array for file-based filders */
	struct perf_addr_filter_range	*addr_filter_ranges;
	unsigned long			addr_filters_gen;

	/* for aux_output events */
	struct perf_event		*aux_event;

	void (*destroy)(struct perf_event *);
	struct rcu_head			rcu_head;

	struct pid_namespace		*ns;
	u64				id;

	u64				(*clock)(void);
	perf_overflow_handler_t		overflow_handler;
	void				*overflow_handler_context;
#ifdef CONFIG_BPF_SYSCALL
	perf_overflow_handler_t		orig_overflow_handler;
	struct bpf_prog			*prog;
#endif

#ifdef CONFIG_EVENT_TRACING
	struct trace_event_call		*tp_event;
	struct event_filter		*filter;
#ifdef CONFIG_FUNCTION_TRACER
	struct ftrace_ops               ftrace_ops;
#endif
#endif

#ifdef CONFIG_CGROUP_PERF
	struct perf_cgroup		*cgrp; /* cgroup event is attach to */
#endif

#ifdef CONFIG_SECURITY
	void *security;
#endif
	struct list_head		sb_list;
#endif /* CONFIG_PERF_EVENTS */
};


struct perf_event_groups {
	struct rb_root	tree;
	u64		index;
};

/**
 * struct perf_event_context - event context structure
 *
 * Used as a container for task events and CPU events as well:
 */
struct perf_event_context {
	struct pmu			*pmu;
	/*
	 * Protect the states of the events in the list,
	 * nr_active, and the list:
	 */
	raw_spinlock_t			lock;
	/*
	 * Protect the list of events.  Locking either mutex or lock
	 * is sufficient to ensure the list doesn't change; to change
	 * the list you need to lock both the mutex and the spinlock.
	 */
	struct mutex			mutex;

	struct list_head		active_ctx_list;
	struct perf_event_groups	pinned_groups;
	struct perf_event_groups	flexible_groups;
	struct list_head		event_list;

	struct list_head		pinned_active;
	struct list_head		flexible_active;

	int				nr_events;
	int				nr_active;
	int				is_active;
	int				nr_stat;
	int				nr_freq;
	int				rotate_disable;
	/*
	 * Set when nr_events != nr_active, except tolerant to events not
	 * necessary to be active due to scheduling constraints, such as cgroups.
	 */
	int				rotate_necessary;
	refcount_t			refcount;
	struct task_struct		*task;

	/*
	 * Context clock, runs when context enabled.
	 */
	u64				time;
	u64				timestamp;
	u64				timeoffset;

	/*
	 * These fields let us detect when two contexts have both
	 * been cloned (inherited) from a common ancestor.
	 */
	struct perf_event_context	*parent_ctx;
	u64				parent_gen;
	u64				generation;
	int				pin_count;
#ifdef CONFIG_CGROUP_PERF
	int				nr_cgroups;	 /* cgroup evts */
#endif
	void				*task_ctx_data; /* pmu specific data */
	struct rcu_head			rcu_head;
};

/*
 * Number of contexts where an event can trigger:
 *	task, softirq, hardirq, nmi.
 */
#define PERF_NR_CONTEXTS	4

/**
 * struct perf_event_cpu_context - per cpu event context structure
 */
struct perf_cpu_context {
	struct perf_event_context	ctx;
	struct perf_event_context	*task_ctx;
	int				active_oncpu;
	int				exclusive;

	raw_spinlock_t			hrtimer_lock;
	struct hrtimer			hrtimer;
	ktime_t				hrtimer_interval;
	unsigned int			hrtimer_active;

#ifdef CONFIG_CGROUP_PERF
	struct perf_cgroup		*cgrp;
	struct list_head		cgrp_cpuctx_entry;
#endif

	struct list_head		sched_cb_entry;
	int				sched_cb_usage;

	int				online;
	/*
	 * Per-CPU storage for iterators used in visit_groups_merge. The default
	 * storage is of size 2 to hold the CPU and any CPU event iterators.
	 */
	int				heap_size;
	struct perf_event		**heap;
	struct perf_event		*heap_default[2];
};

struct perf_output_handle {
	struct perf_event		*event;
	struct perf_buffer		*rb;
	unsigned long			wakeup;
	unsigned long			size;
	u64				aux_flags;
	union {
		void			*addr;
		unsigned long		head;
	};
	int				page;
};

struct bpf_perf_event_data_kern {
	bpf_user_pt_regs_t *regs;
	struct perf_sample_data *data;
	struct perf_event *event;
};

#ifdef CONFIG_CGROUP_PERF

/*
 * perf_cgroup_info keeps track of time_enabled for a cgroup.
 * This is a per-cpu dynamically allocated data structure.
 */
struct perf_cgroup_info {
	u64				time;
	u64				timestamp;
	u64				timeoffset;
	int				active;
};

struct perf_cgroup {
	struct cgroup_subsys_state	css;
	struct perf_cgroup_info	__percpu *info;
};

/*
 * Must ensure cgroup is pinned (css_get) before calling
 * this function. In other words, we cannot call this function
 * if there is no cgroup event for the current CPU context.
 */
static inline struct perf_cgroup *
perf_cgroup_from_task(struct task_struct *task, struct perf_event_context *ctx)
{
	return container_of(task_css_check(task, perf_event_cgrp_id,
					   ctx ? lockdep_is_held(&ctx->lock)
					       : true),
			    struct perf_cgroup, css);
}
#endif /* CONFIG_CGROUP_PERF */

#ifdef CONFIG_PERF_EVENTS

extern void *perf_aux_output_begin(struct perf_output_handle *handle,
				   struct perf_event *event);
extern void perf_aux_output_end(struct perf_output_handle *handle,
				unsigned long size);
extern int perf_aux_output_skip(struct perf_output_handle *handle,
				unsigned long size);
extern void *perf_get_aux(struct perf_output_handle *handle);
extern void perf_aux_output_flag(struct perf_output_handle *handle, u64 flags);
extern void perf_event_itrace_started(struct perf_event *event);

extern int perf_pmu_register(struct pmu *pmu, const char *name, int type);
extern void perf_pmu_unregister(struct pmu *pmu);

extern int perf_num_counters(void);
extern const char *perf_pmu_name(void);
extern void __perf_event_task_sched_in(struct task_struct *prev,
				       struct task_struct *task);
extern void __perf_event_task_sched_out(struct task_struct *prev,
					struct task_struct *next);
extern int perf_event_init_task(struct task_struct *child);
extern void perf_event_exit_task(struct task_struct *child);
extern void perf_event_free_task(struct task_struct *task);
extern void perf_event_delayed_put(struct task_struct *task);
extern struct file *perf_event_get(unsigned int fd);
extern const struct perf_event *perf_get_event(struct file *file);
extern const struct perf_event_attr *perf_event_attrs(struct perf_event *event);
extern void perf_event_print_debug(void);
extern void perf_pmu_disable(struct pmu *pmu);
extern void perf_pmu_enable(struct pmu *pmu);
extern void perf_sched_cb_dec(struct pmu *pmu);
extern void perf_sched_cb_inc(struct pmu *pmu);
extern int perf_event_task_disable(void);
extern int perf_event_task_enable(void);

extern void perf_pmu_resched(struct pmu *pmu);

extern int perf_event_refresh(struct perf_event *event, int refresh);
extern void perf_event_update_userpage(struct perf_event *event);
extern int perf_event_release_kernel(struct perf_event *event);
extern struct perf_event *
perf_event_create_kernel_counter(struct perf_event_attr *attr,
				int cpu,
				struct task_struct *task,
				perf_overflow_handler_t callback,
				void *context);
extern void perf_pmu_migrate_context(struct pmu *pmu,
				int src_cpu, int dst_cpu);
int perf_event_read_local(struct perf_event *event, u64 *value,
			  u64 *enabled, u64 *running);
extern u64 perf_event_read_value(struct perf_event *event,
				 u64 *enabled, u64 *running);


struct perf_sample_data {
	/*
	 * Fields set by perf_sample_data_init(), group so as to
	 * minimize the cachelines touched.
	 */
	u64				addr;
	struct perf_raw_record		*raw;
	struct perf_branch_stack	*br_stack;
	u64				period;
	u64				weight;
	u64				txn;
	union  perf_mem_data_src	data_src;

	/*
	 * The other fields, optionally {set,used} by
	 * perf_{prepare,output}_sample().
	 */
	u64				type;
	u64				ip;
	struct {
		u32	pid;
		u32	tid;
	}				tid_entry;
	u64				time;
	u64				id;
	u64				stream_id;
	struct {
		u32	cpu;
		u32	reserved;
	}				cpu_entry;
	struct perf_callchain_entry	*callchain;
	u64				aux_size;

	struct perf_regs		regs_user;
	struct perf_regs		regs_intr;
	u64				stack_user_size;

	u64				phys_addr;
	u64				cgroup;
} ____cacheline_aligned;

/* default value for data source */
#define PERF_MEM_NA (PERF_MEM_S(OP, NA)   |\
		    PERF_MEM_S(LVL, NA)   |\
		    PERF_MEM_S(SNOOP, NA) |\
		    PERF_MEM_S(LOCK, NA)  |\
		    PERF_MEM_S(TLB, NA))

static inline void perf_sample_data_init(struct perf_sample_data *data,
					 u64 addr, u64 period)
{
	/* remaining struct members initialized in perf_prepare_sample() */
	data->addr = addr;
	data->raw  = NULL;
	data->br_stack = NULL;
	data->period = period;
	data->weight = 0;
	data->data_src.val = PERF_MEM_NA;
	data->txn = 0;
}

extern void perf_output_sample(struct perf_output_handle *handle,
			       struct perf_event_header *header,
			       struct perf_sample_data *data,
			       struct perf_event *event);
extern void perf_prepare_sample(struct perf_event_header *header,
				struct perf_sample_data *data,
				struct perf_event *event,
				struct pt_regs *regs);

extern int perf_event_overflow(struct perf_event *event,
				 struct perf_sample_data *data,
				 struct pt_regs *regs);

extern void perf_event_output_forward(struct perf_event *event,
				     struct perf_sample_data *data,
				     struct pt_regs *regs);
extern void perf_event_output_backward(struct perf_event *event,
				       struct perf_sample_data *data,
				       struct pt_regs *regs);
extern int perf_event_output(struct perf_event *event,
			     struct perf_sample_data *data,
			     struct pt_regs *regs);

static inline bool
is_default_overflow_handler(struct perf_event *event)
{
	if (likely(event->overflow_handler == perf_event_output_forward))
		return true;
	if (unlikely(event->overflow_handler == perf_event_output_backward))
		return true;
	return false;
}

extern void
perf_event_header__init_id(struct perf_event_header *header,
			   struct perf_sample_data *data,
			   struct perf_event *event);
extern void
perf_event__output_id_sample(struct perf_event *event,
			     struct perf_output_handle *handle,
			     struct perf_sample_data *sample);

extern void
perf_log_lost_samples(struct perf_event *event, u64 lost);

static inline bool event_has_any_exclude_flag(struct perf_event *event)
{
	struct perf_event_attr *attr = &event->attr;

	return attr->exclude_idle || attr->exclude_user ||
	       attr->exclude_kernel || attr->exclude_hv ||
	       attr->exclude_guest || attr->exclude_host;
}

static inline bool is_sampling_event(struct perf_event *event)
{
	return event->attr.sample_period != 0;
}

/*
 * Return 1 for a software event, 0 for a hardware event
 */
static inline int is_software_event(struct perf_event *event)
{
	return event->event_caps & PERF_EV_CAP_SOFTWARE;
}

/*
 * Return 1 for event in sw context, 0 for event in hw context
 */
static inline int in_software_context(struct perf_event *event)
{
	return event->ctx->pmu->task_ctx_nr == perf_sw_context;
}

static inline int is_exclusive_pmu(struct pmu *pmu)
{
	return pmu->capabilities & PERF_PMU_CAP_EXCLUSIVE;
}

extern struct static_key perf_swevent_enabled[PERF_COUNT_SW_MAX];

extern void ___perf_sw_event(u32, u64, struct pt_regs *, u64);
extern void __perf_sw_event(u32, u64, struct pt_regs *, u64);

#ifndef perf_arch_fetch_caller_regs
static inline void perf_arch_fetch_caller_regs(struct pt_regs *regs, unsigned long ip) { }
#endif

/*
 * When generating a perf sample in-line, instead of from an interrupt /
 * exception, we lack a pt_regs. This is typically used from software events
 * like: SW_CONTEXT_SWITCHES, SW_MIGRATIONS and the tie-in with tracepoints.
 *
 * We typically don't need a full set, but (for x86) do require:
 * - ip for PERF_SAMPLE_IP
 * - cs for user_mode() tests
 * - sp for PERF_SAMPLE_CALLCHAIN
 * - eflags for MISC bits and CALLCHAIN (see: perf_hw_regs())
 *
 * NOTE: assumes @regs is otherwise already 0 filled; this is important for
 * things like PERF_SAMPLE_REGS_INTR.
 */
static inline void perf_fetch_caller_regs(struct pt_regs *regs)
{
	perf_arch_fetch_caller_regs(regs, CALLER_ADDR0);
}

static __always_inline void
perf_sw_event(u32 event_id, u64 nr, struct pt_regs *regs, u64 addr)
{
	if (static_key_false(&perf_swevent_enabled[event_id]))
		__perf_sw_event(event_id, nr, regs, addr);
}

DECLARE_PER_CPU(struct pt_regs, __perf_regs[4]);

/*
 * 'Special' version for the scheduler, it hard assumes no recursion,
 * which is guaranteed by us not actually scheduling inside other swevents
 * because those disable preemption.
 */
static __always_inline void
perf_sw_event_sched(u32 event_id, u64 nr, u64 addr)
{
	if (static_key_false(&perf_swevent_enabled[event_id])) {
		struct pt_regs *regs = this_cpu_ptr(&__perf_regs[0]);

		perf_fetch_caller_regs(regs);
		___perf_sw_event(event_id, nr, regs, addr);
	}
}

extern struct static_key_false perf_sched_events;

static __always_inline bool
perf_sw_migrate_enabled(void)
{
	if (static_key_false(&perf_swevent_enabled[PERF_COUNT_SW_CPU_MIGRATIONS]))
		return true;
	return false;
}

static inline void perf_event_task_migrate(struct task_struct *task)
{
	if (perf_sw_migrate_enabled())
		task->sched_migrated = 1;
}

static inline void perf_event_task_sched_in(struct task_struct *prev,
					    struct task_struct *task)
{
	if (static_branch_unlikely(&perf_sched_events))
		__perf_event_task_sched_in(prev, task);

	if (perf_sw_migrate_enabled() && task->sched_migrated) {
		struct pt_regs *regs = this_cpu_ptr(&__perf_regs[0]);

		perf_fetch_caller_regs(regs);
		___perf_sw_event(PERF_COUNT_SW_CPU_MIGRATIONS, 1, regs, 0);
		task->sched_migrated = 0;
	}
}

static inline void perf_event_task_sched_out(struct task_struct *prev,
					     struct task_struct *next)
{
	perf_sw_event_sched(PERF_COUNT_SW_CONTEXT_SWITCHES, 1, 0);

	if (static_branch_unlikely(&perf_sched_events))
		__perf_event_task_sched_out(prev, next);
}

extern void perf_event_mmap(struct vm_area_struct *vma);

extern void perf_event_ksymbol(u16 ksym_type, u64 addr, u32 len,
			       bool unregister, const char *sym);
extern void perf_event_bpf_event(struct bpf_prog *prog,
				 enum perf_bpf_event_type type,
				 u16 flags);

extern struct perf_guest_info_callbacks __rcu *perf_guest_cbs;
static inline struct perf_guest_info_callbacks *perf_get_guest_cbs(void)
{
	/*
	 * Callbacks are RCU-protected and must be READ_ONCE to avoid reloading
	 * the callbacks between a !NULL check and dereferences, to ensure
	 * pending stores/changes to the callback pointers are visible before a
	 * non-NULL perf_guest_cbs is visible to readers, and to prevent a
	 * module from unloading callbacks while readers are active.
	 */
	return rcu_dereference(perf_guest_cbs);
}
extern int perf_register_guest_info_callbacks(struct perf_guest_info_callbacks *callbacks);
extern int perf_unregister_guest_info_callbacks(struct perf_guest_info_callbacks *callbacks);

extern void perf_event_exec(void);
extern void perf_event_comm(struct task_struct *tsk, bool exec);
extern void perf_event_namespaces(struct task_struct *tsk);
extern void perf_event_fork(struct task_struct *tsk);
extern void perf_event_text_poke(const void *addr,
				 const void *old_bytes, size_t old_len,
				 const void *new_bytes, size_t new_len);

/* Callchains */
DECLARE_PER_CPU(struct perf_callchain_entry, perf_callchain_entry);

extern void perf_callchain_user(struct perf_callchain_entry_ctx *entry, struct pt_regs *regs);
extern void perf_callchain_kernel(struct perf_callchain_entry_ctx *entry, struct pt_regs *regs);
extern struct perf_callchain_entry *
get_perf_callchain(struct pt_regs *regs, u32 init_nr, bool kernel, bool user,
		   u32 max_stack, bool crosstask, bool add_mark);
extern struct perf_callchain_entry *perf_callchain(struct perf_event *event, struct pt_regs *regs);
extern int get_callchain_buffers(int max_stack);
extern void put_callchain_buffers(void);
extern struct perf_callchain_entry *get_callchain_entry(int *rctx);
extern void put_callchain_entry(int rctx);

extern int sysctl_perf_event_max_stack;
extern int sysctl_perf_event_max_contexts_per_stack;

static inline int perf_callchain_store_context(struct perf_callchain_entry_ctx *ctx, u64 ip)
{
	if (ctx->contexts < sysctl_perf_event_max_contexts_per_stack) {
		struct perf_callchain_entry *entry = ctx->entry;
		entry->ip[entry->nr++] = ip;
		++ctx->contexts;
		return 0;
	} else {
		ctx->contexts_maxed = true;
		return -1; /* no more room, stop walking the stack */
	}
}

static inline int perf_callchain_store(struct perf_callchain_entry_ctx *ctx, u64 ip)
{
	if (ctx->nr < ctx->max_stack && !ctx->contexts_maxed) {
		struct perf_callchain_entry *entry = ctx->entry;
		entry->ip[entry->nr++] = ip;
		++ctx->nr;
		return 0;
	} else {
		return -1; /* no more room, stop walking the stack */
	}
}

extern int sysctl_perf_event_paranoid;
extern int sysctl_perf_event_mlock;
extern int sysctl_perf_event_sample_rate;
extern int sysctl_perf_cpu_time_max_percent;

extern void perf_sample_event_took(u64 sample_len_ns);

int perf_proc_update_handler(struct ctl_table *table, int write,
		void *buffer, size_t *lenp, loff_t *ppos);
int perf_cpu_time_max_percent_handler(struct ctl_table *table, int write,
		void *buffer, size_t *lenp, loff_t *ppos);
int perf_event_max_stack_handler(struct ctl_table *table, int write,
		void *buffer, size_t *lenp, loff_t *ppos);

/* Access to perf_event_open(2) syscall. */
#define PERF_SECURITY_OPEN		0

/* Finer grained perf_event_open(2) access control. */
#define PERF_SECURITY_CPU		1
#define PERF_SECURITY_KERNEL		2
#define PERF_SECURITY_TRACEPOINT	3

static inline int perf_is_paranoid(void)
{
	return sysctl_perf_event_paranoid > -1;
}

static inline int perf_allow_kernel(struct perf_event_attr *attr)
{
	if (sysctl_perf_event_paranoid > 1 && !perfmon_capable())
		return -EACCES;

	return security_perf_event_open(attr, PERF_SECURITY_KERNEL);
}

static inline int perf_allow_cpu(struct perf_event_attr *attr)
{
	if (sysctl_perf_event_paranoid > 0 && !perfmon_capable())
		return -EACCES;

	return security_perf_event_open(attr, PERF_SECURITY_CPU);
}

static inline int perf_allow_tracepoint(struct perf_event_attr *attr)
{
	if (sysctl_perf_event_paranoid > -1 && !perfmon_capable())
		return -EPERM;

	return security_perf_event_open(attr, PERF_SECURITY_TRACEPOINT);
}

extern void perf_event_init(void);
extern void perf_tp_event(u16 event_type, u64 count, void *record,
			  int entry_size, struct pt_regs *regs,
			  struct hlist_head *head, int rctx,
			  struct task_struct *task);
extern void perf_bp_event(struct perf_event *event, void *data);

#ifndef perf_misc_flags
# define perf_misc_flags(regs) \
		(user_mode(regs) ? PERF_RECORD_MISC_USER : PERF_RECORD_MISC_KERNEL)
# define perf_instruction_pointer(regs)	instruction_pointer(regs)
#endif
#ifndef perf_arch_bpf_user_pt_regs
# define perf_arch_bpf_user_pt_regs(regs) regs
#endif

static inline bool has_branch_stack(struct perf_event *event)
{
	return event->attr.sample_type & PERF_SAMPLE_BRANCH_STACK;
}

static inline bool needs_branch_stack(struct perf_event *event)
{
	return event->attr.branch_sample_type != 0;
}

static inline bool has_aux(struct perf_event *event)
{
	return event->pmu->setup_aux;
}

static inline bool is_write_backward(struct perf_event *event)
{
	return !!event->attr.write_backward;
}

static inline bool has_addr_filter(struct perf_event *event)
{
	return event->pmu->nr_addr_filters;
}

/*
 * An inherited event uses parent's filters
 */
static inline struct perf_addr_filters_head *
perf_event_addr_filters(struct perf_event *event)
{
	struct perf_addr_filters_head *ifh = &event->addr_filters;

	if (event->parent)
		ifh = &event->parent->addr_filters;

	return ifh;
}

extern void perf_event_addr_filters_sync(struct perf_event *event);

extern int perf_output_begin(struct perf_output_handle *handle,
			     struct perf_sample_data *data,
			     struct perf_event *event, unsigned int size);
extern int perf_output_begin_forward(struct perf_output_handle *handle,
				     struct perf_sample_data *data,
				     struct perf_event *event,
				     unsigned int size);
extern int perf_output_begin_backward(struct perf_output_handle *handle,
				      struct perf_sample_data *data,
				      struct perf_event *event,
				      unsigned int size);

extern void perf_output_end(struct perf_output_handle *handle);
extern unsigned int perf_output_copy(struct perf_output_handle *handle,
			     const void *buf, unsigned int len);
extern unsigned int perf_output_skip(struct perf_output_handle *handle,
				     unsigned int len);
extern long perf_output_copy_aux(struct perf_output_handle *aux_handle,
				 struct perf_output_handle *handle,
				 unsigned long from, unsigned long to);
extern int perf_swevent_get_recursion_context(void);
extern void perf_swevent_put_recursion_context(int rctx);
extern u64 perf_swevent_set_period(struct perf_event *event);
extern void perf_event_enable(struct perf_event *event);
extern void perf_event_disable(struct perf_event *event);
extern void perf_event_disable_local(struct perf_event *event);
extern void perf_event_disable_inatomic(struct perf_event *event);
extern void perf_event_task_tick(void);
extern int perf_event_account_interrupt(struct perf_event *event);
extern int perf_event_period(struct perf_event *event, u64 value);
extern u64 perf_event_pause(struct perf_event *event, bool reset);
#else /* !CONFIG_PERF_EVENTS: */
static inline void *
perf_aux_output_begin(struct perf_output_handle *handle,
		      struct perf_event *event)				{ return NULL; }
static inline void
perf_aux_output_end(struct perf_output_handle *handle, unsigned long size)
									{ }
static inline int
perf_aux_output_skip(struct perf_output_handle *handle,
		     unsigned long size)				{ return -EINVAL; }
static inline void *
perf_get_aux(struct perf_output_handle *handle)				{ return NULL; }
static inline void
perf_event_task_migrate(struct task_struct *task)			{ }
static inline void
perf_event_task_sched_in(struct task_struct *prev,
			 struct task_struct *task)			{ }
static inline void
perf_event_task_sched_out(struct task_struct *prev,
			  struct task_struct *next)			{ }
static inline int perf_event_init_task(struct task_struct *child)	{ return 0; }
static inline void perf_event_exit_task(struct task_struct *child)	{ }
static inline void perf_event_free_task(struct task_struct *task)	{ }
static inline void perf_event_delayed_put(struct task_struct *task)	{ }
static inline struct file *perf_event_get(unsigned int fd)	{ return ERR_PTR(-EINVAL); }
static inline const struct perf_event *perf_get_event(struct file *file)
{
	return ERR_PTR(-EINVAL);
}
static inline const struct perf_event_attr *perf_event_attrs(struct perf_event *event)
{
	return ERR_PTR(-EINVAL);
}
static inline int perf_event_read_local(struct perf_event *event, u64 *value,
					u64 *enabled, u64 *running)
{
	return -EINVAL;
}
static inline void perf_event_print_debug(void)				{ }
static inline int perf_event_task_disable(void)				{ return -EINVAL; }
static inline int perf_event_task_enable(void)				{ return -EINVAL; }
static inline int perf_event_refresh(struct perf_event *event, int refresh)
{
	return -EINVAL;
}

static inline void
perf_sw_event(u32 event_id, u64 nr, struct pt_regs *regs, u64 addr)	{ }
static inline void
perf_sw_event_sched(u32 event_id, u64 nr, u64 addr)			{ }
static inline void
perf_bp_event(struct perf_event *event, void *data)			{ }

static inline int perf_register_guest_info_callbacks
(struct perf_guest_info_callbacks *callbacks)				{ return 0; }
static inline int perf_unregister_guest_info_callbacks
(struct perf_guest_info_callbacks *callbacks)				{ return 0; }

static inline void perf_event_mmap(struct vm_area_struct *vma)		{ }

typedef int (perf_ksymbol_get_name_f)(char *name, int name_len, void *data);
static inline void perf_event_ksymbol(u16 ksym_type, u64 addr, u32 len,
				      bool unregister, const char *sym)	{ }
static inline void perf_event_bpf_event(struct bpf_prog *prog,
					enum perf_bpf_event_type type,
					u16 flags)			{ }
static inline void perf_event_exec(void)				{ }
static inline void perf_event_comm(struct task_struct *tsk, bool exec)	{ }
static inline void perf_event_namespaces(struct task_struct *tsk)	{ }
static inline void perf_event_fork(struct task_struct *tsk)		{ }
static inline void perf_event_text_poke(const void *addr,
					const void *old_bytes,
					size_t old_len,
					const void *new_bytes,
					size_t new_len)			{ }
static inline void perf_event_init(void)				{ }
static inline int  perf_swevent_get_recursion_context(void)		{ return -1; }
static inline void perf_swevent_put_recursion_context(int rctx)		{ }
static inline u64 perf_swevent_set_period(struct perf_event *event)	{ return 0; }
static inline void perf_event_enable(struct perf_event *event)		{ }
static inline void perf_event_disable(struct perf_event *event)		{ }
static inline int __perf_event_disable(void *info)			{ return -1; }
static inline void perf_event_task_tick(void)				{ }
static inline int perf_event_release_kernel(struct perf_event *event)	{ return 0; }
static inline int perf_event_period(struct perf_event *event, u64 value)
{
	return -EINVAL;
}
static inline u64 perf_event_pause(struct perf_event *event, bool reset)
{
	return 0;
}
#endif

#if defined(CONFIG_PERF_EVENTS) && defined(CONFIG_CPU_SUP_INTEL)
extern void perf_restore_debug_store(void);
#else
static inline void perf_restore_debug_store(void)			{ }
#endif

static __always_inline bool perf_raw_frag_last(const struct perf_raw_frag *frag)
{
	return frag->pad < sizeof(u64);
}

#define perf_output_put(handle, x) perf_output_copy((handle), &(x), sizeof(x))

struct perf_pmu_events_attr {
	struct device_attribute attr;
	u64 id;
	const char *event_str;
};

struct perf_pmu_events_ht_attr {
	struct device_attribute			attr;
	u64					id;
	const char				*event_str_ht;
	const char				*event_str_noht;
};

ssize_t perf_event_sysfs_show(struct device *dev, struct device_attribute *attr,
			      char *page);

#define PMU_EVENT_ATTR(_name, _var, _id, _show)				\
static struct perf_pmu_events_attr _var = {				\
	.attr = __ATTR(_name, 0444, _show, NULL),			\
	.id   =  _id,							\
};

#define PMU_EVENT_ATTR_STRING(_name, _var, _str)			    \
static struct perf_pmu_events_attr _var = {				    \
	.attr		= __ATTR(_name, 0444, perf_event_sysfs_show, NULL), \
	.id		= 0,						    \
	.event_str	= _str,						    \
};

#define PMU_FORMAT_ATTR(_name, _format)					\
static ssize_t								\
_name##_show(struct device *dev,					\
			       struct device_attribute *attr,		\
			       char *page)				\
{									\
	BUILD_BUG_ON(sizeof(_format) >= PAGE_SIZE);			\
	return sprintf(page, _format "\n");				\
}									\
									\
static struct device_attribute format_attr_##_name = __ATTR_RO(_name)

/* Performance counter hotplug functions */
#ifdef CONFIG_PERF_EVENTS
int perf_event_init_cpu(unsigned int cpu);
int perf_event_exit_cpu(unsigned int cpu);
#else
#define perf_event_init_cpu	NULL
#define perf_event_exit_cpu	NULL
#endif

extern void __weak arch_perf_update_userpage(struct perf_event *event,
					     struct perf_event_mmap_page *userpg,
					     u64 now);

#endif /* _LINUX_PERF_EVENT_H */<|MERGE_RESOLUTION|>--- conflicted
+++ resolved
@@ -678,21 +678,6 @@
 	u64				total_time_running;
 	u64				tstamp;
 
-<<<<<<< HEAD
-	/*
-	 * timestamp shadows the actual context timing but it can
-	 * be safely used in NMI interrupt context. It reflects the
-	 * context time as it was when the event was last scheduled in,
-	 * or when ctx_sched_in failed to schedule the event because we
-	 * run out of PMC.
-	 *
-	 * ctx_time already accounts for ctx->timestamp. Therefore to
-	 * compute ctx_time for a sample, simply add perf_clock().
-	 */
-	u64				shadow_ctx_time;
-
-=======
->>>>>>> 13e45d7f
 	struct perf_event_attr		attr;
 	u16				header_size;
 	u16				id_header_size;
