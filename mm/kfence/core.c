// SPDX-License-Identifier: GPL-2.0
/*
 * KFENCE guarded object allocator and fault handling.
 *
 * Copyright (C) 2020, Google LLC.
 */

#define pr_fmt(fmt) "kfence: " fmt

#include <linux/atomic.h>
#include <linux/bug.h>
#include <linux/debugfs.h>
#include <linux/hash.h>
#include <linux/irq_work.h>
#include <linux/jhash.h>
#include <linux/kcsan-checks.h>
#include <linux/kfence.h>
#include <linux/kmemleak.h>
#include <linux/list.h>
#include <linux/lockdep.h>
#include <linux/log2.h>
#include <linux/memblock.h>
#include <linux/moduleparam.h>
#include <linux/random.h>
#include <linux/rcupdate.h>
#include <linux/sched/clock.h>
#include <linux/sched/sysctl.h>
#include <linux/seq_file.h>
#include <linux/slab.h>
#include <linux/spinlock.h>
#include <linux/string.h>

#include <asm/kfence.h>

#include "kfence.h"

/* Disables KFENCE on the first warning assuming an irrecoverable error. */
#define KFENCE_WARN_ON(cond)                                                   \
	({                                                                     \
		const bool __cond = WARN_ON(cond);                             \
		if (unlikely(__cond))                                          \
			WRITE_ONCE(kfence_enabled, false);                     \
		__cond;                                                        \
	})

/* === Data ================================================================= */

static bool kfence_enabled __read_mostly;

static unsigned long kfence_sample_interval __read_mostly = CONFIG_KFENCE_SAMPLE_INTERVAL;

#ifdef MODULE_PARAM_PREFIX
#undef MODULE_PARAM_PREFIX
#endif
#define MODULE_PARAM_PREFIX "kfence."

static int param_set_sample_interval(const char *val, const struct kernel_param *kp)
{
	unsigned long num;
	int ret = kstrtoul(val, 0, &num);

	if (ret < 0)
		return ret;

	if (!num) /* Using 0 to indicate KFENCE is disabled. */
		WRITE_ONCE(kfence_enabled, false);
	else if (!READ_ONCE(kfence_enabled) && system_state != SYSTEM_BOOTING)
		return -EINVAL; /* Cannot (re-)enable KFENCE on-the-fly. */

	*((unsigned long *)kp->arg) = num;
	return 0;
}

static int param_get_sample_interval(char *buffer, const struct kernel_param *kp)
{
	if (!READ_ONCE(kfence_enabled))
		return sprintf(buffer, "0\n");

	return param_get_ulong(buffer, kp);
}

static const struct kernel_param_ops sample_interval_param_ops = {
	.set = param_set_sample_interval,
	.get = param_get_sample_interval,
};
module_param_cb(sample_interval, &sample_interval_param_ops, &kfence_sample_interval, 0600);

/* Pool usage% threshold when currently covered allocations are skipped. */
static unsigned long kfence_skip_covered_thresh __read_mostly = 75;
module_param_named(skip_covered_thresh, kfence_skip_covered_thresh, ulong, 0644);

/* The pool of pages used for guard pages and objects. */
char *__kfence_pool __ro_after_init;
EXPORT_SYMBOL(__kfence_pool); /* Export for test modules. */

/*
 * Per-object metadata, with one-to-one mapping of object metadata to
 * backing pages (in __kfence_pool).
 */
static_assert(CONFIG_KFENCE_NUM_OBJECTS > 0);
struct kfence_metadata kfence_metadata[CONFIG_KFENCE_NUM_OBJECTS];

/* Freelist with available objects. */
static struct list_head kfence_freelist = LIST_HEAD_INIT(kfence_freelist);
static DEFINE_RAW_SPINLOCK(kfence_freelist_lock); /* Lock protecting freelist. */

/*
 * The static key to set up a KFENCE allocation; or if static keys are not used
 * to gate allocations, to avoid a load and compare if KFENCE is disabled.
 */
DEFINE_STATIC_KEY_FALSE(kfence_allocation_key);

/* Gates the allocation, ensuring only one succeeds in a given period. */
atomic_t kfence_allocation_gate = ATOMIC_INIT(1);

/*
 * A Counting Bloom filter of allocation coverage: limits currently covered
 * allocations of the same source filling up the pool.
 *
 * Assuming a range of 15%-85% unique allocations in the pool at any point in
 * time, the below parameters provide a probablity of 0.02-0.33 for false
 * positive hits respectively:
 *
 *	P(alloc_traces) = (1 - e^(-HNUM * (alloc_traces / SIZE)) ^ HNUM
 */
#define ALLOC_COVERED_HNUM	2
#define ALLOC_COVERED_ORDER	(const_ilog2(CONFIG_KFENCE_NUM_OBJECTS) + 2)
#define ALLOC_COVERED_SIZE	(1 << ALLOC_COVERED_ORDER)
#define ALLOC_COVERED_HNEXT(h)	hash_32(h, ALLOC_COVERED_ORDER)
#define ALLOC_COVERED_MASK	(ALLOC_COVERED_SIZE - 1)
static atomic_t alloc_covered[ALLOC_COVERED_SIZE];

/* Stack depth used to determine uniqueness of an allocation. */
#define UNIQUE_ALLOC_STACK_DEPTH ((size_t)8)

/*
 * Randomness for stack hashes, making the same collisions across reboots and
 * different machines less likely.
 */
static u32 stack_hash_seed __ro_after_init;

/* Statistics counters for debugfs. */
enum kfence_counter_id {
	KFENCE_COUNTER_ALLOCATED,
	KFENCE_COUNTER_ALLOCS,
	KFENCE_COUNTER_FREES,
	KFENCE_COUNTER_ZOMBIES,
	KFENCE_COUNTER_BUGS,
	KFENCE_COUNTER_SKIP_INCOMPAT,
	KFENCE_COUNTER_SKIP_CAPACITY,
	KFENCE_COUNTER_SKIP_COVERED,
	KFENCE_COUNTER_COUNT,
};
static atomic_long_t counters[KFENCE_COUNTER_COUNT];
static const char *const counter_names[] = {
	[KFENCE_COUNTER_ALLOCATED]	= "currently allocated",
	[KFENCE_COUNTER_ALLOCS]		= "total allocations",
	[KFENCE_COUNTER_FREES]		= "total frees",
	[KFENCE_COUNTER_ZOMBIES]	= "zombie allocations",
	[KFENCE_COUNTER_BUGS]		= "total bugs",
	[KFENCE_COUNTER_SKIP_INCOMPAT]	= "skipped allocations (incompatible)",
	[KFENCE_COUNTER_SKIP_CAPACITY]	= "skipped allocations (capacity)",
	[KFENCE_COUNTER_SKIP_COVERED]	= "skipped allocations (covered)",
};
static_assert(ARRAY_SIZE(counter_names) == KFENCE_COUNTER_COUNT);

/* === Internals ============================================================ */

static inline bool should_skip_covered(void)
{
	unsigned long thresh = (CONFIG_KFENCE_NUM_OBJECTS * kfence_skip_covered_thresh) / 100;

	return atomic_long_read(&counters[KFENCE_COUNTER_ALLOCATED]) > thresh;
}

static u32 get_alloc_stack_hash(unsigned long *stack_entries, size_t num_entries)
{
	num_entries = min(num_entries, UNIQUE_ALLOC_STACK_DEPTH);
	num_entries = filter_irq_stacks(stack_entries, num_entries);
	return jhash(stack_entries, num_entries * sizeof(stack_entries[0]), stack_hash_seed);
}

/*
 * Adds (or subtracts) count @val for allocation stack trace hash
 * @alloc_stack_hash from Counting Bloom filter.
 */
static void alloc_covered_add(u32 alloc_stack_hash, int val)
{
	int i;

	for (i = 0; i < ALLOC_COVERED_HNUM; i++) {
		atomic_add(val, &alloc_covered[alloc_stack_hash & ALLOC_COVERED_MASK]);
		alloc_stack_hash = ALLOC_COVERED_HNEXT(alloc_stack_hash);
	}
}

/*
 * Returns true if the allocation stack trace hash @alloc_stack_hash is
 * currently contained (non-zero count) in Counting Bloom filter.
 */
static bool alloc_covered_contains(u32 alloc_stack_hash)
{
	int i;

	for (i = 0; i < ALLOC_COVERED_HNUM; i++) {
		if (!atomic_read(&alloc_covered[alloc_stack_hash & ALLOC_COVERED_MASK]))
			return false;
		alloc_stack_hash = ALLOC_COVERED_HNEXT(alloc_stack_hash);
	}
<<<<<<< HEAD

	return true;
}

static bool kfence_protect(unsigned long addr)
{
	return !KFENCE_WARN_ON(!kfence_protect_page(ALIGN_DOWN(addr, PAGE_SIZE), true));
}

=======

	return true;
}

static bool kfence_protect(unsigned long addr)
{
	return !KFENCE_WARN_ON(!kfence_protect_page(ALIGN_DOWN(addr, PAGE_SIZE), true));
}

>>>>>>> 9b37665a
static bool kfence_unprotect(unsigned long addr)
{
	return !KFENCE_WARN_ON(!kfence_protect_page(ALIGN_DOWN(addr, PAGE_SIZE), false));
}

static inline unsigned long metadata_to_pageaddr(const struct kfence_metadata *meta)
{
	unsigned long offset = (meta - kfence_metadata + 1) * PAGE_SIZE * 2;
	unsigned long pageaddr = (unsigned long)&__kfence_pool[offset];

	/* The checks do not affect performance; only called from slow-paths. */

	/* Only call with a pointer into kfence_metadata. */
	if (KFENCE_WARN_ON(meta < kfence_metadata ||
			   meta >= kfence_metadata + CONFIG_KFENCE_NUM_OBJECTS))
		return 0;

	/*
	 * This metadata object only ever maps to 1 page; verify that the stored
	 * address is in the expected range.
	 */
	if (KFENCE_WARN_ON(ALIGN_DOWN(meta->addr, PAGE_SIZE) != pageaddr))
		return 0;

	return pageaddr;
}

/*
 * Update the object's metadata state, including updating the alloc/free stacks
 * depending on the state transition.
 */
static noinline void
metadata_update_state(struct kfence_metadata *meta, enum kfence_object_state next,
		      unsigned long *stack_entries, size_t num_stack_entries)
{
	struct kfence_track *track =
		next == KFENCE_OBJECT_FREED ? &meta->free_track : &meta->alloc_track;

	lockdep_assert_held(&meta->lock);

	if (stack_entries) {
		memcpy(track->stack_entries, stack_entries,
		       num_stack_entries * sizeof(stack_entries[0]));
	} else {
		/*
		 * Skip over 1 (this) functions; noinline ensures we do not
		 * accidentally skip over the caller by never inlining.
		 */
		num_stack_entries = stack_trace_save(track->stack_entries, KFENCE_STACK_DEPTH, 1);
	}
	track->num_stack_entries = num_stack_entries;
	track->pid = task_pid_nr(current);
	track->cpu = raw_smp_processor_id();
	track->ts_nsec = local_clock(); /* Same source as printk timestamps. */

	/*
	 * Pairs with READ_ONCE() in
	 *	kfence_shutdown_cache(),
	 *	kfence_handle_page_fault().
	 */
	WRITE_ONCE(meta->state, next);
}

/* Write canary byte to @addr. */
static inline bool set_canary_byte(u8 *addr)
{
	*addr = KFENCE_CANARY_PATTERN(addr);
	return true;
}

/* Check canary byte at @addr. */
static inline bool check_canary_byte(u8 *addr)
{
	if (likely(*addr == KFENCE_CANARY_PATTERN(addr)))
		return true;

	atomic_long_inc(&counters[KFENCE_COUNTER_BUGS]);
	kfence_report_error((unsigned long)addr, false, NULL, addr_to_metadata((unsigned long)addr),
			    KFENCE_ERROR_CORRUPTION);
	return false;
}

/* __always_inline this to ensure we won't do an indirect call to fn. */
static __always_inline void for_each_canary(const struct kfence_metadata *meta, bool (*fn)(u8 *))
{
	const unsigned long pageaddr = ALIGN_DOWN(meta->addr, PAGE_SIZE);
	unsigned long addr;

	lockdep_assert_held(&meta->lock);

	/*
	 * We'll iterate over each canary byte per-side until fn() returns
	 * false. However, we'll still iterate over the canary bytes to the
	 * right of the object even if there was an error in the canary bytes to
	 * the left of the object. Specifically, if check_canary_byte()
	 * generates an error, showing both sides might give more clues as to
	 * what the error is about when displaying which bytes were corrupted.
	 */

	/* Apply to left of object. */
	for (addr = pageaddr; addr < meta->addr; addr++) {
		if (!fn((u8 *)addr))
			break;
	}

	/* Apply to right of object. */
	for (addr = meta->addr + meta->size; addr < pageaddr + PAGE_SIZE; addr++) {
		if (!fn((u8 *)addr))
			break;
	}
}

static void *kfence_guarded_alloc(struct kmem_cache *cache, size_t size, gfp_t gfp,
				  unsigned long *stack_entries, size_t num_stack_entries,
				  u32 alloc_stack_hash)
{
	struct kfence_metadata *meta = NULL;
	unsigned long flags;
	struct page *page;
	void *addr;

	/* Try to obtain a free object. */
	raw_spin_lock_irqsave(&kfence_freelist_lock, flags);
	if (!list_empty(&kfence_freelist)) {
		meta = list_entry(kfence_freelist.next, struct kfence_metadata, list);
		list_del_init(&meta->list);
	}
	raw_spin_unlock_irqrestore(&kfence_freelist_lock, flags);
	if (!meta) {
		atomic_long_inc(&counters[KFENCE_COUNTER_SKIP_CAPACITY]);
		return NULL;
	}

	if (unlikely(!raw_spin_trylock_irqsave(&meta->lock, flags))) {
		/*
		 * This is extremely unlikely -- we are reporting on a
		 * use-after-free, which locked meta->lock, and the reporting
		 * code via printk calls kmalloc() which ends up in
		 * kfence_alloc() and tries to grab the same object that we're
		 * reporting on. While it has never been observed, lockdep does
		 * report that there is a possibility of deadlock. Fix it by
		 * using trylock and bailing out gracefully.
		 */
		raw_spin_lock_irqsave(&kfence_freelist_lock, flags);
		/* Put the object back on the freelist. */
		list_add_tail(&meta->list, &kfence_freelist);
		raw_spin_unlock_irqrestore(&kfence_freelist_lock, flags);

		return NULL;
	}

	meta->addr = metadata_to_pageaddr(meta);
	/* Unprotect if we're reusing this page. */
	if (meta->state == KFENCE_OBJECT_FREED)
		kfence_unprotect(meta->addr);

	/*
	 * Note: for allocations made before RNG initialization, will always
	 * return zero. We still benefit from enabling KFENCE as early as
	 * possible, even when the RNG is not yet available, as this will allow
	 * KFENCE to detect bugs due to earlier allocations. The only downside
	 * is that the out-of-bounds accesses detected are deterministic for
	 * such allocations.
	 */
	if (prandom_u32_max(2)) {
		/* Allocate on the "right" side, re-calculate address. */
		meta->addr += PAGE_SIZE - size;
		meta->addr = ALIGN_DOWN(meta->addr, cache->align);
	}

	addr = (void *)meta->addr;

	/* Update remaining metadata. */
	metadata_update_state(meta, KFENCE_OBJECT_ALLOCATED, stack_entries, num_stack_entries);
	/* Pairs with READ_ONCE() in kfence_shutdown_cache(). */
	WRITE_ONCE(meta->cache, cache);
	meta->size = size;
	meta->alloc_stack_hash = alloc_stack_hash;

	for_each_canary(meta, set_canary_byte);

	/* Set required struct page fields. */
	page = virt_to_page(meta->addr);
	page->slab_cache = cache;
	if (IS_ENABLED(CONFIG_SLUB))
		page->objects = 1;
	if (IS_ENABLED(CONFIG_SLAB))
		page->s_mem = addr;

	raw_spin_unlock_irqrestore(&meta->lock, flags);

	alloc_covered_add(alloc_stack_hash, 1);

	/* Memory initialization. */

	/*
	 * We check slab_want_init_on_alloc() ourselves, rather than letting
	 * SL*B do the initialization, as otherwise we might overwrite KFENCE's
	 * redzone.
	 */
	if (unlikely(slab_want_init_on_alloc(gfp, cache)))
		memzero_explicit(addr, size);
	if (cache->ctor)
		cache->ctor(addr);

	if (CONFIG_KFENCE_STRESS_TEST_FAULTS && !prandom_u32_max(CONFIG_KFENCE_STRESS_TEST_FAULTS))
		kfence_protect(meta->addr); /* Random "faults" by protecting the object. */

	atomic_long_inc(&counters[KFENCE_COUNTER_ALLOCATED]);
	atomic_long_inc(&counters[KFENCE_COUNTER_ALLOCS]);

	return addr;
}

static void kfence_guarded_free(void *addr, struct kfence_metadata *meta, bool zombie)
{
	struct kcsan_scoped_access assert_page_exclusive;
	unsigned long flags;

	raw_spin_lock_irqsave(&meta->lock, flags);

	if (meta->state != KFENCE_OBJECT_ALLOCATED || meta->addr != (unsigned long)addr) {
		/* Invalid or double-free, bail out. */
		atomic_long_inc(&counters[KFENCE_COUNTER_BUGS]);
		kfence_report_error((unsigned long)addr, false, NULL, meta,
				    KFENCE_ERROR_INVALID_FREE);
		raw_spin_unlock_irqrestore(&meta->lock, flags);
		return;
	}

	/* Detect racy use-after-free, or incorrect reallocation of this page by KFENCE. */
	kcsan_begin_scoped_access((void *)ALIGN_DOWN((unsigned long)addr, PAGE_SIZE), PAGE_SIZE,
				  KCSAN_ACCESS_SCOPED | KCSAN_ACCESS_WRITE | KCSAN_ACCESS_ASSERT,
				  &assert_page_exclusive);

	if (CONFIG_KFENCE_STRESS_TEST_FAULTS)
		kfence_unprotect((unsigned long)addr); /* To check canary bytes. */

	/* Restore page protection if there was an OOB access. */
	if (meta->unprotected_page) {
		memzero_explicit((void *)ALIGN_DOWN(meta->unprotected_page, PAGE_SIZE), PAGE_SIZE);
		kfence_protect(meta->unprotected_page);
		meta->unprotected_page = 0;
	}

	/* Check canary bytes for memory corruption. */
	for_each_canary(meta, check_canary_byte);

	/*
	 * Clear memory if init-on-free is set. While we protect the page, the
	 * data is still there, and after a use-after-free is detected, we
	 * unprotect the page, so the data is still accessible.
	 */
	if (!zombie && unlikely(slab_want_init_on_free(meta->cache)))
		memzero_explicit(addr, meta->size);

	/* Mark the object as freed. */
	metadata_update_state(meta, KFENCE_OBJECT_FREED, NULL, 0);

	raw_spin_unlock_irqrestore(&meta->lock, flags);

	alloc_covered_add(meta->alloc_stack_hash, -1);

	/* Protect to detect use-after-frees. */
	kfence_protect((unsigned long)addr);

	kcsan_end_scoped_access(&assert_page_exclusive);
	if (!zombie) {
		/* Add it to the tail of the freelist for reuse. */
		raw_spin_lock_irqsave(&kfence_freelist_lock, flags);
		KFENCE_WARN_ON(!list_empty(&meta->list));
		list_add_tail(&meta->list, &kfence_freelist);
		raw_spin_unlock_irqrestore(&kfence_freelist_lock, flags);

		atomic_long_dec(&counters[KFENCE_COUNTER_ALLOCATED]);
		atomic_long_inc(&counters[KFENCE_COUNTER_FREES]);
	} else {
		/* See kfence_shutdown_cache(). */
		atomic_long_inc(&counters[KFENCE_COUNTER_ZOMBIES]);
	}
}

static void rcu_guarded_free(struct rcu_head *h)
{
	struct kfence_metadata *meta = container_of(h, struct kfence_metadata, rcu_head);

	kfence_guarded_free((void *)meta->addr, meta, false);
}

static bool __init kfence_init_pool(void)
{
	unsigned long addr = (unsigned long)__kfence_pool;
	struct page *pages;
	int i;
	char *p;

	if (!__kfence_pool)
		return false;

	if (!arch_kfence_init_pool())
		goto err;

	pages = virt_to_page(addr);

	/*
	 * Set up object pages: they must have PG_slab set, to avoid freeing
	 * these as real pages.
	 *
	 * We also want to avoid inserting kfence_free() in the kfree()
	 * fast-path in SLUB, and therefore need to ensure kfree() correctly
	 * enters __slab_free() slow-path.
	 */
	for (i = 0; i < KFENCE_POOL_SIZE / PAGE_SIZE; i++) {
		struct page *page = &pages[i];

		if (!i || (i % 2))
			continue;

		/* Verify we do not have a compound head page. */
		if (WARN_ON(compound_head(&pages[i]) != &pages[i]))
			goto err;

		__SetPageSlab(page);
#ifdef CONFIG_MEMCG
		page->memcg_data = (unsigned long)&kfence_metadata[i / 2 - 1].objcg |
				   MEMCG_DATA_OBJCGS;
#endif
	}

	/*
	 * Protect the first 2 pages. The first page is mostly unnecessary, and
	 * merely serves as an extended guard page. However, adding one
	 * additional page in the beginning gives us an even number of pages,
	 * which simplifies the mapping of address to metadata index.
	 */
	for (i = 0; i < 2; i++) {
		if (unlikely(!kfence_protect(addr)))
			goto err;

		addr += PAGE_SIZE;
	}

	for (i = 0; i < CONFIG_KFENCE_NUM_OBJECTS; i++) {
		struct kfence_metadata *meta = &kfence_metadata[i];

		/* Initialize metadata. */
		INIT_LIST_HEAD(&meta->list);
		raw_spin_lock_init(&meta->lock);
		meta->state = KFENCE_OBJECT_UNUSED;
		meta->addr = addr; /* Initialize for validation in metadata_to_pageaddr(). */
		list_add_tail(&meta->list, &kfence_freelist);

		/* Protect the right redzone. */
		if (unlikely(!kfence_protect(addr + PAGE_SIZE)))
			goto err;

		addr += 2 * PAGE_SIZE;
	}

	/*
	 * The pool is live and will never be deallocated from this point on.
	 * Remove the pool object from the kmemleak object tree, as it would
	 * otherwise overlap with allocations returned by kfence_alloc(), which
	 * are registered with kmemleak through the slab post-alloc hook.
	 */
	kmemleak_free(__kfence_pool);

	return true;

err:
	/*
	 * Only release unprotected pages, and do not try to go back and change
	 * page attributes due to risk of failing to do so as well. If changing
	 * page attributes for some pages fails, it is very likely that it also
	 * fails for the first page, and therefore expect addr==__kfence_pool in
	 * most failure cases.
	 */
	for (p = (char *)addr; p < __kfence_pool + KFENCE_POOL_SIZE; p += PAGE_SIZE) {
		struct page *page = virt_to_page(p);

		if (!PageSlab(page))
			continue;
#ifdef CONFIG_MEMCG
		page->memcg_data = 0;
#endif
		__ClearPageSlab(page);
	}
	memblock_free_late(__pa(addr), KFENCE_POOL_SIZE - (addr - (unsigned long)__kfence_pool));
	__kfence_pool = NULL;
	return false;
}

/* === DebugFS Interface ==================================================== */

static int stats_show(struct seq_file *seq, void *v)
{
	int i;

	seq_printf(seq, "enabled: %i\n", READ_ONCE(kfence_enabled));
	for (i = 0; i < KFENCE_COUNTER_COUNT; i++)
		seq_printf(seq, "%s: %ld\n", counter_names[i], atomic_long_read(&counters[i]));

	return 0;
}
DEFINE_SHOW_ATTRIBUTE(stats);

/*
 * debugfs seq_file operations for /sys/kernel/debug/kfence/objects.
 * start_object() and next_object() return the object index + 1, because NULL is used
 * to stop iteration.
 */
static void *start_object(struct seq_file *seq, loff_t *pos)
{
	if (*pos < CONFIG_KFENCE_NUM_OBJECTS)
		return (void *)((long)*pos + 1);
	return NULL;
}

static void stop_object(struct seq_file *seq, void *v)
{
}

static void *next_object(struct seq_file *seq, void *v, loff_t *pos)
{
	++*pos;
	if (*pos < CONFIG_KFENCE_NUM_OBJECTS)
		return (void *)((long)*pos + 1);
	return NULL;
}

static int show_object(struct seq_file *seq, void *v)
{
	struct kfence_metadata *meta = &kfence_metadata[(long)v - 1];
	unsigned long flags;

	raw_spin_lock_irqsave(&meta->lock, flags);
	kfence_print_object(seq, meta);
	raw_spin_unlock_irqrestore(&meta->lock, flags);
	seq_puts(seq, "---------------------------------\n");

	return 0;
}

static const struct seq_operations object_seqops = {
	.start = start_object,
	.next = next_object,
	.stop = stop_object,
	.show = show_object,
};

static int open_objects(struct inode *inode, struct file *file)
{
	return seq_open(file, &object_seqops);
}

static const struct file_operations objects_fops = {
	.open = open_objects,
	.read = seq_read,
	.llseek = seq_lseek,
	.release = seq_release,
};

static int kfence_debugfs_init(void)
{
	struct dentry *kfence_dir;

	if (!READ_ONCE(kfence_enabled))
		return 0;

	kfence_dir = debugfs_create_dir("kfence", NULL);
	debugfs_create_file("stats", 0444, kfence_dir, NULL, &stats_fops);
	debugfs_create_file("objects", 0400, kfence_dir, NULL, &objects_fops);
	return 0;
}

late_initcall(kfence_debugfs_init);

/* === Allocation Gate Timer ================================================ */

#ifdef CONFIG_KFENCE_STATIC_KEYS
/* Wait queue to wake up allocation-gate timer task. */
static DECLARE_WAIT_QUEUE_HEAD(allocation_wait);

static void wake_up_kfence_timer(struct irq_work *work)
{
	wake_up(&allocation_wait);
}
static DEFINE_IRQ_WORK(wake_up_kfence_timer_work, wake_up_kfence_timer);
#endif

/*
 * Set up delayed work, which will enable and disable the static key. We need to
 * use a work queue (rather than a simple timer), since enabling and disabling a
 * static key cannot be done from an interrupt.
 *
 * Note: Toggling a static branch currently causes IPIs, and here we'll end up
 * with a total of 2 IPIs to all CPUs. If this ends up a problem in future (with
 * more aggressive sampling intervals), we could get away with a variant that
 * avoids IPIs, at the cost of not immediately capturing allocations if the
 * instructions remain cached.
 */
static struct delayed_work kfence_timer;
static void toggle_allocation_gate(struct work_struct *work)
{
	if (!READ_ONCE(kfence_enabled))
		return;

	atomic_set(&kfence_allocation_gate, 0);
#ifdef CONFIG_KFENCE_STATIC_KEYS
	/* Enable static key, and await allocation to happen. */
	static_branch_enable(&kfence_allocation_key);

	if (sysctl_hung_task_timeout_secs) {
		/*
		 * During low activity with no allocations we might wait a
		 * while; let's avoid the hung task warning.
		 */
		wait_event_idle_timeout(allocation_wait, atomic_read(&kfence_allocation_gate),
					sysctl_hung_task_timeout_secs * HZ / 2);
	} else {
		wait_event_idle(allocation_wait, atomic_read(&kfence_allocation_gate));
	}

	/* Disable static key and reset timer. */
	static_branch_disable(&kfence_allocation_key);
#endif
	queue_delayed_work(system_unbound_wq, &kfence_timer,
			   msecs_to_jiffies(kfence_sample_interval));
}
static DECLARE_DELAYED_WORK(kfence_timer, toggle_allocation_gate);

/* === Public interface ===================================================== */

void __init kfence_alloc_pool(void)
{
	if (!kfence_sample_interval)
		return;

	__kfence_pool = memblock_alloc(KFENCE_POOL_SIZE, PAGE_SIZE);

	if (!__kfence_pool)
		pr_err("failed to allocate pool\n");
}

void __init kfence_init(void)
{
	/* Setting kfence_sample_interval to 0 on boot disables KFENCE. */
	if (!kfence_sample_interval)
		return;

	stack_hash_seed = (u32)random_get_entropy();
	if (!kfence_init_pool()) {
		pr_err("%s failed\n", __func__);
		return;
	}

	if (!IS_ENABLED(CONFIG_KFENCE_STATIC_KEYS))
		static_branch_enable(&kfence_allocation_key);
	WRITE_ONCE(kfence_enabled, true);
	queue_delayed_work(system_unbound_wq, &kfence_timer, 0);
	pr_info("initialized - using %lu bytes for %d objects at 0x%p-0x%p\n", KFENCE_POOL_SIZE,
		CONFIG_KFENCE_NUM_OBJECTS, (void *)__kfence_pool,
		(void *)(__kfence_pool + KFENCE_POOL_SIZE));
}

void kfence_shutdown_cache(struct kmem_cache *s)
{
	unsigned long flags;
	struct kfence_metadata *meta;
	int i;

	for (i = 0; i < CONFIG_KFENCE_NUM_OBJECTS; i++) {
		bool in_use;

		meta = &kfence_metadata[i];

		/*
		 * If we observe some inconsistent cache and state pair where we
		 * should have returned false here, cache destruction is racing
		 * with either kmem_cache_alloc() or kmem_cache_free(). Taking
		 * the lock will not help, as different critical section
		 * serialization will have the same outcome.
		 */
		if (READ_ONCE(meta->cache) != s ||
		    READ_ONCE(meta->state) != KFENCE_OBJECT_ALLOCATED)
			continue;

		raw_spin_lock_irqsave(&meta->lock, flags);
		in_use = meta->cache == s && meta->state == KFENCE_OBJECT_ALLOCATED;
		raw_spin_unlock_irqrestore(&meta->lock, flags);

		if (in_use) {
			/*
			 * This cache still has allocations, and we should not
			 * release them back into the freelist so they can still
			 * safely be used and retain the kernel's default
			 * behaviour of keeping the allocations alive (leak the
			 * cache); however, they effectively become "zombie
			 * allocations" as the KFENCE objects are the only ones
			 * still in use and the owning cache is being destroyed.
			 *
			 * We mark them freed, so that any subsequent use shows
			 * more useful error messages that will include stack
			 * traces of the user of the object, the original
			 * allocation, and caller to shutdown_cache().
			 */
			kfence_guarded_free((void *)meta->addr, meta, /*zombie=*/true);
		}
	}

	for (i = 0; i < CONFIG_KFENCE_NUM_OBJECTS; i++) {
		meta = &kfence_metadata[i];

		/* See above. */
		if (READ_ONCE(meta->cache) != s || READ_ONCE(meta->state) != KFENCE_OBJECT_FREED)
			continue;

		raw_spin_lock_irqsave(&meta->lock, flags);
		if (meta->cache == s && meta->state == KFENCE_OBJECT_FREED)
			meta->cache = NULL;
		raw_spin_unlock_irqrestore(&meta->lock, flags);
	}
}

void *__kfence_alloc(struct kmem_cache *s, size_t size, gfp_t flags)
{
	unsigned long stack_entries[KFENCE_STACK_DEPTH];
	size_t num_stack_entries;
	u32 alloc_stack_hash;

	/*
	 * Perform size check before switching kfence_allocation_gate, so that
	 * we don't disable KFENCE without making an allocation.
	 */
	if (size > PAGE_SIZE) {
		atomic_long_inc(&counters[KFENCE_COUNTER_SKIP_INCOMPAT]);
		return NULL;
	}

	/*
	 * Skip allocations from non-default zones, including DMA. We cannot
	 * guarantee that pages in the KFENCE pool will have the requested
	 * properties (e.g. reside in DMAable memory).
	 */
	if ((flags & GFP_ZONEMASK) ||
	    (s->flags & (SLAB_CACHE_DMA | SLAB_CACHE_DMA32))) {
		atomic_long_inc(&counters[KFENCE_COUNTER_SKIP_INCOMPAT]);
		return NULL;
	}

	if (atomic_inc_return(&kfence_allocation_gate) > 1)
		return NULL;
#ifdef CONFIG_KFENCE_STATIC_KEYS
	/*
	 * waitqueue_active() is fully ordered after the update of
	 * kfence_allocation_gate per atomic_inc_return().
	 */
	if (waitqueue_active(&allocation_wait)) {
		/*
		 * Calling wake_up() here may deadlock when allocations happen
		 * from within timer code. Use an irq_work to defer it.
		 */
		irq_work_queue(&wake_up_kfence_timer_work);
	}
#endif

	if (!READ_ONCE(kfence_enabled))
		return NULL;

	num_stack_entries = stack_trace_save(stack_entries, KFENCE_STACK_DEPTH, 0);

	/*
	 * Do expensive check for coverage of allocation in slow-path after
	 * allocation_gate has already become non-zero, even though it might
	 * mean not making any allocation within a given sample interval.
	 *
	 * This ensures reasonable allocation coverage when the pool is almost
	 * full, including avoiding long-lived allocations of the same source
	 * filling up the pool (e.g. pagecache allocations).
	 */
	alloc_stack_hash = get_alloc_stack_hash(stack_entries, num_stack_entries);
	if (should_skip_covered() && alloc_covered_contains(alloc_stack_hash)) {
		atomic_long_inc(&counters[KFENCE_COUNTER_SKIP_COVERED]);
		return NULL;
	}

	return kfence_guarded_alloc(s, size, flags, stack_entries, num_stack_entries,
				    alloc_stack_hash);
}

size_t kfence_ksize(const void *addr)
{
	const struct kfence_metadata *meta = addr_to_metadata((unsigned long)addr);

	/*
	 * Read locklessly -- if there is a race with __kfence_alloc(), this is
	 * either a use-after-free or invalid access.
	 */
	return meta ? meta->size : 0;
}

void *kfence_object_start(const void *addr)
{
	const struct kfence_metadata *meta = addr_to_metadata((unsigned long)addr);

	/*
	 * Read locklessly -- if there is a race with __kfence_alloc(), this is
	 * either a use-after-free or invalid access.
	 */
	return meta ? (void *)meta->addr : NULL;
}

void __kfence_free(void *addr)
{
	struct kfence_metadata *meta = addr_to_metadata((unsigned long)addr);

#ifdef CONFIG_MEMCG
	KFENCE_WARN_ON(meta->objcg);
#endif
	/*
	 * If the objects of the cache are SLAB_TYPESAFE_BY_RCU, defer freeing
	 * the object, as the object page may be recycled for other-typed
	 * objects once it has been freed. meta->cache may be NULL if the cache
	 * was destroyed.
	 */
	if (unlikely(meta->cache && (meta->cache->flags & SLAB_TYPESAFE_BY_RCU)))
		call_rcu(&meta->rcu_head, rcu_guarded_free);
	else
		kfence_guarded_free(addr, meta, false);
}

bool kfence_handle_page_fault(unsigned long addr, bool is_write, struct pt_regs *regs)
{
	const int page_index = (addr - (unsigned long)__kfence_pool) / PAGE_SIZE;
	struct kfence_metadata *to_report = NULL;
	enum kfence_error_type error_type;
	unsigned long flags;

	if (!is_kfence_address((void *)addr))
		return false;

	if (!READ_ONCE(kfence_enabled)) /* If disabled at runtime ... */
		return kfence_unprotect(addr); /* ... unprotect and proceed. */

	atomic_long_inc(&counters[KFENCE_COUNTER_BUGS]);

	if (page_index % 2) {
		/* This is a redzone, report a buffer overflow. */
		struct kfence_metadata *meta;
		int distance = 0;

		meta = addr_to_metadata(addr - PAGE_SIZE);
		if (meta && READ_ONCE(meta->state) == KFENCE_OBJECT_ALLOCATED) {
			to_report = meta;
			/* Data race ok; distance calculation approximate. */
			distance = addr - data_race(meta->addr + meta->size);
		}

		meta = addr_to_metadata(addr + PAGE_SIZE);
		if (meta && READ_ONCE(meta->state) == KFENCE_OBJECT_ALLOCATED) {
			/* Data race ok; distance calculation approximate. */
			if (!to_report || distance > data_race(meta->addr) - addr)
				to_report = meta;
		}

		if (!to_report)
			goto out;

		raw_spin_lock_irqsave(&to_report->lock, flags);
		to_report->unprotected_page = addr;
		error_type = KFENCE_ERROR_OOB;

		/*
		 * If the object was freed before we took the look we can still
		 * report this as an OOB -- the report will simply show the
		 * stacktrace of the free as well.
		 */
	} else {
		to_report = addr_to_metadata(addr);
		if (!to_report)
			goto out;

		raw_spin_lock_irqsave(&to_report->lock, flags);
		error_type = KFENCE_ERROR_UAF;
		/*
		 * We may race with __kfence_alloc(), and it is possible that a
		 * freed object may be reallocated. We simply report this as a
		 * use-after-free, with the stack trace showing the place where
		 * the object was re-allocated.
		 */
	}

out:
	if (to_report) {
		kfence_report_error(addr, is_write, regs, to_report, error_type);
		raw_spin_unlock_irqrestore(&to_report->lock, flags);
	} else {
		/* This may be a UAF or OOB access, but we can't be sure. */
		kfence_report_error(addr, is_write, regs, NULL, KFENCE_ERROR_INVALID);
	}

	return kfence_unprotect(addr); /* Unprotect and let access proceed. */
}<|MERGE_RESOLUTION|>--- conflicted
+++ resolved
@@ -207,7 +207,6 @@
 			return false;
 		alloc_stack_hash = ALLOC_COVERED_HNEXT(alloc_stack_hash);
 	}
-<<<<<<< HEAD
 
 	return true;
 }
@@ -217,17 +216,6 @@
 	return !KFENCE_WARN_ON(!kfence_protect_page(ALIGN_DOWN(addr, PAGE_SIZE), true));
 }
 
-=======
-
-	return true;
-}
-
-static bool kfence_protect(unsigned long addr)
-{
-	return !KFENCE_WARN_ON(!kfence_protect_page(ALIGN_DOWN(addr, PAGE_SIZE), true));
-}
-
->>>>>>> 9b37665a
 static bool kfence_unprotect(unsigned long addr)
 {
 	return !KFENCE_WARN_ON(!kfence_protect_page(ALIGN_DOWN(addr, PAGE_SIZE), false));
