--- conflicted
+++ resolved
@@ -7826,21 +7826,12 @@
 			int ratio = sysctl_lowmem_reserve_ratio[i];
 			bool clear = !ratio || !zone_managed_pages(zone);
 			unsigned long managed_pages = 0;
-<<<<<<< HEAD
 
 			for (j = i + 1; j < MAX_NR_ZONES; j++) {
 				struct zone *upper_zone = &pgdat->node_zones[j];
 
 				managed_pages += zone_managed_pages(upper_zone);
 
-=======
-
-			for (j = i + 1; j < MAX_NR_ZONES; j++) {
-				struct zone *upper_zone = &pgdat->node_zones[j];
-
-				managed_pages += zone_managed_pages(upper_zone);
-
->>>>>>> 13e45d7f
 				if (clear)
 					zone->lowmem_reserve[j] = 0;
 				else
