# SPDX-License-Identifier: GPL-2.0
VERSION = 5
PATCHLEVEL = 10
<<<<<<< HEAD
SUBLEVEL = 81
EXTRAVERSION =.1
=======
SUBLEVEL = 93
EXTRAVERSION =.2
>>>>>>> ef43e1f3
NAME = Dare mighty things

# *DOCUMENTATION*
# To see a list of typical targets execute "make help"
# More info can be located in ./README
# Comments in this file are targeted only to the developer, do not
# expect to learn how to build the kernel reading this file.

$(if $(filter __%, $(MAKECMDGOALS)), \
	$(error targets prefixed with '__' are only for internal use))

# That's our default target when none is given on the command line
PHONY := __all
__all:

# We are using a recursive build, so we need to do a little thinking
# to get the ordering right.
#
# Most importantly: sub-Makefiles should only ever modify files in
# their own directory. If in some directory we have a dependency on
# a file in another dir (which doesn't happen often, but it's often
# unavoidable when linking the built-in.a targets which finally
# turn into vmlinux), we will call a sub make in that other dir, and
# after that we are sure that everything which is in that other dir
# is now up to date.
#
# The only cases where we need to modify files which have global
# effects are thus separated out and done before the recursive
# descending is started. They are now explicitly listed as the
# prepare rule.

ifneq ($(sub_make_done),1)

# Do not use make's built-in rules and variables
# (this increases performance and avoids hard-to-debug behaviour)
MAKEFLAGS += -rR

# Avoid funny character set dependencies
unexport LC_ALL
LC_COLLATE=C
LC_NUMERIC=C
export LC_COLLATE LC_NUMERIC

# Avoid interference with shell env settings
unexport GREP_OPTIONS

# Beautify output
# ---------------------------------------------------------------------------
#
# Normally, we echo the whole command before executing it. By making
# that echo $($(quiet)$(cmd)), we now have the possibility to set
# $(quiet) to choose other forms of output instead, e.g.
#
#         quiet_cmd_cc_o_c = Compiling $(RELDIR)/$@
#         cmd_cc_o_c       = $(CC) $(c_flags) -c -o $@ $<
#
# If $(quiet) is empty, the whole command will be printed.
# If it is set to "quiet_", only the short version will be printed.
# If it is set to "silent_", nothing will be printed at all, since
# the variable $(silent_cmd_cc_o_c) doesn't exist.
#
# A simple variant is to prefix commands with $(Q) - that's useful
# for commands that shall be hidden in non-verbose mode.
#
#	$(Q)ln $@ :<
#
# If KBUILD_VERBOSE equals 0 then the above command will be hidden.
# If KBUILD_VERBOSE equals 1 then the above command is displayed.
# If KBUILD_VERBOSE equals 2 then give the reason why each target is rebuilt.
#
# To put more focus on warnings, be less verbose as default
# Use 'make V=1' to see the full commands

ifeq ("$(origin V)", "command line")
  KBUILD_VERBOSE = $(V)
endif
ifndef KBUILD_VERBOSE
  KBUILD_VERBOSE = 0
endif

ifeq ($(KBUILD_VERBOSE),1)
  quiet =
  Q =
else
  quiet=quiet_
  Q = @
endif

# If the user is running make -s (silent mode), suppress echoing of
# commands

ifneq ($(findstring s,$(filter-out --%,$(MAKEFLAGS))),)
  quiet=silent_
endif

export quiet Q KBUILD_VERBOSE

# Kbuild will save output files in the current working directory.
# This does not need to match to the root of the kernel source tree.
#
# For example, you can do this:
#
#  cd /dir/to/store/output/files; make -f /dir/to/kernel/source/Makefile
#
# If you want to save output files in a different location, there are
# two syntaxes to specify it.
#
# 1) O=
# Use "make O=dir/to/store/output/files/"
#
# 2) Set KBUILD_OUTPUT
# Set the environment variable KBUILD_OUTPUT to point to the output directory.
# export KBUILD_OUTPUT=dir/to/store/output/files/; make
#
# The O= assignment takes precedence over the KBUILD_OUTPUT environment
# variable.

# Do we want to change the working directory?
ifeq ("$(origin O)", "command line")
  KBUILD_OUTPUT := $(O)
endif

ifneq ($(KBUILD_OUTPUT),)
# Make's built-in functions such as $(abspath ...), $(realpath ...) cannot
# expand a shell special character '~'. We use a somewhat tedious way here.
abs_objtree := $(shell mkdir -p $(KBUILD_OUTPUT) && cd $(KBUILD_OUTPUT) && pwd)
$(if $(abs_objtree),, \
     $(error failed to create output directory "$(KBUILD_OUTPUT)"))

# $(realpath ...) resolves symlinks
abs_objtree := $(realpath $(abs_objtree))
else
abs_objtree := $(CURDIR)
endif # ifneq ($(KBUILD_OUTPUT),)

ifeq ($(abs_objtree),$(CURDIR))
# Suppress "Entering directory ..." unless we are changing the work directory.
MAKEFLAGS += --no-print-directory
else
need-sub-make := 1
endif

abs_srctree := $(realpath $(dir $(lastword $(MAKEFILE_LIST))))

ifneq ($(words $(subst :, ,$(abs_srctree))), 1)
$(error source directory cannot contain spaces or colons)
endif

ifneq ($(abs_srctree),$(abs_objtree))
# Look for make include files relative to root of kernel src
#
# This does not become effective immediately because MAKEFLAGS is re-parsed
# once after the Makefile is read. We need to invoke sub-make.
MAKEFLAGS += --include-dir=$(abs_srctree)
need-sub-make := 1
endif

this-makefile := $(lastword $(MAKEFILE_LIST))

ifneq ($(filter 3.%,$(MAKE_VERSION)),)
# 'MAKEFLAGS += -rR' does not immediately become effective for GNU Make 3.x
# We need to invoke sub-make to avoid implicit rules in the top Makefile.
need-sub-make := 1
# Cancel implicit rules for this Makefile.
$(this-makefile): ;
endif

export abs_srctree abs_objtree
export sub_make_done := 1

ifeq ($(need-sub-make),1)

PHONY += $(MAKECMDGOALS) __sub-make

$(filter-out $(this-makefile), $(MAKECMDGOALS)) __all: __sub-make
	@:

# Invoke a second make in the output directory, passing relevant variables
__sub-make:
	$(Q)$(MAKE) -C $(abs_objtree) -f $(abs_srctree)/Makefile $(MAKECMDGOALS)

endif # need-sub-make
endif # sub_make_done

# We process the rest of the Makefile if this is the final invocation of make
ifeq ($(need-sub-make),)

# Do not print "Entering directory ...",
# but we want to display it when entering to the output directory
# so that IDEs/editors are able to understand relative filenames.
MAKEFLAGS += --no-print-directory

# Call a source code checker (by default, "sparse") as part of the
# C compilation.
#
# Use 'make C=1' to enable checking of only re-compiled files.
# Use 'make C=2' to enable checking of *all* source files, regardless
# of whether they are re-compiled or not.
#
# See the file "Documentation/dev-tools/sparse.rst" for more details,
# including where to get the "sparse" utility.

ifeq ("$(origin C)", "command line")
  KBUILD_CHECKSRC = $(C)
endif
ifndef KBUILD_CHECKSRC
  KBUILD_CHECKSRC = 0
endif

# Use make M=dir or set the environment variable KBUILD_EXTMOD to specify the
# directory of external module to build. Setting M= takes precedence.
ifeq ("$(origin M)", "command line")
  KBUILD_EXTMOD := $(M)
endif

$(if $(word 2, $(KBUILD_EXTMOD)), \
	$(error building multiple external modules is not supported))

export KBUILD_CHECKSRC KBUILD_EXTMOD

extmod-prefix = $(if $(KBUILD_EXTMOD),$(KBUILD_EXTMOD)/)

ifeq ($(abs_srctree),$(abs_objtree))
        # building in the source tree
        srctree := .
	building_out_of_srctree :=
else
        ifeq ($(abs_srctree)/,$(dir $(abs_objtree)))
                # building in a subdirectory of the source tree
                srctree := ..
        else
                srctree := $(abs_srctree)
        endif
	building_out_of_srctree := 1
endif

ifneq ($(KBUILD_ABS_SRCTREE),)
srctree := $(abs_srctree)
endif

objtree		:= .
VPATH		:= $(srctree)

export building_out_of_srctree srctree objtree VPATH

# To make sure we do not include .config for any of the *config targets
# catch them early, and hand them over to scripts/kconfig/Makefile
# It is allowed to specify more targets when calling make, including
# mixing *config targets and build targets.
# For example 'make oldconfig all'.
# Detect when mixed targets is specified, and make a second invocation
# of make so .config is not included in this case either (for *config).

version_h := include/generated/uapi/linux/version.h
old_version_h := include/linux/version.h

clean-targets := %clean mrproper cleandocs
no-dot-config-targets := $(clean-targets) \
			 cscope gtags TAGS tags help% %docs check% coccicheck \
			 $(version_h) headers headers_% archheaders archscripts \
			 %asm-generic kernelversion %src-pkg dt_binding_check \
			 outputmakefile
no-sync-config-targets := $(no-dot-config-targets) %install kernelrelease \
			  image_name
single-targets := %.a %.i %.ko %.lds %.ll %.lst %.mod %.o %.s %.symtypes %/

config-build	:=
mixed-build	:=
need-config	:= 1
may-sync-config	:= 1
single-build	:=

ifneq ($(filter $(no-dot-config-targets), $(MAKECMDGOALS)),)
	ifeq ($(filter-out $(no-dot-config-targets), $(MAKECMDGOALS)),)
		need-config :=
	endif
endif

ifneq ($(filter $(no-sync-config-targets), $(MAKECMDGOALS)),)
	ifeq ($(filter-out $(no-sync-config-targets), $(MAKECMDGOALS)),)
		may-sync-config :=
	endif
endif

ifneq ($(KBUILD_EXTMOD),)
	may-sync-config :=
endif

ifeq ($(KBUILD_EXTMOD),)
        ifneq ($(filter %config,$(MAKECMDGOALS)),)
		config-build := 1
                ifneq ($(words $(MAKECMDGOALS)),1)
			mixed-build := 1
                endif
        endif
endif

# We cannot build single targets and the others at the same time
ifneq ($(filter $(single-targets), $(MAKECMDGOALS)),)
	single-build := 1
	ifneq ($(filter-out $(single-targets), $(MAKECMDGOALS)),)
		mixed-build := 1
	endif
endif

# For "make -j clean all", "make -j mrproper defconfig all", etc.
ifneq ($(filter $(clean-targets),$(MAKECMDGOALS)),)
        ifneq ($(filter-out $(clean-targets),$(MAKECMDGOALS)),)
		mixed-build := 1
        endif
endif

# install and modules_install need also be processed one by one
ifneq ($(filter install,$(MAKECMDGOALS)),)
        ifneq ($(filter modules_install,$(MAKECMDGOALS)),)
		mixed-build := 1
        endif
endif

ifdef mixed-build
# ===========================================================================
# We're called with mixed targets (*config and build targets).
# Handle them one by one.

PHONY += $(MAKECMDGOALS) __build_one_by_one

$(MAKECMDGOALS): __build_one_by_one
	@:

__build_one_by_one:
	$(Q)set -e; \
	for i in $(MAKECMDGOALS); do \
		$(MAKE) -f $(srctree)/Makefile $$i; \
	done

else # !mixed-build

include scripts/Kbuild.include

# Read KERNELRELEASE from include/config/kernel.release (if it exists)
KERNELRELEASE = $(shell cat include/config/kernel.release 2> /dev/null)
KERNELVERSION = $(VERSION)$(if $(PATCHLEVEL),.$(PATCHLEVEL)$(if $(SUBLEVEL),.$(SUBLEVEL)))$(EXTRAVERSION)
export VERSION PATCHLEVEL SUBLEVEL KERNELRELEASE KERNELVERSION

include scripts/subarch.include

# Cross compiling and selecting different set of gcc/bin-utils
# ---------------------------------------------------------------------------
#
# When performing cross compilation for other architectures ARCH shall be set
# to the target architecture. (See arch/* for the possibilities).
# ARCH can be set during invocation of make:
# make ARCH=ia64
# Another way is to have ARCH set in the environment.
# The default ARCH is the host where make is executed.

# CROSS_COMPILE specify the prefix used for all executables used
# during compilation. Only gcc and related bin-utils executables
# are prefixed with $(CROSS_COMPILE).
# CROSS_COMPILE can be set on the command line
# make CROSS_COMPILE=ia64-linux-
# Alternatively CROSS_COMPILE can be set in the environment.
# Default value for CROSS_COMPILE is not to prefix executables
# Note: Some architectures assign CROSS_COMPILE in their arch/*/Makefile
ARCH		?= $(SUBARCH)

# Architecture as present in compile.h
UTS_MACHINE 	:= $(ARCH)
SRCARCH 	:= $(ARCH)

# Additional ARCH settings for x86
ifeq ($(ARCH),i386)
        SRCARCH := x86
endif
ifeq ($(ARCH),x86_64)
        SRCARCH := x86
endif

# Additional ARCH settings for sparc
ifeq ($(ARCH),sparc32)
       SRCARCH := sparc
endif
ifeq ($(ARCH),sparc64)
       SRCARCH := sparc
endif

# Additional ARCH settings for sh
ifeq ($(ARCH),sh64)
       SRCARCH := sh
endif

KCONFIG_CONFIG	?= .config
export KCONFIG_CONFIG

# Default file for 'make defconfig'. This may be overridden by arch-Makefile.
export KBUILD_DEFCONFIG := defconfig

# SHELL used by kbuild
CONFIG_SHELL := sh

HOST_LFS_CFLAGS := $(shell getconf LFS_CFLAGS 2>/dev/null)
HOST_LFS_LDFLAGS := $(shell getconf LFS_LDFLAGS 2>/dev/null)
HOST_LFS_LIBS := $(shell getconf LFS_LIBS 2>/dev/null)

ifneq ($(LLVM),)
HOSTCC	= clang
HOSTCXX	= clang++
else
HOSTCC	= gcc
HOSTCXX	= g++
endif

export KBUILD_USERCFLAGS := -Wall -Wmissing-prototypes -Wstrict-prototypes \
			      -O2 -fomit-frame-pointer -std=gnu89
export KBUILD_USERLDFLAGS :=

KBUILD_HOSTCFLAGS   := $(KBUILD_USERCFLAGS) $(HOST_LFS_CFLAGS) $(HOSTCFLAGS)
KBUILD_HOSTCXXFLAGS := -Wall -O2 $(HOST_LFS_CFLAGS) $(HOSTCXXFLAGS)
KBUILD_HOSTLDFLAGS  := $(HOST_LFS_LDFLAGS) $(HOSTLDFLAGS)
KBUILD_HOSTLDLIBS   := $(HOST_LFS_LIBS) $(HOSTLDLIBS)

# Make variables (CC, etc...)
CPP		= $(CC) -E
ifneq ($(LLVM),)
CC		= clang
LD		= ld.lld
AR		= llvm-ar
NM		= llvm-nm
OBJCOPY		= llvm-objcopy
OBJDUMP		= llvm-objdump
READELF		= llvm-readelf
STRIP		= llvm-strip
else
CC		= $(CROSS_COMPILE)gcc
LD		= $(CROSS_COMPILE)ld
AR		= $(CROSS_COMPILE)ar
NM		= $(CROSS_COMPILE)nm
OBJCOPY		= $(CROSS_COMPILE)objcopy
OBJDUMP		= $(CROSS_COMPILE)objdump
READELF		= $(CROSS_COMPILE)readelf
STRIP		= $(CROSS_COMPILE)strip
endif
PAHOLE		= pahole
RESOLVE_BTFIDS	= $(objtree)/tools/bpf/resolve_btfids/resolve_btfids
LEX		= flex
YACC		= bison
AWK		= awk
INSTALLKERNEL  := installkernel
DEPMOD		= depmod
PERL		= perl
PYTHON		= python
PYTHON3		= python3
CHECK		= sparse
BASH		= bash
KGZIP		= gzip
KBZIP2		= bzip2
KLZOP		= lzop
LZMA		= lzma
LZ4		= lz4c
XZ		= xz
ZSTD		= zstd

CHECKFLAGS     := -D__linux__ -Dlinux -D__STDC__ -Dunix -D__unix__ \
		  -Wbitwise -Wno-return-void -Wno-unknown-attribute $(CF)
NOSTDINC_FLAGS :=
CFLAGS_MODULE   =
AFLAGS_MODULE   =
LDFLAGS_MODULE  =
CFLAGS_KERNEL	=
AFLAGS_KERNEL	=
LDFLAGS_vmlinux =

# Use USERINCLUDE when you must reference the UAPI directories only.
USERINCLUDE    := \
		-I$(srctree)/arch/$(SRCARCH)/include/uapi \
		-I$(objtree)/arch/$(SRCARCH)/include/generated/uapi \
		-I$(srctree)/include/uapi \
		-I$(objtree)/include/generated/uapi \
                -include $(srctree)/include/linux/kconfig.h

# Use LINUXINCLUDE when you must reference the include/ directory.
# Needed to be compatible with the O= option
LINUXINCLUDE    := \
		-I$(srctree)/arch/$(SRCARCH)/include \
		-I$(objtree)/arch/$(SRCARCH)/include/generated \
		$(if $(building_out_of_srctree),-I$(srctree)/include) \
		-I$(objtree)/include \
		$(USERINCLUDE)

KBUILD_AFLAGS   := -D__ASSEMBLY__ -fno-PIE
KBUILD_CFLAGS   := -Wall -Wundef -Werror=strict-prototypes -Wno-trigraphs \
		   -fno-strict-aliasing -fno-common -fshort-wchar -fno-PIE \
		   -Werror=implicit-function-declaration -Werror=implicit-int \
		   -Werror=return-type -Wno-format-security \
		   -std=gnu89
KBUILD_CPPFLAGS := -D__KERNEL__
KBUILD_AFLAGS_KERNEL :=
KBUILD_CFLAGS_KERNEL :=
KBUILD_AFLAGS_MODULE  := -DMODULE
KBUILD_CFLAGS_MODULE  := -DMODULE
KBUILD_LDFLAGS_MODULE :=
KBUILD_LDFLAGS :=
CLANG_FLAGS :=

export ARCH SRCARCH CONFIG_SHELL BASH HOSTCC KBUILD_HOSTCFLAGS CROSS_COMPILE LD CC
export CPP AR NM STRIP OBJCOPY OBJDUMP READELF PAHOLE RESOLVE_BTFIDS LEX YACC AWK INSTALLKERNEL
export PERL PYTHON PYTHON3 CHECK CHECKFLAGS MAKE UTS_MACHINE HOSTCXX
export KGZIP KBZIP2 KLZOP LZMA LZ4 XZ ZSTD
export KBUILD_HOSTCXXFLAGS KBUILD_HOSTLDFLAGS KBUILD_HOSTLDLIBS LDFLAGS_MODULE

export KBUILD_CPPFLAGS NOSTDINC_FLAGS LINUXINCLUDE OBJCOPYFLAGS KBUILD_LDFLAGS
export KBUILD_CFLAGS CFLAGS_KERNEL CFLAGS_MODULE
export KBUILD_AFLAGS AFLAGS_KERNEL AFLAGS_MODULE
export KBUILD_AFLAGS_MODULE KBUILD_CFLAGS_MODULE KBUILD_LDFLAGS_MODULE
export KBUILD_AFLAGS_KERNEL KBUILD_CFLAGS_KERNEL

# Files to ignore in find ... statements

export RCS_FIND_IGNORE := \( -name SCCS -o -name BitKeeper -o -name .svn -o    \
			  -name CVS -o -name .pc -o -name .hg -o -name .git \) \
			  -prune -o
export RCS_TAR_IGNORE := --exclude SCCS --exclude BitKeeper --exclude .svn \
			 --exclude CVS --exclude .pc --exclude .hg --exclude .git

# ===========================================================================
# Rules shared between *config targets and build targets

# Basic helpers built in scripts/basic/
PHONY += scripts_basic
scripts_basic:
	$(Q)$(MAKE) $(build)=scripts/basic
	$(Q)rm -f .tmp_quiet_recordmcount

PHONY += outputmakefile
# Before starting out-of-tree build, make sure the source tree is clean.
# outputmakefile generates a Makefile in the output directory, if using a
# separate output directory. This allows convenient use of make in the
# output directory.
# At the same time when output Makefile generated, generate .gitignore to
# ignore whole output directory
outputmakefile:
ifdef building_out_of_srctree
	$(Q)if [ -f $(srctree)/.config -o \
		 -d $(srctree)/include/config -o \
		 -d $(srctree)/arch/$(SRCARCH)/include/generated ]; then \
		echo >&2 "***"; \
		echo >&2 "*** The source tree is not clean, please run 'make$(if $(findstring command line, $(origin ARCH)), ARCH=$(ARCH)) mrproper'"; \
		echo >&2 "*** in $(abs_srctree)";\
		echo >&2 "***"; \
		false; \
	fi
	$(Q)ln -fsn $(srctree) source
	$(Q)$(CONFIG_SHELL) $(srctree)/scripts/mkmakefile $(srctree)
	$(Q)test -e .gitignore || \
	{ echo "# this is build directory, ignore it"; echo "*"; } > .gitignore
endif

ifneq ($(shell $(CC) --version 2>&1 | head -n 1 | grep clang),)
ifneq ($(CROSS_COMPILE),)
CLANG_FLAGS	+= --target=$(notdir $(CROSS_COMPILE:%-=%))
GCC_TOOLCHAIN_DIR := $(dir $(shell which $(CROSS_COMPILE)elfedit))
CLANG_FLAGS	+= --prefix=$(GCC_TOOLCHAIN_DIR)$(notdir $(CROSS_COMPILE))
GCC_TOOLCHAIN	:= $(realpath $(GCC_TOOLCHAIN_DIR)/..)
endif
ifneq ($(GCC_TOOLCHAIN),)
CLANG_FLAGS	+= --gcc-toolchain=$(GCC_TOOLCHAIN)
endif
ifneq ($(LLVM_IAS),1)
CLANG_FLAGS	+= -no-integrated-as
endif
CLANG_FLAGS	+= -Werror=unknown-warning-option
KBUILD_CFLAGS	+= $(CLANG_FLAGS)
KBUILD_AFLAGS	+= $(CLANG_FLAGS)
export CLANG_FLAGS
endif

# The expansion should be delayed until arch/$(SRCARCH)/Makefile is included.
# Some architectures define CROSS_COMPILE in arch/$(SRCARCH)/Makefile.
# CC_VERSION_TEXT is referenced from Kconfig (so it needs export),
# and from include/config/auto.conf.cmd to detect the compiler upgrade.
CC_VERSION_TEXT = $(shell $(CC) --version 2>/dev/null | head -n 1)

ifdef config-build
# ===========================================================================
# *config targets only - make sure prerequisites are updated, and descend
# in scripts/kconfig to make the *config target

# Read arch specific Makefile to set KBUILD_DEFCONFIG as needed.
# KBUILD_DEFCONFIG may point out an alternative default configuration
# used for 'make defconfig'
include arch/$(SRCARCH)/Makefile
export KBUILD_DEFCONFIG KBUILD_KCONFIG CC_VERSION_TEXT

config: outputmakefile scripts_basic FORCE
	$(Q)$(MAKE) $(build)=scripts/kconfig $@

%config: outputmakefile scripts_basic FORCE
	$(Q)$(MAKE) $(build)=scripts/kconfig $@

else #!config-build
# ===========================================================================
# Build targets only - this includes vmlinux, arch specific targets, clean
# targets and others. In general all targets except *config targets.

# If building an external module we do not care about the all: rule
# but instead __all depend on modules
PHONY += all
ifeq ($(KBUILD_EXTMOD),)
__all: all
else
__all: modules
endif

# Decide whether to build built-in, modular, or both.
# Normally, just do built-in.

KBUILD_MODULES :=
KBUILD_BUILTIN := 1

# If we have only "make modules", don't compile built-in objects.
ifeq ($(MAKECMDGOALS),modules)
  KBUILD_BUILTIN :=
endif

# If we have "make <whatever> modules", compile modules
# in addition to whatever we do anyway.
# Just "make" or "make all" shall build modules as well

ifneq ($(filter all modules nsdeps %compile_commands.json clang-%,$(MAKECMDGOALS)),)
  KBUILD_MODULES := 1
endif

ifeq ($(MAKECMDGOALS),)
  KBUILD_MODULES := 1
endif

export KBUILD_MODULES KBUILD_BUILTIN

ifdef need-config
include include/config/auto.conf
endif

ifeq ($(KBUILD_EXTMOD),)
# Objects we will link into vmlinux / subdirs we need to visit
core-y		:= init/ usr/
drivers-y	:= drivers/ sound/
drivers-$(CONFIG_SAMPLES) += samples/
drivers-y	+= net/ virt/
libs-y		:= lib/
endif # KBUILD_EXTMOD

# The all: target is the default when no target is given on the
# command line.
# This allow a user to issue only 'make' to build a kernel including modules
# Defaults to vmlinux, but the arch makefile usually adds further targets
all: vmlinux

CFLAGS_GCOV	:= -fprofile-arcs -ftest-coverage \
	$(call cc-option,-fno-tree-loop-im) \
	$(call cc-disable-warning,maybe-uninitialized,)
export CFLAGS_GCOV

# The arch Makefiles can override CC_FLAGS_FTRACE. We may also append it later.
ifdef CONFIG_FUNCTION_TRACER
  CC_FLAGS_FTRACE := -pg
endif

RETPOLINE_CFLAGS_GCC := -mindirect-branch=thunk-extern -mindirect-branch-register
RETPOLINE_VDSO_CFLAGS_GCC := -mindirect-branch=thunk-inline -mindirect-branch-register
RETPOLINE_CFLAGS_CLANG := -mretpoline-external-thunk
RETPOLINE_VDSO_CFLAGS_CLANG := -mretpoline
RETPOLINE_CFLAGS := $(call cc-option,$(RETPOLINE_CFLAGS_GCC),$(call cc-option,$(RETPOLINE_CFLAGS_CLANG)))
RETPOLINE_VDSO_CFLAGS := $(call cc-option,$(RETPOLINE_VDSO_CFLAGS_GCC),$(call cc-option,$(RETPOLINE_VDSO_CFLAGS_CLANG)))
export RETPOLINE_CFLAGS
export RETPOLINE_VDSO_CFLAGS

include arch/$(SRCARCH)/Makefile

ifdef need-config
ifdef may-sync-config
# Read in dependencies to all Kconfig* files, make sure to run syncconfig if
# changes are detected. This should be included after arch/$(SRCARCH)/Makefile
# because some architectures define CROSS_COMPILE there.
include include/config/auto.conf.cmd

$(KCONFIG_CONFIG):
	@echo >&2 '***'
	@echo >&2 '*** Configuration file "$@" not found!'
	@echo >&2 '***'
	@echo >&2 '*** Please run some configurator (e.g. "make oldconfig" or'
	@echo >&2 '*** "make menuconfig" or "make xconfig").'
	@echo >&2 '***'
	@/bin/false

# The actual configuration files used during the build are stored in
# include/generated/ and include/config/. Update them if .config is newer than
# include/config/auto.conf (which mirrors .config).
#
# This exploits the 'multi-target pattern rule' trick.
# The syncconfig should be executed only once to make all the targets.
# (Note: use the grouped target '&:' when we bump to GNU Make 4.3)
#
# Do not use $(call cmd,...) here. That would suppress prompts from syncconfig,
# so you cannot notice that Kconfig is waiting for the user input.
%/config/auto.conf %/config/auto.conf.cmd %/generated/autoconf.h: $(KCONFIG_CONFIG)
	$(Q)$(kecho) "  SYNC    $@"
	$(Q)$(MAKE) -f $(srctree)/Makefile syncconfig
else # !may-sync-config
# External modules and some install targets need include/generated/autoconf.h
# and include/config/auto.conf but do not care if they are up-to-date.
# Use auto.conf to trigger the test
PHONY += include/config/auto.conf

include/config/auto.conf:
	$(Q)test -e include/generated/autoconf.h -a -e $@ || (		\
	echo >&2;							\
	echo >&2 "  ERROR: Kernel configuration is invalid.";		\
	echo >&2 "         include/generated/autoconf.h or $@ are missing.";\
	echo >&2 "         Run 'make oldconfig && make prepare' on kernel src to fix it.";	\
	echo >&2 ;							\
	/bin/false)

endif # may-sync-config
endif # need-config

KBUILD_CFLAGS	+= $(call cc-option,-fno-delete-null-pointer-checks,)
KBUILD_CFLAGS	+= $(call cc-disable-warning,frame-address,)
KBUILD_CFLAGS	+= $(call cc-disable-warning, format-truncation)
KBUILD_CFLAGS	+= $(call cc-disable-warning, format-overflow)
KBUILD_CFLAGS	+= $(call cc-disable-warning, address-of-packed-member)

ifdef CONFIG_CC_OPTIMIZE_FOR_PERFORMANCE
KBUILD_CFLAGS += -O2
else ifdef CONFIG_CC_OPTIMIZE_FOR_PERFORMANCE_O3
KBUILD_CFLAGS += -O3
else ifdef CONFIG_CC_OPTIMIZE_FOR_SIZE
KBUILD_CFLAGS += -Os
endif

# Tell gcc to never replace conditional load with a non-conditional one
KBUILD_CFLAGS	+= $(call cc-option,--param=allow-store-data-races=0)
KBUILD_CFLAGS	+= $(call cc-option,-fno-allow-store-data-races)

ifdef CONFIG_READABLE_ASM
# Disable optimizations that make assembler listings hard to read.
# reorder blocks reorders the control in the function
# ipa clone creates specialized cloned functions
# partial inlining inlines only parts of functions
KBUILD_CFLAGS += $(call cc-option,-fno-reorder-blocks,) \
                 $(call cc-option,-fno-ipa-cp-clone,) \
                 $(call cc-option,-fno-partial-inlining)
endif

ifneq ($(CONFIG_FRAME_WARN),0)
KBUILD_CFLAGS += -Wframe-larger-than=$(CONFIG_FRAME_WARN)
endif

stackp-flags-y                                    := -fno-stack-protector
stackp-flags-$(CONFIG_STACKPROTECTOR)             := -fstack-protector
stackp-flags-$(CONFIG_STACKPROTECTOR_STRONG)      := -fstack-protector-strong

KBUILD_CFLAGS += $(stackp-flags-y)

ifdef CONFIG_CC_IS_CLANG
KBUILD_CPPFLAGS += -Qunused-arguments
KBUILD_CFLAGS += -Wno-format-invalid-specifier
KBUILD_CFLAGS += -Wno-gnu
# CLANG uses a _MergedGlobals as optimization, but this breaks modpost, as the
# source of a reference will be _MergedGlobals and not on of the whitelisted names.
# See modpost pattern 2
KBUILD_CFLAGS += -mno-global-merge
else

# Warn about unmarked fall-throughs in switch statement.
# Disabled for clang while comment to attribute conversion happens and
# https://github.com/ClangBuiltLinux/linux/issues/636 is discussed.
KBUILD_CFLAGS += $(call cc-option,-Wimplicit-fallthrough,)
endif

# These warnings generated too much noise in a regular build.
# Use make W=1 to enable them (see scripts/Makefile.extrawarn)
KBUILD_CFLAGS += $(call cc-disable-warning, unused-but-set-variable)

KBUILD_CFLAGS += $(call cc-disable-warning, unused-const-variable)
ifdef CONFIG_FRAME_POINTER
KBUILD_CFLAGS	+= -fno-omit-frame-pointer -fno-optimize-sibling-calls
else
# Some targets (ARM with Thumb2, for example), can't be built with frame
# pointers.  For those, we don't have FUNCTION_TRACER automatically
# select FRAME_POINTER.  However, FUNCTION_TRACER adds -pg, and this is
# incompatible with -fomit-frame-pointer with current GCC, so we don't use
# -fomit-frame-pointer with FUNCTION_TRACER.
ifndef CONFIG_FUNCTION_TRACER
KBUILD_CFLAGS	+= -fomit-frame-pointer
endif
endif

# Initialize all stack variables with a 0xAA pattern.
ifdef CONFIG_INIT_STACK_ALL_PATTERN
KBUILD_CFLAGS	+= -ftrivial-auto-var-init=pattern
endif

# Initialize all stack variables with a zero value.
ifdef CONFIG_INIT_STACK_ALL_ZERO
# Future support for zero initialization is still being debated, see
# https://bugs.llvm.org/show_bug.cgi?id=45497. These flags are subject to being
# renamed or dropped.
KBUILD_CFLAGS	+= -ftrivial-auto-var-init=zero
KBUILD_CFLAGS	+= -enable-trivial-auto-var-init-zero-knowing-it-will-be-removed-from-clang
endif

DEBUG_CFLAGS	:=

# Workaround for GCC versions < 5.0
# https://gcc.gnu.org/bugzilla/show_bug.cgi?id=61801
ifdef CONFIG_CC_IS_GCC
DEBUG_CFLAGS	+= $(call cc-ifversion, -lt, 0500, $(call cc-option, -fno-var-tracking-assignments))
endif

ifdef CONFIG_DEBUG_INFO

ifdef CONFIG_DEBUG_INFO_SPLIT
DEBUG_CFLAGS	+= -gsplit-dwarf
else
DEBUG_CFLAGS	+= -g
endif

ifneq ($(LLVM_IAS),1)
KBUILD_AFLAGS	+= -Wa,-gdwarf-2
endif

ifdef CONFIG_DEBUG_INFO_DWARF4
DEBUG_CFLAGS	+= -gdwarf-4
endif

ifdef CONFIG_DEBUG_INFO_REDUCED
DEBUG_CFLAGS	+= $(call cc-option, -femit-struct-debug-baseonly) \
		   $(call cc-option,-fno-var-tracking)
endif

ifdef CONFIG_DEBUG_INFO_COMPRESSED
DEBUG_CFLAGS	+= -gz=zlib
KBUILD_AFLAGS	+= -gz=zlib
KBUILD_LDFLAGS	+= --compress-debug-sections=zlib
endif

endif # CONFIG_DEBUG_INFO

KBUILD_CFLAGS += $(DEBUG_CFLAGS)
export DEBUG_CFLAGS

ifdef CONFIG_FUNCTION_TRACER
ifdef CONFIG_FTRACE_MCOUNT_RECORD
  # gcc 5 supports generating the mcount tables directly
  ifeq ($(call cc-option-yn,-mrecord-mcount),y)
    CC_FLAGS_FTRACE	+= -mrecord-mcount
    export CC_USING_RECORD_MCOUNT := 1
  endif
  ifdef CONFIG_HAVE_NOP_MCOUNT
    ifeq ($(call cc-option-yn, -mnop-mcount),y)
      CC_FLAGS_FTRACE	+= -mnop-mcount
      CC_FLAGS_USING	+= -DCC_USING_NOP_MCOUNT
    endif
  endif
endif
ifdef CONFIG_HAVE_FENTRY
  ifeq ($(call cc-option-yn, -mfentry),y)
    CC_FLAGS_FTRACE	+= -mfentry
    CC_FLAGS_USING	+= -DCC_USING_FENTRY
  endif
endif
export CC_FLAGS_FTRACE
KBUILD_CFLAGS	+= $(CC_FLAGS_FTRACE) $(CC_FLAGS_USING)
KBUILD_AFLAGS	+= $(CC_FLAGS_USING)
ifdef CONFIG_DYNAMIC_FTRACE
	ifdef CONFIG_HAVE_C_RECORDMCOUNT
		BUILD_C_RECORDMCOUNT := y
		export BUILD_C_RECORDMCOUNT
	endif
endif
endif

# We trigger additional mismatches with less inlining
ifdef CONFIG_DEBUG_SECTION_MISMATCH
KBUILD_CFLAGS += $(call cc-option, -fno-inline-functions-called-once)
endif

ifdef CONFIG_LD_DEAD_CODE_DATA_ELIMINATION
KBUILD_CFLAGS_KERNEL += -ffunction-sections -fdata-sections
LDFLAGS_vmlinux += --gc-sections
endif

ifdef CONFIG_SHADOW_CALL_STACK
CC_FLAGS_SCS	:= -fsanitize=shadow-call-stack
KBUILD_CFLAGS	+= $(CC_FLAGS_SCS)
export CC_FLAGS_SCS
endif

ifdef CONFIG_DEBUG_FORCE_FUNCTION_ALIGN_32B
KBUILD_CFLAGS += -falign-functions=32
endif

# arch Makefile may override CC so keep this after arch Makefile is included
NOSTDINC_FLAGS += -nostdinc -isystem $(shell $(CC) -print-file-name=include)

# warn about C99 declaration after statement
KBUILD_CFLAGS += -Wdeclaration-after-statement

# Variable Length Arrays (VLAs) should not be used anywhere in the kernel
KBUILD_CFLAGS += -Wvla

# disable pointer signed / unsigned warnings in gcc 4.0
KBUILD_CFLAGS += -Wno-pointer-sign

# disable stringop warnings in gcc 8+
KBUILD_CFLAGS += $(call cc-disable-warning, stringop-truncation)

# We'll want to enable this eventually, but it's not going away for 5.7 at least
KBUILD_CFLAGS += $(call cc-disable-warning, zero-length-bounds)
KBUILD_CFLAGS += $(call cc-disable-warning, array-bounds)
KBUILD_CFLAGS += $(call cc-disable-warning, stringop-overflow)

# Another good warning that we'll want to enable eventually
KBUILD_CFLAGS += $(call cc-disable-warning, restrict)

# Enabled with W=2, disabled by default as noisy
KBUILD_CFLAGS += $(call cc-disable-warning, maybe-uninitialized)

# disable invalid "can't wrap" optimizations for signed / pointers
KBUILD_CFLAGS	+= -fno-strict-overflow

# Make sure -fstack-check isn't enabled (like gentoo apparently did)
KBUILD_CFLAGS  += -fno-stack-check

# conserve stack if available
KBUILD_CFLAGS   += $(call cc-option,-fconserve-stack)

# Prohibit date/time macros, which would make the build non-deterministic
KBUILD_CFLAGS   += -Werror=date-time

# enforce correct pointer usage
KBUILD_CFLAGS   += $(call cc-option,-Werror=incompatible-pointer-types)

# Require designated initializers for all marked structures
KBUILD_CFLAGS   += $(call cc-option,-Werror=designated-init)

# change __FILE__ to the relative path from the srctree
KBUILD_CPPFLAGS += $(call cc-option,-fmacro-prefix-map=$(srctree)/=)

# include additional Makefiles when needed
include-y			:= scripts/Makefile.extrawarn
include-$(CONFIG_KASAN)		+= scripts/Makefile.kasan
include-$(CONFIG_KCSAN)		+= scripts/Makefile.kcsan
include-$(CONFIG_UBSAN)		+= scripts/Makefile.ubsan
include-$(CONFIG_KCOV)		+= scripts/Makefile.kcov
include-$(CONFIG_GCC_PLUGINS)	+= scripts/Makefile.gcc-plugins

include $(addprefix $(srctree)/, $(include-y))

# scripts/Makefile.gcc-plugins is intentionally included last.
# Do not add $(call cc-option,...) below this line. When you build the kernel
# from the clean source tree, the GCC plugins do not exist at this point.

# Add user supplied CPPFLAGS, AFLAGS and CFLAGS as the last assignments
KBUILD_CPPFLAGS += $(KCPPFLAGS)
KBUILD_AFLAGS   += $(KAFLAGS)
KBUILD_CFLAGS   += $(KCFLAGS)

KBUILD_LDFLAGS_MODULE += --build-id=sha1
LDFLAGS_vmlinux += --build-id=sha1

ifeq ($(CONFIG_STRIP_ASM_SYMS),y)
LDFLAGS_vmlinux	+= $(call ld-option, -X,)
endif

ifeq ($(CONFIG_RELR),y)
LDFLAGS_vmlinux	+= --pack-dyn-relocs=relr --use-android-relr-tags
endif

# We never want expected sections to be placed heuristically by the
# linker. All sections should be explicitly named in the linker script.
ifdef CONFIG_LD_ORPHAN_WARN
LDFLAGS_vmlinux += --orphan-handling=warn
endif

# Align the bit size of userspace programs with the kernel
KBUILD_USERCFLAGS  += $(filter -m32 -m64 --target=%, $(KBUILD_CFLAGS))
KBUILD_USERLDFLAGS += $(filter -m32 -m64 --target=%, $(KBUILD_CFLAGS))

# make the checker run with the right architecture
CHECKFLAGS += --arch=$(ARCH)

# insure the checker run with the right endianness
CHECKFLAGS += $(if $(CONFIG_CPU_BIG_ENDIAN),-mbig-endian,-mlittle-endian)

# the checker needs the correct machine size
CHECKFLAGS += $(if $(CONFIG_64BIT),-m64,-m32)

# Default kernel image to build when no specific target is given.
# KBUILD_IMAGE may be overruled on the command line or
# set in the environment
# Also any assignments in arch/$(ARCH)/Makefile take precedence over
# this default value
export KBUILD_IMAGE ?= vmlinux

#
# INSTALL_PATH specifies where to place the updated kernel and system map
# images. Default is /boot, but you can set it to other values
export	INSTALL_PATH ?= /boot

#
# INSTALL_DTBS_PATH specifies a prefix for relocations required by build roots.
# Like INSTALL_MOD_PATH, it isn't defined in the Makefile, but can be passed as
# an argument if needed. Otherwise it defaults to the kernel install path
#
export INSTALL_DTBS_PATH ?= $(INSTALL_PATH)/dtbs/$(KERNELRELEASE)

#
# INSTALL_MOD_PATH specifies a prefix to MODLIB for module directory
# relocations required by build roots.  This is not defined in the
# makefile but the argument can be passed to make if needed.
#

MODLIB	= $(INSTALL_MOD_PATH)/lib/modules/$(KERNELRELEASE)
export MODLIB

#
# INSTALL_MOD_STRIP, if defined, will cause modules to be
# stripped after they are installed.  If INSTALL_MOD_STRIP is '1', then
# the default option --strip-debug will be used.  Otherwise,
# INSTALL_MOD_STRIP value will be used as the options to the strip command.

ifdef INSTALL_MOD_STRIP
ifeq ($(INSTALL_MOD_STRIP),1)
mod_strip_cmd = $(STRIP) --strip-debug
else
mod_strip_cmd = $(STRIP) $(INSTALL_MOD_STRIP)
endif # INSTALL_MOD_STRIP=1
else
mod_strip_cmd = true
endif # INSTALL_MOD_STRIP
export mod_strip_cmd

# CONFIG_MODULE_COMPRESS, if defined, will cause module to be compressed
# after they are installed in agreement with CONFIG_MODULE_COMPRESS_GZIP
# or CONFIG_MODULE_COMPRESS_XZ.

mod_compress_cmd = true
ifdef CONFIG_MODULE_COMPRESS
  ifdef CONFIG_MODULE_COMPRESS_GZIP
    mod_compress_cmd = $(KGZIP) -n -f
  endif # CONFIG_MODULE_COMPRESS_GZIP
  ifdef CONFIG_MODULE_COMPRESS_XZ
    mod_compress_cmd = $(XZ) -f
  endif # CONFIG_MODULE_COMPRESS_XZ
endif # CONFIG_MODULE_COMPRESS
export mod_compress_cmd

ifdef CONFIG_MODULE_SIG_ALL
$(eval $(call config_filename,MODULE_SIG_KEY))

mod_sign_cmd = scripts/sign-file $(CONFIG_MODULE_SIG_HASH) $(MODULE_SIG_KEY_SRCPREFIX)$(CONFIG_MODULE_SIG_KEY) certs/signing_key.x509
else
mod_sign_cmd = true
endif
export mod_sign_cmd

HOST_LIBELF_LIBS = $(shell pkg-config libelf --libs 2>/dev/null || echo -lelf)

has_libelf = $(call try-run,\
               echo "int main() {}" | $(HOSTCC) $(KBUILD_HOSTLDFLAGS) -xc -o /dev/null $(HOST_LIBELF_LIBS) -,1,0)

ifdef CONFIG_STACK_VALIDATION
  ifeq ($(has_libelf),1)
    objtool_target := tools/objtool FORCE
  else
    SKIP_STACK_VALIDATION := 1
    export SKIP_STACK_VALIDATION
  endif
endif

PHONY += resolve_btfids_clean

resolve_btfids_O = $(abspath $(objtree))/tools/bpf/resolve_btfids

# tools/bpf/resolve_btfids directory might not exist
# in output directory, skip its clean in that case
resolve_btfids_clean:
ifneq ($(wildcard $(resolve_btfids_O)),)
	$(Q)$(MAKE) -sC $(srctree)/tools/bpf/resolve_btfids O=$(resolve_btfids_O) clean
endif

ifdef CONFIG_BPF
ifdef CONFIG_DEBUG_INFO_BTF
  ifeq ($(has_libelf),1)
    resolve_btfids_target := tools/bpf/resolve_btfids FORCE
  else
    ERROR_RESOLVE_BTFIDS := 1
  endif
endif # CONFIG_DEBUG_INFO_BTF
endif # CONFIG_BPF

PHONY += prepare0

export MODORDER := $(extmod-prefix)modules.order
export MODULES_NSDEPS := $(extmod-prefix)modules.nsdeps

ifeq ($(KBUILD_EXTMOD),)
core-y		+= kernel/ certs/ mm/ fs/ ipc/ security/ crypto/ block/

vmlinux-dirs	:= $(patsubst %/,%,$(filter %/, \
		     $(core-y) $(core-m) $(drivers-y) $(drivers-m) \
		     $(libs-y) $(libs-m)))

vmlinux-alldirs	:= $(sort $(vmlinux-dirs) Documentation \
		     $(patsubst %/,%,$(filter %/, $(core-) \
			$(drivers-) $(libs-))))

subdir-modorder := $(addsuffix modules.order,$(filter %/, \
			$(core-y) $(core-m) $(libs-y) $(libs-m) \
			$(drivers-y) $(drivers-m)))

build-dirs	:= $(vmlinux-dirs)
clean-dirs	:= $(vmlinux-alldirs)

# Externally visible symbols (used by link-vmlinux.sh)
KBUILD_VMLINUX_OBJS := $(head-y) $(patsubst %/,%/built-in.a, $(core-y))
KBUILD_VMLINUX_OBJS += $(addsuffix built-in.a, $(filter %/, $(libs-y)))
ifdef CONFIG_MODULES
KBUILD_VMLINUX_OBJS += $(patsubst %/, %/lib.a, $(filter %/, $(libs-y)))
KBUILD_VMLINUX_LIBS := $(filter-out %/, $(libs-y))
else
KBUILD_VMLINUX_LIBS := $(patsubst %/,%/lib.a, $(libs-y))
endif
KBUILD_VMLINUX_OBJS += $(patsubst %/,%/built-in.a, $(drivers-y))

export KBUILD_VMLINUX_OBJS KBUILD_VMLINUX_LIBS
export KBUILD_LDS          := arch/$(SRCARCH)/kernel/vmlinux.lds
# used by scripts/Makefile.package
export KBUILD_ALLDIRS := $(sort $(filter-out arch/%,$(vmlinux-alldirs)) LICENSES arch include scripts tools)

vmlinux-deps := $(KBUILD_LDS) $(KBUILD_VMLINUX_OBJS) $(KBUILD_VMLINUX_LIBS)

# Recurse until adjust_autoksyms.sh is satisfied
PHONY += autoksyms_recursive
ifdef CONFIG_TRIM_UNUSED_KSYMS
# For the kernel to actually contain only the needed exported symbols,
# we have to build modules as well to determine what those symbols are.
# (this can be evaluated only once include/config/auto.conf has been included)
KBUILD_MODULES := 1

autoksyms_recursive: descend modules.order
	$(Q)$(CONFIG_SHELL) $(srctree)/scripts/adjust_autoksyms.sh \
	  "$(MAKE) -f $(srctree)/Makefile vmlinux"
endif

autoksyms_h := $(if $(CONFIG_TRIM_UNUSED_KSYMS), include/generated/autoksyms.h)

quiet_cmd_autoksyms_h = GEN     $@
      cmd_autoksyms_h = mkdir -p $(dir $@); \
			$(CONFIG_SHELL) $(srctree)/scripts/gen_autoksyms.sh $@

$(autoksyms_h):
	$(call cmd,autoksyms_h)

ARCH_POSTLINK := $(wildcard $(srctree)/arch/$(SRCARCH)/Makefile.postlink)

# Final link of vmlinux with optional arch pass after final link
cmd_link-vmlinux =                                                 \
	$(CONFIG_SHELL) $< "$(LD)" "$(KBUILD_LDFLAGS)" "$(LDFLAGS_vmlinux)";    \
	$(if $(ARCH_POSTLINK), $(MAKE) -f $(ARCH_POSTLINK) $@, true)

vmlinux: scripts/link-vmlinux.sh autoksyms_recursive $(vmlinux-deps) FORCE
	+$(call if_changed,link-vmlinux)

targets := vmlinux

# The actual objects are generated when descending,
# make sure no implicit rule kicks in
$(sort $(vmlinux-deps) $(subdir-modorder)): descend ;

filechk_kernel.release = \
	echo "$(KERNELVERSION)$$($(CONFIG_SHELL) $(srctree)/scripts/setlocalversion $(srctree))"

# Store (new) KERNELRELEASE string in include/config/kernel.release
include/config/kernel.release: FORCE
	$(call filechk,kernel.release)

# Additional helpers built in scripts/
# Carefully list dependencies so we do not try to build scripts twice
# in parallel
PHONY += scripts
scripts: scripts_basic scripts_dtc
	$(Q)$(MAKE) $(build)=$(@)

# Things we need to do before we recursively start building the kernel
# or the modules are listed in "prepare".
# A multi level approach is used. prepareN is processed before prepareN-1.
# archprepare is used in arch Makefiles and when processed asm symlink,
# version.h and scripts_basic is processed / created.

PHONY += prepare archprepare

archprepare: outputmakefile archheaders archscripts scripts include/config/kernel.release \
	asm-generic $(version_h) $(autoksyms_h) include/generated/utsrelease.h \
	include/generated/autoconf.h

prepare0: archprepare
	$(Q)$(MAKE) $(build)=scripts/mod
	$(Q)$(MAKE) $(build)=.

# All the preparing..
prepare: prepare0 prepare-objtool prepare-resolve_btfids

# Support for using generic headers in asm-generic
asm-generic := -f $(srctree)/scripts/Makefile.asm-generic obj

PHONY += asm-generic uapi-asm-generic
asm-generic: uapi-asm-generic
	$(Q)$(MAKE) $(asm-generic)=arch/$(SRCARCH)/include/generated/asm \
	generic=include/asm-generic
uapi-asm-generic:
	$(Q)$(MAKE) $(asm-generic)=arch/$(SRCARCH)/include/generated/uapi/asm \
	generic=include/uapi/asm-generic

PHONY += prepare-objtool prepare-resolve_btfids
prepare-objtool: $(objtool_target)
ifeq ($(SKIP_STACK_VALIDATION),1)
ifdef CONFIG_UNWINDER_ORC
	@echo "error: Cannot generate ORC metadata for CONFIG_UNWINDER_ORC=y, please install libelf-dev, libelf-devel or elfutils-libelf-devel" >&2
	@false
else
	@echo "warning: Cannot use CONFIG_STACK_VALIDATION=y, please install libelf-dev, libelf-devel or elfutils-libelf-devel" >&2
endif
endif

prepare-resolve_btfids: $(resolve_btfids_target)
ifeq ($(ERROR_RESOLVE_BTFIDS),1)
	@echo "error: Cannot resolve BTF IDs for CONFIG_DEBUG_INFO_BTF, please install libelf-dev, libelf-devel or elfutils-libelf-devel" >&2
	@false
endif
# Generate some files
# ---------------------------------------------------------------------------

# KERNELRELEASE can change from a few different places, meaning version.h
# needs to be updated, so this check is forced on all builds

uts_len := 64
define filechk_utsrelease.h
	if [ `echo -n "$(KERNELRELEASE)" | wc -c ` -gt $(uts_len) ]; then \
	  echo '"$(KERNELRELEASE)" exceeds $(uts_len) characters' >&2;    \
	  exit 1;                                                         \
	fi;                                                               \
	echo \#define UTS_RELEASE \"$(KERNELRELEASE)\"
endef

define filechk_version.h
	if [ $(SUBLEVEL) -gt 255 ]; then                                 \
		echo \#define LINUX_VERSION_CODE $(shell                 \
		expr $(VERSION) \* 65536 + $(PATCHLEVEL) \* 256 + 255); \
	else                                                             \
		echo \#define LINUX_VERSION_CODE $(shell                 \
		expr $(VERSION) \* 65536 + $(PATCHLEVEL) \* 256 + $(SUBLEVEL)); \
	fi;                                                              \
	echo '#define KERNEL_VERSION(a,b,c) (((a) << 16) + ((b) << 8) +  \
	((c) > 255 ? 255 : (c)))'
endef

$(version_h): PATCHLEVEL := $(if $(PATCHLEVEL), $(PATCHLEVEL), 0)
$(version_h): SUBLEVEL := $(if $(SUBLEVEL), $(SUBLEVEL), 0)
$(version_h): FORCE
	$(call filechk,version.h)
	$(Q)rm -f $(old_version_h)

include/generated/utsrelease.h: include/config/kernel.release FORCE
	$(call filechk,utsrelease.h)

PHONY += headerdep
headerdep:
	$(Q)find $(srctree)/include/ -name '*.h' | xargs --max-args 1 \
	$(srctree)/scripts/headerdep.pl -I$(srctree)/include

# ---------------------------------------------------------------------------
# Kernel headers

#Default location for installed headers
export INSTALL_HDR_PATH = $(objtree)/usr

quiet_cmd_headers_install = INSTALL $(INSTALL_HDR_PATH)/include
      cmd_headers_install = \
	mkdir -p $(INSTALL_HDR_PATH); \
	rsync -mrl --include='*/' --include='*\.h' --exclude='*' \
	usr/include $(INSTALL_HDR_PATH)

PHONY += headers_install
headers_install: headers
	$(call cmd,headers_install)

PHONY += archheaders archscripts

hdr-inst := -f $(srctree)/scripts/Makefile.headersinst obj

PHONY += headers
headers: $(version_h) scripts_unifdef uapi-asm-generic archheaders archscripts
	$(if $(wildcard $(srctree)/arch/$(SRCARCH)/include/uapi/asm/Kbuild),, \
	  $(error Headers not exportable for the $(SRCARCH) architecture))
	$(Q)$(MAKE) $(hdr-inst)=include/uapi
	$(Q)$(MAKE) $(hdr-inst)=arch/$(SRCARCH)/include/uapi

# Deprecated. It is no-op now.
PHONY += headers_check
headers_check:
	@:

ifdef CONFIG_HEADERS_INSTALL
prepare: headers
endif

PHONY += scripts_unifdef
scripts_unifdef: scripts_basic
	$(Q)$(MAKE) $(build)=scripts scripts/unifdef

# ---------------------------------------------------------------------------
# Kernel selftest

PHONY += kselftest
kselftest:
	$(Q)$(MAKE) -C $(srctree)/tools/testing/selftests run_tests

kselftest-%: FORCE
	$(Q)$(MAKE) -C $(srctree)/tools/testing/selftests $*

PHONY += kselftest-merge
kselftest-merge:
	$(if $(wildcard $(objtree)/.config),, $(error No .config exists, config your kernel first!))
	$(Q)find $(srctree)/tools/testing/selftests -name config | \
		xargs $(srctree)/scripts/kconfig/merge_config.sh -m $(objtree)/.config
	$(Q)$(MAKE) -f $(srctree)/Makefile olddefconfig

# ---------------------------------------------------------------------------
# Devicetree files

ifneq ($(wildcard $(srctree)/arch/$(SRCARCH)/boot/dts/),)
dtstree := arch/$(SRCARCH)/boot/dts
endif

ifneq ($(dtstree),)

%.dtb: include/config/kernel.release scripts_dtc
	$(Q)$(MAKE) $(build)=$(dtstree) $(dtstree)/$@

PHONY += dtbs dtbs_install dtbs_check
dtbs: include/config/kernel.release scripts_dtc
	$(Q)$(MAKE) $(build)=$(dtstree)

ifneq ($(filter dtbs_check, $(MAKECMDGOALS)),)
export CHECK_DTBS=y
dtbs: dt_binding_check
endif

dtbs_check: dtbs

dtbs_install:
	$(Q)$(MAKE) $(dtbinst)=$(dtstree) dst=$(INSTALL_DTBS_PATH)

ifdef CONFIG_OF_EARLY_FLATTREE
all: dtbs
endif

endif

PHONY += scripts_dtc
scripts_dtc: scripts_basic
	$(Q)$(MAKE) $(build)=scripts/dtc

ifneq ($(filter dt_binding_check, $(MAKECMDGOALS)),)
export CHECK_DT_BINDING=y
endif

PHONY += dt_binding_check
dt_binding_check: scripts_dtc
	$(Q)$(MAKE) $(build)=Documentation/devicetree/bindings

# ---------------------------------------------------------------------------
# Modules

ifdef CONFIG_MODULES

# By default, build modules as well

all: modules

# When we're building modules with modversions, we need to consider
# the built-in objects during the descend as well, in order to
# make sure the checksums are up to date before we record them.
ifdef CONFIG_MODVERSIONS
  KBUILD_BUILTIN := 1
endif

# Build modules
#
# A module can be listed more than once in obj-m resulting in
# duplicate lines in modules.order files.  Those are removed
# using awk while concatenating to the final file.

PHONY += modules
modules: $(if $(KBUILD_BUILTIN),vmlinux) modules_check modules_prepare
	$(Q)$(MAKE) -f $(srctree)/scripts/Makefile.modpost

PHONY += modules_check
modules_check: modules.order
	$(Q)$(CONFIG_SHELL) $(srctree)/scripts/modules-check.sh $<

cmd_modules_order = $(AWK) '!x[$$0]++' $(real-prereqs) > $@

modules.order: $(subdir-modorder) FORCE
	$(call if_changed,modules_order)

targets += modules.order

# Target to prepare building external modules
PHONY += modules_prepare
modules_prepare: prepare
	$(Q)$(MAKE) $(build)=scripts scripts/module.lds

# Target to install modules
PHONY += modules_install
modules_install: _modinst_ _modinst_post

PHONY += _modinst_
_modinst_:
	@rm -rf $(MODLIB)/kernel
	@rm -f $(MODLIB)/source
	@mkdir -p $(MODLIB)/kernel
	@ln -s $(abspath $(srctree)) $(MODLIB)/source
	@if [ ! $(objtree) -ef  $(MODLIB)/build ]; then \
		rm -f $(MODLIB)/build ; \
		ln -s $(CURDIR) $(MODLIB)/build ; \
	fi
	@sed 's:^:kernel/:' modules.order > $(MODLIB)/modules.order
	@cp -f modules.builtin $(MODLIB)/
	@cp -f $(objtree)/modules.builtin.modinfo $(MODLIB)/
	$(Q)$(MAKE) -f $(srctree)/scripts/Makefile.modinst

# This depmod is only for convenience to give the initial
# boot a modules.dep even before / is mounted read-write.  However the
# boot script depmod is the master version.
PHONY += _modinst_post
_modinst_post: _modinst_
	$(call cmd,depmod)

ifeq ($(CONFIG_MODULE_SIG), y)
PHONY += modules_sign
modules_sign:
	$(Q)$(MAKE) -f $(srctree)/scripts/Makefile.modsign
endif

else # CONFIG_MODULES

# Modules not configured
# ---------------------------------------------------------------------------

PHONY += modules modules_install
modules modules_install:
	@echo >&2
	@echo >&2 "The present kernel configuration has modules disabled."
	@echo >&2 "Type 'make config' and enable loadable module support."
	@echo >&2 "Then build a kernel with module support enabled."
	@echo >&2
	@exit 1

endif # CONFIG_MODULES

###
# Cleaning is done on three levels.
# make clean     Delete most generated files
#                Leave enough to build external modules
# make mrproper  Delete the current configuration, and all generated files
# make distclean Remove editor backup files, patch leftover files and the like

# Directories & files removed with 'make clean'
CLEAN_FILES += include/ksym vmlinux.symvers modules-only.symvers \
	       modules.builtin modules.builtin.modinfo modules.nsdeps \
	       compile_commands.json

# Directories & files removed with 'make mrproper'
MRPROPER_FILES += include/config include/generated          \
		  arch/$(SRCARCH)/include/generated .tmp_objdiff \
		  debian snap tar-install \
		  .config .config.old .version \
		  Module.symvers \
		  signing_key.pem signing_key.priv signing_key.x509	\
		  x509.genkey extra_certificates signing_key.x509.keyid	\
		  signing_key.x509.signer vmlinux-gdb.py \
		  *.spec

# Directories & files removed with 'make distclean'
DISTCLEAN_FILES += tags TAGS cscope* GPATH GTAGS GRTAGS GSYMS

# clean - Delete most, but leave enough to build external modules
#
clean: rm-files := $(CLEAN_FILES)

PHONY += archclean vmlinuxclean

vmlinuxclean:
	$(Q)$(CONFIG_SHELL) $(srctree)/scripts/link-vmlinux.sh clean
	$(Q)$(if $(ARCH_POSTLINK), $(MAKE) -f $(ARCH_POSTLINK) clean)

clean: archclean vmlinuxclean resolve_btfids_clean

# mrproper - Delete all generated files, including .config
#
mrproper: rm-files := $(wildcard $(MRPROPER_FILES))
mrproper-dirs      := $(addprefix _mrproper_,scripts)

PHONY += $(mrproper-dirs) mrproper
$(mrproper-dirs):
	$(Q)$(MAKE) $(clean)=$(patsubst _mrproper_%,%,$@)

mrproper: clean $(mrproper-dirs)
	$(call cmd,rmfiles)

# distclean
#
distclean: rm-files := $(wildcard $(DISTCLEAN_FILES))

PHONY += distclean

distclean: mrproper
	$(call cmd,rmfiles)
	@find $(srctree) $(RCS_FIND_IGNORE) \
		\( -name '*.orig' -o -name '*.rej' -o -name '*~' \
		-o -name '*.bak' -o -name '#*#' -o -name '*%' \
		-o -name 'core' \) \
		-type f -print | xargs rm -f


# Packaging of the kernel to various formats
# ---------------------------------------------------------------------------

%src-pkg: FORCE
	$(Q)$(MAKE) -f $(srctree)/scripts/Makefile.package $@
%pkg: include/config/kernel.release FORCE
	$(Q)$(MAKE) -f $(srctree)/scripts/Makefile.package $@

# Brief documentation of the typical targets used
# ---------------------------------------------------------------------------

boards := $(wildcard $(srctree)/arch/$(SRCARCH)/configs/*_defconfig)
boards := $(sort $(notdir $(boards)))
board-dirs := $(dir $(wildcard $(srctree)/arch/$(SRCARCH)/configs/*/*_defconfig))
board-dirs := $(sort $(notdir $(board-dirs:/=)))

PHONY += help
help:
	@echo  'Cleaning targets:'
	@echo  '  clean		  - Remove most generated files but keep the config and'
	@echo  '                    enough build support to build external modules'
	@echo  '  mrproper	  - Remove all generated files + config + various backup files'
	@echo  '  distclean	  - mrproper + remove editor backup and patch files'
	@echo  ''
	@echo  'Configuration targets:'
	@$(MAKE) -f $(srctree)/scripts/kconfig/Makefile help
	@echo  ''
	@echo  'Other generic targets:'
	@echo  '  all		  - Build all targets marked with [*]'
	@echo  '* vmlinux	  - Build the bare kernel'
	@echo  '* modules	  - Build all modules'
	@echo  '  modules_install - Install all modules to INSTALL_MOD_PATH (default: /)'
	@echo  '  dir/            - Build all files in dir and below'
	@echo  '  dir/file.[ois]  - Build specified target only'
	@echo  '  dir/file.ll     - Build the LLVM assembly file'
	@echo  '                    (requires compiler support for LLVM assembly generation)'
	@echo  '  dir/file.lst    - Build specified mixed source/assembly target only'
	@echo  '                    (requires a recent binutils and recent build (System.map))'
	@echo  '  dir/file.ko     - Build module including final link'
	@echo  '  modules_prepare - Set up for building external modules'
	@echo  '  tags/TAGS	  - Generate tags file for editors'
	@echo  '  cscope	  - Generate cscope index'
	@echo  '  gtags           - Generate GNU GLOBAL index'
	@echo  '  kernelrelease	  - Output the release version string (use with make -s)'
	@echo  '  kernelversion	  - Output the version stored in Makefile (use with make -s)'
	@echo  '  image_name	  - Output the image name (use with make -s)'
	@echo  '  headers_install - Install sanitised kernel headers to INSTALL_HDR_PATH'; \
	 echo  '                    (default: $(INSTALL_HDR_PATH))'; \
	 echo  ''
	@echo  'Static analysers:'
	@echo  '  checkstack      - Generate a list of stack hogs'
	@echo  '  versioncheck    - Sanity check on version.h usage'
	@echo  '  includecheck    - Check for duplicate included header files'
	@echo  '  export_report   - List the usages of all exported symbols'
	@echo  '  headerdep       - Detect inclusion cycles in headers'
	@echo  '  coccicheck      - Check with Coccinelle'
	@echo  '  clang-analyzer  - Check with clang static analyzer'
	@echo  '  clang-tidy      - Check with clang-tidy'
	@echo  ''
	@echo  'Tools:'
	@echo  '  nsdeps          - Generate missing symbol namespace dependencies'
	@echo  ''
	@echo  'Kernel selftest:'
	@echo  '  kselftest         - Build and run kernel selftest'
	@echo  '                      Build, install, and boot kernel before'
	@echo  '                      running kselftest on it'
	@echo  '                      Run as root for full coverage'
	@echo  '  kselftest-all     - Build kernel selftest'
	@echo  '  kselftest-install - Build and install kernel selftest'
	@echo  '  kselftest-clean   - Remove all generated kselftest files'
	@echo  '  kselftest-merge   - Merge all the config dependencies of'
	@echo  '		      kselftest to existing .config.'
	@echo  ''
	@$(if $(dtstree), \
		echo 'Devicetree:'; \
		echo '* dtbs             - Build device tree blobs for enabled boards'; \
		echo '  dtbs_install     - Install dtbs to $(INSTALL_DTBS_PATH)'; \
		echo '  dt_binding_check - Validate device tree binding documents'; \
		echo '  dtbs_check       - Validate device tree source files';\
		echo '')

	@echo 'Userspace tools targets:'
	@echo '  use "make tools/help"'
	@echo '  or  "cd tools; make help"'
	@echo  ''
	@echo  'Kernel packaging:'
	@$(MAKE) -f $(srctree)/scripts/Makefile.package help
	@echo  ''
	@echo  'Documentation targets:'
	@$(MAKE) -f $(srctree)/Documentation/Makefile dochelp
	@echo  ''
	@echo  'Architecture specific targets ($(SRCARCH)):'
	@$(if $(archhelp),$(archhelp),\
		echo '  No architecture specific help defined for $(SRCARCH)')
	@echo  ''
	@$(if $(boards), \
		$(foreach b, $(boards), \
		printf "  %-27s - Build for %s\\n" $(b) $(subst _defconfig,,$(b));) \
		echo '')
	@$(if $(board-dirs), \
		$(foreach b, $(board-dirs), \
		printf "  %-16s - Show %s-specific targets\\n" help-$(b) $(b);) \
		printf "  %-16s - Show all of the above\\n" help-boards; \
		echo '')

	@echo  '  make V=0|1 [targets] 0 => quiet build (default), 1 => verbose build'
	@echo  '  make V=2   [targets] 2 => give reason for rebuild of target'
	@echo  '  make O=dir [targets] Locate all output files in "dir", including .config'
	@echo  '  make C=1   [targets] Check re-compiled c source with $$CHECK'
	@echo  '                       (sparse by default)'
	@echo  '  make C=2   [targets] Force check of all c source with $$CHECK'
	@echo  '  make RECORDMCOUNT_WARN=1 [targets] Warn about ignored mcount sections'
	@echo  '  make W=n   [targets] Enable extra build checks, n=1,2,3 where'
	@echo  '		1: warnings which may be relevant and do not occur too often'
	@echo  '		2: warnings which occur quite often but may still be relevant'
	@echo  '		3: more obscure warnings, can most likely be ignored'
	@echo  '		Multiple levels can be combined with W=12 or W=123'
	@echo  ''
	@echo  'Execute "make" or "make all" to build all targets marked with [*] '
	@echo  'For further info see the ./README file'


help-board-dirs := $(addprefix help-,$(board-dirs))

help-boards: $(help-board-dirs)

boards-per-dir = $(sort $(notdir $(wildcard $(srctree)/arch/$(SRCARCH)/configs/$*/*_defconfig)))

$(help-board-dirs): help-%:
	@echo  'Architecture specific targets ($(SRCARCH) $*):'
	@$(if $(boards-per-dir), \
		$(foreach b, $(boards-per-dir), \
		printf "  %-24s - Build for %s\\n" $*/$(b) $(subst _defconfig,,$(b));) \
		echo '')


# Documentation targets
# ---------------------------------------------------------------------------
DOC_TARGETS := xmldocs latexdocs pdfdocs htmldocs epubdocs cleandocs \
	       linkcheckdocs dochelp refcheckdocs
PHONY += $(DOC_TARGETS)
$(DOC_TARGETS):
	$(Q)$(MAKE) $(build)=Documentation $@

# Misc
# ---------------------------------------------------------------------------

PHONY += scripts_gdb
scripts_gdb: prepare0
	$(Q)$(MAKE) $(build)=scripts/gdb
	$(Q)ln -fsn $(abspath $(srctree)/scripts/gdb/vmlinux-gdb.py)

ifdef CONFIG_GDB_SCRIPTS
all: scripts_gdb
endif

else # KBUILD_EXTMOD

###
# External module support.
# When building external modules the kernel used as basis is considered
# read-only, and no consistency checks are made and the make
# system is not used on the basis kernel. If updates are required
# in the basis kernel ordinary make commands (without M=...) must
# be used.
#
# The following are the only valid targets when building external
# modules.
# make M=dir clean     Delete all automatically generated files
# make M=dir modules   Make all modules in specified dir
# make M=dir	       Same as 'make M=dir modules'
# make M=dir modules_install
#                      Install the modules built in the module directory
#                      Assumes install directory is already created

# We are always building only modules.
KBUILD_BUILTIN :=
KBUILD_MODULES := 1

build-dirs := $(KBUILD_EXTMOD)
PHONY += modules
modules: $(MODORDER)
	$(Q)$(MAKE) -f $(srctree)/scripts/Makefile.modpost

$(MODORDER): descend
	@:

PHONY += modules_install
modules_install: _emodinst_ _emodinst_post

install-dir := $(if $(INSTALL_MOD_DIR),$(INSTALL_MOD_DIR),extra)
PHONY += _emodinst_
_emodinst_:
	$(Q)mkdir -p $(MODLIB)/$(install-dir)
	$(Q)$(MAKE) -f $(srctree)/scripts/Makefile.modinst

PHONY += _emodinst_post
_emodinst_post: _emodinst_
	$(call cmd,depmod)

compile_commands.json: $(extmod-prefix)compile_commands.json
PHONY += compile_commands.json

clean-dirs := $(KBUILD_EXTMOD)
clean: rm-files := $(KBUILD_EXTMOD)/Module.symvers $(KBUILD_EXTMOD)/modules.nsdeps \
	$(KBUILD_EXTMOD)/compile_commands.json

PHONY += help
help:
	@echo  '  Building external modules.'
	@echo  '  Syntax: make -C path/to/kernel/src M=$$PWD target'
	@echo  ''
	@echo  '  modules         - default target, build the module(s)'
	@echo  '  modules_install - install the module'
	@echo  '  clean           - remove generated files in module directory only'
	@echo  ''

# no-op for external module builds
PHONY += prepare modules_prepare

endif # KBUILD_EXTMOD

# Single targets
# ---------------------------------------------------------------------------
# To build individual files in subdirectories, you can do like this:
#
#   make foo/bar/baz.s
#
# The supported suffixes for single-target are listed in 'single-targets'
#
# To build only under specific subdirectories, you can do like this:
#
#   make foo/bar/baz/

ifdef single-build

# .ko is special because modpost is needed
single-ko := $(sort $(filter %.ko, $(MAKECMDGOALS)))
single-no-ko := $(sort $(patsubst %.ko,%.mod, $(MAKECMDGOALS)))

$(single-ko): single_modpost
	@:
$(single-no-ko): descend
	@:

ifeq ($(KBUILD_EXTMOD),)
# For the single build of in-tree modules, use a temporary file to avoid
# the situation of modules_install installing an invalid modules.order.
MODORDER := .modules.tmp
endif

PHONY += single_modpost
single_modpost: $(single-no-ko) modules_prepare
	$(Q){ $(foreach m, $(single-ko), echo $(extmod-prefix)$m;) } > $(MODORDER)
	$(Q)$(MAKE) -f $(srctree)/scripts/Makefile.modpost

KBUILD_MODULES := 1

export KBUILD_SINGLE_TARGETS := $(addprefix $(extmod-prefix), $(single-no-ko))

# trim unrelated directories
build-dirs := $(foreach d, $(build-dirs), \
			$(if $(filter $(d)/%, $(KBUILD_SINGLE_TARGETS)), $(d)))

endif

ifndef CONFIG_MODULES
KBUILD_MODULES :=
endif

# Handle descending into subdirectories listed in $(build-dirs)
# Preset locale variables to speed up the build process. Limit locale
# tweaks to this spot to avoid wrong language settings when running
# make menuconfig etc.
# Error messages still appears in the original language
PHONY += descend $(build-dirs)
descend: $(build-dirs)
$(build-dirs): prepare
	$(Q)$(MAKE) $(build)=$@ \
	single-build=$(if $(filter-out $@/, $(filter $@/%, $(KBUILD_SINGLE_TARGETS))),1) \
	need-builtin=1 need-modorder=1

clean-dirs := $(addprefix _clean_, $(clean-dirs))
PHONY += $(clean-dirs) clean
$(clean-dirs):
	$(Q)$(MAKE) $(clean)=$(patsubst _clean_%,%,$@)

clean: $(clean-dirs)
	$(call cmd,rmfiles)
	@find $(if $(KBUILD_EXTMOD), $(KBUILD_EXTMOD), .) $(RCS_FIND_IGNORE) \
		\( -name '*.[aios]' -o -name '*.ko' -o -name '.*.cmd' \
		-o -name '*.ko.*' \
		-o -name '*.dtb' -o -name '*.dtb.S' -o -name '*.dt.yaml' \
		-o -name '*.dwo' -o -name '*.lst' \
		-o -name '*.su' -o -name '*.mod' \
		-o -name '.*.d' -o -name '.*.tmp' -o -name '*.mod.c' \
		-o -name '*.lex.c' -o -name '*.tab.[ch]' \
		-o -name '*.asn1.[ch]' \
		-o -name '*.symtypes' -o -name 'modules.order' \
		-o -name '.tmp_*.o.*' \
		-o -name '*.c.[012]*.*' \
		-o -name '*.ll' \
		-o -name '*.gcno' \) -type f -print | xargs rm -f

# Generate tags for editors
# ---------------------------------------------------------------------------
quiet_cmd_tags = GEN     $@
      cmd_tags = $(BASH) $(srctree)/scripts/tags.sh $@

tags TAGS cscope gtags: FORCE
	$(call cmd,tags)

# Script to generate missing namespace dependencies
# ---------------------------------------------------------------------------

PHONY += nsdeps
nsdeps: export KBUILD_NSDEPS=1
nsdeps: modules
	$(Q)$(CONFIG_SHELL) $(srctree)/scripts/nsdeps

# Clang Tooling
# ---------------------------------------------------------------------------

quiet_cmd_gen_compile_commands = GEN     $@
      cmd_gen_compile_commands = $(PYTHON3) $< -a $(AR) -o $@ $(filter-out $<, $(real-prereqs))

$(extmod-prefix)compile_commands.json: scripts/clang-tools/gen_compile_commands.py \
	$(if $(KBUILD_EXTMOD),,$(KBUILD_VMLINUX_OBJS) $(KBUILD_VMLINUX_LIBS)) \
	$(if $(CONFIG_MODULES), $(MODORDER)) FORCE
	$(call if_changed,gen_compile_commands)

targets += $(extmod-prefix)compile_commands.json

PHONY += clang-tidy clang-analyzer

ifdef CONFIG_CC_IS_CLANG
quiet_cmd_clang_tools = CHECK   $<
      cmd_clang_tools = $(PYTHON3) $(srctree)/scripts/clang-tools/run-clang-tools.py $@ $<

clang-tidy clang-analyzer: $(extmod-prefix)compile_commands.json
	$(call cmd,clang_tools)
else
clang-tidy clang-analyzer:
	@echo "$@ requires CC=clang" >&2
	@false
endif

# Scripts to check various things for consistency
# ---------------------------------------------------------------------------

PHONY += includecheck versioncheck coccicheck export_report

includecheck:
	find $(srctree)/* $(RCS_FIND_IGNORE) \
		-name '*.[hcS]' -type f -print | sort \
		| xargs $(PERL) -w $(srctree)/scripts/checkincludes.pl

versioncheck:
	find $(srctree)/* $(RCS_FIND_IGNORE) \
		-name '*.[hcS]' -type f -print | sort \
		| xargs $(PERL) -w $(srctree)/scripts/checkversion.pl

coccicheck:
	$(Q)$(BASH) $(srctree)/scripts/$@

export_report:
	$(PERL) $(srctree)/scripts/export_report.pl

PHONY += checkstack kernelrelease kernelversion image_name

# UML needs a little special treatment here.  It wants to use the host
# toolchain, so needs $(SUBARCH) passed to checkstack.pl.  Everyone
# else wants $(ARCH), including people doing cross-builds, which means
# that $(SUBARCH) doesn't work here.
ifeq ($(ARCH), um)
CHECKSTACK_ARCH := $(SUBARCH)
else
CHECKSTACK_ARCH := $(ARCH)
endif
checkstack:
	$(OBJDUMP) -d vmlinux $$(find . -name '*.ko') | \
	$(PERL) $(srctree)/scripts/checkstack.pl $(CHECKSTACK_ARCH)

kernelrelease:
	@echo "$(KERNELVERSION)$$($(CONFIG_SHELL) $(srctree)/scripts/setlocalversion $(srctree))"

kernelversion:
	@echo $(KERNELVERSION)

image_name:
	@echo $(KBUILD_IMAGE)

# Clear a bunch of variables before executing the submake

ifeq ($(quiet),silent_)
tools_silent=s
endif

tools/: FORCE
	$(Q)mkdir -p $(objtree)/tools
	$(Q)$(MAKE) LDFLAGS= MAKEFLAGS="$(tools_silent) $(filter --j% -j,$(MAKEFLAGS))" O=$(abspath $(objtree)) subdir=tools -C $(srctree)/tools/

tools/%: FORCE
	$(Q)mkdir -p $(objtree)/tools
	$(Q)$(MAKE) LDFLAGS= MAKEFLAGS="$(tools_silent) $(filter --j% -j,$(MAKEFLAGS))" O=$(abspath $(objtree)) subdir=tools -C $(srctree)/tools/ $*

quiet_cmd_rmfiles = $(if $(wildcard $(rm-files)),CLEAN   $(wildcard $(rm-files)))
      cmd_rmfiles = rm -rf $(rm-files)

# Run depmod only if we have System.map and depmod is executable
quiet_cmd_depmod = DEPMOD  $(KERNELRELEASE)
      cmd_depmod = $(CONFIG_SHELL) $(srctree)/scripts/depmod.sh $(DEPMOD) \
                   $(KERNELRELEASE)

# read saved command lines for existing targets
existing-targets := $(wildcard $(sort $(targets)))

-include $(foreach f,$(existing-targets),$(dir $(f)).$(notdir $(f)).cmd)

endif # config-build
endif # mixed-build
endif # need-sub-make

PHONY += FORCE
FORCE:

# Declare the contents of the PHONY variable as phony.  We keep that
# information in a variable so we can use it in if_changed and friends.
.PHONY: $(PHONY)<|MERGE_RESOLUTION|>--- conflicted
+++ resolved
@@ -1,13 +1,8 @@
 # SPDX-License-Identifier: GPL-2.0
 VERSION = 5
 PATCHLEVEL = 10
-<<<<<<< HEAD
-SUBLEVEL = 81
-EXTRAVERSION =.1
-=======
 SUBLEVEL = 93
 EXTRAVERSION =.2
->>>>>>> ef43e1f3
 NAME = Dare mighty things
 
 # *DOCUMENTATION*
