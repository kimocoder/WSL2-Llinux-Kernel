--- conflicted
+++ resolved
@@ -1,13 +1,8 @@
 # SPDX-License-Identifier: GPL-2.0
 VERSION = 5
 PATCHLEVEL = 15
-<<<<<<< HEAD
-SUBLEVEL = 74
-EXTRAVERSION = .2
-=======
 SUBLEVEL = 79
 EXTRAVERSION = .1
->>>>>>> ea6ea9fa
 NAME = Trick or Treat
 
 # *DOCUMENTATION*
