--- conflicted
+++ resolved
@@ -1,13 +1,8 @@
 # SPDX-License-Identifier: GPL-2.0
 VERSION = 5
 PATCHLEVEL = 10
-<<<<<<< HEAD
-SUBLEVEL = 93
-EXTRAVERSION =.2
-=======
 SUBLEVEL = 102
 EXTRAVERSION =.1
->>>>>>> 13e45d7f
 NAME = Dare mighty things
 
 # *DOCUMENTATION*
