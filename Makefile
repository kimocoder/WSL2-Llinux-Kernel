--- conflicted
+++ resolved
@@ -1,11 +1,7 @@
 # SPDX-License-Identifier: GPL-2.0
 VERSION = 5
 PATCHLEVEL = 15
-<<<<<<< HEAD
-SUBLEVEL = 62
-=======
 SUBLEVEL = 68
->>>>>>> aae3f291
 EXTRAVERSION = .1
 NAME = Trick or Treat
 
