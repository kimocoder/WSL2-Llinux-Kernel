--- conflicted
+++ resolved
@@ -1,13 +1,8 @@
 # SPDX-License-Identifier: GPL-2.0
 VERSION = 5
 PATCHLEVEL = 15
-<<<<<<< HEAD
-SUBLEVEL = 137
-EXTRAVERSION = .3
-=======
 SUBLEVEL = 146
 EXTRAVERSION = .1
->>>>>>> c33f17e6
 NAME = Trick or Treat
 
 # *DOCUMENTATION*
