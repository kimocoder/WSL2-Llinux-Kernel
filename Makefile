# SPDX-License-Identifier: GPL-2.0
VERSION = 5
PATCHLEVEL = 15
<<<<<<< HEAD
SUBLEVEL = 123
=======
SUBLEVEL = 133
>>>>>>> 866ebb74
EXTRAVERSION = .1
NAME = Trick or Treat

# *DOCUMENTATION*
# To see a list of typical targets execute "make help"
# More info can be located in ./README
# Comments in this file are targeted only to the developer, do not
# expect to learn how to build the kernel reading this file.

$(if $(filter __%, $(MAKECMDGOALS)), \
	$(error targets prefixed with '__' are only for internal use))

# That's our default target when none is given on the command line
PHONY := __all
__all:

# We are using a recursive build, so we need to do a little thinking
# to get the ordering right.
#
# Most importantly: sub-Makefiles should only ever modify files in
# their own directory. If in some directory we have a dependency on
# a file in another dir (which doesn't happen often, but it's often
# unavoidable when linking the built-in.a targets which finally
# turn into vmlinux), we will call a sub make in that other dir, and
# after that we are sure that everything which is in that other dir
# is now up to date.
#
# The only cases where we need to modify files which have global
# effects are thus separated out and done before the recursive
# descending is started. They are now explicitly listed as the
# prepare rule.

ifneq ($(sub_make_done),1)

# Do not use make's built-in rules and variables
# (this increases performance and avoids hard-to-debug behaviour)
MAKEFLAGS += -rR

# Avoid funny character set dependencies
unexport LC_ALL
LC_COLLATE=C
LC_NUMERIC=C
export LC_COLLATE LC_NUMERIC

# Avoid interference with shell env settings
unexport GREP_OPTIONS

# Beautify output
# ---------------------------------------------------------------------------
#
# Normally, we echo the whole command before executing it. By making
# that echo $($(quiet)$(cmd)), we now have the possibility to set
# $(quiet) to choose other forms of output instead, e.g.
#
#         quiet_cmd_cc_o_c = Compiling $(RELDIR)/$@
#         cmd_cc_o_c       = $(CC) $(c_flags) -c -o $@ $<
#
# If $(quiet) is empty, the whole command will be printed.
# If it is set to "quiet_", only the short version will be printed.
# If it is set to "silent_", nothing will be printed at all, since
# the variable $(silent_cmd_cc_o_c) doesn't exist.
#
# A simple variant is to prefix commands with $(Q) - that's useful
# for commands that shall be hidden in non-verbose mode.
#
#	$(Q)ln $@ :<
#
# If KBUILD_VERBOSE equals 0 then the above command will be hidden.
# If KBUILD_VERBOSE equals 1 then the above command is displayed.
# If KBUILD_VERBOSE equals 2 then give the reason why each target is rebuilt.
#
# To put more focus on warnings, be less verbose as default
# Use 'make V=1' to see the full commands

ifeq ("$(origin V)", "command line")
  KBUILD_VERBOSE = $(V)
endif
ifndef KBUILD_VERBOSE
  KBUILD_VERBOSE = 0
endif

ifeq ($(KBUILD_VERBOSE),1)
  quiet =
  Q =
else
  quiet=quiet_
  Q = @
endif

# If the user is running make -s (silent mode), suppress echoing of
# commands
# make-4.0 (and later) keep single letter options in the 1st word of MAKEFLAGS.

ifeq ($(filter 3.%,$(MAKE_VERSION)),)
silence:=$(findstring s,$(firstword -$(MAKEFLAGS)))
else
silence:=$(findstring s,$(filter-out --%,$(MAKEFLAGS)))
endif

ifeq ($(silence),s)
quiet=silent_
KBUILD_VERBOSE = 0
endif

export quiet Q KBUILD_VERBOSE

# Call a source code checker (by default, "sparse") as part of the
# C compilation.
#
# Use 'make C=1' to enable checking of only re-compiled files.
# Use 'make C=2' to enable checking of *all* source files, regardless
# of whether they are re-compiled or not.
#
# See the file "Documentation/dev-tools/sparse.rst" for more details,
# including where to get the "sparse" utility.

ifeq ("$(origin C)", "command line")
  KBUILD_CHECKSRC = $(C)
endif
ifndef KBUILD_CHECKSRC
  KBUILD_CHECKSRC = 0
endif

export KBUILD_CHECKSRC

# Use make M=dir or set the environment variable KBUILD_EXTMOD to specify the
# directory of external module to build. Setting M= takes precedence.
ifeq ("$(origin M)", "command line")
  KBUILD_EXTMOD := $(M)
endif

$(if $(word 2, $(KBUILD_EXTMOD)), \
	$(error building multiple external modules is not supported))

# Remove trailing slashes
ifneq ($(filter %/, $(KBUILD_EXTMOD)),)
KBUILD_EXTMOD := $(shell dirname $(KBUILD_EXTMOD).)
endif

export KBUILD_EXTMOD

# Kbuild will save output files in the current working directory.
# This does not need to match to the root of the kernel source tree.
#
# For example, you can do this:
#
#  cd /dir/to/store/output/files; make -f /dir/to/kernel/source/Makefile
#
# If you want to save output files in a different location, there are
# two syntaxes to specify it.
#
# 1) O=
# Use "make O=dir/to/store/output/files/"
#
# 2) Set KBUILD_OUTPUT
# Set the environment variable KBUILD_OUTPUT to point to the output directory.
# export KBUILD_OUTPUT=dir/to/store/output/files/; make
#
# The O= assignment takes precedence over the KBUILD_OUTPUT environment
# variable.

# Do we want to change the working directory?
ifeq ("$(origin O)", "command line")
  KBUILD_OUTPUT := $(O)
endif

ifneq ($(KBUILD_OUTPUT),)
# Make's built-in functions such as $(abspath ...), $(realpath ...) cannot
# expand a shell special character '~'. We use a somewhat tedious way here.
abs_objtree := $(shell mkdir -p $(KBUILD_OUTPUT) && cd $(KBUILD_OUTPUT) && pwd)
$(if $(abs_objtree),, \
     $(error failed to create output directory "$(KBUILD_OUTPUT)"))

# $(realpath ...) resolves symlinks
abs_objtree := $(realpath $(abs_objtree))
else
abs_objtree := $(CURDIR)
endif # ifneq ($(KBUILD_OUTPUT),)

ifeq ($(abs_objtree),$(CURDIR))
# Suppress "Entering directory ..." unless we are changing the work directory.
MAKEFLAGS += --no-print-directory
else
need-sub-make := 1
endif

this-makefile := $(lastword $(MAKEFILE_LIST))
abs_srctree := $(realpath $(dir $(this-makefile)))

ifneq ($(words $(subst :, ,$(abs_srctree))), 1)
$(error source directory cannot contain spaces or colons)
endif

ifneq ($(abs_srctree),$(abs_objtree))
# Look for make include files relative to root of kernel src
#
# --included-dir is added for backward compatibility, but you should not rely on
# it. Please add $(srctree)/ prefix to include Makefiles in the source tree.
MAKEFLAGS += --include-dir=$(abs_srctree)
endif

ifneq ($(filter 3.%,$(MAKE_VERSION)),)
# 'MAKEFLAGS += -rR' does not immediately become effective for GNU Make 3.x
# We need to invoke sub-make to avoid implicit rules in the top Makefile.
need-sub-make := 1
# Cancel implicit rules for this Makefile.
$(this-makefile): ;
endif

export abs_srctree abs_objtree
export sub_make_done := 1

ifeq ($(need-sub-make),1)

PHONY += $(MAKECMDGOALS) __sub-make

$(filter-out $(this-makefile), $(MAKECMDGOALS)) __all: __sub-make
	@:

# Invoke a second make in the output directory, passing relevant variables
__sub-make:
	$(Q)$(MAKE) -C $(abs_objtree) -f $(abs_srctree)/Makefile $(MAKECMDGOALS)

endif # need-sub-make
endif # sub_make_done

# We process the rest of the Makefile if this is the final invocation of make
ifeq ($(need-sub-make),)

# Do not print "Entering directory ...",
# but we want to display it when entering to the output directory
# so that IDEs/editors are able to understand relative filenames.
MAKEFLAGS += --no-print-directory

ifeq ($(abs_srctree),$(abs_objtree))
        # building in the source tree
        srctree := .
	building_out_of_srctree :=
else
        ifeq ($(abs_srctree)/,$(dir $(abs_objtree)))
                # building in a subdirectory of the source tree
                srctree := ..
        else
                srctree := $(abs_srctree)
        endif
	building_out_of_srctree := 1
endif

ifneq ($(KBUILD_ABS_SRCTREE),)
srctree := $(abs_srctree)
endif

objtree		:= .
VPATH		:= $(srctree)

export building_out_of_srctree srctree objtree VPATH

# To make sure we do not include .config for any of the *config targets
# catch them early, and hand them over to scripts/kconfig/Makefile
# It is allowed to specify more targets when calling make, including
# mixing *config targets and build targets.
# For example 'make oldconfig all'.
# Detect when mixed targets is specified, and make a second invocation
# of make so .config is not included in this case either (for *config).

version_h := include/generated/uapi/linux/version.h

clean-targets := %clean mrproper cleandocs
no-dot-config-targets := $(clean-targets) \
			 cscope gtags TAGS tags help% %docs check% coccicheck \
			 $(version_h) headers headers_% archheaders archscripts \
			 %asm-generic kernelversion %src-pkg dt_binding_check \
			 outputmakefile
# Installation targets should not require compiler. Unfortunately, vdso_install
# is an exception where build artifacts may be updated. This must be fixed.
no-compiler-targets := $(no-dot-config-targets) install dtbs_install \
			headers_install modules_install kernelrelease image_name
no-sync-config-targets := $(no-dot-config-targets) %install kernelrelease \
			  image_name
single-targets := %.a %.i %.ko %.lds %.ll %.lst %.mod %.o %.s %.symtypes %/

config-build	:=
mixed-build	:=
need-config	:= 1
need-compiler	:= 1
may-sync-config	:= 1
single-build	:=

ifneq ($(filter $(no-dot-config-targets), $(MAKECMDGOALS)),)
	ifeq ($(filter-out $(no-dot-config-targets), $(MAKECMDGOALS)),)
		need-config :=
	endif
endif

ifneq ($(filter $(no-compiler-targets), $(MAKECMDGOALS)),)
	ifeq ($(filter-out $(no-compiler-targets), $(MAKECMDGOALS)),)
		need-compiler :=
	endif
endif

ifneq ($(filter $(no-sync-config-targets), $(MAKECMDGOALS)),)
	ifeq ($(filter-out $(no-sync-config-targets), $(MAKECMDGOALS)),)
		may-sync-config :=
	endif
endif

ifneq ($(KBUILD_EXTMOD),)
	may-sync-config :=
endif

ifeq ($(KBUILD_EXTMOD),)
        ifneq ($(filter %config,$(MAKECMDGOALS)),)
		config-build := 1
                ifneq ($(words $(MAKECMDGOALS)),1)
			mixed-build := 1
                endif
        endif
endif

# We cannot build single targets and the others at the same time
ifneq ($(filter $(single-targets), $(MAKECMDGOALS)),)
	single-build := 1
	ifneq ($(filter-out $(single-targets), $(MAKECMDGOALS)),)
		mixed-build := 1
	endif
endif

# For "make -j clean all", "make -j mrproper defconfig all", etc.
ifneq ($(filter $(clean-targets),$(MAKECMDGOALS)),)
        ifneq ($(filter-out $(clean-targets),$(MAKECMDGOALS)),)
		mixed-build := 1
        endif
endif

# install and modules_install need also be processed one by one
ifneq ($(filter install,$(MAKECMDGOALS)),)
        ifneq ($(filter modules_install,$(MAKECMDGOALS)),)
		mixed-build := 1
        endif
endif

ifdef mixed-build
# ===========================================================================
# We're called with mixed targets (*config and build targets).
# Handle them one by one.

PHONY += $(MAKECMDGOALS) __build_one_by_one

$(MAKECMDGOALS): __build_one_by_one
	@:

__build_one_by_one:
	$(Q)set -e; \
	for i in $(MAKECMDGOALS); do \
		$(MAKE) -f $(srctree)/Makefile $$i; \
	done

else # !mixed-build

include $(srctree)/scripts/Kbuild.include

# Read KERNELRELEASE from include/config/kernel.release (if it exists)
KERNELRELEASE = $(shell cat include/config/kernel.release 2> /dev/null)
KERNELVERSION = $(VERSION)$(if $(PATCHLEVEL),.$(PATCHLEVEL)$(if $(SUBLEVEL),.$(SUBLEVEL)))$(EXTRAVERSION)
export VERSION PATCHLEVEL SUBLEVEL KERNELRELEASE KERNELVERSION

include $(srctree)/scripts/subarch.include

# Cross compiling and selecting different set of gcc/bin-utils
# ---------------------------------------------------------------------------
#
# When performing cross compilation for other architectures ARCH shall be set
# to the target architecture. (See arch/* for the possibilities).
# ARCH can be set during invocation of make:
# make ARCH=ia64
# Another way is to have ARCH set in the environment.
# The default ARCH is the host where make is executed.

# CROSS_COMPILE specify the prefix used for all executables used
# during compilation. Only gcc and related bin-utils executables
# are prefixed with $(CROSS_COMPILE).
# CROSS_COMPILE can be set on the command line
# make CROSS_COMPILE=ia64-linux-
# Alternatively CROSS_COMPILE can be set in the environment.
# Default value for CROSS_COMPILE is not to prefix executables
# Note: Some architectures assign CROSS_COMPILE in their arch/*/Makefile
ARCH		?= $(SUBARCH)

# Architecture as present in compile.h
UTS_MACHINE 	:= $(ARCH)
SRCARCH 	:= $(ARCH)

# Additional ARCH settings for x86
ifeq ($(ARCH),i386)
        SRCARCH := x86
endif
ifeq ($(ARCH),x86_64)
        SRCARCH := x86
endif

# Additional ARCH settings for sparc
ifeq ($(ARCH),sparc32)
       SRCARCH := sparc
endif
ifeq ($(ARCH),sparc64)
       SRCARCH := sparc
endif

# Additional ARCH settings for parisc
ifeq ($(ARCH),parisc64)
       SRCARCH := parisc
endif

export cross_compiling :=
ifneq ($(SRCARCH),$(SUBARCH))
cross_compiling := 1
endif

KCONFIG_CONFIG	?= .config
export KCONFIG_CONFIG

# SHELL used by kbuild
CONFIG_SHELL := sh

HOST_LFS_CFLAGS := $(shell getconf LFS_CFLAGS 2>/dev/null)
HOST_LFS_LDFLAGS := $(shell getconf LFS_LDFLAGS 2>/dev/null)
HOST_LFS_LIBS := $(shell getconf LFS_LIBS 2>/dev/null)

ifneq ($(LLVM),)
HOSTCC	= clang
HOSTCXX	= clang++
else
HOSTCC	= gcc
HOSTCXX	= g++
endif
HOSTPKG_CONFIG	= pkg-config

export KBUILD_USERCFLAGS := -Wall -Wmissing-prototypes -Wstrict-prototypes \
			      -O2 -fomit-frame-pointer -std=gnu89
export KBUILD_USERLDFLAGS :=

KBUILD_HOSTCFLAGS   := $(KBUILD_USERCFLAGS) $(HOST_LFS_CFLAGS) $(HOSTCFLAGS)
KBUILD_HOSTCXXFLAGS := -Wall -O2 $(HOST_LFS_CFLAGS) $(HOSTCXXFLAGS)
KBUILD_HOSTLDFLAGS  := $(HOST_LFS_LDFLAGS) $(HOSTLDFLAGS)
KBUILD_HOSTLDLIBS   := $(HOST_LFS_LIBS) $(HOSTLDLIBS)

# Make variables (CC, etc...)
CPP		= $(CC) -E
ifneq ($(LLVM),)
CC		= clang
LD		= ld.lld
AR		= llvm-ar
NM		= llvm-nm
OBJCOPY		= llvm-objcopy
OBJDUMP		= llvm-objdump
READELF		= llvm-readelf
STRIP		= llvm-strip
else
CC		= $(CROSS_COMPILE)gcc
LD		= $(CROSS_COMPILE)ld
AR		= $(CROSS_COMPILE)ar
NM		= $(CROSS_COMPILE)nm
OBJCOPY		= $(CROSS_COMPILE)objcopy
OBJDUMP		= $(CROSS_COMPILE)objdump
READELF		= $(CROSS_COMPILE)readelf
STRIP		= $(CROSS_COMPILE)strip
endif
PAHOLE		= pahole
RESOLVE_BTFIDS	= $(objtree)/tools/bpf/resolve_btfids/resolve_btfids
LEX		= flex
YACC		= bison
AWK		= awk
INSTALLKERNEL  := installkernel
DEPMOD		= depmod
PERL		= perl
PYTHON3		= python3
CHECK		= sparse
BASH		= bash
KGZIP		= gzip
KBZIP2		= bzip2
KLZOP		= lzop
LZMA		= lzma
LZ4		= lz4c
XZ		= xz
ZSTD		= zstd

PAHOLE_FLAGS	= $(shell PAHOLE=$(PAHOLE) $(srctree)/scripts/pahole-flags.sh)

CHECKFLAGS     := -D__linux__ -Dlinux -D__STDC__ -Dunix -D__unix__ \
		  -Wbitwise -Wno-return-void -Wno-unknown-attribute $(CF)
NOSTDINC_FLAGS :=
CFLAGS_MODULE   =
AFLAGS_MODULE   =
LDFLAGS_MODULE  =
CFLAGS_KERNEL	=
AFLAGS_KERNEL	=
LDFLAGS_vmlinux =

# Use USERINCLUDE when you must reference the UAPI directories only.
USERINCLUDE    := \
		-I$(srctree)/arch/$(SRCARCH)/include/uapi \
		-I$(objtree)/arch/$(SRCARCH)/include/generated/uapi \
		-I$(srctree)/include/uapi \
		-I$(objtree)/include/generated/uapi \
                -include $(srctree)/include/linux/compiler-version.h \
                -include $(srctree)/include/linux/kconfig.h

# Use LINUXINCLUDE when you must reference the include/ directory.
# Needed to be compatible with the O= option
LINUXINCLUDE    := \
		-I$(srctree)/arch/$(SRCARCH)/include \
		-I$(objtree)/arch/$(SRCARCH)/include/generated \
		$(if $(building_out_of_srctree),-I$(srctree)/include) \
		-I$(objtree)/include \
		$(USERINCLUDE)

KBUILD_AFLAGS   := -D__ASSEMBLY__ -fno-PIE
KBUILD_CFLAGS   := -Wall -Wundef -Werror=strict-prototypes -Wno-trigraphs \
		   -fno-strict-aliasing -fno-common -fshort-wchar -fno-PIE \
		   -Werror=implicit-function-declaration -Werror=implicit-int \
		   -Werror=return-type -Wno-format-security \
		   -std=gnu89
KBUILD_CPPFLAGS := -D__KERNEL__
KBUILD_AFLAGS_KERNEL :=
KBUILD_CFLAGS_KERNEL :=
KBUILD_AFLAGS_MODULE  := -DMODULE
KBUILD_CFLAGS_MODULE  := -DMODULE
KBUILD_LDFLAGS_MODULE :=
KBUILD_LDFLAGS :=
CLANG_FLAGS :=

export ARCH SRCARCH CONFIG_SHELL BASH HOSTCC KBUILD_HOSTCFLAGS CROSS_COMPILE LD CC HOSTPKG_CONFIG
export CPP AR NM STRIP OBJCOPY OBJDUMP READELF PAHOLE RESOLVE_BTFIDS LEX YACC AWK INSTALLKERNEL
export PERL PYTHON3 CHECK CHECKFLAGS MAKE UTS_MACHINE HOSTCXX
export KGZIP KBZIP2 KLZOP LZMA LZ4 XZ ZSTD
export KBUILD_HOSTCXXFLAGS KBUILD_HOSTLDFLAGS KBUILD_HOSTLDLIBS LDFLAGS_MODULE

export KBUILD_CPPFLAGS NOSTDINC_FLAGS LINUXINCLUDE OBJCOPYFLAGS KBUILD_LDFLAGS
export KBUILD_CFLAGS CFLAGS_KERNEL CFLAGS_MODULE
export KBUILD_AFLAGS AFLAGS_KERNEL AFLAGS_MODULE
export KBUILD_AFLAGS_MODULE KBUILD_CFLAGS_MODULE KBUILD_LDFLAGS_MODULE
export KBUILD_AFLAGS_KERNEL KBUILD_CFLAGS_KERNEL
export PAHOLE_FLAGS

# Files to ignore in find ... statements

export RCS_FIND_IGNORE := \( -name SCCS -o -name BitKeeper -o -name .svn -o    \
			  -name CVS -o -name .pc -o -name .hg -o -name .git \) \
			  -prune -o
export RCS_TAR_IGNORE := --exclude SCCS --exclude BitKeeper --exclude .svn \
			 --exclude CVS --exclude .pc --exclude .hg --exclude .git

# ===========================================================================
# Rules shared between *config targets and build targets

# Basic helpers built in scripts/basic/
PHONY += scripts_basic
scripts_basic:
	$(Q)$(MAKE) $(build)=scripts/basic

PHONY += outputmakefile
ifdef building_out_of_srctree
# Before starting out-of-tree build, make sure the source tree is clean.
# outputmakefile generates a Makefile in the output directory, if using a
# separate output directory. This allows convenient use of make in the
# output directory.
# At the same time when output Makefile generated, generate .gitignore to
# ignore whole output directory

quiet_cmd_makefile = GEN     Makefile
      cmd_makefile = { \
	echo "\# Automatically generated by $(srctree)/Makefile: don't edit"; \
	echo "include $(srctree)/Makefile"; \
	} > Makefile

outputmakefile:
	$(Q)if [ -f $(srctree)/.config -o \
		 -d $(srctree)/include/config -o \
		 -d $(srctree)/arch/$(SRCARCH)/include/generated ]; then \
		echo >&2 "***"; \
		echo >&2 "*** The source tree is not clean, please run 'make$(if $(findstring command line, $(origin ARCH)), ARCH=$(ARCH)) mrproper'"; \
		echo >&2 "*** in $(abs_srctree)";\
		echo >&2 "***"; \
		false; \
	fi
	$(Q)ln -fsn $(srctree) source
	$(call cmd,makefile)
	$(Q)test -e .gitignore || \
	{ echo "# this is build directory, ignore it"; echo "*"; } > .gitignore
endif

# The expansion should be delayed until arch/$(SRCARCH)/Makefile is included.
# Some architectures define CROSS_COMPILE in arch/$(SRCARCH)/Makefile.
# CC_VERSION_TEXT is referenced from Kconfig (so it needs export),
# and from include/config/auto.conf.cmd to detect the compiler upgrade.
CC_VERSION_TEXT = $(subst $(pound),,$(shell LC_ALL=C $(CC) --version 2>/dev/null | head -n 1))

ifneq ($(findstring clang,$(CC_VERSION_TEXT)),)
include $(srctree)/scripts/Makefile.clang
endif

# Include this also for config targets because some architectures need
# cc-cross-prefix to determine CROSS_COMPILE.
ifdef need-compiler
include $(srctree)/scripts/Makefile.compiler
endif

ifdef config-build
# ===========================================================================
# *config targets only - make sure prerequisites are updated, and descend
# in scripts/kconfig to make the *config target

# Read arch specific Makefile to set KBUILD_DEFCONFIG as needed.
# KBUILD_DEFCONFIG may point out an alternative default configuration
# used for 'make defconfig'
include $(srctree)/arch/$(SRCARCH)/Makefile
export KBUILD_DEFCONFIG KBUILD_KCONFIG CC_VERSION_TEXT

config: outputmakefile scripts_basic FORCE
	$(Q)$(MAKE) $(build)=scripts/kconfig $@

%config: outputmakefile scripts_basic FORCE
	$(Q)$(MAKE) $(build)=scripts/kconfig $@

else #!config-build
# ===========================================================================
# Build targets only - this includes vmlinux, arch specific targets, clean
# targets and others. In general all targets except *config targets.

# If building an external module we do not care about the all: rule
# but instead __all depend on modules
PHONY += all
ifeq ($(KBUILD_EXTMOD),)
__all: all
else
__all: modules
endif

# Decide whether to build built-in, modular, or both.
# Normally, just do built-in.

KBUILD_MODULES :=
KBUILD_BUILTIN := 1

# If we have only "make modules", don't compile built-in objects.
ifeq ($(MAKECMDGOALS),modules)
  KBUILD_BUILTIN :=
endif

# If we have "make <whatever> modules", compile modules
# in addition to whatever we do anyway.
# Just "make" or "make all" shall build modules as well

ifneq ($(filter all modules nsdeps %compile_commands.json clang-%,$(MAKECMDGOALS)),)
  KBUILD_MODULES := 1
endif

ifeq ($(MAKECMDGOALS),)
  KBUILD_MODULES := 1
endif

export KBUILD_MODULES KBUILD_BUILTIN

ifdef need-config
include include/config/auto.conf
endif

ifeq ($(KBUILD_EXTMOD),)
# Objects we will link into vmlinux / subdirs we need to visit
core-y		:= init/ usr/ arch/$(SRCARCH)/
drivers-y	:= drivers/ sound/
drivers-$(CONFIG_SAMPLES) += samples/
drivers-$(CONFIG_NET) += net/
drivers-y	+= virt/
libs-y		:= lib/
endif # KBUILD_EXTMOD

# The all: target is the default when no target is given on the
# command line.
# This allow a user to issue only 'make' to build a kernel including modules
# Defaults to vmlinux, but the arch makefile usually adds further targets
all: vmlinux

CFLAGS_GCOV	:= -fprofile-arcs -ftest-coverage
ifdef CONFIG_CC_IS_GCC
CFLAGS_GCOV	+= -fno-tree-loop-im
endif
export CFLAGS_GCOV

# The arch Makefiles can override CC_FLAGS_FTRACE. We may also append it later.
ifdef CONFIG_FUNCTION_TRACER
  CC_FLAGS_FTRACE := -pg
endif

ifdef CONFIG_CC_IS_GCC
RETPOLINE_CFLAGS	:= $(call cc-option,-mindirect-branch=thunk-extern -mindirect-branch-register)
RETPOLINE_CFLAGS	+= $(call cc-option,-mindirect-branch-cs-prefix)
RETPOLINE_VDSO_CFLAGS	:= $(call cc-option,-mindirect-branch=thunk-inline -mindirect-branch-register)
endif
ifdef CONFIG_CC_IS_CLANG
RETPOLINE_CFLAGS	:= -mretpoline-external-thunk
RETPOLINE_VDSO_CFLAGS	:= -mretpoline
endif

ifdef CONFIG_RETHUNK
RETHUNK_CFLAGS         := -mfunction-return=thunk-extern
RETPOLINE_CFLAGS       += $(RETHUNK_CFLAGS)
endif

export RETPOLINE_CFLAGS
export RETPOLINE_VDSO_CFLAGS

include $(srctree)/arch/$(SRCARCH)/Makefile

ifdef need-config
ifdef may-sync-config
# Read in dependencies to all Kconfig* files, make sure to run syncconfig if
# changes are detected. This should be included after arch/$(SRCARCH)/Makefile
# because some architectures define CROSS_COMPILE there.
include include/config/auto.conf.cmd

$(KCONFIG_CONFIG):
	@echo >&2 '***'
	@echo >&2 '*** Configuration file "$@" not found!'
	@echo >&2 '***'
	@echo >&2 '*** Please run some configurator (e.g. "make oldconfig" or'
	@echo >&2 '*** "make menuconfig" or "make xconfig").'
	@echo >&2 '***'
	@/bin/false

# The actual configuration files used during the build are stored in
# include/generated/ and include/config/. Update them if .config is newer than
# include/config/auto.conf (which mirrors .config).
#
# This exploits the 'multi-target pattern rule' trick.
# The syncconfig should be executed only once to make all the targets.
# (Note: use the grouped target '&:' when we bump to GNU Make 4.3)
#
# Do not use $(call cmd,...) here. That would suppress prompts from syncconfig,
# so you cannot notice that Kconfig is waiting for the user input.
%/config/auto.conf %/config/auto.conf.cmd %/generated/autoconf.h: $(KCONFIG_CONFIG)
	$(Q)$(kecho) "  SYNC    $@"
	$(Q)$(MAKE) -f $(srctree)/Makefile syncconfig
else # !may-sync-config
# External modules and some install targets need include/generated/autoconf.h
# and include/config/auto.conf but do not care if they are up-to-date.
# Use auto.conf to trigger the test
PHONY += include/config/auto.conf

include/config/auto.conf:
	$(Q)test -e include/generated/autoconf.h -a -e $@ || (		\
	echo >&2;							\
	echo >&2 "  ERROR: Kernel configuration is invalid.";		\
	echo >&2 "         include/generated/autoconf.h or $@ are missing.";\
	echo >&2 "         Run 'make oldconfig && make prepare' on kernel src to fix it.";	\
	echo >&2 ;							\
	/bin/false)

endif # may-sync-config
endif # need-config

KBUILD_CFLAGS	+= -fno-delete-null-pointer-checks
KBUILD_CFLAGS	+= $(call cc-disable-warning,frame-address,)
KBUILD_CFLAGS	+= $(call cc-disable-warning, format-truncation)
KBUILD_CFLAGS	+= $(call cc-disable-warning, format-overflow)
KBUILD_CFLAGS	+= $(call cc-disable-warning, address-of-packed-member)

ifdef CONFIG_CC_OPTIMIZE_FOR_PERFORMANCE
KBUILD_CFLAGS += -O2
else ifdef CONFIG_CC_OPTIMIZE_FOR_PERFORMANCE_O3
KBUILD_CFLAGS += -O3
else ifdef CONFIG_CC_OPTIMIZE_FOR_SIZE
KBUILD_CFLAGS += -Os
endif

# Tell gcc to never replace conditional load with a non-conditional one
ifdef CONFIG_CC_IS_GCC
# gcc-10 renamed --param=allow-store-data-races=0 to
# -fno-allow-store-data-races.
KBUILD_CFLAGS	+= $(call cc-option,--param=allow-store-data-races=0)
KBUILD_CFLAGS	+= $(call cc-option,-fno-allow-store-data-races)
endif

ifdef CONFIG_READABLE_ASM
# Disable optimizations that make assembler listings hard to read.
# reorder blocks reorders the control in the function
# ipa clone creates specialized cloned functions
# partial inlining inlines only parts of functions
KBUILD_CFLAGS += -fno-reorder-blocks -fno-ipa-cp-clone -fno-partial-inlining
endif

ifneq ($(CONFIG_FRAME_WARN),0)
KBUILD_CFLAGS += -Wframe-larger-than=$(CONFIG_FRAME_WARN)
endif

stackp-flags-y                                    := -fno-stack-protector
stackp-flags-$(CONFIG_STACKPROTECTOR)             := -fstack-protector
stackp-flags-$(CONFIG_STACKPROTECTOR_STRONG)      := -fstack-protector-strong

KBUILD_CFLAGS += $(stackp-flags-y)

KBUILD_CFLAGS-$(CONFIG_WERROR) += -Werror
KBUILD_CFLAGS += $(KBUILD_CFLAGS-y)

ifdef CONFIG_CC_IS_CLANG
KBUILD_CPPFLAGS += -Qunused-arguments
# The kernel builds with '-std=gnu89' so use of GNU extensions is acceptable.
KBUILD_CFLAGS += -Wno-gnu
# CLANG uses a _MergedGlobals as optimization, but this breaks modpost, as the
# source of a reference will be _MergedGlobals and not on of the whitelisted names.
# See modpost pattern 2
KBUILD_CFLAGS += -mno-global-merge
else

# Warn about unmarked fall-throughs in switch statement.
# Disabled for clang while comment to attribute conversion happens and
# https://github.com/ClangBuiltLinux/linux/issues/636 is discussed.
KBUILD_CFLAGS += $(call cc-option,-Wimplicit-fallthrough=5,)
# gcc inanely warns about local variables called 'main'
KBUILD_CFLAGS += -Wno-main
endif

# These warnings generated too much noise in a regular build.
# Use make W=1 to enable them (see scripts/Makefile.extrawarn)
KBUILD_CFLAGS += $(call cc-disable-warning, unused-but-set-variable)
KBUILD_CFLAGS += $(call cc-disable-warning, unused-const-variable)

# These result in bogus false positives
KBUILD_CFLAGS += $(call cc-disable-warning, dangling-pointer)

ifdef CONFIG_FRAME_POINTER
KBUILD_CFLAGS	+= -fno-omit-frame-pointer -fno-optimize-sibling-calls
else
# Some targets (ARM with Thumb2, for example), can't be built with frame
# pointers.  For those, we don't have FUNCTION_TRACER automatically
# select FRAME_POINTER.  However, FUNCTION_TRACER adds -pg, and this is
# incompatible with -fomit-frame-pointer with current GCC, so we don't use
# -fomit-frame-pointer with FUNCTION_TRACER.
ifndef CONFIG_FUNCTION_TRACER
KBUILD_CFLAGS	+= -fomit-frame-pointer
endif
endif

# Initialize all stack variables with a 0xAA pattern.
ifdef CONFIG_INIT_STACK_ALL_PATTERN
KBUILD_CFLAGS	+= -ftrivial-auto-var-init=pattern
endif

# Initialize all stack variables with a zero value.
ifdef CONFIG_INIT_STACK_ALL_ZERO
KBUILD_CFLAGS	+= -ftrivial-auto-var-init=zero
ifdef CONFIG_CC_HAS_AUTO_VAR_INIT_ZERO_ENABLER
# https://github.com/llvm/llvm-project/issues/44842
KBUILD_CFLAGS	+= -enable-trivial-auto-var-init-zero-knowing-it-will-be-removed-from-clang
endif
endif

# While VLAs have been removed, GCC produces unreachable stack probes
# for the randomize_kstack_offset feature. Disable it for all compilers.
KBUILD_CFLAGS	+= $(call cc-option, -fno-stack-clash-protection)

# Clear used registers at func exit (to reduce data lifetime and ROP gadgets).
ifdef CONFIG_ZERO_CALL_USED_REGS
KBUILD_CFLAGS	+= -fzero-call-used-regs=used-gpr
endif

DEBUG_CFLAGS	:=

ifdef CONFIG_DEBUG_INFO

ifdef CONFIG_DEBUG_INFO_SPLIT
DEBUG_CFLAGS	+= -gsplit-dwarf
else
DEBUG_CFLAGS	+= -g
endif

ifdef CONFIG_AS_IS_LLVM
KBUILD_AFLAGS	+= -g
else
KBUILD_AFLAGS	+= -Wa,-gdwarf-2
endif

ifndef CONFIG_DEBUG_INFO_DWARF_TOOLCHAIN_DEFAULT
dwarf-version-$(CONFIG_DEBUG_INFO_DWARF4) := 4
dwarf-version-$(CONFIG_DEBUG_INFO_DWARF5) := 5
DEBUG_CFLAGS	+= -gdwarf-$(dwarf-version-y)
KBUILD_AFLAGS	+= -gdwarf-$(dwarf-version-y)
endif

ifdef CONFIG_DEBUG_INFO_REDUCED
DEBUG_CFLAGS	+= -fno-var-tracking
ifdef CONFIG_CC_IS_GCC
DEBUG_CFLAGS	+= -femit-struct-debug-baseonly
endif
endif

ifdef CONFIG_DEBUG_INFO_COMPRESSED
DEBUG_CFLAGS	+= -gz=zlib
KBUILD_AFLAGS	+= -gz=zlib
KBUILD_LDFLAGS	+= --compress-debug-sections=zlib
endif

endif # CONFIG_DEBUG_INFO

KBUILD_CFLAGS += $(DEBUG_CFLAGS)
export DEBUG_CFLAGS

ifdef CONFIG_FUNCTION_TRACER
ifdef CONFIG_FTRACE_MCOUNT_USE_CC
  CC_FLAGS_FTRACE	+= -mrecord-mcount
  ifdef CONFIG_HAVE_NOP_MCOUNT
    ifeq ($(call cc-option-yn, -mnop-mcount),y)
      CC_FLAGS_FTRACE	+= -mnop-mcount
      CC_FLAGS_USING	+= -DCC_USING_NOP_MCOUNT
    endif
  endif
endif
ifdef CONFIG_FTRACE_MCOUNT_USE_OBJTOOL
  CC_FLAGS_USING	+= -DCC_USING_NOP_MCOUNT
endif
ifdef CONFIG_FTRACE_MCOUNT_USE_RECORDMCOUNT
  ifdef CONFIG_HAVE_C_RECORDMCOUNT
    BUILD_C_RECORDMCOUNT := y
    export BUILD_C_RECORDMCOUNT
  endif
endif
ifdef CONFIG_HAVE_FENTRY
  # s390-linux-gnu-gcc did not support -mfentry until gcc-9.
  ifeq ($(call cc-option-yn, -mfentry),y)
    CC_FLAGS_FTRACE	+= -mfentry
    CC_FLAGS_USING	+= -DCC_USING_FENTRY
  endif
endif
export CC_FLAGS_FTRACE
KBUILD_CFLAGS	+= $(CC_FLAGS_FTRACE) $(CC_FLAGS_USING)
KBUILD_AFLAGS	+= $(CC_FLAGS_USING)
endif

# We trigger additional mismatches with less inlining
ifdef CONFIG_DEBUG_SECTION_MISMATCH
KBUILD_CFLAGS += -fno-inline-functions-called-once
endif

ifdef CONFIG_LD_DEAD_CODE_DATA_ELIMINATION
KBUILD_CFLAGS_KERNEL += -ffunction-sections -fdata-sections
LDFLAGS_vmlinux += --gc-sections
endif

ifdef CONFIG_SHADOW_CALL_STACK
CC_FLAGS_SCS	:= -fsanitize=shadow-call-stack
KBUILD_CFLAGS	+= $(CC_FLAGS_SCS)
export CC_FLAGS_SCS
endif

ifdef CONFIG_LTO_CLANG
ifdef CONFIG_LTO_CLANG_THIN
CC_FLAGS_LTO	:= -flto=thin -fsplit-lto-unit
KBUILD_LDFLAGS	+= --thinlto-cache-dir=$(extmod_prefix).thinlto-cache
else
CC_FLAGS_LTO	:= -flto
endif
CC_FLAGS_LTO	+= -fvisibility=hidden

# Limit inlining across translation units to reduce binary size
KBUILD_LDFLAGS += -mllvm -import-instr-limit=5

# Check for frame size exceeding threshold during prolog/epilog insertion
# when using lld < 13.0.0.
ifneq ($(CONFIG_FRAME_WARN),0)
ifeq ($(shell test $(CONFIG_LLD_VERSION) -lt 130000; echo $$?),0)
KBUILD_LDFLAGS	+= -plugin-opt=-warn-stack-size=$(CONFIG_FRAME_WARN)
endif
endif
endif

ifdef CONFIG_LTO
KBUILD_CFLAGS	+= -fno-lto $(CC_FLAGS_LTO)
KBUILD_AFLAGS	+= -fno-lto
export CC_FLAGS_LTO
endif

ifdef CONFIG_CFI_CLANG
CC_FLAGS_CFI	:= -fsanitize=cfi \
		   -fsanitize-cfi-cross-dso \
		   -fno-sanitize-cfi-canonical-jump-tables \
		   -fno-sanitize-trap=cfi \
		   -fno-sanitize-blacklist

ifdef CONFIG_CFI_PERMISSIVE
CC_FLAGS_CFI	+= -fsanitize-recover=cfi
endif

# If LTO flags are filtered out, we must also filter out CFI.
CC_FLAGS_LTO	+= $(CC_FLAGS_CFI)
KBUILD_CFLAGS	+= $(CC_FLAGS_CFI)
export CC_FLAGS_CFI
endif

ifdef CONFIG_DEBUG_FORCE_FUNCTION_ALIGN_64B
KBUILD_CFLAGS += -falign-functions=64
endif

# arch Makefile may override CC so keep this after arch Makefile is included
NOSTDINC_FLAGS += -nostdinc -isystem $(shell $(CC) -print-file-name=include)

# warn about C99 declaration after statement
KBUILD_CFLAGS += -Wdeclaration-after-statement

# Variable Length Arrays (VLAs) should not be used anywhere in the kernel
KBUILD_CFLAGS += -Wvla

# disable pointer signed / unsigned warnings in gcc 4.0
KBUILD_CFLAGS += -Wno-pointer-sign

# disable stringop warnings in gcc 8+
KBUILD_CFLAGS += $(call cc-disable-warning, stringop-truncation)

# We'll want to enable this eventually, but it's not going away for 5.7 at least
KBUILD_CFLAGS += $(call cc-disable-warning, zero-length-bounds)
KBUILD_CFLAGS += -Wno-array-bounds
KBUILD_CFLAGS += $(call cc-disable-warning, stringop-overflow)

# Another good warning that we'll want to enable eventually
KBUILD_CFLAGS += $(call cc-disable-warning, restrict)

# Enabled with W=2, disabled by default as noisy
ifdef CONFIG_CC_IS_GCC
KBUILD_CFLAGS += -Wno-maybe-uninitialized
endif

ifdef CONFIG_CC_IS_GCC
# The allocators already balk at large sizes, so silence the compiler
# warnings for bounds checks involving those possible values. While
# -Wno-alloc-size-larger-than would normally be used here, earlier versions
# of gcc (<9.1) weirdly don't handle the option correctly when _other_
# warnings are produced (?!). Using -Walloc-size-larger-than=SIZE_MAX
# doesn't work (as it is documented to), silently resolving to "0" prior to
# version 9.1 (and producing an error more recently). Numeric values larger
# than PTRDIFF_MAX also don't work prior to version 9.1, which are silently
# ignored, continuing to default to PTRDIFF_MAX. So, left with no other
# choice, we must perform a versioned check to disable this warning.
# https://lore.kernel.org/lkml/20210824115859.187f272f@canb.auug.org.au
KBUILD_CFLAGS += $(call cc-ifversion, -ge, 0901, -Wno-alloc-size-larger-than)
endif

# disable invalid "can't wrap" optimizations for signed / pointers
KBUILD_CFLAGS	+= -fno-strict-overflow

# Make sure -fstack-check isn't enabled (like gentoo apparently did)
KBUILD_CFLAGS  += -fno-stack-check

# conserve stack if available
ifdef CONFIG_CC_IS_GCC
KBUILD_CFLAGS   += -fconserve-stack
endif

# Prohibit date/time macros, which would make the build non-deterministic
KBUILD_CFLAGS   += -Werror=date-time

# enforce correct pointer usage
KBUILD_CFLAGS   += $(call cc-option,-Werror=incompatible-pointer-types)

# Require designated initializers for all marked structures
KBUILD_CFLAGS   += $(call cc-option,-Werror=designated-init)

# change __FILE__ to the relative path from the srctree
KBUILD_CPPFLAGS += $(call cc-option,-fmacro-prefix-map=$(srctree)/=)

# include additional Makefiles when needed
include-y			:= scripts/Makefile.extrawarn
include-$(CONFIG_KASAN)		+= scripts/Makefile.kasan
include-$(CONFIG_KCSAN)		+= scripts/Makefile.kcsan
include-$(CONFIG_UBSAN)		+= scripts/Makefile.ubsan
include-$(CONFIG_KCOV)		+= scripts/Makefile.kcov
include-$(CONFIG_GCC_PLUGINS)	+= scripts/Makefile.gcc-plugins

include $(addprefix $(srctree)/, $(include-y))

# scripts/Makefile.gcc-plugins is intentionally included last.
# Do not add $(call cc-option,...) below this line. When you build the kernel
# from the clean source tree, the GCC plugins do not exist at this point.

# Add user supplied CPPFLAGS, AFLAGS and CFLAGS as the last assignments
KBUILD_CPPFLAGS += $(KCPPFLAGS)
KBUILD_AFLAGS   += $(KAFLAGS)
KBUILD_CFLAGS   += $(KCFLAGS)

KBUILD_LDFLAGS_MODULE += --build-id=sha1
LDFLAGS_vmlinux += --build-id=sha1

KBUILD_LDFLAGS	+= -z noexecstack
ifeq ($(CONFIG_LD_IS_BFD),y)
KBUILD_LDFLAGS	+= $(call ld-option,--no-warn-rwx-segments)
endif

ifeq ($(CONFIG_STRIP_ASM_SYMS),y)
LDFLAGS_vmlinux	+= $(call ld-option, -X,)
endif

ifeq ($(CONFIG_RELR),y)
LDFLAGS_vmlinux	+= --pack-dyn-relocs=relr --use-android-relr-tags
endif

# We never want expected sections to be placed heuristically by the
# linker. All sections should be explicitly named in the linker script.
ifdef CONFIG_LD_ORPHAN_WARN
LDFLAGS_vmlinux += --orphan-handling=warn
endif

# Align the bit size of userspace programs with the kernel
KBUILD_USERCFLAGS  += $(filter -m32 -m64 --target=%, $(KBUILD_CFLAGS))
KBUILD_USERLDFLAGS += $(filter -m32 -m64 --target=%, $(KBUILD_CFLAGS))

# make the checker run with the right architecture
CHECKFLAGS += --arch=$(ARCH)

# insure the checker run with the right endianness
CHECKFLAGS += $(if $(CONFIG_CPU_BIG_ENDIAN),-mbig-endian,-mlittle-endian)

# the checker needs the correct machine size
CHECKFLAGS += $(if $(CONFIG_64BIT),-m64,-m32)

# Default kernel image to build when no specific target is given.
# KBUILD_IMAGE may be overruled on the command line or
# set in the environment
# Also any assignments in arch/$(ARCH)/Makefile take precedence over
# this default value
export KBUILD_IMAGE ?= vmlinux

#
# INSTALL_PATH specifies where to place the updated kernel and system map
# images. Default is /boot, but you can set it to other values
export	INSTALL_PATH ?= /boot

#
# INSTALL_DTBS_PATH specifies a prefix for relocations required by build roots.
# Like INSTALL_MOD_PATH, it isn't defined in the Makefile, but can be passed as
# an argument if needed. Otherwise it defaults to the kernel install path
#
export INSTALL_DTBS_PATH ?= $(INSTALL_PATH)/dtbs/$(KERNELRELEASE)

#
# INSTALL_MOD_PATH specifies a prefix to MODLIB for module directory
# relocations required by build roots.  This is not defined in the
# makefile but the argument can be passed to make if needed.
#

MODLIB	= $(INSTALL_MOD_PATH)/lib/modules/$(KERNELRELEASE)
export MODLIB

PHONY += prepare0

export extmod_prefix = $(if $(KBUILD_EXTMOD),$(KBUILD_EXTMOD)/)
export MODORDER := $(extmod_prefix)modules.order
export MODULES_NSDEPS := $(extmod_prefix)modules.nsdeps

ifeq ($(KBUILD_EXTMOD),)
core-y			+= kernel/ certs/ mm/ fs/ ipc/ security/ crypto/
core-$(CONFIG_BLOCK)	+= block/
core-$(CONFIG_IO_URING)	+= io_uring/

vmlinux-dirs	:= $(patsubst %/,%,$(filter %/, \
		     $(core-y) $(core-m) $(drivers-y) $(drivers-m) \
		     $(libs-y) $(libs-m)))

vmlinux-alldirs	:= $(sort $(vmlinux-dirs) Documentation \
		     $(patsubst %/,%,$(filter %/, $(core-) \
			$(drivers-) $(libs-))))

build-dirs	:= $(vmlinux-dirs)
clean-dirs	:= $(vmlinux-alldirs)

subdir-modorder := $(addsuffix /modules.order, $(build-dirs))

# Externally visible symbols (used by link-vmlinux.sh)
KBUILD_VMLINUX_OBJS := $(head-y) $(patsubst %/,%/built-in.a, $(core-y))
KBUILD_VMLINUX_OBJS += $(addsuffix built-in.a, $(filter %/, $(libs-y)))
ifdef CONFIG_MODULES
KBUILD_VMLINUX_OBJS += $(patsubst %/, %/lib.a, $(filter %/, $(libs-y)))
KBUILD_VMLINUX_LIBS := $(filter-out %/, $(libs-y))
else
KBUILD_VMLINUX_LIBS := $(patsubst %/,%/lib.a, $(libs-y))
endif
KBUILD_VMLINUX_OBJS += $(patsubst %/,%/built-in.a, $(drivers-y))

export KBUILD_VMLINUX_OBJS KBUILD_VMLINUX_LIBS
export KBUILD_LDS          := arch/$(SRCARCH)/kernel/vmlinux.lds
# used by scripts/Makefile.package
export KBUILD_ALLDIRS := $(sort $(filter-out arch/%,$(vmlinux-alldirs)) LICENSES arch include scripts tools)

vmlinux-deps := $(KBUILD_LDS) $(KBUILD_VMLINUX_OBJS) $(KBUILD_VMLINUX_LIBS)

# Recurse until adjust_autoksyms.sh is satisfied
PHONY += autoksyms_recursive
ifdef CONFIG_TRIM_UNUSED_KSYMS
# For the kernel to actually contain only the needed exported symbols,
# we have to build modules as well to determine what those symbols are.
# (this can be evaluated only once include/config/auto.conf has been included)
KBUILD_MODULES := 1

autoksyms_recursive: descend modules.order
	$(Q)$(CONFIG_SHELL) $(srctree)/scripts/adjust_autoksyms.sh \
	  "$(MAKE) -f $(srctree)/Makefile autoksyms_recursive"
endif

autoksyms_h := $(if $(CONFIG_TRIM_UNUSED_KSYMS), include/generated/autoksyms.h)

quiet_cmd_autoksyms_h = GEN     $@
      cmd_autoksyms_h = mkdir -p $(dir $@); \
			$(CONFIG_SHELL) $(srctree)/scripts/gen_autoksyms.sh $@

$(autoksyms_h):
	$(call cmd,autoksyms_h)

ARCH_POSTLINK := $(wildcard $(srctree)/arch/$(SRCARCH)/Makefile.postlink)

# Final link of vmlinux with optional arch pass after final link
cmd_link-vmlinux =                                                 \
	$(CONFIG_SHELL) $< "$(LD)" "$(KBUILD_LDFLAGS)" "$(LDFLAGS_vmlinux)";    \
	$(if $(ARCH_POSTLINK), $(MAKE) -f $(ARCH_POSTLINK) $@, true)

vmlinux: scripts/link-vmlinux.sh autoksyms_recursive $(vmlinux-deps) FORCE
	+$(call if_changed_dep,link-vmlinux)

targets := vmlinux

# The actual objects are generated when descending,
# make sure no implicit rule kicks in
$(sort $(vmlinux-deps) $(subdir-modorder)): descend ;

filechk_kernel.release = \
	echo "$(KERNELVERSION)$$($(CONFIG_SHELL) $(srctree)/scripts/setlocalversion $(srctree))"

# Store (new) KERNELRELEASE string in include/config/kernel.release
include/config/kernel.release: FORCE
	$(call filechk,kernel.release)

# Additional helpers built in scripts/
# Carefully list dependencies so we do not try to build scripts twice
# in parallel
PHONY += scripts
scripts: scripts_basic scripts_dtc
	$(Q)$(MAKE) $(build)=$(@)

# Things we need to do before we recursively start building the kernel
# or the modules are listed in "prepare".
# A multi level approach is used. prepareN is processed before prepareN-1.
# archprepare is used in arch Makefiles and when processed asm symlink,
# version.h and scripts_basic is processed / created.

PHONY += prepare archprepare

archprepare: outputmakefile archheaders archscripts scripts include/config/kernel.release \
	asm-generic $(version_h) $(autoksyms_h) include/generated/utsrelease.h \
	include/generated/autoconf.h remove-stale-files

prepare0: archprepare
	$(Q)$(MAKE) $(build)=scripts/mod
	$(Q)$(MAKE) $(build)=.

# All the preparing..
prepare: prepare0

PHONY += remove-stale-files
remove-stale-files:
	$(Q)$(srctree)/scripts/remove-stale-files

# Support for using generic headers in asm-generic
asm-generic := -f $(srctree)/scripts/Makefile.asm-generic obj

PHONY += asm-generic uapi-asm-generic
asm-generic: uapi-asm-generic
	$(Q)$(MAKE) $(asm-generic)=arch/$(SRCARCH)/include/generated/asm \
	generic=include/asm-generic
uapi-asm-generic:
	$(Q)$(MAKE) $(asm-generic)=arch/$(SRCARCH)/include/generated/uapi/asm \
	generic=include/uapi/asm-generic

# Generate some files
# ---------------------------------------------------------------------------

# KERNELRELEASE can change from a few different places, meaning version.h
# needs to be updated, so this check is forced on all builds

uts_len := 64
define filechk_utsrelease.h
	if [ `echo -n "$(KERNELRELEASE)" | wc -c ` -gt $(uts_len) ]; then \
	  echo '"$(KERNELRELEASE)" exceeds $(uts_len) characters' >&2;    \
	  exit 1;                                                         \
	fi;                                                               \
	echo \#define UTS_RELEASE \"$(KERNELRELEASE)\"
endef

define filechk_version.h
	if [ $(SUBLEVEL) -gt 255 ]; then                                 \
		echo \#define LINUX_VERSION_CODE $(shell                 \
		expr $(VERSION) \* 65536 + $(PATCHLEVEL) \* 256 + 255); \
	else                                                             \
		echo \#define LINUX_VERSION_CODE $(shell                 \
		expr $(VERSION) \* 65536 + $(PATCHLEVEL) \* 256 + $(SUBLEVEL)); \
	fi;                                                              \
	echo '#define KERNEL_VERSION(a,b,c) (((a) << 16) + ((b) << 8) +  \
	((c) > 255 ? 255 : (c)))';                                       \
	echo \#define LINUX_VERSION_MAJOR $(VERSION);                    \
	echo \#define LINUX_VERSION_PATCHLEVEL $(PATCHLEVEL);            \
	echo \#define LINUX_VERSION_SUBLEVEL $(SUBLEVEL)
endef

$(version_h): PATCHLEVEL := $(if $(PATCHLEVEL), $(PATCHLEVEL), 0)
$(version_h): SUBLEVEL := $(if $(SUBLEVEL), $(SUBLEVEL), 0)
$(version_h): FORCE
	$(call filechk,version.h)

include/generated/utsrelease.h: include/config/kernel.release FORCE
	$(call filechk,utsrelease.h)

PHONY += headerdep
headerdep:
	$(Q)find $(srctree)/include/ -name '*.h' | xargs --max-args 1 \
	$(srctree)/scripts/headerdep.pl -I$(srctree)/include

# ---------------------------------------------------------------------------
# Kernel headers

#Default location for installed headers
export INSTALL_HDR_PATH = $(objtree)/usr

quiet_cmd_headers_install = INSTALL $(INSTALL_HDR_PATH)/include
      cmd_headers_install = \
	mkdir -p $(INSTALL_HDR_PATH); \
	rsync -mrl --include='*/' --include='*\.h' --exclude='*' \
	usr/include $(INSTALL_HDR_PATH)

PHONY += headers_install
headers_install: headers
	$(call cmd,headers_install)

PHONY += archheaders archscripts

hdr-inst := -f $(srctree)/scripts/Makefile.headersinst obj

PHONY += headers
headers: $(version_h) scripts_unifdef uapi-asm-generic archheaders archscripts
	$(if $(filter um, $(SRCARCH)), $(error Headers not exportable for UML))
	$(Q)$(MAKE) $(hdr-inst)=include/uapi
	$(Q)$(MAKE) $(hdr-inst)=arch/$(SRCARCH)/include/uapi

# Deprecated. It is no-op now.
PHONY += headers_check
headers_check:
	@echo >&2 "=================== WARNING ==================="
	@echo >&2 "Since Linux 5.5, 'make headers_check' is no-op,"
	@echo >&2 "and will be removed after Linux 5.15 release."
	@echo >&2 "Please remove headers_check from your scripts."
	@echo >&2 "==============================================="

ifdef CONFIG_HEADERS_INSTALL
prepare: headers
endif

PHONY += scripts_unifdef
scripts_unifdef: scripts_basic
	$(Q)$(MAKE) $(build)=scripts scripts/unifdef

# ---------------------------------------------------------------------------
# Install

# Many distributions have the custom install script, /sbin/installkernel.
# If DKMS is installed, 'make install' will eventually recuses back
# to the this Makefile to build and install external modules.
# Cancel sub_make_done so that options such as M=, V=, etc. are parsed.

install: sub_make_done :=

# ---------------------------------------------------------------------------
# Tools

ifdef CONFIG_STACK_VALIDATION
prepare: tools/objtool
endif

ifdef CONFIG_BPF
ifdef CONFIG_DEBUG_INFO_BTF
prepare: tools/bpf/resolve_btfids
endif
endif

PHONY += resolve_btfids_clean

resolve_btfids_O = $(abspath $(objtree))/tools/bpf/resolve_btfids

# tools/bpf/resolve_btfids directory might not exist
# in output directory, skip its clean in that case
resolve_btfids_clean:
ifneq ($(wildcard $(resolve_btfids_O)),)
	$(Q)$(MAKE) -sC $(srctree)/tools/bpf/resolve_btfids O=$(resolve_btfids_O) clean
endif

# Clear a bunch of variables before executing the submake
ifeq ($(quiet),silent_)
tools_silent=s
endif

tools/: FORCE
	$(Q)mkdir -p $(objtree)/tools
	$(Q)$(MAKE) LDFLAGS= MAKEFLAGS="$(tools_silent) $(filter --j% -j,$(MAKEFLAGS))" O=$(abspath $(objtree)) subdir=tools -C $(srctree)/tools/

tools/%: FORCE
	$(Q)mkdir -p $(objtree)/tools
	$(Q)$(MAKE) LDFLAGS= MAKEFLAGS="$(tools_silent) $(filter --j% -j,$(MAKEFLAGS))" O=$(abspath $(objtree)) subdir=tools -C $(srctree)/tools/ $*

# ---------------------------------------------------------------------------
# Kernel selftest

PHONY += kselftest
kselftest:
	$(Q)$(MAKE) -C $(srctree)/tools/testing/selftests run_tests

kselftest-%: FORCE
	$(Q)$(MAKE) -C $(srctree)/tools/testing/selftests $*

PHONY += kselftest-merge
kselftest-merge:
	$(if $(wildcard $(objtree)/.config),, $(error No .config exists, config your kernel first!))
	$(Q)find $(srctree)/tools/testing/selftests -name config | \
		xargs $(srctree)/scripts/kconfig/merge_config.sh -m $(objtree)/.config
	$(Q)$(MAKE) -f $(srctree)/Makefile olddefconfig

# ---------------------------------------------------------------------------
# Devicetree files

ifneq ($(wildcard $(srctree)/arch/$(SRCARCH)/boot/dts/),)
dtstree := arch/$(SRCARCH)/boot/dts
endif

ifneq ($(dtstree),)

%.dtb: include/config/kernel.release scripts_dtc
	$(Q)$(MAKE) $(build)=$(dtstree) $(dtstree)/$@

%.dtbo: include/config/kernel.release scripts_dtc
	$(Q)$(MAKE) $(build)=$(dtstree) $(dtstree)/$@

PHONY += dtbs dtbs_install dtbs_check
dtbs: include/config/kernel.release scripts_dtc
	$(Q)$(MAKE) $(build)=$(dtstree)

ifneq ($(filter dtbs_check, $(MAKECMDGOALS)),)
export CHECK_DTBS=y
dtbs: dt_binding_check
endif

dtbs_check: dtbs

dtbs_install:
	$(Q)$(MAKE) $(dtbinst)=$(dtstree) dst=$(INSTALL_DTBS_PATH)

ifdef CONFIG_OF_EARLY_FLATTREE
all: dtbs
endif

endif

PHONY += scripts_dtc
scripts_dtc: scripts_basic
	$(Q)$(MAKE) $(build)=scripts/dtc

ifneq ($(filter dt_binding_check, $(MAKECMDGOALS)),)
export CHECK_DT_BINDING=y
endif

PHONY += dt_binding_check
dt_binding_check: scripts_dtc
	$(Q)$(MAKE) $(build)=Documentation/devicetree/bindings

# ---------------------------------------------------------------------------
# Modules

ifdef CONFIG_MODULES

# By default, build modules as well

all: modules

# When we're building modules with modversions, we need to consider
# the built-in objects during the descend as well, in order to
# make sure the checksums are up to date before we record them.
ifdef CONFIG_MODVERSIONS
  KBUILD_BUILTIN := 1
endif

# Build modules
#
# A module can be listed more than once in obj-m resulting in
# duplicate lines in modules.order files.  Those are removed
# using awk while concatenating to the final file.

PHONY += modules
modules: $(if $(KBUILD_BUILTIN),vmlinux) modules_check modules_prepare

cmd_modules_order = $(AWK) '!x[$$0]++' $(real-prereqs) > $@

modules.order: $(subdir-modorder) FORCE
	$(call if_changed,modules_order)

targets += modules.order

# Target to prepare building external modules
PHONY += modules_prepare
modules_prepare: prepare
	$(Q)$(MAKE) $(build)=scripts scripts/module.lds

export modules_sign_only :=

ifeq ($(CONFIG_MODULE_SIG),y)
PHONY += modules_sign
modules_sign: modules_install
	@:

# modules_sign is a subset of modules_install.
# 'make modules_install modules_sign' is equivalent to 'make modules_install'.
ifeq ($(filter modules_install,$(MAKECMDGOALS)),)
modules_sign_only := y
endif
endif

modinst_pre :=
ifneq ($(filter modules_install,$(MAKECMDGOALS)),)
modinst_pre := __modinst_pre
endif

modules_install: $(modinst_pre)
PHONY += __modinst_pre
__modinst_pre:
	@rm -rf $(MODLIB)/kernel
	@rm -f $(MODLIB)/source
	@mkdir -p $(MODLIB)/kernel
	@ln -s $(abspath $(srctree)) $(MODLIB)/source
	@if [ ! $(objtree) -ef  $(MODLIB)/build ]; then \
		rm -f $(MODLIB)/build ; \
		ln -s $(CURDIR) $(MODLIB)/build ; \
	fi
	@sed 's:^:kernel/:' modules.order > $(MODLIB)/modules.order
	@cp -f modules.builtin $(MODLIB)/
	@cp -f $(objtree)/modules.builtin.modinfo $(MODLIB)/

endif # CONFIG_MODULES

###
# Cleaning is done on three levels.
# make clean     Delete most generated files
#                Leave enough to build external modules
# make mrproper  Delete the current configuration, and all generated files
# make distclean Remove editor backup files, patch leftover files and the like

# Directories & files removed with 'make clean'
CLEAN_FILES += include/ksym vmlinux.symvers modules-only.symvers \
	       modules.builtin modules.builtin.modinfo modules.nsdeps \
	       compile_commands.json .thinlto-cache

# Directories & files removed with 'make mrproper'
MRPROPER_FILES += include/config include/generated          \
		  arch/$(SRCARCH)/include/generated .tmp_objdiff \
		  debian snap tar-install \
		  .config .config.old .version \
		  Module.symvers \
		  certs/signing_key.pem certs/signing_key.x509 \
		  certs/x509.genkey \
		  vmlinux-gdb.py \
		  *.spec

# clean - Delete most, but leave enough to build external modules
#
clean: rm-files := $(CLEAN_FILES)

PHONY += archclean vmlinuxclean

vmlinuxclean:
	$(Q)$(CONFIG_SHELL) $(srctree)/scripts/link-vmlinux.sh clean
	$(Q)$(if $(ARCH_POSTLINK), $(MAKE) -f $(ARCH_POSTLINK) clean)

clean: archclean vmlinuxclean resolve_btfids_clean

# mrproper - Delete all generated files, including .config
#
mrproper: rm-files := $(wildcard $(MRPROPER_FILES))
mrproper-dirs      := $(addprefix _mrproper_,scripts)

PHONY += $(mrproper-dirs) mrproper
$(mrproper-dirs):
	$(Q)$(MAKE) $(clean)=$(patsubst _mrproper_%,%,$@)

mrproper: clean $(mrproper-dirs)
	$(call cmd,rmfiles)

# distclean
#
PHONY += distclean

distclean: mrproper
	@find . $(RCS_FIND_IGNORE) \
		\( -name '*.orig' -o -name '*.rej' -o -name '*~' \
		-o -name '*.bak' -o -name '#*#' -o -name '*%' \
		-o -name 'core' -o -name tags -o -name TAGS -o -name 'cscope*' \
		-o -name GPATH -o -name GRTAGS -o -name GSYMS -o -name GTAGS \) \
		-type f -print | xargs rm -f


# Packaging of the kernel to various formats
# ---------------------------------------------------------------------------

%src-pkg: FORCE
	$(Q)$(MAKE) -f $(srctree)/scripts/Makefile.package $@
%pkg: include/config/kernel.release FORCE
	$(Q)$(MAKE) -f $(srctree)/scripts/Makefile.package $@

# Brief documentation of the typical targets used
# ---------------------------------------------------------------------------

boards := $(wildcard $(srctree)/arch/$(SRCARCH)/configs/*_defconfig)
boards := $(sort $(notdir $(boards)))
board-dirs := $(dir $(wildcard $(srctree)/arch/$(SRCARCH)/configs/*/*_defconfig))
board-dirs := $(sort $(notdir $(board-dirs:/=)))

PHONY += help
help:
	@echo  'Cleaning targets:'
	@echo  '  clean		  - Remove most generated files but keep the config and'
	@echo  '                    enough build support to build external modules'
	@echo  '  mrproper	  - Remove all generated files + config + various backup files'
	@echo  '  distclean	  - mrproper + remove editor backup and patch files'
	@echo  ''
	@echo  'Configuration targets:'
	@$(MAKE) -f $(srctree)/scripts/kconfig/Makefile help
	@echo  ''
	@echo  'Other generic targets:'
	@echo  '  all		  - Build all targets marked with [*]'
	@echo  '* vmlinux	  - Build the bare kernel'
	@echo  '* modules	  - Build all modules'
	@echo  '  modules_install - Install all modules to INSTALL_MOD_PATH (default: /)'
	@echo  '  dir/            - Build all files in dir and below'
	@echo  '  dir/file.[ois]  - Build specified target only'
	@echo  '  dir/file.ll     - Build the LLVM assembly file'
	@echo  '                    (requires compiler support for LLVM assembly generation)'
	@echo  '  dir/file.lst    - Build specified mixed source/assembly target only'
	@echo  '                    (requires a recent binutils and recent build (System.map))'
	@echo  '  dir/file.ko     - Build module including final link'
	@echo  '  modules_prepare - Set up for building external modules'
	@echo  '  tags/TAGS	  - Generate tags file for editors'
	@echo  '  cscope	  - Generate cscope index'
	@echo  '  gtags           - Generate GNU GLOBAL index'
	@echo  '  kernelrelease	  - Output the release version string (use with make -s)'
	@echo  '  kernelversion	  - Output the version stored in Makefile (use with make -s)'
	@echo  '  image_name	  - Output the image name (use with make -s)'
	@echo  '  headers_install - Install sanitised kernel headers to INSTALL_HDR_PATH'; \
	 echo  '                    (default: $(INSTALL_HDR_PATH))'; \
	 echo  ''
	@echo  'Static analysers:'
	@echo  '  checkstack      - Generate a list of stack hogs'
	@echo  '  versioncheck    - Sanity check on version.h usage'
	@echo  '  includecheck    - Check for duplicate included header files'
	@echo  '  export_report   - List the usages of all exported symbols'
	@echo  '  headerdep       - Detect inclusion cycles in headers'
	@echo  '  coccicheck      - Check with Coccinelle'
	@echo  '  clang-analyzer  - Check with clang static analyzer'
	@echo  '  clang-tidy      - Check with clang-tidy'
	@echo  ''
	@echo  'Tools:'
	@echo  '  nsdeps          - Generate missing symbol namespace dependencies'
	@echo  ''
	@echo  'Kernel selftest:'
	@echo  '  kselftest         - Build and run kernel selftest'
	@echo  '                      Build, install, and boot kernel before'
	@echo  '                      running kselftest on it'
	@echo  '                      Run as root for full coverage'
	@echo  '  kselftest-all     - Build kernel selftest'
	@echo  '  kselftest-install - Build and install kernel selftest'
	@echo  '  kselftest-clean   - Remove all generated kselftest files'
	@echo  '  kselftest-merge   - Merge all the config dependencies of'
	@echo  '		      kselftest to existing .config.'
	@echo  ''
	@$(if $(dtstree), \
		echo 'Devicetree:'; \
		echo '* dtbs             - Build device tree blobs for enabled boards'; \
		echo '  dtbs_install     - Install dtbs to $(INSTALL_DTBS_PATH)'; \
		echo '  dt_binding_check - Validate device tree binding documents'; \
		echo '  dtbs_check       - Validate device tree source files';\
		echo '')

	@echo 'Userspace tools targets:'
	@echo '  use "make tools/help"'
	@echo '  or  "cd tools; make help"'
	@echo  ''
	@echo  'Kernel packaging:'
	@$(MAKE) -f $(srctree)/scripts/Makefile.package help
	@echo  ''
	@echo  'Documentation targets:'
	@$(MAKE) -f $(srctree)/Documentation/Makefile dochelp
	@echo  ''
	@echo  'Architecture specific targets ($(SRCARCH)):'
	@$(if $(archhelp),$(archhelp),\
		echo '  No architecture specific help defined for $(SRCARCH)')
	@echo  ''
	@$(if $(boards), \
		$(foreach b, $(boards), \
		printf "  %-27s - Build for %s\\n" $(b) $(subst _defconfig,,$(b));) \
		echo '')
	@$(if $(board-dirs), \
		$(foreach b, $(board-dirs), \
		printf "  %-16s - Show %s-specific targets\\n" help-$(b) $(b);) \
		printf "  %-16s - Show all of the above\\n" help-boards; \
		echo '')

	@echo  '  make V=0|1 [targets] 0 => quiet build (default), 1 => verbose build'
	@echo  '  make V=2   [targets] 2 => give reason for rebuild of target'
	@echo  '  make O=dir [targets] Locate all output files in "dir", including .config'
	@echo  '  make C=1   [targets] Check re-compiled c source with $$CHECK'
	@echo  '                       (sparse by default)'
	@echo  '  make C=2   [targets] Force check of all c source with $$CHECK'
	@echo  '  make RECORDMCOUNT_WARN=1 [targets] Warn about ignored mcount sections'
	@echo  '  make W=n   [targets] Enable extra build checks, n=1,2,3 where'
	@echo  '		1: warnings which may be relevant and do not occur too often'
	@echo  '		2: warnings which occur quite often but may still be relevant'
	@echo  '		3: more obscure warnings, can most likely be ignored'
	@echo  '		Multiple levels can be combined with W=12 or W=123'
	@echo  ''
	@echo  'Execute "make" or "make all" to build all targets marked with [*] '
	@echo  'For further info see the ./README file'


help-board-dirs := $(addprefix help-,$(board-dirs))

help-boards: $(help-board-dirs)

boards-per-dir = $(sort $(notdir $(wildcard $(srctree)/arch/$(SRCARCH)/configs/$*/*_defconfig)))

$(help-board-dirs): help-%:
	@echo  'Architecture specific targets ($(SRCARCH) $*):'
	@$(if $(boards-per-dir), \
		$(foreach b, $(boards-per-dir), \
		printf "  %-24s - Build for %s\\n" $*/$(b) $(subst _defconfig,,$(b));) \
		echo '')


# Documentation targets
# ---------------------------------------------------------------------------
DOC_TARGETS := xmldocs latexdocs pdfdocs htmldocs epubdocs cleandocs \
	       linkcheckdocs dochelp refcheckdocs
PHONY += $(DOC_TARGETS)
$(DOC_TARGETS):
	$(Q)$(MAKE) $(build)=Documentation $@

# Misc
# ---------------------------------------------------------------------------

PHONY += scripts_gdb
scripts_gdb: prepare0
	$(Q)$(MAKE) $(build)=scripts/gdb
	$(Q)ln -fsn $(abspath $(srctree)/scripts/gdb/vmlinux-gdb.py)

ifdef CONFIG_GDB_SCRIPTS
all: scripts_gdb
endif

else # KBUILD_EXTMOD

###
# External module support.
# When building external modules the kernel used as basis is considered
# read-only, and no consistency checks are made and the make
# system is not used on the basis kernel. If updates are required
# in the basis kernel ordinary make commands (without M=...) must be used.

# We are always building only modules.
KBUILD_BUILTIN :=
KBUILD_MODULES := 1

build-dirs := $(KBUILD_EXTMOD)
$(MODORDER): descend
	@:

compile_commands.json: $(extmod_prefix)compile_commands.json
PHONY += compile_commands.json

clean-dirs := $(KBUILD_EXTMOD)
clean: rm-files := $(KBUILD_EXTMOD)/Module.symvers $(KBUILD_EXTMOD)/modules.nsdeps \
	$(KBUILD_EXTMOD)/compile_commands.json $(KBUILD_EXTMOD)/.thinlto-cache

PHONY += prepare
# now expand this into a simple variable to reduce the cost of shell evaluations
prepare: CC_VERSION_TEXT := $(CC_VERSION_TEXT)
prepare:
	@if [ "$(CC_VERSION_TEXT)" != $(CONFIG_CC_VERSION_TEXT) ]; then \
		echo >&2 "warning: the compiler differs from the one used to build the kernel"; \
		echo >&2 "  The kernel was built by: "$(CONFIG_CC_VERSION_TEXT); \
		echo >&2 "  You are using:           $(CC_VERSION_TEXT)"; \
	fi

PHONY += help
help:
	@echo  '  Building external modules.'
	@echo  '  Syntax: make -C path/to/kernel/src M=$$PWD target'
	@echo  ''
	@echo  '  modules         - default target, build the module(s)'
	@echo  '  modules_install - install the module'
	@echo  '  clean           - remove generated files in module directory only'
	@echo  ''

# no-op for external module builds
PHONY += modules_prepare

endif # KBUILD_EXTMOD

# ---------------------------------------------------------------------------
# Modules

PHONY += modules modules_install

ifdef CONFIG_MODULES

modules: modules_check
	$(Q)$(MAKE) -f $(srctree)/scripts/Makefile.modpost

PHONY += modules_check
modules_check: $(MODORDER)
	$(Q)$(CONFIG_SHELL) $(srctree)/scripts/modules-check.sh $<

quiet_cmd_depmod = DEPMOD  $(MODLIB)
      cmd_depmod = $(CONFIG_SHELL) $(srctree)/scripts/depmod.sh $(DEPMOD) \
                   $(KERNELRELEASE)

modules_install:
	$(Q)$(MAKE) -f $(srctree)/scripts/Makefile.modinst
ifndef modules_sign_only
	$(call cmd,depmod)
endif

else # CONFIG_MODULES

# Modules not configured
# ---------------------------------------------------------------------------

modules modules_install:
	@echo >&2 '***'
	@echo >&2 '*** The present kernel configuration has modules disabled.'
	@echo >&2 '*** To use the module feature, please run "make menuconfig" etc.'
	@echo >&2 '*** to enable CONFIG_MODULES.'
	@echo >&2 '***'
	@exit 1

KBUILD_MODULES :=

endif # CONFIG_MODULES

# Single targets
# ---------------------------------------------------------------------------
# To build individual files in subdirectories, you can do like this:
#
#   make foo/bar/baz.s
#
# The supported suffixes for single-target are listed in 'single-targets'
#
# To build only under specific subdirectories, you can do like this:
#
#   make foo/bar/baz/

ifdef single-build

# .ko is special because modpost is needed
single-ko := $(sort $(filter %.ko, $(MAKECMDGOALS)))
single-no-ko := $(sort $(patsubst %.ko,%.mod, $(MAKECMDGOALS)))

$(single-ko): single_modpost
	@:
$(single-no-ko): descend
	@:

# Remove MODORDER when done because it is not the real one.
PHONY += single_modpost
single_modpost: $(single-no-ko) modules_prepare
	$(Q){ $(foreach m, $(single-ko), echo $(extmod_prefix)$m;) } > $(MODORDER)
	$(Q)$(MAKE) -f $(srctree)/scripts/Makefile.modpost
	$(Q)rm -f $(MODORDER)

export KBUILD_SINGLE_TARGETS := $(addprefix $(extmod_prefix), $(single-no-ko))

# trim unrelated directories
build-dirs := $(foreach d, $(build-dirs), \
			$(if $(filter $(d)/%, $(KBUILD_SINGLE_TARGETS)), $(d)))

KBUILD_MODULES := 1

endif

# Handle descending into subdirectories listed in $(build-dirs)
# Preset locale variables to speed up the build process. Limit locale
# tweaks to this spot to avoid wrong language settings when running
# make menuconfig etc.
# Error messages still appears in the original language
PHONY += descend $(build-dirs)
descend: $(build-dirs)
$(build-dirs): prepare
	$(Q)$(MAKE) $(build)=$@ \
	single-build=$(if $(filter-out $@/, $(filter $@/%, $(KBUILD_SINGLE_TARGETS))),1) \
	need-builtin=1 need-modorder=1

clean-dirs := $(addprefix _clean_, $(clean-dirs))
PHONY += $(clean-dirs) clean
$(clean-dirs):
	$(Q)$(MAKE) $(clean)=$(patsubst _clean_%,%,$@)

clean: $(clean-dirs)
	$(call cmd,rmfiles)
	@find $(if $(KBUILD_EXTMOD), $(KBUILD_EXTMOD), .) $(RCS_FIND_IGNORE) \
		\( -name '*.[aios]' -o -name '*.ko' -o -name '.*.cmd' \
		-o -name '*.ko.*' \
		-o -name '*.dtb' -o -name '*.dtbo' -o -name '*.dtb.S' -o -name '*.dt.yaml' \
		-o -name '*.dwo' -o -name '*.lst' \
		-o -name '*.su' -o -name '*.mod' \
		-o -name '.*.d' -o -name '.*.tmp' -o -name '*.mod.c' \
		-o -name '*.lex.c' -o -name '*.tab.[ch]' \
		-o -name '*.asn1.[ch]' \
		-o -name '*.symtypes' -o -name 'modules.order' \
		-o -name '.tmp_*.o.*' \
		-o -name '*.c.[012]*.*' \
		-o -name '*.ll' \
		-o -name '*.gcno' \
		-o -name '*.*.symversions' \) -type f -print | xargs rm -f

# Generate tags for editors
# ---------------------------------------------------------------------------
quiet_cmd_tags = GEN     $@
      cmd_tags = $(BASH) $(srctree)/scripts/tags.sh $@

tags TAGS cscope gtags: FORCE
	$(call cmd,tags)

# Script to generate missing namespace dependencies
# ---------------------------------------------------------------------------

PHONY += nsdeps
nsdeps: export KBUILD_NSDEPS=1
nsdeps: modules
	$(Q)$(CONFIG_SHELL) $(srctree)/scripts/nsdeps

# Clang Tooling
# ---------------------------------------------------------------------------

quiet_cmd_gen_compile_commands = GEN     $@
      cmd_gen_compile_commands = $(PYTHON3) $< -a $(AR) -o $@ $(filter-out $<, $(real-prereqs))

$(extmod_prefix)compile_commands.json: scripts/clang-tools/gen_compile_commands.py \
	$(if $(KBUILD_EXTMOD),,$(KBUILD_VMLINUX_OBJS) $(KBUILD_VMLINUX_LIBS)) \
	$(if $(CONFIG_MODULES), $(MODORDER)) FORCE
	$(call if_changed,gen_compile_commands)

targets += $(extmod_prefix)compile_commands.json

PHONY += clang-tidy clang-analyzer

ifdef CONFIG_CC_IS_CLANG
quiet_cmd_clang_tools = CHECK   $<
      cmd_clang_tools = $(PYTHON3) $(srctree)/scripts/clang-tools/run-clang-tools.py $@ $<

clang-tidy clang-analyzer: $(extmod_prefix)compile_commands.json
	$(call cmd,clang_tools)
else
clang-tidy clang-analyzer:
	@echo "$@ requires CC=clang" >&2
	@false
endif

# Scripts to check various things for consistency
# ---------------------------------------------------------------------------

PHONY += includecheck versioncheck coccicheck export_report

includecheck:
	find $(srctree)/* $(RCS_FIND_IGNORE) \
		-name '*.[hcS]' -type f -print | sort \
		| xargs $(PERL) -w $(srctree)/scripts/checkincludes.pl

versioncheck:
	find $(srctree)/* $(RCS_FIND_IGNORE) \
		-name '*.[hcS]' -type f -print | sort \
		| xargs $(PERL) -w $(srctree)/scripts/checkversion.pl

coccicheck:
	$(Q)$(BASH) $(srctree)/scripts/$@

export_report:
	$(PERL) $(srctree)/scripts/export_report.pl

PHONY += checkstack kernelrelease kernelversion image_name

# UML needs a little special treatment here.  It wants to use the host
# toolchain, so needs $(SUBARCH) passed to checkstack.pl.  Everyone
# else wants $(ARCH), including people doing cross-builds, which means
# that $(SUBARCH) doesn't work here.
ifeq ($(ARCH), um)
CHECKSTACK_ARCH := $(SUBARCH)
else
CHECKSTACK_ARCH := $(ARCH)
endif
checkstack:
	$(OBJDUMP) -d vmlinux $$(find . -name '*.ko') | \
	$(PERL) $(srctree)/scripts/checkstack.pl $(CHECKSTACK_ARCH)

kernelrelease:
	@echo "$(KERNELVERSION)$$($(CONFIG_SHELL) $(srctree)/scripts/setlocalversion $(srctree))"

kernelversion:
	@echo $(KERNELVERSION)

image_name:
	@echo $(KBUILD_IMAGE)

quiet_cmd_rmfiles = $(if $(wildcard $(rm-files)),CLEAN   $(wildcard $(rm-files)))
      cmd_rmfiles = rm -rf $(rm-files)

# read saved command lines for existing targets
existing-targets := $(wildcard $(sort $(targets)))

-include $(foreach f,$(existing-targets),$(dir $(f)).$(notdir $(f)).cmd)

endif # config-build
endif # mixed-build
endif # need-sub-make

PHONY += FORCE
FORCE:

# Declare the contents of the PHONY variable as phony.  We keep that
# information in a variable so we can use it in if_changed and friends.
.PHONY: $(PHONY)<|MERGE_RESOLUTION|>--- conflicted
+++ resolved
@@ -1,11 +1,7 @@
 # SPDX-License-Identifier: GPL-2.0
 VERSION = 5
 PATCHLEVEL = 15
-<<<<<<< HEAD
-SUBLEVEL = 123
-=======
 SUBLEVEL = 133
->>>>>>> 866ebb74
 EXTRAVERSION = .1
 NAME = Trick or Treat
 
