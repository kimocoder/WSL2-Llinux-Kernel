--- conflicted
+++ resolved
@@ -2,11 +2,7 @@
 VERSION = 6
 PATCHLEVEL = 1
 SUBLEVEL = 21
-<<<<<<< HEAD
-EXTRAVERSION = .1
-=======
 EXTRAVERSION = .2
->>>>>>> cff1e00c
 NAME = Hurr durr I'ma ninja sloth
 
 # *DOCUMENTATION*
