# SPDX-License-Identifier: GPL-2.0-only
menu "Kernel hacking"

menu "printk and dmesg options"

config PRINTK_TIME
	bool "Show timing information on printks"
	depends on PRINTK
	help
	  Selecting this option causes time stamps of the printk()
	  messages to be added to the output of the syslog() system
	  call and at the console.

	  The timestamp is always recorded internally, and exported
	  to /dev/kmsg. This flag just specifies if the timestamp should
	  be included, not that the timestamp is recorded.

	  The behavior is also controlled by the kernel command line
	  parameter printk.time=1. See Documentation/admin-guide/kernel-parameters.rst

config PRINTK_CALLER
	bool "Show caller information on printks"
	depends on PRINTK
	help
	  Selecting this option causes printk() to add a caller "thread id" (if
	  in task context) or a caller "processor id" (if not in task context)
	  to every message.

	  This option is intended for environments where multiple threads
	  concurrently call printk() for many times, for it is difficult to
	  interpret without knowing where these lines (or sometimes individual
	  line which was divided into multiple lines due to race) came from.

	  Since toggling after boot makes the code racy, currently there is
	  no option to enable/disable at the kernel command line parameter or
	  sysfs interface.

config STACKTRACE_BUILD_ID
	bool "Show build ID information in stacktraces"
	depends on PRINTK
	help
	  Selecting this option adds build ID information for symbols in
	  stacktraces printed with the printk format '%p[SR]b'.

	  This option is intended for distros where debuginfo is not easily
	  accessible but can be downloaded given the build ID of the vmlinux or
	  kernel module where the function is located.

config CONSOLE_LOGLEVEL_DEFAULT
	int "Default console loglevel (1-15)"
	range 1 15
	default "7"
	help
	  Default loglevel to determine what will be printed on the console.

	  Setting a default here is equivalent to passing in loglevel=<x> in
	  the kernel bootargs. loglevel=<x> continues to override whatever
	  value is specified here as well.

	  Note: This does not affect the log level of un-prefixed printk()
	  usage in the kernel. That is controlled by the MESSAGE_LOGLEVEL_DEFAULT
	  option.

config CONSOLE_LOGLEVEL_QUIET
	int "quiet console loglevel (1-15)"
	range 1 15
	default "4"
	help
	  loglevel to use when "quiet" is passed on the kernel commandline.

	  When "quiet" is passed on the kernel commandline this loglevel
	  will be used as the loglevel. IOW passing "quiet" will be the
	  equivalent of passing "loglevel=<CONSOLE_LOGLEVEL_QUIET>"

config MESSAGE_LOGLEVEL_DEFAULT
	int "Default message log level (1-7)"
	range 1 7
	default "4"
	help
	  Default log level for printk statements with no specified priority.

	  This was hard-coded to KERN_WARNING since at least 2.6.10 but folks
	  that are auditing their logs closely may want to set it to a lower
	  priority.

	  Note: This does not affect what message level gets printed on the console
	  by default. To change that, use loglevel=<x> in the kernel bootargs,
	  or pick a different CONSOLE_LOGLEVEL_DEFAULT configuration value.

config BOOT_PRINTK_DELAY
	bool "Delay each boot printk message by N milliseconds"
	depends on DEBUG_KERNEL && PRINTK && GENERIC_CALIBRATE_DELAY
	help
	  This build option allows you to read kernel boot messages
	  by inserting a short delay after each one.  The delay is
	  specified in milliseconds on the kernel command line,
	  using "boot_delay=N".

	  It is likely that you would also need to use "lpj=M" to preset
	  the "loops per jiffie" value.
	  See a previous boot log for the "lpj" value to use for your
	  system, and then set "lpj=M" before setting "boot_delay=N".
	  NOTE:  Using this option may adversely affect SMP systems.
	  I.e., processors other than the first one may not boot up.
	  BOOT_PRINTK_DELAY also may cause LOCKUP_DETECTOR to detect
	  what it believes to be lockup conditions.

config DYNAMIC_DEBUG
	bool "Enable dynamic printk() support"
	default n
	depends on PRINTK
	depends on (DEBUG_FS || PROC_FS)
	select DYNAMIC_DEBUG_CORE
	help

	  Compiles debug level messages into the kernel, which would not
	  otherwise be available at runtime. These messages can then be
	  enabled/disabled based on various levels of scope - per source file,
	  function, module, format string, and line number. This mechanism
	  implicitly compiles in all pr_debug() and dev_dbg() calls, which
	  enlarges the kernel text size by about 2%.

	  If a source file is compiled with DEBUG flag set, any
	  pr_debug() calls in it are enabled by default, but can be
	  disabled at runtime as below.  Note that DEBUG flag is
	  turned on by many CONFIG_*DEBUG* options.

	  Usage:

	  Dynamic debugging is controlled via the 'dynamic_debug/control' file,
	  which is contained in the 'debugfs' filesystem or procfs.
	  Thus, the debugfs or procfs filesystem must first be mounted before
	  making use of this feature.
	  We refer the control file as: <debugfs>/dynamic_debug/control. This
	  file contains a list of the debug statements that can be enabled. The
	  format for each line of the file is:

		filename:lineno [module]function flags format

	  filename : source file of the debug statement
	  lineno : line number of the debug statement
	  module : module that contains the debug statement
	  function : function that contains the debug statement
	  flags : '=p' means the line is turned 'on' for printing
	  format : the format used for the debug statement

	  From a live system:

		nullarbor:~ # cat <debugfs>/dynamic_debug/control
		# filename:lineno [module]function flags format
		fs/aio.c:222 [aio]__put_ioctx =_ "__put_ioctx:\040freeing\040%p\012"
		fs/aio.c:248 [aio]ioctx_alloc =_ "ENOMEM:\040nr_events\040too\040high\012"
		fs/aio.c:1770 [aio]sys_io_cancel =_ "calling\040cancel\012"

	  Example usage:

		// enable the message at line 1603 of file svcsock.c
		nullarbor:~ # echo -n 'file svcsock.c line 1603 +p' >
						<debugfs>/dynamic_debug/control

		// enable all the messages in file svcsock.c
		nullarbor:~ # echo -n 'file svcsock.c +p' >
						<debugfs>/dynamic_debug/control

		// enable all the messages in the NFS server module
		nullarbor:~ # echo -n 'module nfsd +p' >
						<debugfs>/dynamic_debug/control

		// enable all 12 messages in the function svc_process()
		nullarbor:~ # echo -n 'func svc_process +p' >
						<debugfs>/dynamic_debug/control

		// disable all 12 messages in the function svc_process()
		nullarbor:~ # echo -n 'func svc_process -p' >
						<debugfs>/dynamic_debug/control

	  See Documentation/admin-guide/dynamic-debug-howto.rst for additional
	  information.

config DYNAMIC_DEBUG_CORE
	bool "Enable core function of dynamic debug support"
	depends on PRINTK
	depends on (DEBUG_FS || PROC_FS)
	help
	  Enable core functional support of dynamic debug. It is useful
	  when you want to tie dynamic debug to your kernel modules with
	  DYNAMIC_DEBUG_MODULE defined for each of them, especially for
	  the case of embedded system where the kernel image size is
	  sensitive for people.

config SYMBOLIC_ERRNAME
	bool "Support symbolic error names in printf"
	default y if PRINTK
	help
	  If you say Y here, the kernel's printf implementation will
	  be able to print symbolic error names such as ENOSPC instead
	  of the number 28. It makes the kernel image slightly larger
	  (about 3KB), but can make the kernel logs easier to read.

config DEBUG_BUGVERBOSE
	bool "Verbose BUG() reporting (adds 70K)" if DEBUG_KERNEL && EXPERT
	depends on BUG && (GENERIC_BUG || HAVE_DEBUG_BUGVERBOSE)
	default y
	help
	  Say Y here to make BUG() panics output the file name and line number
	  of the BUG call as well as the EIP and oops trace.  This aids
	  debugging but costs about 70-100K of memory.

endmenu # "printk and dmesg options"

# Clang is known to generate .{s,u}leb128 with symbol deltas with DWARF5, which
# some targets may not support: https://sourceware.org/bugzilla/show_bug.cgi?id=27215
config AS_HAS_NON_CONST_LEB128
	def_bool $(as-instr,.uleb128 .Lexpr_end4 - .Lexpr_start3\n.Lexpr_start3:\n.Lexpr_end4:)

menu "Compile-time checks and compiler options"

config DEBUG_INFO
	bool "Compile the kernel with debug info"
	depends on DEBUG_KERNEL && !COMPILE_TEST
	help
	  If you say Y here the resulting kernel image will include
	  debugging info resulting in a larger kernel image.
	  This adds debug symbols to the kernel and modules (gcc -g), and
	  is needed if you intend to use kernel crashdump or binary object
	  tools like crash, kgdb, LKCD, gdb, etc on the kernel.
	  Say Y here only if you plan to debug the kernel.

	  If unsure, say N.

if DEBUG_INFO

config DEBUG_INFO_REDUCED
	bool "Reduce debugging information"
	help
	  If you say Y here gcc is instructed to generate less debugging
	  information for structure types. This means that tools that
	  need full debugging information (like kgdb or systemtap) won't
	  be happy. But if you merely need debugging information to
	  resolve line numbers there is no loss. Advantage is that
	  build directory object sizes shrink dramatically over a full
	  DEBUG_INFO build and compile times are reduced too.
	  Only works with newer gcc versions.

config DEBUG_INFO_COMPRESSED
	bool "Compressed debugging information"
	depends on $(cc-option,-gz=zlib)
	depends on $(ld-option,--compress-debug-sections=zlib)
	help
	  Compress the debug information using zlib.  Requires GCC 5.0+ or Clang
	  5.0+, binutils 2.26+, and zlib.

	  Users of dpkg-deb via scripts/package/builddeb may find an increase in
	  size of their debug .deb packages with this config set, due to the
	  debug info being compressed with zlib, then the object files being
	  recompressed with a different compression scheme. But this is still
	  preferable to setting $KDEB_COMPRESS to "none" which would be even
	  larger.

config DEBUG_INFO_SPLIT
	bool "Produce split debuginfo in .dwo files"
	depends on $(cc-option,-gsplit-dwarf)
	help
	  Generate debug info into separate .dwo files. This significantly
	  reduces the build directory size for builds with DEBUG_INFO,
	  because it stores the information only once on disk in .dwo
	  files instead of multiple times in object files and executables.
	  In addition the debug information is also compressed.

	  Requires recent gcc (4.7+) and recent gdb/binutils.
	  Any tool that packages or reads debug information would need
	  to know about the .dwo files and include them.
	  Incompatible with older versions of ccache.

choice
	prompt "DWARF version"
	help
	  Which version of DWARF debug info to emit.

config DEBUG_INFO_DWARF_TOOLCHAIN_DEFAULT
	bool "Rely on the toolchain's implicit default DWARF version"
	depends on !CC_IS_CLANG || AS_IS_LLVM || CLANG_VERSION < 140000 || (AS_IS_GNU && AS_VERSION >= 23502 && AS_HAS_NON_CONST_LEB128)
	help
	  The implicit default version of DWARF debug info produced by a
	  toolchain changes over time.

	  This can break consumers of the debug info that haven't upgraded to
	  support newer revisions, and prevent testing newer versions, but
	  those should be less common scenarios.

	  If unsure, say Y.

config DEBUG_INFO_DWARF4
	bool "Generate DWARF Version 4 debuginfo"
	help
	  Generate DWARF v4 debug info. This requires gcc 4.5+ and gdb 7.0+.

	  If you have consumers of DWARF debug info that are not ready for
	  newer revisions of DWARF, you may wish to choose this or have your
	  config select this.

config DEBUG_INFO_DWARF5
	bool "Generate DWARF Version 5 debuginfo"
	depends on !CC_IS_CLANG || AS_IS_LLVM || (AS_IS_GNU && AS_VERSION >= 23502 && AS_HAS_NON_CONST_LEB128)
<<<<<<< HEAD
	depends on !DEBUG_INFO_BTF
=======
	depends on !DEBUG_INFO_BTF || PAHOLE_VERSION >= 121
>>>>>>> 9b37665a
	help
	  Generate DWARF v5 debug info. Requires binutils 2.35.2, gcc 5.0+ (gcc
	  5.0+ accepts the -gdwarf-5 flag but only had partial support for some
	  draft features until 7.0), and gdb 8.0+.

	  Changes to the structure of debug info in Version 5 allow for around
	  15-18% savings in resulting image and debug info section sizes as
	  compared to DWARF Version 4. DWARF Version 5 standardizes previous
	  extensions such as accelerators for symbol indexing and the format
	  for fission (.dwo/.dwp) files. Users may not want to select this
	  config if they rely on tooling that has not yet been updated to
	  support DWARF Version 5.

endchoice # "DWARF version"

config DEBUG_INFO_BTF
	bool "Generate BTF typeinfo"
	depends on !DEBUG_INFO_SPLIT && !DEBUG_INFO_REDUCED
	depends on !GCC_PLUGIN_RANDSTRUCT || COMPILE_TEST
	help
	  Generate deduplicated BTF type information from DWARF debug info.
	  Turning this on expects presence of pahole tool, which will convert
	  DWARF type info into equivalent deduplicated BTF type info.

config PAHOLE_HAS_SPLIT_BTF
	def_bool PAHOLE_VERSION >= 119

config DEBUG_INFO_BTF_MODULES
	def_bool y
	depends on DEBUG_INFO_BTF && MODULES && PAHOLE_HAS_SPLIT_BTF
	help
	  Generate compact split BTF type information for kernel modules.

config GDB_SCRIPTS
	bool "Provide GDB scripts for kernel debugging"
	help
	  This creates the required links to GDB helper scripts in the
	  build directory. If you load vmlinux into gdb, the helper
	  scripts will be automatically imported by gdb as well, and
	  additional functions are available to analyze a Linux kernel
	  instance. See Documentation/dev-tools/gdb-kernel-debugging.rst
	  for further details.

endif # DEBUG_INFO

config FRAME_WARN
	int "Warn for stack frames larger than"
	range 0 8192
	default 2048 if GCC_PLUGIN_LATENT_ENTROPY
	default 2048 if PARISC
	default 1536 if (!64BIT && XTENSA)
	default 1280 if KASAN && !64BIT
	default 1024 if !64BIT
	default 2048 if 64BIT
	help
	  Tell gcc to warn at build time for stack frames larger than this.
	  Setting this too low will cause a lot of warnings.
	  Setting it to 0 disables the warning.

config STRIP_ASM_SYMS
	bool "Strip assembler-generated symbols during link"
	default n
	help
	  Strip internal assembler-generated symbols during a link (symbols
	  that look like '.Lxxx') so they don't pollute the output of
	  get_wchan() and suchlike.

config READABLE_ASM
	bool "Generate readable assembler code"
	depends on DEBUG_KERNEL
	depends on CC_IS_GCC
	help
	  Disable some compiler optimizations that tend to generate human unreadable
	  assembler output. This may make the kernel slightly slower, but it helps
	  to keep kernel developers who have to stare a lot at assembler listings
	  sane.

config HEADERS_INSTALL
	bool "Install uapi headers to usr/include"
	depends on !UML
	help
	  This option will install uapi headers (headers exported to user-space)
	  into the usr/include directory for use during the kernel build.
	  This is unneeded for building the kernel itself, but needed for some
	  user-space program samples. It is also needed by some features such
	  as uapi header sanity checks.

config DEBUG_SECTION_MISMATCH
	bool "Enable full Section mismatch analysis"
	depends on CC_IS_GCC
	help
	  The section mismatch analysis checks if there are illegal
	  references from one section to another section.
	  During linktime or runtime, some sections are dropped;
	  any use of code/data previously in these sections would
	  most likely result in an oops.
	  In the code, functions and variables are annotated with
	  __init,, etc. (see the full list in include/linux/init.h),
	  which results in the code/data being placed in specific sections.
	  The section mismatch analysis is always performed after a full
	  kernel build, and enabling this option causes the following
	  additional step to occur:
	  - Add the option -fno-inline-functions-called-once to gcc commands.
	    When inlining a function annotated with __init in a non-init
	    function, we would lose the section information and thus
	    the analysis would not catch the illegal reference.
	    This option tells gcc to inline less (but it does result in
	    a larger kernel).

config SECTION_MISMATCH_WARN_ONLY
	bool "Make section mismatch errors non-fatal"
	default y
	help
	  If you say N here, the build process will fail if there are any
	  section mismatch, instead of just throwing warnings.

	  If unsure, say Y.

config DEBUG_FORCE_FUNCTION_ALIGN_64B
	bool "Force all function address 64B aligned"
	depends on EXPERT && (X86_64 || ARM64 || PPC32 || PPC64 || ARC)
	help
	  There are cases that a commit from one domain changes the function
	  address alignment of other domains, and cause magic performance
	  bump (regression or improvement). Enable this option will help to
	  verify if the bump is caused by function alignment changes, while
	  it will slightly increase the kernel size and affect icache usage.

	  It is mainly for debug and performance tuning use.

#
# Select this config option from the architecture Kconfig, if it
# is preferred to always offer frame pointers as a config
# option on the architecture (regardless of KERNEL_DEBUG):
#
config ARCH_WANT_FRAME_POINTERS
	bool

config FRAME_POINTER
	bool "Compile the kernel with frame pointers"
	depends on DEBUG_KERNEL && (M68K || UML || SUPERH) || ARCH_WANT_FRAME_POINTERS
	default y if (DEBUG_INFO && UML) || ARCH_WANT_FRAME_POINTERS
	help
	  If you say Y here the resulting kernel image will be slightly
	  larger and slower, but it gives very useful debugging information
	  in case of kernel bugs. (precise oopses/stacktraces/warnings)

config STACK_VALIDATION
	bool "Compile-time stack metadata validation"
	depends on HAVE_STACK_VALIDATION
	default n
	help
	  Add compile-time checks to validate stack metadata, including frame
	  pointers (if CONFIG_FRAME_POINTER is enabled).  This helps ensure
	  that runtime stack traces are more reliable.

	  This is also a prerequisite for generation of ORC unwind data, which
	  is needed for CONFIG_UNWINDER_ORC.

	  For more information, see
	  tools/objtool/Documentation/stack-validation.txt.

config VMLINUX_VALIDATION
	bool
	depends on STACK_VALIDATION && DEBUG_ENTRY && !PARAVIRT
	default y

config VMLINUX_MAP
	bool "Generate vmlinux.map file when linking"
	depends on EXPERT
	help
	  Selecting this option will pass "-Map=vmlinux.map" to ld
	  when linking vmlinux. That file can be useful for verifying
	  and debugging magic section games, and for seeing which
	  pieces of code get eliminated with
	  CONFIG_LD_DEAD_CODE_DATA_ELIMINATION.

config DEBUG_FORCE_WEAK_PER_CPU
	bool "Force weak per-cpu definitions"
	depends on DEBUG_KERNEL
	help
	  s390 and alpha require percpu variables in modules to be
	  defined weak to work around addressing range issue which
	  puts the following two restrictions on percpu variable
	  definitions.

	  1. percpu symbols must be unique whether static or not
	  2. percpu variables can't be defined inside a function

	  To ensure that generic code follows the above rules, this
	  option forces all percpu variables to be defined as weak.

endmenu # "Compiler options"

menu "Generic Kernel Debugging Instruments"

config MAGIC_SYSRQ
	bool "Magic SysRq key"
	depends on !UML
	help
	  If you say Y here, you will have some control over the system even
	  if the system crashes for example during kernel debugging (e.g., you
	  will be able to flush the buffer cache to disk, reboot the system
	  immediately or dump some status information). This is accomplished
	  by pressing various keys while holding SysRq (Alt+PrintScreen). It
	  also works on a serial console (on PC hardware at least), if you
	  send a BREAK and then within 5 seconds a command keypress. The
	  keys are documented in <file:Documentation/admin-guide/sysrq.rst>.
	  Don't say Y unless you really know what this hack does.

config MAGIC_SYSRQ_DEFAULT_ENABLE
	hex "Enable magic SysRq key functions by default"
	depends on MAGIC_SYSRQ
	default 0x1
	help
	  Specifies which SysRq key functions are enabled by default.
	  This may be set to 1 or 0 to enable or disable them all, or
	  to a bitmask as described in Documentation/admin-guide/sysrq.rst.

config MAGIC_SYSRQ_SERIAL
	bool "Enable magic SysRq key over serial"
	depends on MAGIC_SYSRQ
	default y
	help
	  Many embedded boards have a disconnected TTL level serial which can
	  generate some garbage that can lead to spurious false sysrq detects.
	  This option allows you to decide whether you want to enable the
	  magic SysRq key.

config MAGIC_SYSRQ_SERIAL_SEQUENCE
	string "Char sequence that enables magic SysRq over serial"
	depends on MAGIC_SYSRQ_SERIAL
	default ""
	help
	  Specifies a sequence of characters that can follow BREAK to enable
	  SysRq on a serial console.

	  If unsure, leave an empty string and the option will not be enabled.

config DEBUG_FS
	bool "Debug Filesystem"
	help
	  debugfs is a virtual file system that kernel developers use to put
	  debugging files into.  Enable this option to be able to read and
	  write to these files.

	  For detailed documentation on the debugfs API, see
	  Documentation/filesystems/.

	  If unsure, say N.

choice
	prompt "Debugfs default access"
	depends on DEBUG_FS
	default DEBUG_FS_ALLOW_ALL
	help
	  This selects the default access restrictions for debugfs.
	  It can be overridden with kernel command line option
	  debugfs=[on,no-mount,off]. The restrictions apply for API access
	  and filesystem registration.

config DEBUG_FS_ALLOW_ALL
	bool "Access normal"
	help
	  No restrictions apply. Both API and filesystem registration
	  is on. This is the normal default operation.

config DEBUG_FS_DISALLOW_MOUNT
	bool "Do not register debugfs as filesystem"
	help
	  The API is open but filesystem is not loaded. Clients can still do
	  their work and read with debug tools that do not need
	  debugfs filesystem.

config DEBUG_FS_ALLOW_NONE
	bool "No access"
	help
	  Access is off. Clients get -PERM when trying to create nodes in
	  debugfs tree and debugfs is not registered as a filesystem.
	  Client can then back-off or continue without debugfs access.

endchoice

source "lib/Kconfig.kgdb"
source "lib/Kconfig.ubsan"
source "lib/Kconfig.kcsan"

endmenu

config DEBUG_KERNEL
	bool "Kernel debugging"
	help
	  Say Y here if you are developing drivers or trying to debug and
	  identify kernel problems.

config DEBUG_MISC
	bool "Miscellaneous debug code"
	default DEBUG_KERNEL
	depends on DEBUG_KERNEL
	help
	  Say Y here if you need to enable miscellaneous debug code that should
	  be under a more specific debug option but isn't.


menu "Memory Debugging"

source "mm/Kconfig.debug"

config DEBUG_OBJECTS
	bool "Debug object operations"
	depends on DEBUG_KERNEL
	help
	  If you say Y here, additional code will be inserted into the
	  kernel to track the life time of various objects and validate
	  the operations on those objects.

config DEBUG_OBJECTS_SELFTEST
	bool "Debug objects selftest"
	depends on DEBUG_OBJECTS
	help
	  This enables the selftest of the object debug code.

config DEBUG_OBJECTS_FREE
	bool "Debug objects in freed memory"
	depends on DEBUG_OBJECTS
	help
	  This enables checks whether a k/v free operation frees an area
	  which contains an object which has not been deactivated
	  properly. This can make kmalloc/kfree-intensive workloads
	  much slower.

config DEBUG_OBJECTS_TIMERS
	bool "Debug timer objects"
	depends on DEBUG_OBJECTS
	help
	  If you say Y here, additional code will be inserted into the
	  timer routines to track the life time of timer objects and
	  validate the timer operations.

config DEBUG_OBJECTS_WORK
	bool "Debug work objects"
	depends on DEBUG_OBJECTS
	help
	  If you say Y here, additional code will be inserted into the
	  work queue routines to track the life time of work objects and
	  validate the work operations.

config DEBUG_OBJECTS_RCU_HEAD
	bool "Debug RCU callbacks objects"
	depends on DEBUG_OBJECTS
	help
	  Enable this to turn on debugging of RCU list heads (call_rcu() usage).

config DEBUG_OBJECTS_PERCPU_COUNTER
	bool "Debug percpu counter objects"
	depends on DEBUG_OBJECTS
	help
	  If you say Y here, additional code will be inserted into the
	  percpu counter routines to track the life time of percpu counter
	  objects and validate the percpu counter operations.

config DEBUG_OBJECTS_ENABLE_DEFAULT
	int "debug_objects bootup default value (0-1)"
	range 0 1
	default "1"
	depends on DEBUG_OBJECTS
	help
	  Debug objects boot parameter default value

config DEBUG_SLAB
	bool "Debug slab memory allocations"
	depends on DEBUG_KERNEL && SLAB
	help
	  Say Y here to have the kernel do limited verification on memory
	  allocation as well as poisoning memory on free to catch use of freed
	  memory. This can make kmalloc/kfree-intensive workloads much slower.

config SLUB_DEBUG_ON
	bool "SLUB debugging on by default"
	depends on SLUB && SLUB_DEBUG
	default n
	help
	  Boot with debugging on by default. SLUB boots by default with
	  the runtime debug capabilities switched off. Enabling this is
	  equivalent to specifying the "slub_debug" parameter on boot.
	  There is no support for more fine grained debug control like
	  possible with slub_debug=xxx. SLUB debugging may be switched
	  off in a kernel built with CONFIG_SLUB_DEBUG_ON by specifying
	  "slub_debug=-".

config SLUB_STATS
	default n
	bool "Enable SLUB performance statistics"
	depends on SLUB && SYSFS
	help
	  SLUB statistics are useful to debug SLUBs allocation behavior in
	  order find ways to optimize the allocator. This should never be
	  enabled for production use since keeping statistics slows down
	  the allocator by a few percentage points. The slabinfo command
	  supports the determination of the most active slabs to figure
	  out which slabs are relevant to a particular load.
	  Try running: slabinfo -DA

config HAVE_DEBUG_KMEMLEAK
	bool

config DEBUG_KMEMLEAK
	bool "Kernel memory leak detector"
	depends on DEBUG_KERNEL && HAVE_DEBUG_KMEMLEAK
	select DEBUG_FS
	select STACKTRACE if STACKTRACE_SUPPORT
	select KALLSYMS
	select CRC32
	help
	  Say Y here if you want to enable the memory leak
	  detector. The memory allocation/freeing is traced in a way
	  similar to the Boehm's conservative garbage collector, the
	  difference being that the orphan objects are not freed but
	  only shown in /sys/kernel/debug/kmemleak. Enabling this
	  feature will introduce an overhead to memory
	  allocations. See Documentation/dev-tools/kmemleak.rst for more
	  details.

	  Enabling DEBUG_SLAB or SLUB_DEBUG may increase the chances
	  of finding leaks due to the slab objects poisoning.

	  In order to access the kmemleak file, debugfs needs to be
	  mounted (usually at /sys/kernel/debug).

config DEBUG_KMEMLEAK_MEM_POOL_SIZE
	int "Kmemleak memory pool size"
	depends on DEBUG_KMEMLEAK
	range 200 1000000
	default 16000
	help
	  Kmemleak must track all the memory allocations to avoid
	  reporting false positives. Since memory may be allocated or
	  freed before kmemleak is fully initialised, use a static pool
	  of metadata objects to track such callbacks. After kmemleak is
	  fully initialised, this memory pool acts as an emergency one
	  if slab allocations fail.

config DEBUG_KMEMLEAK_TEST
	tristate "Simple test for the kernel memory leak detector"
	depends on DEBUG_KMEMLEAK && m
	help
	  This option enables a module that explicitly leaks memory.

	  If unsure, say N.

config DEBUG_KMEMLEAK_DEFAULT_OFF
	bool "Default kmemleak to off"
	depends on DEBUG_KMEMLEAK
	help
	  Say Y here to disable kmemleak by default. It can then be enabled
	  on the command line via kmemleak=on.

config DEBUG_KMEMLEAK_AUTO_SCAN
	bool "Enable kmemleak auto scan thread on boot up"
	default y
	depends on DEBUG_KMEMLEAK
	help
	  Depending on the cpu, kmemleak scan may be cpu intensive and can
	  stall user tasks at times. This option enables/disables automatic
	  kmemleak scan at boot up.

	  Say N here to disable kmemleak auto scan thread to stop automatic
	  scanning. Disabling this option disables automatic reporting of
	  memory leaks.

	  If unsure, say Y.

config DEBUG_STACK_USAGE
	bool "Stack utilization instrumentation"
	depends on DEBUG_KERNEL && !IA64
	help
	  Enables the display of the minimum amount of free stack which each
	  task has ever had available in the sysrq-T and sysrq-P debug output.

	  This option will slow down process creation somewhat.

config SCHED_STACK_END_CHECK
	bool "Detect stack corruption on calls to schedule()"
	depends on DEBUG_KERNEL
	default n
	help
	  This option checks for a stack overrun on calls to schedule().
	  If the stack end location is found to be over written always panic as
	  the content of the corrupted region can no longer be trusted.
	  This is to ensure no erroneous behaviour occurs which could result in
	  data corruption or a sporadic crash at a later stage once the region
	  is examined. The runtime overhead introduced is minimal.

config ARCH_HAS_DEBUG_VM_PGTABLE
	bool
	help
	  An architecture should select this when it can successfully
	  build and run DEBUG_VM_PGTABLE.

config DEBUG_VM
	bool "Debug VM"
	depends on DEBUG_KERNEL
	help
	  Enable this to turn on extended checks in the virtual-memory system
	  that may impact performance.

	  If unsure, say N.

config DEBUG_VM_VMACACHE
	bool "Debug VMA caching"
	depends on DEBUG_VM
	help
	  Enable this to turn on VMA caching debug information. Doing so
	  can cause significant overhead, so only enable it in non-production
	  environments.

	  If unsure, say N.

config DEBUG_VM_RB
	bool "Debug VM red-black trees"
	depends on DEBUG_VM
	help
	  Enable VM red-black tree debugging information and extra validations.

	  If unsure, say N.

config DEBUG_VM_PGFLAGS
	bool "Debug page-flags operations"
	depends on DEBUG_VM
	help
	  Enables extra validation on page flags operations.

	  If unsure, say N.

config DEBUG_VM_PGTABLE
	bool "Debug arch page table for semantics compliance"
	depends on MMU
	depends on ARCH_HAS_DEBUG_VM_PGTABLE
	default y if DEBUG_VM
	help
	  This option provides a debug method which can be used to test
	  architecture page table helper functions on various platforms in
	  verifying if they comply with expected generic MM semantics. This
	  will help architecture code in making sure that any changes or
	  new additions of these helpers still conform to expected
	  semantics of the generic MM. Platforms will have to opt in for
	  this through ARCH_HAS_DEBUG_VM_PGTABLE.

	  If unsure, say N.

config ARCH_HAS_DEBUG_VIRTUAL
	bool

config DEBUG_VIRTUAL
	bool "Debug VM translations"
	depends on DEBUG_KERNEL && ARCH_HAS_DEBUG_VIRTUAL
	help
	  Enable some costly sanity checks in virtual to page code. This can
	  catch mistakes with virt_to_page() and friends.

	  If unsure, say N.

config DEBUG_NOMMU_REGIONS
	bool "Debug the global anon/private NOMMU mapping region tree"
	depends on DEBUG_KERNEL && !MMU
	help
	  This option causes the global tree of anonymous and private mapping
	  regions to be regularly checked for invalid topology.

config DEBUG_MEMORY_INIT
	bool "Debug memory initialisation" if EXPERT
	default !EXPERT
	help
	  Enable this for additional checks during memory initialisation.
	  The sanity checks verify aspects of the VM such as the memory model
	  and other information provided by the architecture. Verbose
	  information will be printed at KERN_DEBUG loglevel depending
	  on the mminit_loglevel= command-line option.

	  If unsure, say Y

config MEMORY_NOTIFIER_ERROR_INJECT
	tristate "Memory hotplug notifier error injection module"
	depends on MEMORY_HOTPLUG_SPARSE && NOTIFIER_ERROR_INJECTION
	help
	  This option provides the ability to inject artificial errors to
	  memory hotplug notifier chain callbacks.  It is controlled through
	  debugfs interface under /sys/kernel/debug/notifier-error-inject/memory

	  If the notifier call chain should be failed with some events
	  notified, write the error code to "actions/<notifier event>/error".

	  Example: Inject memory hotplug offline error (-12 == -ENOMEM)

	  # cd /sys/kernel/debug/notifier-error-inject/memory
	  # echo -12 > actions/MEM_GOING_OFFLINE/error
	  # echo offline > /sys/devices/system/memory/memoryXXX/state
	  bash: echo: write error: Cannot allocate memory

	  To compile this code as a module, choose M here: the module will
	  be called memory-notifier-error-inject.

	  If unsure, say N.

config DEBUG_PER_CPU_MAPS
	bool "Debug access to per_cpu maps"
	depends on DEBUG_KERNEL
	depends on SMP
	help
	  Say Y to verify that the per_cpu map being accessed has
	  been set up. This adds a fair amount of code to kernel memory
	  and decreases performance.

	  Say N if unsure.

config DEBUG_KMAP_LOCAL
	bool "Debug kmap_local temporary mappings"
	depends on DEBUG_KERNEL && KMAP_LOCAL
	help
	  This option enables additional error checking for the kmap_local
	  infrastructure.  Disable for production use.

config ARCH_SUPPORTS_KMAP_LOCAL_FORCE_MAP
	bool

config DEBUG_KMAP_LOCAL_FORCE_MAP
	bool "Enforce kmap_local temporary mappings"
	depends on DEBUG_KERNEL && ARCH_SUPPORTS_KMAP_LOCAL_FORCE_MAP
	select KMAP_LOCAL
	select DEBUG_KMAP_LOCAL
	help
	  This option enforces temporary mappings through the kmap_local
	  mechanism for non-highmem pages and on non-highmem systems.
	  Disable this for production systems!

config DEBUG_HIGHMEM
	bool "Highmem debugging"
	depends on DEBUG_KERNEL && HIGHMEM
	select DEBUG_KMAP_LOCAL_FORCE_MAP if ARCH_SUPPORTS_KMAP_LOCAL_FORCE_MAP
	select DEBUG_KMAP_LOCAL
	help
	  This option enables additional error checking for high memory
	  systems.  Disable for production systems.

config HAVE_DEBUG_STACKOVERFLOW
	bool

config DEBUG_STACKOVERFLOW
	bool "Check for stack overflows"
	depends on DEBUG_KERNEL && HAVE_DEBUG_STACKOVERFLOW
	help
	  Say Y here if you want to check for overflows of kernel, IRQ
	  and exception stacks (if your architecture uses them). This
	  option will show detailed messages if free stack space drops
	  below a certain limit.

	  These kinds of bugs usually occur when call-chains in the
	  kernel get too deep, especially when interrupts are
	  involved.

	  Use this in cases where you see apparently random memory
	  corruption, especially if it appears in 'struct thread_info'

	  If in doubt, say "N".

source "lib/Kconfig.kasan"
source "lib/Kconfig.kfence"

endmenu # "Memory Debugging"

config DEBUG_SHIRQ
	bool "Debug shared IRQ handlers"
	depends on DEBUG_KERNEL
	help
	  Enable this to generate a spurious interrupt just before a shared
	  interrupt handler is deregistered (generating one when registering
	  is currently disabled). Drivers need to handle this correctly. Some
	  don't and need to be caught.

menu "Debug Oops, Lockups and Hangs"

config PANIC_ON_OOPS
	bool "Panic on Oops"
	help
	  Say Y here to enable the kernel to panic when it oopses. This
	  has the same effect as setting oops=panic on the kernel command
	  line.

	  This feature is useful to ensure that the kernel does not do
	  anything erroneous after an oops which could result in data
	  corruption or other issues.

	  Say N if unsure.

config PANIC_ON_OOPS_VALUE
	int
	range 0 1
	default 0 if !PANIC_ON_OOPS
	default 1 if PANIC_ON_OOPS

config PANIC_TIMEOUT
	int "panic timeout"
	default 0
	help
	  Set the timeout value (in seconds) until a reboot occurs when
	  the kernel panics. If n = 0, then we wait forever. A timeout
	  value n > 0 will wait n seconds before rebooting, while a timeout
	  value n < 0 will reboot immediately.

config LOCKUP_DETECTOR
	bool

config SOFTLOCKUP_DETECTOR
	bool "Detect Soft Lockups"
	depends on DEBUG_KERNEL && !S390
	select LOCKUP_DETECTOR
	help
	  Say Y here to enable the kernel to act as a watchdog to detect
	  soft lockups.

	  Softlockups are bugs that cause the kernel to loop in kernel
	  mode for more than 20 seconds, without giving other tasks a
	  chance to run.  The current stack trace is displayed upon
	  detection and the system will stay locked up.

config BOOTPARAM_SOFTLOCKUP_PANIC
	bool "Panic (Reboot) On Soft Lockups"
	depends on SOFTLOCKUP_DETECTOR
	help
	  Say Y here to enable the kernel to panic on "soft lockups",
	  which are bugs that cause the kernel to loop in kernel
	  mode for more than 20 seconds (configurable using the watchdog_thresh
	  sysctl), without giving other tasks a chance to run.

	  The panic can be used in combination with panic_timeout,
	  to cause the system to reboot automatically after a
	  lockup has been detected. This feature is useful for
	  high-availability systems that have uptime guarantees and
	  where a lockup must be resolved ASAP.

	  Say N if unsure.

config BOOTPARAM_SOFTLOCKUP_PANIC_VALUE
	int
	depends on SOFTLOCKUP_DETECTOR
	range 0 1
	default 0 if !BOOTPARAM_SOFTLOCKUP_PANIC
	default 1 if BOOTPARAM_SOFTLOCKUP_PANIC

config HARDLOCKUP_DETECTOR_PERF
	bool
	select SOFTLOCKUP_DETECTOR

#
# Enables a timestamp based low pass filter to compensate for perf based
# hard lockup detection which runs too fast due to turbo modes.
#
config HARDLOCKUP_CHECK_TIMESTAMP
	bool

#
# arch/ can define HAVE_HARDLOCKUP_DETECTOR_ARCH to provide their own hard
# lockup detector rather than the perf based detector.
#
config HARDLOCKUP_DETECTOR
	bool "Detect Hard Lockups"
	depends on DEBUG_KERNEL && !S390
	depends on HAVE_HARDLOCKUP_DETECTOR_PERF || HAVE_HARDLOCKUP_DETECTOR_ARCH
	select LOCKUP_DETECTOR
	select HARDLOCKUP_DETECTOR_PERF if HAVE_HARDLOCKUP_DETECTOR_PERF
	help
	  Say Y here to enable the kernel to act as a watchdog to detect
	  hard lockups.

	  Hardlockups are bugs that cause the CPU to loop in kernel mode
	  for more than 10 seconds, without letting other interrupts have a
	  chance to run.  The current stack trace is displayed upon detection
	  and the system will stay locked up.

config BOOTPARAM_HARDLOCKUP_PANIC
	bool "Panic (Reboot) On Hard Lockups"
	depends on HARDLOCKUP_DETECTOR
	help
	  Say Y here to enable the kernel to panic on "hard lockups",
	  which are bugs that cause the kernel to loop in kernel
	  mode with interrupts disabled for more than 10 seconds (configurable
	  using the watchdog_thresh sysctl).

	  Say N if unsure.

config BOOTPARAM_HARDLOCKUP_PANIC_VALUE
	int
	depends on HARDLOCKUP_DETECTOR
	range 0 1
	default 0 if !BOOTPARAM_HARDLOCKUP_PANIC
	default 1 if BOOTPARAM_HARDLOCKUP_PANIC

config DETECT_HUNG_TASK
	bool "Detect Hung Tasks"
	depends on DEBUG_KERNEL
	default SOFTLOCKUP_DETECTOR
	help
	  Say Y here to enable the kernel to detect "hung tasks",
	  which are bugs that cause the task to be stuck in
	  uninterruptible "D" state indefinitely.

	  When a hung task is detected, the kernel will print the
	  current stack trace (which you should report), but the
	  task will stay in uninterruptible state. If lockdep is
	  enabled then all held locks will also be reported. This
	  feature has negligible overhead.

config DEFAULT_HUNG_TASK_TIMEOUT
	int "Default timeout for hung task detection (in seconds)"
	depends on DETECT_HUNG_TASK
	default 120
	help
	  This option controls the default timeout (in seconds) used
	  to determine when a task has become non-responsive and should
	  be considered hung.

	  It can be adjusted at runtime via the kernel.hung_task_timeout_secs
	  sysctl or by writing a value to
	  /proc/sys/kernel/hung_task_timeout_secs.

	  A timeout of 0 disables the check.  The default is two minutes.
	  Keeping the default should be fine in most cases.

config BOOTPARAM_HUNG_TASK_PANIC
	bool "Panic (Reboot) On Hung Tasks"
	depends on DETECT_HUNG_TASK
	help
	  Say Y here to enable the kernel to panic on "hung tasks",
	  which are bugs that cause the kernel to leave a task stuck
	  in uninterruptible "D" state.

	  The panic can be used in combination with panic_timeout,
	  to cause the system to reboot automatically after a
	  hung task has been detected. This feature is useful for
	  high-availability systems that have uptime guarantees and
	  where a hung tasks must be resolved ASAP.

	  Say N if unsure.

config BOOTPARAM_HUNG_TASK_PANIC_VALUE
	int
	depends on DETECT_HUNG_TASK
	range 0 1
	default 0 if !BOOTPARAM_HUNG_TASK_PANIC
	default 1 if BOOTPARAM_HUNG_TASK_PANIC

config WQ_WATCHDOG
	bool "Detect Workqueue Stalls"
	depends on DEBUG_KERNEL
	help
	  Say Y here to enable stall detection on workqueues.  If a
	  worker pool doesn't make forward progress on a pending work
	  item for over a given amount of time, 30s by default, a
	  warning message is printed along with dump of workqueue
	  state.  This can be configured through kernel parameter
	  "workqueue.watchdog_thresh" and its sysfs counterpart.

config TEST_LOCKUP
	tristate "Test module to generate lockups"
	depends on m
	help
	  This builds the "test_lockup" module that helps to make sure
	  that watchdogs and lockup detectors are working properly.

	  Depending on module parameters it could emulate soft or hard
	  lockup, "hung task", or locking arbitrary lock for a long time.
	  Also it could generate series of lockups with cooling-down periods.

	  If unsure, say N.

endmenu # "Debug lockups and hangs"

menu "Scheduler Debugging"

config SCHED_DEBUG
	bool "Collect scheduler debugging info"
	depends on DEBUG_KERNEL && PROC_FS
	default y
	help
	  If you say Y here, the /proc/sched_debug file will be provided
	  that can help debug the scheduler. The runtime overhead of this
	  option is minimal.

config SCHED_INFO
	bool
	default n

config SCHEDSTATS
	bool "Collect scheduler statistics"
	depends on DEBUG_KERNEL && PROC_FS
	select SCHED_INFO
	help
	  If you say Y here, additional code will be inserted into the
	  scheduler and related routines to collect statistics about
	  scheduler behavior and provide them in /proc/schedstat.  These
	  stats may be useful for both tuning and debugging the scheduler
	  If you aren't debugging the scheduler or trying to tune a specific
	  application, you can say N to avoid the very slight overhead
	  this adds.

endmenu

config DEBUG_TIMEKEEPING
	bool "Enable extra timekeeping sanity checking"
	help
	  This option will enable additional timekeeping sanity checks
	  which may be helpful when diagnosing issues where timekeeping
	  problems are suspected.

	  This may include checks in the timekeeping hotpaths, so this
	  option may have a (very small) performance impact to some
	  workloads.

	  If unsure, say N.

config DEBUG_PREEMPT
	bool "Debug preemptible kernel"
	depends on DEBUG_KERNEL && PREEMPTION && TRACE_IRQFLAGS_SUPPORT
	default y
	help
	  If you say Y here then the kernel will use a debug variant of the
	  commonly used smp_processor_id() function and will print warnings
	  if kernel code uses it in a preemption-unsafe way. Also, the kernel
	  will detect preemption count underflows.

menu "Lock Debugging (spinlocks, mutexes, etc...)"

config LOCK_DEBUGGING_SUPPORT
	bool
	depends on TRACE_IRQFLAGS_SUPPORT && STACKTRACE_SUPPORT && LOCKDEP_SUPPORT
	default y

config PROVE_LOCKING
	bool "Lock debugging: prove locking correctness"
	depends on DEBUG_KERNEL && LOCK_DEBUGGING_SUPPORT
	select LOCKDEP
	select DEBUG_SPINLOCK
	select DEBUG_MUTEXES if !PREEMPT_RT
	select DEBUG_RT_MUTEXES if RT_MUTEXES
	select DEBUG_RWSEMS
	select DEBUG_WW_MUTEX_SLOWPATH
	select DEBUG_LOCK_ALLOC
	select PREEMPT_COUNT if !ARCH_NO_PREEMPT
	select TRACE_IRQFLAGS
	default n
	help
	 This feature enables the kernel to prove that all locking
	 that occurs in the kernel runtime is mathematically
	 correct: that under no circumstance could an arbitrary (and
	 not yet triggered) combination of observed locking
	 sequences (on an arbitrary number of CPUs, running an
	 arbitrary number of tasks and interrupt contexts) cause a
	 deadlock.

	 In short, this feature enables the kernel to report locking
	 related deadlocks before they actually occur.

	 The proof does not depend on how hard and complex a
	 deadlock scenario would be to trigger: how many
	 participant CPUs, tasks and irq-contexts would be needed
	 for it to trigger. The proof also does not depend on
	 timing: if a race and a resulting deadlock is possible
	 theoretically (no matter how unlikely the race scenario
	 is), it will be proven so and will immediately be
	 reported by the kernel (once the event is observed that
	 makes the deadlock theoretically possible).

	 If a deadlock is impossible (i.e. the locking rules, as
	 observed by the kernel, are mathematically correct), the
	 kernel reports nothing.

	 NOTE: this feature can also be enabled for rwlocks, mutexes
	 and rwsems - in which case all dependencies between these
	 different locking variants are observed and mapped too, and
	 the proof of observed correctness is also maintained for an
	 arbitrary combination of these separate locking variants.

	 For more details, see Documentation/locking/lockdep-design.rst.

config PROVE_RAW_LOCK_NESTING
	bool "Enable raw_spinlock - spinlock nesting checks"
	depends on PROVE_LOCKING
	default n
	help
	 Enable the raw_spinlock vs. spinlock nesting checks which ensure
	 that the lock nesting rules for PREEMPT_RT enabled kernels are
	 not violated.

	 NOTE: There are known nesting problems. So if you enable this
	 option expect lockdep splats until these problems have been fully
	 addressed which is work in progress. This config switch allows to
	 identify and analyze these problems. It will be removed and the
	 check permanently enabled once the main issues have been fixed.

	 If unsure, select N.

config LOCK_STAT
	bool "Lock usage statistics"
	depends on DEBUG_KERNEL && LOCK_DEBUGGING_SUPPORT
	select LOCKDEP
	select DEBUG_SPINLOCK
	select DEBUG_MUTEXES if !PREEMPT_RT
	select DEBUG_RT_MUTEXES if RT_MUTEXES
	select DEBUG_LOCK_ALLOC
	default n
	help
	 This feature enables tracking lock contention points

	 For more details, see Documentation/locking/lockstat.rst

	 This also enables lock events required by "perf lock",
	 subcommand of perf.
	 If you want to use "perf lock", you also need to turn on
	 CONFIG_EVENT_TRACING.

	 CONFIG_LOCK_STAT defines "contended" and "acquired" lock events.
	 (CONFIG_LOCKDEP defines "acquire" and "release" events.)

config DEBUG_RT_MUTEXES
	bool "RT Mutex debugging, deadlock detection"
	depends on DEBUG_KERNEL && RT_MUTEXES
	help
	 This allows rt mutex semantics violations and rt mutex related
	 deadlocks (lockups) to be detected and reported automatically.

config DEBUG_SPINLOCK
	bool "Spinlock and rw-lock debugging: basic checks"
	depends on DEBUG_KERNEL
	select UNINLINE_SPIN_UNLOCK
	help
	  Say Y here and build SMP to catch missing spinlock initialization
	  and certain other kinds of spinlock errors commonly made.  This is
	  best used in conjunction with the NMI watchdog so that spinlock
	  deadlocks are also debuggable.

config DEBUG_MUTEXES
	bool "Mutex debugging: basic checks"
	depends on DEBUG_KERNEL && !PREEMPT_RT
	help
	 This feature allows mutex semantics violations to be detected and
	 reported.

config DEBUG_WW_MUTEX_SLOWPATH
	bool "Wait/wound mutex debugging: Slowpath testing"
	depends on DEBUG_KERNEL && LOCK_DEBUGGING_SUPPORT
	select DEBUG_LOCK_ALLOC
	select DEBUG_SPINLOCK
	select DEBUG_MUTEXES if !PREEMPT_RT
	select DEBUG_RT_MUTEXES if PREEMPT_RT
	help
	 This feature enables slowpath testing for w/w mutex users by
	 injecting additional -EDEADLK wound/backoff cases. Together with
	 the full mutex checks enabled with (CONFIG_PROVE_LOCKING) this
	 will test all possible w/w mutex interface abuse with the
	 exception of simply not acquiring all the required locks.
	 Note that this feature can introduce significant overhead, so
	 it really should not be enabled in a production or distro kernel,
	 even a debug kernel.  If you are a driver writer, enable it.  If
	 you are a distro, do not.

config DEBUG_RWSEMS
	bool "RW Semaphore debugging: basic checks"
	depends on DEBUG_KERNEL
	help
	  This debugging feature allows mismatched rw semaphore locks
	  and unlocks to be detected and reported.

config DEBUG_LOCK_ALLOC
	bool "Lock debugging: detect incorrect freeing of live locks"
	depends on DEBUG_KERNEL && LOCK_DEBUGGING_SUPPORT
	select DEBUG_SPINLOCK
	select DEBUG_MUTEXES if !PREEMPT_RT
	select DEBUG_RT_MUTEXES if RT_MUTEXES
	select LOCKDEP
	help
	 This feature will check whether any held lock (spinlock, rwlock,
	 mutex or rwsem) is incorrectly freed by the kernel, via any of the
	 memory-freeing routines (kfree(), kmem_cache_free(), free_pages(),
	 vfree(), etc.), whether a live lock is incorrectly reinitialized via
	 spin_lock_init()/mutex_init()/etc., or whether there is any lock
	 held during task exit.

config LOCKDEP
	bool
	depends on DEBUG_KERNEL && LOCK_DEBUGGING_SUPPORT
	select STACKTRACE
	select KALLSYMS
	select KALLSYMS_ALL

config LOCKDEP_SMALL
	bool

config LOCKDEP_BITS
	int "Bitsize for MAX_LOCKDEP_ENTRIES"
	depends on LOCKDEP && !LOCKDEP_SMALL
	range 10 30
	default 15
	help
	  Try increasing this value if you hit "BUG: MAX_LOCKDEP_ENTRIES too low!" message.

config LOCKDEP_CHAINS_BITS
	int "Bitsize for MAX_LOCKDEP_CHAINS"
	depends on LOCKDEP && !LOCKDEP_SMALL
	range 10 30
	default 16
	help
	  Try increasing this value if you hit "BUG: MAX_LOCKDEP_CHAINS too low!" message.

config LOCKDEP_STACK_TRACE_BITS
	int "Bitsize for MAX_STACK_TRACE_ENTRIES"
	depends on LOCKDEP && !LOCKDEP_SMALL
	range 10 30
	default 19
	help
	  Try increasing this value if you hit "BUG: MAX_STACK_TRACE_ENTRIES too low!" message.

config LOCKDEP_STACK_TRACE_HASH_BITS
	int "Bitsize for STACK_TRACE_HASH_SIZE"
	depends on LOCKDEP && !LOCKDEP_SMALL
	range 10 30
	default 14
	help
	  Try increasing this value if you need large MAX_STACK_TRACE_ENTRIES.

config LOCKDEP_CIRCULAR_QUEUE_BITS
	int "Bitsize for elements in circular_queue struct"
	depends on LOCKDEP
	range 10 30
	default 12
	help
	  Try increasing this value if you hit "lockdep bfs error:-1" warning due to __cq_enqueue() failure.

config DEBUG_LOCKDEP
	bool "Lock dependency engine debugging"
	depends on DEBUG_KERNEL && LOCKDEP
	select DEBUG_IRQFLAGS
	help
	  If you say Y here, the lock dependency engine will do
	  additional runtime checks to debug itself, at the price
	  of more runtime overhead.

config DEBUG_ATOMIC_SLEEP
	bool "Sleep inside atomic section checking"
	select PREEMPT_COUNT
	depends on DEBUG_KERNEL
	depends on !ARCH_NO_PREEMPT
	help
	  If you say Y here, various routines which may sleep will become very
	  noisy if they are called inside atomic sections: when a spinlock is
	  held, inside an rcu read side critical section, inside preempt disabled
	  sections, inside an interrupt, etc...

config DEBUG_LOCKING_API_SELFTESTS
	bool "Locking API boot-time self-tests"
	depends on DEBUG_KERNEL
	help
	  Say Y here if you want the kernel to run a short self-test during
	  bootup. The self-test checks whether common types of locking bugs
	  are detected by debugging mechanisms or not. (if you disable
	  lock debugging then those bugs won't be detected of course.)
	  The following locking APIs are covered: spinlocks, rwlocks,
	  mutexes and rwsems.

config LOCK_TORTURE_TEST
	tristate "torture tests for locking"
	depends on DEBUG_KERNEL
	select TORTURE_TEST
	help
	  This option provides a kernel module that runs torture tests
	  on kernel locking primitives.  The kernel module may be built
	  after the fact on the running kernel to be tested, if desired.

	  Say Y here if you want kernel locking-primitive torture tests
	  to be built into the kernel.
	  Say M if you want these torture tests to build as a module.
	  Say N if you are unsure.

config WW_MUTEX_SELFTEST
	tristate "Wait/wound mutex selftests"
	help
	  This option provides a kernel module that runs tests on the
	  on the struct ww_mutex locking API.

	  It is recommended to enable DEBUG_WW_MUTEX_SLOWPATH in conjunction
	  with this test harness.

	  Say M if you want these self tests to build as a module.
	  Say N if you are unsure.

config SCF_TORTURE_TEST
	tristate "torture tests for smp_call_function*()"
	depends on DEBUG_KERNEL
	select TORTURE_TEST
	help
	  This option provides a kernel module that runs torture tests
	  on the smp_call_function() family of primitives.  The kernel
	  module may be built after the fact on the running kernel to
	  be tested, if desired.

config CSD_LOCK_WAIT_DEBUG
	bool "Debugging for csd_lock_wait(), called from smp_call_function*()"
	depends on DEBUG_KERNEL
	depends on 64BIT
	default n
	help
	  This option enables debug prints when CPUs are slow to respond
	  to the smp_call_function*() IPI wrappers.  These debug prints
	  include the IPI handler function currently executing (if any)
	  and relevant stack traces.

endmenu # lock debugging

config TRACE_IRQFLAGS
	depends on TRACE_IRQFLAGS_SUPPORT
	bool
	help
	  Enables hooks to interrupt enabling and disabling for
	  either tracing or lock debugging.

config TRACE_IRQFLAGS_NMI
	def_bool y
	depends on TRACE_IRQFLAGS
	depends on TRACE_IRQFLAGS_NMI_SUPPORT

config DEBUG_IRQFLAGS
	bool "Debug IRQ flag manipulation"
	help
	  Enables checks for potentially unsafe enabling or disabling of
	  interrupts, such as calling raw_local_irq_restore() when interrupts
	  are enabled.

config STACKTRACE
	bool "Stack backtrace support"
	depends on STACKTRACE_SUPPORT
	help
	  This option causes the kernel to create a /proc/pid/stack for
	  every process, showing its current stack trace.
	  It is also used by various kernel debugging features that require
	  stack trace generation.

config WARN_ALL_UNSEEDED_RANDOM
	bool "Warn for all uses of unseeded randomness"
	default n
	help
	  Some parts of the kernel contain bugs relating to their use of
	  cryptographically secure random numbers before it's actually possible
	  to generate those numbers securely. This setting ensures that these
	  flaws don't go unnoticed, by enabling a message, should this ever
	  occur. This will allow people with obscure setups to know when things
	  are going wrong, so that they might contact developers about fixing
	  it.

	  Unfortunately, on some models of some architectures getting
	  a fully seeded CRNG is extremely difficult, and so this can
	  result in dmesg getting spammed for a surprisingly long
	  time.  This is really bad from a security perspective, and
	  so architecture maintainers really need to do what they can
	  to get the CRNG seeded sooner after the system is booted.
	  However, since users cannot do anything actionable to
	  address this, by default this option is disabled.

	  Say Y here if you want to receive warnings for all uses of
	  unseeded randomness.  This will be of use primarily for
	  those developers interested in improving the security of
	  Linux kernels running on their architecture (or
	  subarchitecture).

config DEBUG_KOBJECT
	bool "kobject debugging"
	depends on DEBUG_KERNEL
	help
	  If you say Y here, some extra kobject debugging messages will be sent
	  to the syslog.

config DEBUG_KOBJECT_RELEASE
	bool "kobject release debugging"
	depends on DEBUG_OBJECTS_TIMERS
	help
	  kobjects are reference counted objects.  This means that their
	  last reference count put is not predictable, and the kobject can
	  live on past the point at which a driver decides to drop it's
	  initial reference to the kobject gained on allocation.  An
	  example of this would be a struct device which has just been
	  unregistered.

	  However, some buggy drivers assume that after such an operation,
	  the memory backing the kobject can be immediately freed.  This
	  goes completely against the principles of a refcounted object.

	  If you say Y here, the kernel will delay the release of kobjects
	  on the last reference count to improve the visibility of this
	  kind of kobject release bug.

config HAVE_DEBUG_BUGVERBOSE
	bool

menu "Debug kernel data structures"

config DEBUG_LIST
	bool "Debug linked list manipulation"
	depends on DEBUG_KERNEL || BUG_ON_DATA_CORRUPTION
	help
	  Enable this to turn on extended checks in the linked-list
	  walking routines.

	  If unsure, say N.

config DEBUG_PLIST
	bool "Debug priority linked list manipulation"
	depends on DEBUG_KERNEL
	help
	  Enable this to turn on extended checks in the priority-ordered
	  linked-list (plist) walking routines.  This checks the entire
	  list multiple times during each manipulation.

	  If unsure, say N.

config DEBUG_SG
	bool "Debug SG table operations"
	depends on DEBUG_KERNEL
	help
	  Enable this to turn on checks on scatter-gather tables. This can
	  help find problems with drivers that do not properly initialize
	  their sg tables.

	  If unsure, say N.

config DEBUG_NOTIFIERS
	bool "Debug notifier call chains"
	depends on DEBUG_KERNEL
	help
	  Enable this to turn on sanity checking for notifier call chains.
	  This is most useful for kernel developers to make sure that
	  modules properly unregister themselves from notifier chains.
	  This is a relatively cheap check but if you care about maximum
	  performance, say N.

config BUG_ON_DATA_CORRUPTION
	bool "Trigger a BUG when data corruption is detected"
	select DEBUG_LIST
	help
	  Select this option if the kernel should BUG when it encounters
	  data corruption in kernel memory structures when they get checked
	  for validity.

	  If unsure, say N.

endmenu

config DEBUG_CREDENTIALS
	bool "Debug credential management"
	depends on DEBUG_KERNEL
	help
	  Enable this to turn on some debug checking for credential
	  management.  The additional code keeps track of the number of
	  pointers from task_structs to any given cred struct, and checks to
	  see that this number never exceeds the usage count of the cred
	  struct.

	  Furthermore, if SELinux is enabled, this also checks that the
	  security pointer in the cred struct is never seen to be invalid.

	  If unsure, say N.

source "kernel/rcu/Kconfig.debug"

config DEBUG_WQ_FORCE_RR_CPU
	bool "Force round-robin CPU selection for unbound work items"
	depends on DEBUG_KERNEL
	default n
	help
	  Workqueue used to implicitly guarantee that work items queued
	  without explicit CPU specified are put on the local CPU.  This
	  guarantee is no longer true and while local CPU is still
	  preferred work items may be put on foreign CPUs.  Kernel
	  parameter "workqueue.debug_force_rr_cpu" is added to force
	  round-robin CPU selection to flush out usages which depend on the
	  now broken guarantee.  This config option enables the debug
	  feature by default.  When enabled, memory and cache locality will
	  be impacted.

config CPU_HOTPLUG_STATE_CONTROL
	bool "Enable CPU hotplug state control"
	depends on DEBUG_KERNEL
	depends on HOTPLUG_CPU
	default n
	help
	  Allows to write steps between "offline" and "online" to the CPUs
	  sysfs target file so states can be stepped granular. This is a debug
	  option for now as the hotplug machinery cannot be stopped and
	  restarted at arbitrary points yet.

	  Say N if your are unsure.

config LATENCYTOP
	bool "Latency measuring infrastructure"
	depends on DEBUG_KERNEL
	depends on STACKTRACE_SUPPORT
	depends on PROC_FS
	depends on FRAME_POINTER || MIPS || PPC || S390 || MICROBLAZE || ARM || ARC || X86
	select KALLSYMS
	select KALLSYMS_ALL
	select STACKTRACE
	select SCHEDSTATS
	help
	  Enable this option if you want to use the LatencyTOP tool
	  to find out which userspace is blocking on what kernel operations.

source "kernel/trace/Kconfig"

config PROVIDE_OHCI1394_DMA_INIT
	bool "Remote debugging over FireWire early on boot"
	depends on PCI && X86
	help
	  If you want to debug problems which hang or crash the kernel early
	  on boot and the crashing machine has a FireWire port, you can use
	  this feature to remotely access the memory of the crashed machine
	  over FireWire. This employs remote DMA as part of the OHCI1394
	  specification which is now the standard for FireWire controllers.

	  With remote DMA, you can monitor the printk buffer remotely using
	  firescope and access all memory below 4GB using fireproxy from gdb.
	  Even controlling a kernel debugger is possible using remote DMA.

	  Usage:

	  If ohci1394_dma=early is used as boot parameter, it will initialize
	  all OHCI1394 controllers which are found in the PCI config space.

	  As all changes to the FireWire bus such as enabling and disabling
	  devices cause a bus reset and thereby disable remote DMA for all
	  devices, be sure to have the cable plugged and FireWire enabled on
	  the debugging host before booting the debug target for debugging.

	  This code (~1k) is freed after boot. By then, the firewire stack
	  in charge of the OHCI-1394 controllers should be used instead.

	  See Documentation/core-api/debugging-via-ohci1394.rst for more information.

source "samples/Kconfig"

config ARCH_HAS_DEVMEM_IS_ALLOWED
	bool

config STRICT_DEVMEM
	bool "Filter access to /dev/mem"
	depends on MMU && DEVMEM
	depends on ARCH_HAS_DEVMEM_IS_ALLOWED || GENERIC_LIB_DEVMEM_IS_ALLOWED
	default y if PPC || X86 || ARM64
	help
	  If this option is disabled, you allow userspace (root) access to all
	  of memory, including kernel and userspace memory. Accidental
	  access to this is obviously disastrous, but specific access can
	  be used by people debugging the kernel. Note that with PAT support
	  enabled, even in this case there are restrictions on /dev/mem
	  use due to the cache aliasing requirements.

	  If this option is switched on, and IO_STRICT_DEVMEM=n, the /dev/mem
	  file only allows userspace access to PCI space and the BIOS code and
	  data regions.  This is sufficient for dosemu and X and all common
	  users of /dev/mem.

	  If in doubt, say Y.

config IO_STRICT_DEVMEM
	bool "Filter I/O access to /dev/mem"
	depends on STRICT_DEVMEM
	help
	  If this option is disabled, you allow userspace (root) access to all
	  io-memory regardless of whether a driver is actively using that
	  range.  Accidental access to this is obviously disastrous, but
	  specific access can be used by people debugging kernel drivers.

	  If this option is switched on, the /dev/mem file only allows
	  userspace access to *idle* io-memory ranges (see /proc/iomem) This
	  may break traditional users of /dev/mem (dosemu, legacy X, etc...)
	  if the driver using a given range cannot be disabled.

	  If in doubt, say Y.

menu "$(SRCARCH) Debugging"

source "arch/$(SRCARCH)/Kconfig.debug"

endmenu

menu "Kernel Testing and Coverage"

source "lib/kunit/Kconfig"

config NOTIFIER_ERROR_INJECTION
	tristate "Notifier error injection"
	depends on DEBUG_KERNEL
	select DEBUG_FS
	help
	  This option provides the ability to inject artificial errors to
	  specified notifier chain callbacks. It is useful to test the error
	  handling of notifier call chain failures.

	  Say N if unsure.

config PM_NOTIFIER_ERROR_INJECT
	tristate "PM notifier error injection module"
	depends on PM && NOTIFIER_ERROR_INJECTION
	default m if PM_DEBUG
	help
	  This option provides the ability to inject artificial errors to
	  PM notifier chain callbacks.  It is controlled through debugfs
	  interface /sys/kernel/debug/notifier-error-inject/pm

	  If the notifier call chain should be failed with some events
	  notified, write the error code to "actions/<notifier event>/error".

	  Example: Inject PM suspend error (-12 = -ENOMEM)

	  # cd /sys/kernel/debug/notifier-error-inject/pm/
	  # echo -12 > actions/PM_SUSPEND_PREPARE/error
	  # echo mem > /sys/power/state
	  bash: echo: write error: Cannot allocate memory

	  To compile this code as a module, choose M here: the module will
	  be called pm-notifier-error-inject.

	  If unsure, say N.

config OF_RECONFIG_NOTIFIER_ERROR_INJECT
	tristate "OF reconfig notifier error injection module"
	depends on OF_DYNAMIC && NOTIFIER_ERROR_INJECTION
	help
	  This option provides the ability to inject artificial errors to
	  OF reconfig notifier chain callbacks.  It is controlled
	  through debugfs interface under
	  /sys/kernel/debug/notifier-error-inject/OF-reconfig/

	  If the notifier call chain should be failed with some events
	  notified, write the error code to "actions/<notifier event>/error".

	  To compile this code as a module, choose M here: the module will
	  be called of-reconfig-notifier-error-inject.

	  If unsure, say N.

config NETDEV_NOTIFIER_ERROR_INJECT
	tristate "Netdev notifier error injection module"
	depends on NET && NOTIFIER_ERROR_INJECTION
	help
	  This option provides the ability to inject artificial errors to
	  netdevice notifier chain callbacks.  It is controlled through debugfs
	  interface /sys/kernel/debug/notifier-error-inject/netdev

	  If the notifier call chain should be failed with some events
	  notified, write the error code to "actions/<notifier event>/error".

	  Example: Inject netdevice mtu change error (-22 = -EINVAL)

	  # cd /sys/kernel/debug/notifier-error-inject/netdev
	  # echo -22 > actions/NETDEV_CHANGEMTU/error
	  # ip link set eth0 mtu 1024
	  RTNETLINK answers: Invalid argument

	  To compile this code as a module, choose M here: the module will
	  be called netdev-notifier-error-inject.

	  If unsure, say N.

config FUNCTION_ERROR_INJECTION
	bool "Fault-injections of functions"
	depends on HAVE_FUNCTION_ERROR_INJECTION && KPROBES
	help
	  Add fault injections into various functions that are annotated with
	  ALLOW_ERROR_INJECTION() in the kernel. BPF may also modify the return
	  value of theses functions. This is useful to test error paths of code.

	  If unsure, say N

config FAULT_INJECTION
	bool "Fault-injection framework"
	depends on DEBUG_KERNEL
	help
	  Provide fault-injection framework.
	  For more details, see Documentation/fault-injection/.

config FAILSLAB
	bool "Fault-injection capability for kmalloc"
	depends on FAULT_INJECTION
	depends on SLAB || SLUB
	help
	  Provide fault-injection capability for kmalloc.

config FAIL_PAGE_ALLOC
	bool "Fault-injection capability for alloc_pages()"
	depends on FAULT_INJECTION
	help
	  Provide fault-injection capability for alloc_pages().

config FAULT_INJECTION_USERCOPY
	bool "Fault injection capability for usercopy functions"
	depends on FAULT_INJECTION
	help
	  Provides fault-injection capability to inject failures
	  in usercopy functions (copy_from_user(), get_user(), ...).

config FAIL_MAKE_REQUEST
	bool "Fault-injection capability for disk IO"
	depends on FAULT_INJECTION && BLOCK
	help
	  Provide fault-injection capability for disk IO.

config FAIL_IO_TIMEOUT
	bool "Fault-injection capability for faking disk interrupts"
	depends on FAULT_INJECTION && BLOCK
	help
	  Provide fault-injection capability on end IO handling. This
	  will make the block layer "forget" an interrupt as configured,
	  thus exercising the error handling.

	  Only works with drivers that use the generic timeout handling,
	  for others it won't do anything.

config FAIL_FUTEX
	bool "Fault-injection capability for futexes"
	select DEBUG_FS
	depends on FAULT_INJECTION && FUTEX
	help
	  Provide fault-injection capability for futexes.

config FAULT_INJECTION_DEBUG_FS
	bool "Debugfs entries for fault-injection capabilities"
	depends on FAULT_INJECTION && SYSFS && DEBUG_FS
	help
	  Enable configuration of fault-injection capabilities via debugfs.

config FAIL_FUNCTION
	bool "Fault-injection capability for functions"
	depends on FAULT_INJECTION_DEBUG_FS && FUNCTION_ERROR_INJECTION
	help
	  Provide function-based fault-injection capability.
	  This will allow you to override a specific function with a return
	  with given return value. As a result, function caller will see
	  an error value and have to handle it. This is useful to test the
	  error handling in various subsystems.

config FAIL_MMC_REQUEST
	bool "Fault-injection capability for MMC IO"
	depends on FAULT_INJECTION_DEBUG_FS && MMC
	help
	  Provide fault-injection capability for MMC IO.
	  This will make the mmc core return data errors. This is
	  useful to test the error handling in the mmc block device
	  and to test how the mmc host driver handles retries from
	  the block device.

config FAIL_SUNRPC
	bool "Fault-injection capability for SunRPC"
	depends on FAULT_INJECTION_DEBUG_FS && SUNRPC_DEBUG
	help
	  Provide fault-injection capability for SunRPC and
	  its consumers.

config FAULT_INJECTION_STACKTRACE_FILTER
	bool "stacktrace filter for fault-injection capabilities"
	depends on FAULT_INJECTION_DEBUG_FS && STACKTRACE_SUPPORT
	depends on !X86_64
	select STACKTRACE
	depends on FRAME_POINTER || MIPS || PPC || S390 || MICROBLAZE || ARM || ARC || X86
	help
	  Provide stacktrace filter for fault-injection capabilities

config ARCH_HAS_KCOV
	bool
	help
	  An architecture should select this when it can successfully
	  build and run with CONFIG_KCOV. This typically requires
	  disabling instrumentation for some early boot code.

config CC_HAS_SANCOV_TRACE_PC
	def_bool $(cc-option,-fsanitize-coverage=trace-pc)


config KCOV
	bool "Code coverage for fuzzing"
	depends on ARCH_HAS_KCOV
	depends on CC_HAS_SANCOV_TRACE_PC || GCC_PLUGINS
	select DEBUG_FS
	select GCC_PLUGIN_SANCOV if !CC_HAS_SANCOV_TRACE_PC
	help
	  KCOV exposes kernel code coverage information in a form suitable
	  for coverage-guided fuzzing (randomized testing).

	  If RANDOMIZE_BASE is enabled, PC values will not be stable across
	  different machines and across reboots. If you need stable PC values,
	  disable RANDOMIZE_BASE.

	  For more details, see Documentation/dev-tools/kcov.rst.

config KCOV_ENABLE_COMPARISONS
	bool "Enable comparison operands collection by KCOV"
	depends on KCOV
	depends on $(cc-option,-fsanitize-coverage=trace-cmp)
	help
	  KCOV also exposes operands of every comparison in the instrumented
	  code along with operand sizes and PCs of the comparison instructions.
	  These operands can be used by fuzzing engines to improve the quality
	  of fuzzing coverage.

config KCOV_INSTRUMENT_ALL
	bool "Instrument all code by default"
	depends on KCOV
	default y
	help
	  If you are doing generic system call fuzzing (like e.g. syzkaller),
	  then you will want to instrument the whole kernel and you should
	  say y here. If you are doing more targeted fuzzing (like e.g.
	  filesystem fuzzing with AFL) then you will want to enable coverage
	  for more specific subsets of files, and should say n here.

config KCOV_IRQ_AREA_SIZE
	hex "Size of interrupt coverage collection area in words"
	depends on KCOV
	default 0x40000
	help
	  KCOV uses preallocated per-cpu areas to collect coverage from
	  soft interrupts. This specifies the size of those areas in the
	  number of unsigned long words.

menuconfig RUNTIME_TESTING_MENU
	bool "Runtime Testing"
	def_bool y

if RUNTIME_TESTING_MENU

config LKDTM
	tristate "Linux Kernel Dump Test Tool Module"
	depends on DEBUG_FS
	help
	This module enables testing of the different dumping mechanisms by
	inducing system failures at predefined crash points.
	If you don't need it: say N
	Choose M here to compile this code as a module. The module will be
	called lkdtm.

	Documentation on how to use the module can be found in
	Documentation/fault-injection/provoke-crashes.rst

config TEST_LIST_SORT
	tristate "Linked list sorting test" if !KUNIT_ALL_TESTS
	depends on KUNIT
	default KUNIT_ALL_TESTS
	help
	  Enable this to turn on 'list_sort()' function test. This test is
	  executed only once during system boot (so affects only boot time),
	  or at module load time.

	  If unsure, say N.

config TEST_MIN_HEAP
	tristate "Min heap test"
	depends on DEBUG_KERNEL || m
	help
	  Enable this to turn on min heap function tests. This test is
	  executed only once during system boot (so affects only boot time),
	  or at module load time.

	  If unsure, say N.

config TEST_SORT
	tristate "Array-based sort test" if !KUNIT_ALL_TESTS
	depends on KUNIT
	default KUNIT_ALL_TESTS
	help
	  This option enables the self-test function of 'sort()' at boot,
	  or at module load time.

	  If unsure, say N.

config TEST_DIV64
	tristate "64bit/32bit division and modulo test"
	depends on DEBUG_KERNEL || m
	help
	  Enable this to turn on 'do_div()' function test. This test is
	  executed only once during system boot (so affects only boot time),
	  or at module load time.

	  If unsure, say N.

config KPROBES_SANITY_TEST
	bool "Kprobes sanity tests"
	depends on DEBUG_KERNEL
	depends on KPROBES
	help
	  This option provides for testing basic kprobes functionality on
	  boot. Samples of kprobe and kretprobe are inserted and
	  verified for functionality.

	  Say N if you are unsure.

config BACKTRACE_SELF_TEST
	tristate "Self test for the backtrace code"
	depends on DEBUG_KERNEL
	help
	  This option provides a kernel module that can be used to test
	  the kernel stack backtrace code. This option is not useful
	  for distributions or general kernels, but only for kernel
	  developers working on architecture code.

	  Note that if you want to also test saved backtraces, you will
	  have to enable STACKTRACE as well.

	  Say N if you are unsure.

config RBTREE_TEST
	tristate "Red-Black tree test"
	depends on DEBUG_KERNEL
	help
	  A benchmark measuring the performance of the rbtree library.
	  Also includes rbtree invariant checks.

config REED_SOLOMON_TEST
	tristate "Reed-Solomon library test"
	depends on DEBUG_KERNEL || m
	select REED_SOLOMON
	select REED_SOLOMON_ENC16
	select REED_SOLOMON_DEC16
	help
	  This option enables the self-test function of rslib at boot,
	  or at module load time.

	  If unsure, say N.

config INTERVAL_TREE_TEST
	tristate "Interval tree test"
	depends on DEBUG_KERNEL
	select INTERVAL_TREE
	help
	  A benchmark measuring the performance of the interval tree library

config PERCPU_TEST
	tristate "Per cpu operations test"
	depends on m && DEBUG_KERNEL
	help
	  Enable this option to build test module which validates per-cpu
	  operations.

	  If unsure, say N.

config ATOMIC64_SELFTEST
	tristate "Perform an atomic64_t self-test"
	help
	  Enable this option to test the atomic64_t functions at boot or
	  at module load time.

	  If unsure, say N.

config ASYNC_RAID6_TEST
	tristate "Self test for hardware accelerated raid6 recovery"
	depends on ASYNC_RAID6_RECOV
	select ASYNC_MEMCPY
	help
	  This is a one-shot self test that permutes through the
	  recovery of all the possible two disk failure scenarios for a
	  N-disk array.  Recovery is performed with the asynchronous
	  raid6 recovery routines, and will optionally use an offload
	  engine if one is available.

	  If unsure, say N.

config TEST_HEXDUMP
	tristate "Test functions located in the hexdump module at runtime"

config STRING_SELFTEST
	tristate "Test string functions at runtime"

config TEST_STRING_HELPERS
	tristate "Test functions located in the string_helpers module at runtime"

config TEST_STRSCPY
	tristate "Test strscpy*() family of functions at runtime"

config TEST_KSTRTOX
	tristate "Test kstrto*() family of functions at runtime"

config TEST_PRINTF
	tristate "Test printf() family of functions at runtime"

config TEST_SCANF
	tristate "Test scanf() family of functions at runtime"

config TEST_BITMAP
	tristate "Test bitmap_*() family of functions at runtime"
	help
	  Enable this option to test the bitmap functions at boot.

	  If unsure, say N.

config TEST_UUID
	tristate "Test functions located in the uuid module at runtime"

config TEST_XARRAY
	tristate "Test the XArray code at runtime"

config TEST_OVERFLOW
	tristate "Test check_*_overflow() functions at runtime"

config TEST_RHASHTABLE
	tristate "Perform selftest on resizable hash table"
	help
	  Enable this option to test the rhashtable functions at boot.

	  If unsure, say N.

config TEST_HASH
	tristate "Perform selftest on hash functions"
	help
	  Enable this option to test the kernel's integer (<linux/hash.h>),
	  string (<linux/stringhash.h>), and siphash (<linux/siphash.h>)
	  hash functions on boot (or module load).

	  This is intended to help people writing architecture-specific
	  optimized versions.  If unsure, say N.

config TEST_IDA
	tristate "Perform selftest on IDA functions"

config TEST_PARMAN
	tristate "Perform selftest on priority array manager"
	depends on PARMAN
	help
	  Enable this option to test priority array manager on boot
	  (or module load).

	  If unsure, say N.

config TEST_IRQ_TIMINGS
	bool "IRQ timings selftest"
	depends on IRQ_TIMINGS
	help
	  Enable this option to test the irq timings code on boot.

	  If unsure, say N.

config TEST_LKM
	tristate "Test module loading with 'hello world' module"
	depends on m
	help
	  This builds the "test_module" module that emits "Hello, world"
	  on printk when loaded. It is designed to be used for basic
	  evaluation of the module loading subsystem (for example when
	  validating module verification). It lacks any extra dependencies,
	  and will not normally be loaded by the system unless explicitly
	  requested by name.

	  If unsure, say N.

config TEST_BITOPS
	tristate "Test module for compilation of bitops operations"
	depends on m
	help
	  This builds the "test_bitops" module that is much like the
	  TEST_LKM module except that it does a basic exercise of the
	  set/clear_bit macros and get_count_order/long to make sure there are
	  no compiler warnings from C=1 sparse checker or -Wextra
	  compilations. It has no dependencies and doesn't run or load unless
	  explicitly requested by name.  for example: modprobe test_bitops.

	  If unsure, say N.

config TEST_VMALLOC
	tristate "Test module for stress/performance analysis of vmalloc allocator"
	default n
       depends on MMU
	depends on m
	help
	  This builds the "test_vmalloc" module that should be used for
	  stress and performance analysis. So, any new change for vmalloc
	  subsystem can be evaluated from performance and stability point
	  of view.

	  If unsure, say N.

config TEST_USER_COPY
	tristate "Test user/kernel boundary protections"
	depends on m
	help
	  This builds the "test_user_copy" module that runs sanity checks
	  on the copy_to/from_user infrastructure, making sure basic
	  user/kernel boundary testing is working. If it fails to load,
	  a regression has been detected in the user/kernel memory boundary
	  protections.

	  If unsure, say N.

config TEST_BPF
	tristate "Test BPF filter functionality"
	depends on m && NET
	help
	  This builds the "test_bpf" module that runs various test vectors
	  against the BPF interpreter or BPF JIT compiler depending on the
	  current setting. This is in particular useful for BPF JIT compiler
	  development, but also to run regression tests against changes in
	  the interpreter code. It also enables test stubs for eBPF maps and
	  verifier used by user space verifier testsuite.

	  If unsure, say N.

config TEST_BLACKHOLE_DEV
	tristate "Test blackhole netdev functionality"
	depends on m && NET
	help
	  This builds the "test_blackhole_dev" module that validates the
	  data path through this blackhole netdev.

	  If unsure, say N.

config FIND_BIT_BENCHMARK
	tristate "Test find_bit functions"
	help
	  This builds the "test_find_bit" module that measure find_*_bit()
	  functions performance.

	  If unsure, say N.

config TEST_FIRMWARE
	tristate "Test firmware loading via userspace interface"
	depends on FW_LOADER
	help
	  This builds the "test_firmware" module that creates a userspace
	  interface for testing firmware loading. This can be used to
	  control the triggering of firmware loading without needing an
	  actual firmware-using device. The contents can be rechecked by
	  userspace.

	  If unsure, say N.

config TEST_SYSCTL
	tristate "sysctl test driver"
	depends on PROC_SYSCTL
	help
	  This builds the "test_sysctl" module. This driver enables to test the
	  proc sysctl interfaces available to drivers safely without affecting
	  production knobs which might alter system functionality.

	  If unsure, say N.

config BITFIELD_KUNIT
	tristate "KUnit test bitfield functions at runtime"
	depends on KUNIT
	help
	  Enable this option to test the bitfield functions at boot.

	  KUnit tests run during boot and output the results to the debug log
	  in TAP format (http://testanything.org/). Only useful for kernel devs
	  running the KUnit test harness, and not intended for inclusion into a
	  production build.

	  For more information on KUnit and unit tests in general please refer
	  to the KUnit documentation in Documentation/dev-tools/kunit/.

	  If unsure, say N.

config RESOURCE_KUNIT_TEST
	tristate "KUnit test for resource API"
	depends on KUNIT
	help
	  This builds the resource API unit test.
	  Tests the logic of API provided by resource.c and ioport.h.
	  For more information on KUnit and unit tests in general please refer
	  to the KUnit documentation in Documentation/dev-tools/kunit/.

	  If unsure, say N.

config SYSCTL_KUNIT_TEST
	tristate "KUnit test for sysctl" if !KUNIT_ALL_TESTS
	depends on KUNIT
	default KUNIT_ALL_TESTS
	help
	  This builds the proc sysctl unit test, which runs on boot.
	  Tests the API contract and implementation correctness of sysctl.
	  For more information on KUnit and unit tests in general please refer
	  to the KUnit documentation in Documentation/dev-tools/kunit/.

	  If unsure, say N.

config LIST_KUNIT_TEST
	tristate "KUnit Test for Kernel Linked-list structures" if !KUNIT_ALL_TESTS
	depends on KUNIT
	default KUNIT_ALL_TESTS
	help
	  This builds the linked list KUnit test suite.
	  It tests that the API and basic functionality of the list_head type
	  and associated macros.

	  KUnit tests run during boot and output the results to the debug log
	  in TAP format (https://testanything.org/). Only useful for kernel devs
	  running the KUnit test harness, and not intended for inclusion into a
	  production build.

	  For more information on KUnit and unit tests in general please refer
	  to the KUnit documentation in Documentation/dev-tools/kunit/.

	  If unsure, say N.

config LINEAR_RANGES_TEST
	tristate "KUnit test for linear_ranges"
	depends on KUNIT
	select LINEAR_RANGES
	help
	  This builds the linear_ranges unit test, which runs on boot.
	  Tests the linear_ranges logic correctness.
	  For more information on KUnit and unit tests in general please refer
	  to the KUnit documentation in Documentation/dev-tools/kunit/.

	  If unsure, say N.

config CMDLINE_KUNIT_TEST
	tristate "KUnit test for cmdline API"
	depends on KUNIT
	help
	  This builds the cmdline API unit test.
	  Tests the logic of API provided by cmdline.c.
	  For more information on KUnit and unit tests in general please refer
	  to the KUnit documentation in Documentation/dev-tools/kunit/.

	  If unsure, say N.

config BITS_TEST
	tristate "KUnit test for bits.h"
	depends on KUNIT
	help
	  This builds the bits unit test.
	  Tests the logic of macros defined in bits.h.
	  For more information on KUnit and unit tests in general please refer
	  to the KUnit documentation in Documentation/dev-tools/kunit/.

	  If unsure, say N.

config SLUB_KUNIT_TEST
	tristate "KUnit test for SLUB cache error detection" if !KUNIT_ALL_TESTS
	depends on SLUB_DEBUG && KUNIT
	default KUNIT_ALL_TESTS
	help
	  This builds SLUB allocator unit test.
	  Tests SLUB cache debugging functionality.
	  For more information on KUnit and unit tests in general please refer
	  to the KUnit documentation in Documentation/dev-tools/kunit/.

	  If unsure, say N.

config RATIONAL_KUNIT_TEST
	tristate "KUnit test for rational.c" if !KUNIT_ALL_TESTS
	depends on KUNIT && RATIONAL
	default KUNIT_ALL_TESTS
	help
	  This builds the rational math unit test.
	  For more information on KUnit and unit tests in general please refer
	  to the KUnit documentation in Documentation/dev-tools/kunit/.

	  If unsure, say N.

config TEST_UDELAY
	tristate "udelay test driver"
	help
	  This builds the "udelay_test" module that helps to make sure
	  that udelay() is working properly.

	  If unsure, say N.

config TEST_STATIC_KEYS
	tristate "Test static keys"
	depends on m
	help
	  Test the static key interfaces.

	  If unsure, say N.

config TEST_KMOD
	tristate "kmod stress tester"
	depends on m
	depends on NETDEVICES && NET_CORE && INET # for TUN
	depends on BLOCK
	select TEST_LKM
	select XFS_FS
	select TUN
	select BTRFS_FS
	help
	  Test the kernel's module loading mechanism: kmod. kmod implements
	  support to load modules using the Linux kernel's usermode helper.
	  This test provides a series of tests against kmod.

	  Although technically you can either build test_kmod as a module or
	  into the kernel we disallow building it into the kernel since
	  it stress tests request_module() and this will very likely cause
	  some issues by taking over precious threads available from other
	  module load requests, ultimately this could be fatal.

	  To run tests run:

	  tools/testing/selftests/kmod/kmod.sh --help

	  If unsure, say N.

config TEST_DEBUG_VIRTUAL
	tristate "Test CONFIG_DEBUG_VIRTUAL feature"
	depends on DEBUG_VIRTUAL
	help
	  Test the kernel's ability to detect incorrect calls to
	  virt_to_phys() done against the non-linear part of the
	  kernel's virtual address map.

	  If unsure, say N.

config TEST_MEMCAT_P
	tristate "Test memcat_p() helper function"
	help
	  Test the memcat_p() helper for correctly merging two
	  pointer arrays together.

	  If unsure, say N.

config TEST_LIVEPATCH
	tristate "Test livepatching"
	default n
	depends on DYNAMIC_DEBUG
	depends on LIVEPATCH
	depends on m
	help
	  Test kernel livepatching features for correctness.  The tests will
	  load test modules that will be livepatched in various scenarios.

	  To run all the livepatching tests:

	  make -C tools/testing/selftests TARGETS=livepatch run_tests

	  Alternatively, individual tests may be invoked:

	  tools/testing/selftests/livepatch/test-callbacks.sh
	  tools/testing/selftests/livepatch/test-livepatch.sh
	  tools/testing/selftests/livepatch/test-shadow-vars.sh

	  If unsure, say N.

config TEST_OBJAGG
	tristate "Perform selftest on object aggreration manager"
	default n
	depends on OBJAGG
	help
	  Enable this option to test object aggregation manager on boot
	  (or module load).


config TEST_STACKINIT
	tristate "Test level of stack variable initialization"
	help
	  Test if the kernel is zero-initializing stack variables and
	  padding. Coverage is controlled by compiler flags,
	  CONFIG_GCC_PLUGIN_STRUCTLEAK, CONFIG_GCC_PLUGIN_STRUCTLEAK_BYREF,
	  or CONFIG_GCC_PLUGIN_STRUCTLEAK_BYREF_ALL.

	  If unsure, say N.

config TEST_MEMINIT
	tristate "Test heap/page initialization"
	help
	  Test if the kernel is zero-initializing heap and page allocations.
	  This can be useful to test init_on_alloc and init_on_free features.

	  If unsure, say N.

config TEST_HMM
	tristate "Test HMM (Heterogeneous Memory Management)"
	depends on TRANSPARENT_HUGEPAGE
	depends on DEVICE_PRIVATE
	select HMM_MIRROR
	select MMU_NOTIFIER
	help
	  This is a pseudo device driver solely for testing HMM.
	  Say M here if you want to build the HMM test module.
	  Doing so will allow you to run tools/testing/selftest/vm/hmm-tests.

	  If unsure, say N.

config TEST_FREE_PAGES
	tristate "Test freeing pages"
	help
	  Test that a memory leak does not occur due to a race between
	  freeing a block of pages and a speculative page reference.
	  Loading this module is safe if your kernel has the bug fixed.
	  If the bug is not fixed, it will leak gigabytes of memory and
	  probably OOM your system.

config TEST_FPU
	tristate "Test floating point operations in kernel space"
	depends on X86 && !KCOV_INSTRUMENT_ALL
	help
	  Enable this option to add /sys/kernel/debug/selftest_helpers/test_fpu
	  which will trigger a sequence of floating point operations. This is used
	  for self-testing floating point control register setting in
	  kernel_fpu_begin().

	  If unsure, say N.

config TEST_CLOCKSOURCE_WATCHDOG
	tristate "Test clocksource watchdog in kernel space"
	depends on CLOCKSOURCE_WATCHDOG
	help
	  Enable this option to create a kernel module that will trigger
	  a test of the clocksource watchdog.  This module may be loaded
	  via modprobe or insmod in which case it will run upon being
	  loaded, or it may be built in, in which case it will run
	  shortly after boot.

	  If unsure, say N.

endif # RUNTIME_TESTING_MENU

config ARCH_USE_MEMTEST
	bool
	help
	  An architecture should select this when it uses early_memtest()
	  during boot process.

config MEMTEST
	bool "Memtest"
	depends on ARCH_USE_MEMTEST
	help
	  This option adds a kernel parameter 'memtest', which allows memtest
	  to be set and executed.
	        memtest=0, mean disabled; -- default
	        memtest=1, mean do 1 test pattern;
	        ...
	        memtest=17, mean do 17 test patterns.
	  If you are unsure how to answer this question, answer N.



config HYPERV_TESTING
	bool "Microsoft Hyper-V driver testing"
	default n
	depends on HYPERV && DEBUG_FS
	help
	  Select this option to enable Hyper-V vmbus testing.

endmenu # "Kernel Testing and Coverage"

source "Documentation/Kconfig"

endmenu # Kernel hacking<|MERGE_RESOLUTION|>--- conflicted
+++ resolved
@@ -302,11 +302,7 @@
 config DEBUG_INFO_DWARF5
 	bool "Generate DWARF Version 5 debuginfo"
 	depends on !CC_IS_CLANG || AS_IS_LLVM || (AS_IS_GNU && AS_VERSION >= 23502 && AS_HAS_NON_CONST_LEB128)
-<<<<<<< HEAD
-	depends on !DEBUG_INFO_BTF
-=======
 	depends on !DEBUG_INFO_BTF || PAHOLE_VERSION >= 121
->>>>>>> 9b37665a
 	help
 	  Generate DWARF v5 debug info. Requires binutils 2.35.2, gcc 5.0+ (gcc
 	  5.0+ accepts the -gdwarf-5 flag but only had partial support for some
