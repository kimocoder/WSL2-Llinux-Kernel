# SPDX-License-Identifier: GPL-2.0
# scripts/dtc makefile

# *** Also keep .gitignore in sync when changing ***
hostprogs-always-$(CONFIG_DTC)		+= dtc fdtoverlay
hostprogs-always-$(CHECK_DT_BINDING)	+= dtc

dtc-objs	:= dtc.o flattree.o fstree.o data.o livetree.o treesource.o \
		   srcpos.o checks.o util.o
dtc-objs	+= dtc-lexer.lex.o dtc-parser.tab.o

# The upstream project builds libfdt as a separate library.  We are choosing to
# instead directly link the libfdt object files into fdtoverlay.
libfdt-objs	:= fdt.o fdt_ro.o fdt_wip.o fdt_sw.o fdt_rw.o fdt_strerror.o fdt_empty_tree.o fdt_addresses.o fdt_overlay.o
libfdt		= $(addprefix libfdt/,$(libfdt-objs))
fdtoverlay-objs	:= $(libfdt) fdtoverlay.o util.o

# Source files need to get at the userspace version of libfdt_env.h to compile
HOST_EXTRACFLAGS += -I $(srctree)/$(src)/libfdt

ifeq ($(shell $(HOSTPKG_CONFIG) --exists yaml-0.1 2>/dev/null && echo yes),)
ifneq ($(CHECK_DT_BINDING)$(CHECK_DTBS),)
$(error dtc needs libyaml for DT schema validation support. \
	Install the necessary libyaml development package.)
endif
HOST_EXTRACFLAGS += -DNO_YAML
else
dtc-objs	+= yamltree.o
# To include <yaml.h> installed in a non-default path
HOSTCFLAGS_yamltree.o := $(shell $(HOSTPKG_CONFIG) --cflags yaml-0.1)
# To link libyaml installed in a non-default path
<<<<<<< HEAD
HOSTLDLIBS_dtc	:= $(shell pkg-config --libs yaml-0.1)
=======
HOSTLDLIBS_dtc	:= $(shell $(HOSTPKG_CONFIG) --libs yaml-0.1)
>>>>>>> 9b37665a
endif

# Generated files need one more search path to include headers in source tree
HOSTCFLAGS_dtc-lexer.lex.o := -I $(srctree)/$(src)
HOSTCFLAGS_dtc-parser.tab.o := -I $(srctree)/$(src)

# dependencies on generated files need to be listed explicitly
$(obj)/dtc-lexer.lex.o: $(obj)/dtc-parser.tab.h<|MERGE_RESOLUTION|>--- conflicted
+++ resolved
@@ -29,11 +29,7 @@
 # To include <yaml.h> installed in a non-default path
 HOSTCFLAGS_yamltree.o := $(shell $(HOSTPKG_CONFIG) --cflags yaml-0.1)
 # To link libyaml installed in a non-default path
-<<<<<<< HEAD
-HOSTLDLIBS_dtc	:= $(shell pkg-config --libs yaml-0.1)
-=======
 HOSTLDLIBS_dtc	:= $(shell $(HOSTPKG_CONFIG) --libs yaml-0.1)
->>>>>>> 9b37665a
 endif
 
 # Generated files need one more search path to include headers in source tree
