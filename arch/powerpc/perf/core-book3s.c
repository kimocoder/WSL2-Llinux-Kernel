--- conflicted
+++ resolved
@@ -2140,16 +2140,10 @@
 	 * MMCR2. Check attr.exclude_kernel and address to drop the sample in
 	 * these cases.
 	 */
-<<<<<<< HEAD
-	if (event->attr.exclude_kernel && record)
-		if (is_kernel_addr(mfspr(SPRN_SIAR)))
-			record = 0;
-=======
 	if (event->attr.exclude_kernel &&
 	    (event->attr.sample_type & PERF_SAMPLE_IP) &&
 	    is_kernel_addr(mfspr(SPRN_SIAR)))
 		record = 0;
->>>>>>> 1ec187ab
 
 	/*
 	 * Finally record data if requested.
