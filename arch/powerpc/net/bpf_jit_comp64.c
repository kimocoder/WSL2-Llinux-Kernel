// SPDX-License-Identifier: GPL-2.0-only
/*
 * bpf_jit_comp64.c: eBPF JIT compiler
 *
 * Copyright 2016 Naveen N. Rao <naveen.n.rao@linux.vnet.ibm.com>
 *		  IBM Corporation
 *
 * Based on the powerpc classic BPF JIT compiler by Matt Evans
 */
#include <linux/moduleloader.h>
#include <asm/cacheflush.h>
#include <asm/asm-compat.h>
#include <linux/netdevice.h>
#include <linux/filter.h>
#include <linux/if_vlan.h>
#include <asm/kprobes.h>
#include <linux/bpf.h>
#include <asm/security_features.h>

#include "bpf_jit64.h"

static void bpf_jit_fill_ill_insns(void *area, unsigned int size)
{
	memset32(area, BREAKPOINT_INSTRUCTION, size/4);
}

static inline void bpf_flush_icache(void *start, void *end)
{
	smp_wmb();
	flush_icache_range((unsigned long)start, (unsigned long)end);
}

static inline bool bpf_is_seen_register(struct codegen_context *ctx, int i)
{
	return (ctx->seen & (1 << (31 - b2p[i])));
}

static inline void bpf_set_seen_register(struct codegen_context *ctx, int i)
{
	ctx->seen |= (1 << (31 - b2p[i]));
}

static inline bool bpf_has_stack_frame(struct codegen_context *ctx)
{
	/*
	 * We only need a stack frame if:
	 * - we call other functions (kernel helpers), or
	 * - the bpf program uses its stack area
	 * The latter condition is deduced from the usage of BPF_REG_FP
	 */
	return ctx->seen & SEEN_FUNC || bpf_is_seen_register(ctx, BPF_REG_FP);
}

/*
 * When not setting up our own stackframe, the redzone usage is:
 *
 *		[	prev sp		] <-------------
 *		[	  ...       	] 		|
 * sp (r1) --->	[    stack pointer	] --------------
 *		[   nv gpr save area	] 5*8
 *		[    tail_call_cnt	] 8
 *		[    local_tmp_var	] 16
 *		[   unused red zone	] 208 bytes protected
 */
static int bpf_jit_stack_local(struct codegen_context *ctx)
{
	if (bpf_has_stack_frame(ctx))
		return STACK_FRAME_MIN_SIZE + ctx->stack_size;
	else
		return -(BPF_PPC_STACK_SAVE + 24);
}

static int bpf_jit_stack_tailcallcnt(struct codegen_context *ctx)
{
	return bpf_jit_stack_local(ctx) + 16;
}

static int bpf_jit_stack_offsetof(struct codegen_context *ctx, int reg)
{
	if (reg >= BPF_PPC_NVR_MIN && reg < 32)
		return (bpf_has_stack_frame(ctx) ?
			(BPF_PPC_STACKFRAME + ctx->stack_size) : 0)
				- (8 * (32 - reg));

	pr_err("BPF JIT is asking about unknown registers");
	BUG();
}

static void bpf_jit_build_prologue(u32 *image, struct codegen_context *ctx)
{
	int i;

	/*
	 * Initialize tail_call_cnt if we do tail calls.
	 * Otherwise, put in NOPs so that it can be skipped when we are
	 * invoked through a tail call.
	 */
	if (ctx->seen & SEEN_TAILCALL) {
		EMIT(PPC_RAW_LI(b2p[TMP_REG_1], 0));
		/* this goes in the redzone */
		PPC_BPF_STL(b2p[TMP_REG_1], 1, -(BPF_PPC_STACK_SAVE + 8));
	} else {
		EMIT(PPC_RAW_NOP());
		EMIT(PPC_RAW_NOP());
	}

#define BPF_TAILCALL_PROLOGUE_SIZE	8

	if (bpf_has_stack_frame(ctx)) {
		/*
		 * We need a stack frame, but we don't necessarily need to
		 * save/restore LR unless we call other functions
		 */
		if (ctx->seen & SEEN_FUNC) {
			EMIT(PPC_INST_MFLR | __PPC_RT(R0));
			PPC_BPF_STL(0, 1, PPC_LR_STKOFF);
		}

		PPC_BPF_STLU(1, 1, -(BPF_PPC_STACKFRAME + ctx->stack_size));
	}

	/*
	 * Back up non-volatile regs -- BPF registers 6-10
	 * If we haven't created our own stack frame, we save these
	 * in the protected zone below the previous stack frame
	 */
	for (i = BPF_REG_6; i <= BPF_REG_10; i++)
		if (bpf_is_seen_register(ctx, i))
			PPC_BPF_STL(b2p[i], 1, bpf_jit_stack_offsetof(ctx, b2p[i]));

	/* Setup frame pointer to point to the bpf stack area */
	if (bpf_is_seen_register(ctx, BPF_REG_FP))
		EMIT(PPC_RAW_ADDI(b2p[BPF_REG_FP], 1,
				STACK_FRAME_MIN_SIZE + ctx->stack_size));
}

static void bpf_jit_emit_common_epilogue(u32 *image, struct codegen_context *ctx)
{
	int i;

	/* Restore NVRs */
	for (i = BPF_REG_6; i <= BPF_REG_10; i++)
		if (bpf_is_seen_register(ctx, i))
			PPC_BPF_LL(b2p[i], 1, bpf_jit_stack_offsetof(ctx, b2p[i]));

	/* Tear down our stack frame */
	if (bpf_has_stack_frame(ctx)) {
		EMIT(PPC_RAW_ADDI(1, 1, BPF_PPC_STACKFRAME + ctx->stack_size));
		if (ctx->seen & SEEN_FUNC) {
			PPC_BPF_LL(0, 1, PPC_LR_STKOFF);
			EMIT(PPC_RAW_MTLR(0));
		}
	}
}

static void bpf_jit_build_epilogue(u32 *image, struct codegen_context *ctx)
{
	bpf_jit_emit_common_epilogue(image, ctx);

	/* Move result to r3 */
	EMIT(PPC_RAW_MR(3, b2p[BPF_REG_0]));

	EMIT(PPC_RAW_BLR());
}

static void bpf_jit_emit_func_call_hlp(u32 *image, struct codegen_context *ctx,
				       u64 func)
{
#ifdef PPC64_ELF_ABI_v1
	/* func points to the function descriptor */
	PPC_LI64(b2p[TMP_REG_2], func);
	/* Load actual entry point from function descriptor */
	PPC_BPF_LL(b2p[TMP_REG_1], b2p[TMP_REG_2], 0);
	/* ... and move it to LR */
	EMIT(PPC_RAW_MTLR(b2p[TMP_REG_1]));
	/*
	 * Load TOC from function descriptor at offset 8.
	 * We can clobber r2 since we get called through a
	 * function pointer (so caller will save/restore r2)
	 * and since we don't use a TOC ourself.
	 */
	PPC_BPF_LL(2, b2p[TMP_REG_2], 8);
#else
	/* We can clobber r12 */
	PPC_FUNC_ADDR(12, func);
	EMIT(PPC_RAW_MTLR(12));
#endif
	EMIT(PPC_RAW_BLRL());
}

static void bpf_jit_emit_func_call_rel(u32 *image, struct codegen_context *ctx,
				       u64 func)
{
	unsigned int i, ctx_idx = ctx->idx;

	/* Load function address into r12 */
	PPC_LI64(12, func);

	/* For bpf-to-bpf function calls, the callee's address is unknown
	 * until the last extra pass. As seen above, we use PPC_LI64() to
	 * load the callee's address, but this may optimize the number of
	 * instructions required based on the nature of the address.
	 *
	 * Since we don't want the number of instructions emitted to change,
	 * we pad the optimized PPC_LI64() call with NOPs to guarantee that
	 * we always have a five-instruction sequence, which is the maximum
	 * that PPC_LI64() can emit.
	 */
	for (i = ctx->idx - ctx_idx; i < 5; i++)
		EMIT(PPC_RAW_NOP());

#ifdef PPC64_ELF_ABI_v1
	/*
	 * Load TOC from function descriptor at offset 8.
	 * We can clobber r2 since we get called through a
	 * function pointer (so caller will save/restore r2)
	 * and since we don't use a TOC ourself.
	 */
	PPC_BPF_LL(2, 12, 8);
	/* Load actual entry point from function descriptor */
	PPC_BPF_LL(12, 12, 0);
#endif

	EMIT(PPC_RAW_MTLR(12));
	EMIT(PPC_RAW_BLRL());
}

static int bpf_jit_emit_tail_call(u32 *image, struct codegen_context *ctx, u32 out)
{
	/*
	 * By now, the eBPF program has already setup parameters in r3, r4 and r5
	 * r3/BPF_REG_1 - pointer to ctx -- passed as is to the next bpf program
	 * r4/BPF_REG_2 - pointer to bpf_array
	 * r5/BPF_REG_3 - index in bpf_array
	 */
	int b2p_bpf_array = b2p[BPF_REG_2];
	int b2p_index = b2p[BPF_REG_3];

	/*
	 * if (index >= array->map.max_entries)
	 *   goto out;
	 */
	EMIT(PPC_RAW_LWZ(b2p[TMP_REG_1], b2p_bpf_array, offsetof(struct bpf_array, map.max_entries)));
	EMIT(PPC_RAW_RLWINM(b2p_index, b2p_index, 0, 0, 31));
	EMIT(PPC_RAW_CMPLW(b2p_index, b2p[TMP_REG_1]));
	PPC_BCC(COND_GE, out);

	/*
	 * if (tail_call_cnt > MAX_TAIL_CALL_CNT)
	 *   goto out;
	 */
	PPC_BPF_LL(b2p[TMP_REG_1], 1, bpf_jit_stack_tailcallcnt(ctx));
	EMIT(PPC_RAW_CMPLWI(b2p[TMP_REG_1], MAX_TAIL_CALL_CNT));
	PPC_BCC(COND_GT, out);

	/*
	 * tail_call_cnt++;
	 */
	EMIT(PPC_RAW_ADDI(b2p[TMP_REG_1], b2p[TMP_REG_1], 1));
	PPC_BPF_STL(b2p[TMP_REG_1], 1, bpf_jit_stack_tailcallcnt(ctx));

	/* prog = array->ptrs[index]; */
	EMIT(PPC_RAW_MULI(b2p[TMP_REG_1], b2p_index, 8));
	EMIT(PPC_RAW_ADD(b2p[TMP_REG_1], b2p[TMP_REG_1], b2p_bpf_array));
	PPC_BPF_LL(b2p[TMP_REG_1], b2p[TMP_REG_1], offsetof(struct bpf_array, ptrs));

	/*
	 * if (prog == NULL)
	 *   goto out;
	 */
	EMIT(PPC_RAW_CMPLDI(b2p[TMP_REG_1], 0));
	PPC_BCC(COND_EQ, out);

	/* goto *(prog->bpf_func + prologue_size); */
	PPC_BPF_LL(b2p[TMP_REG_1], b2p[TMP_REG_1], offsetof(struct bpf_prog, bpf_func));
#ifdef PPC64_ELF_ABI_v1
	/* skip past the function descriptor */
	EMIT(PPC_RAW_ADDI(b2p[TMP_REG_1], b2p[TMP_REG_1],
			FUNCTION_DESCR_SIZE + BPF_TAILCALL_PROLOGUE_SIZE));
#else
	EMIT(PPC_RAW_ADDI(b2p[TMP_REG_1], b2p[TMP_REG_1], BPF_TAILCALL_PROLOGUE_SIZE));
#endif
	EMIT(PPC_RAW_MTCTR(b2p[TMP_REG_1]));

	/* tear down stack, restore NVRs, ... */
	bpf_jit_emit_common_epilogue(image, ctx);

	EMIT(PPC_RAW_BCTR());

	/* out: */
	return 0;
}

/*
 * We spill into the redzone always, even if the bpf program has its own stackframe.
 * Offsets hardcoded based on BPF_PPC_STACK_SAVE -- see bpf_jit_stack_local()
 */
void bpf_stf_barrier(void);

asm (
"		.global bpf_stf_barrier		;"
"	bpf_stf_barrier:			;"
"		std	21,-64(1)		;"
"		std	22,-56(1)		;"
"		sync				;"
"		ld	21,-64(1)		;"
"		ld	22,-56(1)		;"
"		ori	31,31,0			;"
"		.rept 14			;"
"		b	1f			;"
"	1:					;"
"		.endr				;"
"		blr				;"
);

/* Assemble the body code between the prologue & epilogue */
static int bpf_jit_build_body(struct bpf_prog *fp, u32 *image,
			      struct codegen_context *ctx,
			      u32 *addrs, bool extra_pass)
{
	enum stf_barrier_type stf_barrier = stf_barrier_type_get();
	const struct bpf_insn *insn = fp->insnsi;
	int flen = fp->len;
	int i, ret;

	/* Start of epilogue code - will only be valid 2nd pass onwards */
	u32 exit_addr = addrs[flen];

	for (i = 0; i < flen; i++) {
		u32 code = insn[i].code;
		u32 dst_reg = b2p[insn[i].dst_reg];
		u32 src_reg = b2p[insn[i].src_reg];
		s16 off = insn[i].off;
		s32 imm = insn[i].imm;
		bool func_addr_fixed;
		u64 func_addr;
		u64 imm64;
		u32 true_cond;
		u32 tmp_idx;

		/*
		 * addrs[] maps a BPF bytecode address into a real offset from
		 * the start of the body code.
		 */
		addrs[i] = ctx->idx * 4;

		/*
		 * As an optimization, we note down which non-volatile registers
		 * are used so that we can only save/restore those in our
		 * prologue and epilogue. We do this here regardless of whether
		 * the actual BPF instruction uses src/dst registers or not
		 * (for instance, BPF_CALL does not use them). The expectation
		 * is that those instructions will have src_reg/dst_reg set to
		 * 0. Even otherwise, we just lose some prologue/epilogue
		 * optimization but everything else should work without
		 * any issues.
		 */
		if (dst_reg >= BPF_PPC_NVR_MIN && dst_reg < 32)
			bpf_set_seen_register(ctx, insn[i].dst_reg);
		if (src_reg >= BPF_PPC_NVR_MIN && src_reg < 32)
			bpf_set_seen_register(ctx, insn[i].src_reg);

		switch (code) {
		/*
		 * Arithmetic operations: ADD/SUB/MUL/DIV/MOD/NEG
		 */
		case BPF_ALU | BPF_ADD | BPF_X: /* (u32) dst += (u32) src */
		case BPF_ALU64 | BPF_ADD | BPF_X: /* dst += src */
			EMIT(PPC_RAW_ADD(dst_reg, dst_reg, src_reg));
			goto bpf_alu32_trunc;
		case BPF_ALU | BPF_SUB | BPF_X: /* (u32) dst -= (u32) src */
		case BPF_ALU64 | BPF_SUB | BPF_X: /* dst -= src */
			EMIT(PPC_RAW_SUB(dst_reg, dst_reg, src_reg));
			goto bpf_alu32_trunc;
		case BPF_ALU | BPF_ADD | BPF_K: /* (u32) dst += (u32) imm */
		case BPF_ALU64 | BPF_ADD | BPF_K: /* dst += imm */
			if (!imm) {
				goto bpf_alu32_trunc;
			} else if (imm >= -32768 && imm < 32768) {
				EMIT(PPC_RAW_ADDI(dst_reg, dst_reg, IMM_L(imm)));
			} else {
				PPC_LI32(b2p[TMP_REG_1], imm);
				EMIT(PPC_RAW_ADD(dst_reg, dst_reg, b2p[TMP_REG_1]));
			}
			goto bpf_alu32_trunc;
		case BPF_ALU | BPF_SUB | BPF_K: /* (u32) dst -= (u32) imm */
		case BPF_ALU64 | BPF_SUB | BPF_K: /* dst -= imm */
			if (!imm) {
				goto bpf_alu32_trunc;
			} else if (imm > -32768 && imm <= 32768) {
				EMIT(PPC_RAW_ADDI(dst_reg, dst_reg, IMM_L(-imm)));
			} else {
				PPC_LI32(b2p[TMP_REG_1], imm);
				EMIT(PPC_RAW_SUB(dst_reg, dst_reg, b2p[TMP_REG_1]));
			}
			goto bpf_alu32_trunc;
		case BPF_ALU | BPF_MUL | BPF_X: /* (u32) dst *= (u32) src */
		case BPF_ALU64 | BPF_MUL | BPF_X: /* dst *= src */
			if (BPF_CLASS(code) == BPF_ALU)
				EMIT(PPC_RAW_MULW(dst_reg, dst_reg, src_reg));
			else
				EMIT(PPC_RAW_MULD(dst_reg, dst_reg, src_reg));
			goto bpf_alu32_trunc;
		case BPF_ALU | BPF_MUL | BPF_K: /* (u32) dst *= (u32) imm */
		case BPF_ALU64 | BPF_MUL | BPF_K: /* dst *= imm */
			if (imm >= -32768 && imm < 32768)
				EMIT(PPC_RAW_MULI(dst_reg, dst_reg, IMM_L(imm)));
			else {
				PPC_LI32(b2p[TMP_REG_1], imm);
				if (BPF_CLASS(code) == BPF_ALU)
					EMIT(PPC_RAW_MULW(dst_reg, dst_reg,
							b2p[TMP_REG_1]));
				else
					EMIT(PPC_RAW_MULD(dst_reg, dst_reg,
							b2p[TMP_REG_1]));
			}
			goto bpf_alu32_trunc;
		case BPF_ALU | BPF_DIV | BPF_X: /* (u32) dst /= (u32) src */
		case BPF_ALU | BPF_MOD | BPF_X: /* (u32) dst %= (u32) src */
			if (BPF_OP(code) == BPF_MOD) {
				EMIT(PPC_RAW_DIVWU(b2p[TMP_REG_1], dst_reg, src_reg));
				EMIT(PPC_RAW_MULW(b2p[TMP_REG_1], src_reg,
						b2p[TMP_REG_1]));
				EMIT(PPC_RAW_SUB(dst_reg, dst_reg, b2p[TMP_REG_1]));
			} else
				EMIT(PPC_RAW_DIVWU(dst_reg, dst_reg, src_reg));
			goto bpf_alu32_trunc;
		case BPF_ALU64 | BPF_DIV | BPF_X: /* dst /= src */
		case BPF_ALU64 | BPF_MOD | BPF_X: /* dst %= src */
			if (BPF_OP(code) == BPF_MOD) {
				EMIT(PPC_RAW_DIVDU(b2p[TMP_REG_1], dst_reg, src_reg));
				EMIT(PPC_RAW_MULD(b2p[TMP_REG_1], src_reg,
						b2p[TMP_REG_1]));
				EMIT(PPC_RAW_SUB(dst_reg, dst_reg, b2p[TMP_REG_1]));
			} else
				EMIT(PPC_RAW_DIVDU(dst_reg, dst_reg, src_reg));
			break;
		case BPF_ALU | BPF_MOD | BPF_K: /* (u32) dst %= (u32) imm */
		case BPF_ALU | BPF_DIV | BPF_K: /* (u32) dst /= (u32) imm */
		case BPF_ALU64 | BPF_MOD | BPF_K: /* dst %= imm */
		case BPF_ALU64 | BPF_DIV | BPF_K: /* dst /= imm */
			if (imm == 0)
				return -EINVAL;
			if (imm == 1) {
				if (BPF_OP(code) == BPF_DIV) {
					goto bpf_alu32_trunc;
				} else {
					EMIT(PPC_RAW_LI(dst_reg, 0));
					break;
				}
			}

			PPC_LI32(b2p[TMP_REG_1], imm);
			switch (BPF_CLASS(code)) {
			case BPF_ALU:
				if (BPF_OP(code) == BPF_MOD) {
					EMIT(PPC_RAW_DIVWU(b2p[TMP_REG_2],
							dst_reg,
							b2p[TMP_REG_1]));
					EMIT(PPC_RAW_MULW(b2p[TMP_REG_1],
							b2p[TMP_REG_1],
							b2p[TMP_REG_2]));
					EMIT(PPC_RAW_SUB(dst_reg, dst_reg,
							b2p[TMP_REG_1]));
				} else
					EMIT(PPC_RAW_DIVWU(dst_reg, dst_reg,
							b2p[TMP_REG_1]));
				break;
			case BPF_ALU64:
				if (BPF_OP(code) == BPF_MOD) {
					EMIT(PPC_RAW_DIVDU(b2p[TMP_REG_2],
							dst_reg,
							b2p[TMP_REG_1]));
					EMIT(PPC_RAW_MULD(b2p[TMP_REG_1],
							b2p[TMP_REG_1],
							b2p[TMP_REG_2]));
					EMIT(PPC_RAW_SUB(dst_reg, dst_reg,
							b2p[TMP_REG_1]));
				} else
					EMIT(PPC_RAW_DIVDU(dst_reg, dst_reg,
							b2p[TMP_REG_1]));
				break;
			}
			goto bpf_alu32_trunc;
		case BPF_ALU | BPF_NEG: /* (u32) dst = -dst */
		case BPF_ALU64 | BPF_NEG: /* dst = -dst */
			EMIT(PPC_RAW_NEG(dst_reg, dst_reg));
			goto bpf_alu32_trunc;

		/*
		 * Logical operations: AND/OR/XOR/[A]LSH/[A]RSH
		 */
		case BPF_ALU | BPF_AND | BPF_X: /* (u32) dst = dst & src */
		case BPF_ALU64 | BPF_AND | BPF_X: /* dst = dst & src */
			EMIT(PPC_RAW_AND(dst_reg, dst_reg, src_reg));
			goto bpf_alu32_trunc;
		case BPF_ALU | BPF_AND | BPF_K: /* (u32) dst = dst & imm */
		case BPF_ALU64 | BPF_AND | BPF_K: /* dst = dst & imm */
			if (!IMM_H(imm))
				EMIT(PPC_RAW_ANDI(dst_reg, dst_reg, IMM_L(imm)));
			else {
				/* Sign-extended */
				PPC_LI32(b2p[TMP_REG_1], imm);
				EMIT(PPC_RAW_AND(dst_reg, dst_reg, b2p[TMP_REG_1]));
			}
			goto bpf_alu32_trunc;
		case BPF_ALU | BPF_OR | BPF_X: /* dst = (u32) dst | (u32) src */
		case BPF_ALU64 | BPF_OR | BPF_X: /* dst = dst | src */
			EMIT(PPC_RAW_OR(dst_reg, dst_reg, src_reg));
			goto bpf_alu32_trunc;
		case BPF_ALU | BPF_OR | BPF_K:/* dst = (u32) dst | (u32) imm */
		case BPF_ALU64 | BPF_OR | BPF_K:/* dst = dst | imm */
			if (imm < 0 && BPF_CLASS(code) == BPF_ALU64) {
				/* Sign-extended */
				PPC_LI32(b2p[TMP_REG_1], imm);
				EMIT(PPC_RAW_OR(dst_reg, dst_reg, b2p[TMP_REG_1]));
			} else {
				if (IMM_L(imm))
					EMIT(PPC_RAW_ORI(dst_reg, dst_reg, IMM_L(imm)));
				if (IMM_H(imm))
					EMIT(PPC_RAW_ORIS(dst_reg, dst_reg, IMM_H(imm)));
			}
			goto bpf_alu32_trunc;
		case BPF_ALU | BPF_XOR | BPF_X: /* (u32) dst ^= src */
		case BPF_ALU64 | BPF_XOR | BPF_X: /* dst ^= src */
			EMIT(PPC_RAW_XOR(dst_reg, dst_reg, src_reg));
			goto bpf_alu32_trunc;
		case BPF_ALU | BPF_XOR | BPF_K: /* (u32) dst ^= (u32) imm */
		case BPF_ALU64 | BPF_XOR | BPF_K: /* dst ^= imm */
			if (imm < 0 && BPF_CLASS(code) == BPF_ALU64) {
				/* Sign-extended */
				PPC_LI32(b2p[TMP_REG_1], imm);
				EMIT(PPC_RAW_XOR(dst_reg, dst_reg, b2p[TMP_REG_1]));
			} else {
				if (IMM_L(imm))
					EMIT(PPC_RAW_XORI(dst_reg, dst_reg, IMM_L(imm)));
				if (IMM_H(imm))
					EMIT(PPC_RAW_XORIS(dst_reg, dst_reg, IMM_H(imm)));
			}
			goto bpf_alu32_trunc;
		case BPF_ALU | BPF_LSH | BPF_X: /* (u32) dst <<= (u32) src */
			/* slw clears top 32 bits */
			EMIT(PPC_RAW_SLW(dst_reg, dst_reg, src_reg));
			/* skip zero extension move, but set address map. */
			if (insn_is_zext(&insn[i + 1]))
				addrs[++i] = ctx->idx * 4;
			break;
		case BPF_ALU64 | BPF_LSH | BPF_X: /* dst <<= src; */
			EMIT(PPC_RAW_SLD(dst_reg, dst_reg, src_reg));
			break;
		case BPF_ALU | BPF_LSH | BPF_K: /* (u32) dst <<== (u32) imm */
			/* with imm 0, we still need to clear top 32 bits */
			EMIT(PPC_RAW_SLWI(dst_reg, dst_reg, imm));
			if (insn_is_zext(&insn[i + 1]))
				addrs[++i] = ctx->idx * 4;
			break;
		case BPF_ALU64 | BPF_LSH | BPF_K: /* dst <<== imm */
			if (imm != 0)
				EMIT(PPC_RAW_SLDI(dst_reg, dst_reg, imm));
			break;
		case BPF_ALU | BPF_RSH | BPF_X: /* (u32) dst >>= (u32) src */
			EMIT(PPC_RAW_SRW(dst_reg, dst_reg, src_reg));
			if (insn_is_zext(&insn[i + 1]))
				addrs[++i] = ctx->idx * 4;
			break;
		case BPF_ALU64 | BPF_RSH | BPF_X: /* dst >>= src */
			EMIT(PPC_RAW_SRD(dst_reg, dst_reg, src_reg));
			break;
		case BPF_ALU | BPF_RSH | BPF_K: /* (u32) dst >>= (u32) imm */
			EMIT(PPC_RAW_SRWI(dst_reg, dst_reg, imm));
			if (insn_is_zext(&insn[i + 1]))
				addrs[++i] = ctx->idx * 4;
			break;
		case BPF_ALU64 | BPF_RSH | BPF_K: /* dst >>= imm */
			if (imm != 0)
				EMIT(PPC_RAW_SRDI(dst_reg, dst_reg, imm));
			break;
		case BPF_ALU | BPF_ARSH | BPF_X: /* (s32) dst >>= src */
			EMIT(PPC_RAW_SRAW(dst_reg, dst_reg, src_reg));
			goto bpf_alu32_trunc;
		case BPF_ALU64 | BPF_ARSH | BPF_X: /* (s64) dst >>= src */
			EMIT(PPC_RAW_SRAD(dst_reg, dst_reg, src_reg));
			break;
		case BPF_ALU | BPF_ARSH | BPF_K: /* (s32) dst >>= imm */
			EMIT(PPC_RAW_SRAWI(dst_reg, dst_reg, imm));
			goto bpf_alu32_trunc;
		case BPF_ALU64 | BPF_ARSH | BPF_K: /* (s64) dst >>= imm */
			if (imm != 0)
				EMIT(PPC_RAW_SRADI(dst_reg, dst_reg, imm));
			break;

		/*
		 * MOV
		 */
		case BPF_ALU | BPF_MOV | BPF_X: /* (u32) dst = src */
		case BPF_ALU64 | BPF_MOV | BPF_X: /* dst = src */
			if (imm == 1) {
				/* special mov32 for zext */
				EMIT(PPC_RAW_RLWINM(dst_reg, dst_reg, 0, 0, 31));
				break;
			}
			EMIT(PPC_RAW_MR(dst_reg, src_reg));
			goto bpf_alu32_trunc;
		case BPF_ALU | BPF_MOV | BPF_K: /* (u32) dst = imm */
		case BPF_ALU64 | BPF_MOV | BPF_K: /* dst = (s64) imm */
			PPC_LI32(dst_reg, imm);
			if (imm < 0)
				goto bpf_alu32_trunc;
			else if (insn_is_zext(&insn[i + 1]))
				addrs[++i] = ctx->idx * 4;
			break;

bpf_alu32_trunc:
		/* Truncate to 32-bits */
		if (BPF_CLASS(code) == BPF_ALU && !fp->aux->verifier_zext)
			EMIT(PPC_RAW_RLWINM(dst_reg, dst_reg, 0, 0, 31));
		break;

		/*
		 * BPF_FROM_BE/LE
		 */
		case BPF_ALU | BPF_END | BPF_FROM_LE:
		case BPF_ALU | BPF_END | BPF_FROM_BE:
#ifdef __BIG_ENDIAN__
			if (BPF_SRC(code) == BPF_FROM_BE)
				goto emit_clear;
#else /* !__BIG_ENDIAN__ */
			if (BPF_SRC(code) == BPF_FROM_LE)
				goto emit_clear;
#endif
			switch (imm) {
			case 16:
				/* Rotate 8 bits left & mask with 0x0000ff00 */
				EMIT(PPC_RAW_RLWINM(b2p[TMP_REG_1], dst_reg, 8, 16, 23));
				/* Rotate 8 bits right & insert LSB to reg */
				EMIT(PPC_RAW_RLWIMI(b2p[TMP_REG_1], dst_reg, 24, 24, 31));
				/* Move result back to dst_reg */
				EMIT(PPC_RAW_MR(dst_reg, b2p[TMP_REG_1]));
				break;
			case 32:
				/*
				 * Rotate word left by 8 bits:
				 * 2 bytes are already in their final position
				 * -- byte 2 and 4 (of bytes 1, 2, 3 and 4)
				 */
				EMIT(PPC_RAW_RLWINM(b2p[TMP_REG_1], dst_reg, 8, 0, 31));
				/* Rotate 24 bits and insert byte 1 */
				EMIT(PPC_RAW_RLWIMI(b2p[TMP_REG_1], dst_reg, 24, 0, 7));
				/* Rotate 24 bits and insert byte 3 */
				EMIT(PPC_RAW_RLWIMI(b2p[TMP_REG_1], dst_reg, 24, 16, 23));
				EMIT(PPC_RAW_MR(dst_reg, b2p[TMP_REG_1]));
				break;
			case 64:
				/*
				 * Way easier and faster(?) to store the value
				 * into stack and then use ldbrx
				 *
				 * ctx->seen will be reliable in pass2, but
				 * the instructions generated will remain the
				 * same across all passes
				 */
				PPC_BPF_STL(dst_reg, 1, bpf_jit_stack_local(ctx));
				EMIT(PPC_RAW_ADDI(b2p[TMP_REG_1], 1, bpf_jit_stack_local(ctx)));
				EMIT(PPC_RAW_LDBRX(dst_reg, 0, b2p[TMP_REG_1]));
				break;
			}
			break;

emit_clear:
			switch (imm) {
			case 16:
				/* zero-extend 16 bits into 64 bits */
				EMIT(PPC_RAW_RLDICL(dst_reg, dst_reg, 0, 48));
				if (insn_is_zext(&insn[i + 1]))
					addrs[++i] = ctx->idx * 4;
				break;
			case 32:
				if (!fp->aux->verifier_zext)
					/* zero-extend 32 bits into 64 bits */
					EMIT(PPC_RAW_RLDICL(dst_reg, dst_reg, 0, 32));
				break;
			case 64:
				/* nop */
				break;
			}
			break;

		/*
		 * BPF_ST NOSPEC (speculation barrier)
		 */
		case BPF_ST | BPF_NOSPEC:
<<<<<<< HEAD
=======
			if (!security_ftr_enabled(SEC_FTR_FAVOUR_SECURITY) ||
					(!security_ftr_enabled(SEC_FTR_L1D_FLUSH_PR) &&
					 (!security_ftr_enabled(SEC_FTR_L1D_FLUSH_HV) || !cpu_has_feature(CPU_FTR_HVMODE))))
				break;

			switch (stf_barrier) {
			case STF_BARRIER_EIEIO:
				EMIT(0x7c0006ac | 0x02000000);
				break;
			case STF_BARRIER_SYNC_ORI:
				EMIT(PPC_INST_SYNC);
				EMIT(PPC_RAW_LD(b2p[TMP_REG_1], 13, 0));
				EMIT(PPC_RAW_ORI(31, 31, 0));
				break;
			case STF_BARRIER_FALLBACK:
				EMIT(PPC_INST_MFLR | ___PPC_RT(b2p[TMP_REG_1]));
				PPC_LI64(12, dereference_kernel_function_descriptor(bpf_stf_barrier));
				EMIT(PPC_RAW_MTCTR(12));
				EMIT(PPC_INST_BCTR | 0x1);
				EMIT(PPC_RAW_MTLR(b2p[TMP_REG_1]));
				break;
			case STF_BARRIER_NONE:
				break;
			}
>>>>>>> b80e8389
			break;

		/*
		 * BPF_ST(X)
		 */
		case BPF_STX | BPF_MEM | BPF_B: /* *(u8 *)(dst + off) = src */
		case BPF_ST | BPF_MEM | BPF_B: /* *(u8 *)(dst + off) = imm */
			if (BPF_CLASS(code) == BPF_ST) {
				EMIT(PPC_RAW_LI(b2p[TMP_REG_1], imm));
				src_reg = b2p[TMP_REG_1];
			}
			EMIT(PPC_RAW_STB(src_reg, dst_reg, off));
			break;
		case BPF_STX | BPF_MEM | BPF_H: /* (u16 *)(dst + off) = src */
		case BPF_ST | BPF_MEM | BPF_H: /* (u16 *)(dst + off) = imm */
			if (BPF_CLASS(code) == BPF_ST) {
				EMIT(PPC_RAW_LI(b2p[TMP_REG_1], imm));
				src_reg = b2p[TMP_REG_1];
			}
			EMIT(PPC_RAW_STH(src_reg, dst_reg, off));
			break;
		case BPF_STX | BPF_MEM | BPF_W: /* *(u32 *)(dst + off) = src */
		case BPF_ST | BPF_MEM | BPF_W: /* *(u32 *)(dst + off) = imm */
			if (BPF_CLASS(code) == BPF_ST) {
				PPC_LI32(b2p[TMP_REG_1], imm);
				src_reg = b2p[TMP_REG_1];
			}
			EMIT(PPC_RAW_STW(src_reg, dst_reg, off));
			break;
		case BPF_STX | BPF_MEM | BPF_DW: /* (u64 *)(dst + off) = src */
		case BPF_ST | BPF_MEM | BPF_DW: /* *(u64 *)(dst + off) = imm */
			if (BPF_CLASS(code) == BPF_ST) {
				PPC_LI32(b2p[TMP_REG_1], imm);
				src_reg = b2p[TMP_REG_1];
			}
			PPC_BPF_STL(src_reg, dst_reg, off);
			break;

		/*
		 * BPF_STX XADD (atomic_add)
		 */
		/* *(u32 *)(dst + off) += src */
		case BPF_STX | BPF_XADD | BPF_W:
			/* Get EA into TMP_REG_1 */
			EMIT(PPC_RAW_ADDI(b2p[TMP_REG_1], dst_reg, off));
			tmp_idx = ctx->idx * 4;
			/* load value from memory into TMP_REG_2 */
			EMIT(PPC_RAW_LWARX(b2p[TMP_REG_2], 0, b2p[TMP_REG_1], 0));
			/* add value from src_reg into this */
			EMIT(PPC_RAW_ADD(b2p[TMP_REG_2], b2p[TMP_REG_2], src_reg));
			/* store result back */
			EMIT(PPC_RAW_STWCX(b2p[TMP_REG_2], 0, b2p[TMP_REG_1]));
			/* we're done if this succeeded */
			PPC_BCC_SHORT(COND_NE, tmp_idx);
			break;
		/* *(u64 *)(dst + off) += src */
		case BPF_STX | BPF_XADD | BPF_DW:
			EMIT(PPC_RAW_ADDI(b2p[TMP_REG_1], dst_reg, off));
			tmp_idx = ctx->idx * 4;
			EMIT(PPC_RAW_LDARX(b2p[TMP_REG_2], 0, b2p[TMP_REG_1], 0));
			EMIT(PPC_RAW_ADD(b2p[TMP_REG_2], b2p[TMP_REG_2], src_reg));
			EMIT(PPC_RAW_STDCX(b2p[TMP_REG_2], 0, b2p[TMP_REG_1]));
			PPC_BCC_SHORT(COND_NE, tmp_idx);
			break;

		/*
		 * BPF_LDX
		 */
		/* dst = *(u8 *)(ul) (src + off) */
		case BPF_LDX | BPF_MEM | BPF_B:
			EMIT(PPC_RAW_LBZ(dst_reg, src_reg, off));
			if (insn_is_zext(&insn[i + 1]))
				addrs[++i] = ctx->idx * 4;
			break;
		/* dst = *(u16 *)(ul) (src + off) */
		case BPF_LDX | BPF_MEM | BPF_H:
			EMIT(PPC_RAW_LHZ(dst_reg, src_reg, off));
			if (insn_is_zext(&insn[i + 1]))
				addrs[++i] = ctx->idx * 4;
			break;
		/* dst = *(u32 *)(ul) (src + off) */
		case BPF_LDX | BPF_MEM | BPF_W:
			EMIT(PPC_RAW_LWZ(dst_reg, src_reg, off));
			if (insn_is_zext(&insn[i + 1]))
				addrs[++i] = ctx->idx * 4;
			break;
		/* dst = *(u64 *)(ul) (src + off) */
		case BPF_LDX | BPF_MEM | BPF_DW:
			PPC_BPF_LL(dst_reg, src_reg, off);
			break;

		/*
		 * Doubleword load
		 * 16 byte instruction that uses two 'struct bpf_insn'
		 */
		case BPF_LD | BPF_IMM | BPF_DW: /* dst = (u64) imm */
			imm64 = ((u64)(u32) insn[i].imm) |
				    (((u64)(u32) insn[i+1].imm) << 32);
			/* Adjust for two bpf instructions */
			addrs[++i] = ctx->idx * 4;
			PPC_LI64(dst_reg, imm64);
			break;

		/*
		 * Return/Exit
		 */
		case BPF_JMP | BPF_EXIT:
			/*
			 * If this isn't the very last instruction, branch to
			 * the epilogue. If we _are_ the last instruction,
			 * we'll just fall through to the epilogue.
			 */
			if (i != flen - 1)
				PPC_JMP(exit_addr);
			/* else fall through to the epilogue */
			break;

		/*
		 * Call kernel helper or bpf function
		 */
		case BPF_JMP | BPF_CALL:
			ctx->seen |= SEEN_FUNC;

			ret = bpf_jit_get_func_addr(fp, &insn[i], extra_pass,
						    &func_addr, &func_addr_fixed);
			if (ret < 0)
				return ret;

			if (func_addr_fixed)
				bpf_jit_emit_func_call_hlp(image, ctx, func_addr);
			else
				bpf_jit_emit_func_call_rel(image, ctx, func_addr);
			/* move return value from r3 to BPF_REG_0 */
			EMIT(PPC_RAW_MR(b2p[BPF_REG_0], 3));
			break;

		/*
		 * Jumps and branches
		 */
		case BPF_JMP | BPF_JA:
			PPC_JMP(addrs[i + 1 + off]);
			break;

		case BPF_JMP | BPF_JGT | BPF_K:
		case BPF_JMP | BPF_JGT | BPF_X:
		case BPF_JMP | BPF_JSGT | BPF_K:
		case BPF_JMP | BPF_JSGT | BPF_X:
		case BPF_JMP32 | BPF_JGT | BPF_K:
		case BPF_JMP32 | BPF_JGT | BPF_X:
		case BPF_JMP32 | BPF_JSGT | BPF_K:
		case BPF_JMP32 | BPF_JSGT | BPF_X:
			true_cond = COND_GT;
			goto cond_branch;
		case BPF_JMP | BPF_JLT | BPF_K:
		case BPF_JMP | BPF_JLT | BPF_X:
		case BPF_JMP | BPF_JSLT | BPF_K:
		case BPF_JMP | BPF_JSLT | BPF_X:
		case BPF_JMP32 | BPF_JLT | BPF_K:
		case BPF_JMP32 | BPF_JLT | BPF_X:
		case BPF_JMP32 | BPF_JSLT | BPF_K:
		case BPF_JMP32 | BPF_JSLT | BPF_X:
			true_cond = COND_LT;
			goto cond_branch;
		case BPF_JMP | BPF_JGE | BPF_K:
		case BPF_JMP | BPF_JGE | BPF_X:
		case BPF_JMP | BPF_JSGE | BPF_K:
		case BPF_JMP | BPF_JSGE | BPF_X:
		case BPF_JMP32 | BPF_JGE | BPF_K:
		case BPF_JMP32 | BPF_JGE | BPF_X:
		case BPF_JMP32 | BPF_JSGE | BPF_K:
		case BPF_JMP32 | BPF_JSGE | BPF_X:
			true_cond = COND_GE;
			goto cond_branch;
		case BPF_JMP | BPF_JLE | BPF_K:
		case BPF_JMP | BPF_JLE | BPF_X:
		case BPF_JMP | BPF_JSLE | BPF_K:
		case BPF_JMP | BPF_JSLE | BPF_X:
		case BPF_JMP32 | BPF_JLE | BPF_K:
		case BPF_JMP32 | BPF_JLE | BPF_X:
		case BPF_JMP32 | BPF_JSLE | BPF_K:
		case BPF_JMP32 | BPF_JSLE | BPF_X:
			true_cond = COND_LE;
			goto cond_branch;
		case BPF_JMP | BPF_JEQ | BPF_K:
		case BPF_JMP | BPF_JEQ | BPF_X:
		case BPF_JMP32 | BPF_JEQ | BPF_K:
		case BPF_JMP32 | BPF_JEQ | BPF_X:
			true_cond = COND_EQ;
			goto cond_branch;
		case BPF_JMP | BPF_JNE | BPF_K:
		case BPF_JMP | BPF_JNE | BPF_X:
		case BPF_JMP32 | BPF_JNE | BPF_K:
		case BPF_JMP32 | BPF_JNE | BPF_X:
			true_cond = COND_NE;
			goto cond_branch;
		case BPF_JMP | BPF_JSET | BPF_K:
		case BPF_JMP | BPF_JSET | BPF_X:
		case BPF_JMP32 | BPF_JSET | BPF_K:
		case BPF_JMP32 | BPF_JSET | BPF_X:
			true_cond = COND_NE;
			/* Fall through */

cond_branch:
			switch (code) {
			case BPF_JMP | BPF_JGT | BPF_X:
			case BPF_JMP | BPF_JLT | BPF_X:
			case BPF_JMP | BPF_JGE | BPF_X:
			case BPF_JMP | BPF_JLE | BPF_X:
			case BPF_JMP | BPF_JEQ | BPF_X:
			case BPF_JMP | BPF_JNE | BPF_X:
			case BPF_JMP32 | BPF_JGT | BPF_X:
			case BPF_JMP32 | BPF_JLT | BPF_X:
			case BPF_JMP32 | BPF_JGE | BPF_X:
			case BPF_JMP32 | BPF_JLE | BPF_X:
			case BPF_JMP32 | BPF_JEQ | BPF_X:
			case BPF_JMP32 | BPF_JNE | BPF_X:
				/* unsigned comparison */
				if (BPF_CLASS(code) == BPF_JMP32)
					EMIT(PPC_RAW_CMPLW(dst_reg, src_reg));
				else
					EMIT(PPC_RAW_CMPLD(dst_reg, src_reg));
				break;
			case BPF_JMP | BPF_JSGT | BPF_X:
			case BPF_JMP | BPF_JSLT | BPF_X:
			case BPF_JMP | BPF_JSGE | BPF_X:
			case BPF_JMP | BPF_JSLE | BPF_X:
			case BPF_JMP32 | BPF_JSGT | BPF_X:
			case BPF_JMP32 | BPF_JSLT | BPF_X:
			case BPF_JMP32 | BPF_JSGE | BPF_X:
			case BPF_JMP32 | BPF_JSLE | BPF_X:
				/* signed comparison */
				if (BPF_CLASS(code) == BPF_JMP32)
					EMIT(PPC_RAW_CMPW(dst_reg, src_reg));
				else
					EMIT(PPC_RAW_CMPD(dst_reg, src_reg));
				break;
			case BPF_JMP | BPF_JSET | BPF_X:
			case BPF_JMP32 | BPF_JSET | BPF_X:
				if (BPF_CLASS(code) == BPF_JMP) {
					EMIT(PPC_RAW_AND_DOT(b2p[TMP_REG_1], dst_reg,
						    src_reg));
				} else {
					int tmp_reg = b2p[TMP_REG_1];

					EMIT(PPC_RAW_AND(tmp_reg, dst_reg, src_reg));
					EMIT(PPC_RAW_RLWINM_DOT(tmp_reg, tmp_reg, 0, 0,
						       31));
				}
				break;
			case BPF_JMP | BPF_JNE | BPF_K:
			case BPF_JMP | BPF_JEQ | BPF_K:
			case BPF_JMP | BPF_JGT | BPF_K:
			case BPF_JMP | BPF_JLT | BPF_K:
			case BPF_JMP | BPF_JGE | BPF_K:
			case BPF_JMP | BPF_JLE | BPF_K:
			case BPF_JMP32 | BPF_JNE | BPF_K:
			case BPF_JMP32 | BPF_JEQ | BPF_K:
			case BPF_JMP32 | BPF_JGT | BPF_K:
			case BPF_JMP32 | BPF_JLT | BPF_K:
			case BPF_JMP32 | BPF_JGE | BPF_K:
			case BPF_JMP32 | BPF_JLE | BPF_K:
			{
				bool is_jmp32 = BPF_CLASS(code) == BPF_JMP32;

				/*
				 * Need sign-extended load, so only positive
				 * values can be used as imm in cmpldi
				 */
				if (imm >= 0 && imm < 32768) {
					if (is_jmp32)
						EMIT(PPC_RAW_CMPLWI(dst_reg, imm));
					else
						EMIT(PPC_RAW_CMPLDI(dst_reg, imm));
				} else {
					/* sign-extending load */
					PPC_LI32(b2p[TMP_REG_1], imm);
					/* ... but unsigned comparison */
					if (is_jmp32)
						EMIT(PPC_RAW_CMPLW(dst_reg,
							  b2p[TMP_REG_1]));
					else
						EMIT(PPC_RAW_CMPLD(dst_reg,
							  b2p[TMP_REG_1]));
				}
				break;
			}
			case BPF_JMP | BPF_JSGT | BPF_K:
			case BPF_JMP | BPF_JSLT | BPF_K:
			case BPF_JMP | BPF_JSGE | BPF_K:
			case BPF_JMP | BPF_JSLE | BPF_K:
			case BPF_JMP32 | BPF_JSGT | BPF_K:
			case BPF_JMP32 | BPF_JSLT | BPF_K:
			case BPF_JMP32 | BPF_JSGE | BPF_K:
			case BPF_JMP32 | BPF_JSLE | BPF_K:
			{
				bool is_jmp32 = BPF_CLASS(code) == BPF_JMP32;

				/*
				 * signed comparison, so any 16-bit value
				 * can be used in cmpdi
				 */
				if (imm >= -32768 && imm < 32768) {
					if (is_jmp32)
						EMIT(PPC_RAW_CMPWI(dst_reg, imm));
					else
						EMIT(PPC_RAW_CMPDI(dst_reg, imm));
				} else {
					PPC_LI32(b2p[TMP_REG_1], imm);
					if (is_jmp32)
						EMIT(PPC_RAW_CMPW(dst_reg,
							 b2p[TMP_REG_1]));
					else
						EMIT(PPC_RAW_CMPD(dst_reg,
							 b2p[TMP_REG_1]));
				}
				break;
			}
			case BPF_JMP | BPF_JSET | BPF_K:
			case BPF_JMP32 | BPF_JSET | BPF_K:
				/* andi does not sign-extend the immediate */
				if (imm >= 0 && imm < 32768)
					/* PPC_ANDI is _only/always_ dot-form */
					EMIT(PPC_RAW_ANDI(b2p[TMP_REG_1], dst_reg, imm));
				else {
					int tmp_reg = b2p[TMP_REG_1];

					PPC_LI32(tmp_reg, imm);
					if (BPF_CLASS(code) == BPF_JMP) {
						EMIT(PPC_RAW_AND_DOT(tmp_reg, dst_reg,
							    tmp_reg));
					} else {
						EMIT(PPC_RAW_AND(tmp_reg, dst_reg,
							tmp_reg));
						EMIT(PPC_RAW_RLWINM_DOT(tmp_reg, tmp_reg,
							       0, 0, 31));
					}
				}
				break;
			}
			PPC_BCC(true_cond, addrs[i + 1 + off]);
			break;

		/*
		 * Tail call
		 */
		case BPF_JMP | BPF_TAIL_CALL:
			ctx->seen |= SEEN_TAILCALL;
			ret = bpf_jit_emit_tail_call(image, ctx, addrs[i + 1]);
			if (ret < 0)
				return ret;
			break;

		default:
			/*
			 * The filter contains something cruel & unusual.
			 * We don't handle it, but also there shouldn't be
			 * anything missing from our list.
			 */
			pr_err_ratelimited("eBPF filter opcode %04x (@%d) unsupported\n",
					code, i);
			return -ENOTSUPP;
		}
	}

	/* Set end-of-body-code address for exit. */
	addrs[i] = ctx->idx * 4;

	return 0;
}

/* Fix the branch target addresses for subprog calls */
static int bpf_jit_fixup_subprog_calls(struct bpf_prog *fp, u32 *image,
				       struct codegen_context *ctx, u32 *addrs)
{
	const struct bpf_insn *insn = fp->insnsi;
	bool func_addr_fixed;
	u64 func_addr;
	u32 tmp_idx;
	int i, ret;

	for (i = 0; i < fp->len; i++) {
		/*
		 * During the extra pass, only the branch target addresses for
		 * the subprog calls need to be fixed. All other instructions
		 * can left untouched.
		 *
		 * The JITed image length does not change because we already
		 * ensure that the JITed instruction sequence for these calls
		 * are of fixed length by padding them with NOPs.
		 */
		if (insn[i].code == (BPF_JMP | BPF_CALL) &&
		    insn[i].src_reg == BPF_PSEUDO_CALL) {
			ret = bpf_jit_get_func_addr(fp, &insn[i], true,
						    &func_addr,
						    &func_addr_fixed);
			if (ret < 0)
				return ret;

			/*
			 * Save ctx->idx as this would currently point to the
			 * end of the JITed image and set it to the offset of
			 * the instruction sequence corresponding to the
			 * subprog call temporarily.
			 */
			tmp_idx = ctx->idx;
			ctx->idx = addrs[i] / 4;
			bpf_jit_emit_func_call_rel(image, ctx, func_addr);

			/*
			 * Restore ctx->idx here. This is safe as the length
			 * of the JITed sequence remains unchanged.
			 */
			ctx->idx = tmp_idx;
		}
	}

	return 0;
}

struct powerpc64_jit_data {
	struct bpf_binary_header *header;
	u32 *addrs;
	u8 *image;
	u32 proglen;
	struct codegen_context ctx;
};

bool bpf_jit_needs_zext(void)
{
	return true;
}

struct bpf_prog *bpf_int_jit_compile(struct bpf_prog *fp)
{
	u32 proglen;
	u32 alloclen;
	u8 *image = NULL;
	u32 *code_base;
	u32 *addrs;
	struct powerpc64_jit_data *jit_data;
	struct codegen_context cgctx;
	int pass;
	int flen;
	struct bpf_binary_header *bpf_hdr;
	struct bpf_prog *org_fp = fp;
	struct bpf_prog *tmp_fp;
	bool bpf_blinded = false;
	bool extra_pass = false;

	if (!fp->jit_requested)
		return org_fp;

	tmp_fp = bpf_jit_blind_constants(org_fp);
	if (IS_ERR(tmp_fp))
		return org_fp;

	if (tmp_fp != org_fp) {
		bpf_blinded = true;
		fp = tmp_fp;
	}

	jit_data = fp->aux->jit_data;
	if (!jit_data) {
		jit_data = kzalloc(sizeof(*jit_data), GFP_KERNEL);
		if (!jit_data) {
			fp = org_fp;
			goto out;
		}
		fp->aux->jit_data = jit_data;
	}

	flen = fp->len;
	addrs = jit_data->addrs;
	if (addrs) {
		cgctx = jit_data->ctx;
		image = jit_data->image;
		bpf_hdr = jit_data->header;
		proglen = jit_data->proglen;
		alloclen = proglen + FUNCTION_DESCR_SIZE;
		extra_pass = true;
		goto skip_init_ctx;
	}

	addrs = kcalloc(flen + 1, sizeof(*addrs), GFP_KERNEL);
	if (addrs == NULL) {
		fp = org_fp;
		goto out_addrs;
	}

	memset(&cgctx, 0, sizeof(struct codegen_context));

	/* Make sure that the stack is quadword aligned. */
	cgctx.stack_size = round_up(fp->aux->stack_depth, 16);

	/* Scouting faux-generate pass 0 */
	if (bpf_jit_build_body(fp, 0, &cgctx, addrs, false)) {
		/* We hit something illegal or unsupported. */
		fp = org_fp;
		goto out_addrs;
	}

	/*
	 * If we have seen a tail call, we need a second pass.
	 * This is because bpf_jit_emit_common_epilogue() is called
	 * from bpf_jit_emit_tail_call() with a not yet stable ctx->seen.
	 */
	if (cgctx.seen & SEEN_TAILCALL) {
		cgctx.idx = 0;
		if (bpf_jit_build_body(fp, 0, &cgctx, addrs, false)) {
			fp = org_fp;
			goto out_addrs;
		}
	}

	/*
	 * Pretend to build prologue, given the features we've seen.  This will
	 * update ctgtx.idx as it pretends to output instructions, then we can
	 * calculate total size from idx.
	 */
	bpf_jit_build_prologue(0, &cgctx);
	bpf_jit_build_epilogue(0, &cgctx);

	proglen = cgctx.idx * 4;
	alloclen = proglen + FUNCTION_DESCR_SIZE;

	bpf_hdr = bpf_jit_binary_alloc(alloclen, &image, 4,
			bpf_jit_fill_ill_insns);
	if (!bpf_hdr) {
		fp = org_fp;
		goto out_addrs;
	}

skip_init_ctx:
	code_base = (u32 *)(image + FUNCTION_DESCR_SIZE);

	if (extra_pass) {
		/*
		 * Do not touch the prologue and epilogue as they will remain
		 * unchanged. Only fix the branch target address for subprog
		 * calls in the body.
		 *
		 * This does not change the offsets and lengths of the subprog
		 * call instruction sequences and hence, the size of the JITed
		 * image as well.
		 */
		bpf_jit_fixup_subprog_calls(fp, code_base, &cgctx, addrs);

		/* There is no need to perform the usual passes. */
		goto skip_codegen_passes;
	}

	/* Code generation passes 1-2 */
	for (pass = 1; pass < 3; pass++) {
		/* Now build the prologue, body code & epilogue for real. */
		cgctx.idx = 0;
		bpf_jit_build_prologue(code_base, &cgctx);
		bpf_jit_build_body(fp, code_base, &cgctx, addrs, extra_pass);
		bpf_jit_build_epilogue(code_base, &cgctx);

		if (bpf_jit_enable > 1)
			pr_info("Pass %d: shrink = %d, seen = 0x%x\n", pass,
				proglen - (cgctx.idx * 4), cgctx.seen);
	}

skip_codegen_passes:
	if (bpf_jit_enable > 1)
		/*
		 * Note that we output the base address of the code_base
		 * rather than image, since opcodes are in code_base.
		 */
		bpf_jit_dump(flen, proglen, pass, code_base);

#ifdef PPC64_ELF_ABI_v1
	/* Function descriptor nastiness: Address + TOC */
	((u64 *)image)[0] = (u64)code_base;
	((u64 *)image)[1] = local_paca->kernel_toc;
#endif

	fp->bpf_func = (void *)image;
	fp->jited = 1;
	fp->jited_len = alloclen;

	bpf_flush_icache(bpf_hdr, (u8 *)bpf_hdr + (bpf_hdr->pages * PAGE_SIZE));
	if (!fp->is_func || extra_pass) {
		bpf_prog_fill_jited_linfo(fp, addrs);
out_addrs:
		kfree(addrs);
		kfree(jit_data);
		fp->aux->jit_data = NULL;
	} else {
		jit_data->addrs = addrs;
		jit_data->ctx = cgctx;
		jit_data->proglen = proglen;
		jit_data->image = image;
		jit_data->header = bpf_hdr;
	}

out:
	if (bpf_blinded)
		bpf_jit_prog_release_other(fp, fp == org_fp ? tmp_fp : org_fp);

	return fp;
}

/* Overriding bpf_jit_free() as we don't set images read-only. */
void bpf_jit_free(struct bpf_prog *fp)
{
	unsigned long addr = (unsigned long)fp->bpf_func & PAGE_MASK;
	struct bpf_binary_header *bpf_hdr = (void *)addr;

	if (fp->jited)
		bpf_jit_binary_free(bpf_hdr);

	bpf_prog_unlock_free(fp);
}<|MERGE_RESOLUTION|>--- conflicted
+++ resolved
@@ -689,8 +689,6 @@
 		 * BPF_ST NOSPEC (speculation barrier)
 		 */
 		case BPF_ST | BPF_NOSPEC:
-<<<<<<< HEAD
-=======
 			if (!security_ftr_enabled(SEC_FTR_FAVOUR_SECURITY) ||
 					(!security_ftr_enabled(SEC_FTR_L1D_FLUSH_PR) &&
 					 (!security_ftr_enabled(SEC_FTR_L1D_FLUSH_HV) || !cpu_has_feature(CPU_FTR_HVMODE))))
@@ -715,7 +713,6 @@
 			case STF_BARRIER_NONE:
 				break;
 			}
->>>>>>> b80e8389
 			break;
 
 		/*
