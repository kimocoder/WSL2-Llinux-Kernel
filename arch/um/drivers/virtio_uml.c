// SPDX-License-Identifier: GPL-2.0-or-later
/*
 * Virtio vhost-user driver
 *
 * Copyright(c) 2019 Intel Corporation
 *
 * This driver allows virtio devices to be used over a vhost-user socket.
 *
 * Guest devices can be instantiated by kernel module or command line
 * parameters. One device will be created for each parameter. Syntax:
 *
 *		virtio_uml.device=<socket>:<virtio_id>[:<platform_id>]
 * where:
 *		<socket>	:= vhost-user socket path to connect
 *		<virtio_id>	:= virtio device id (as in virtio_ids.h)
 *		<platform_id>	:= (optional) platform device id
 *
 * example:
 *		virtio_uml.device=/var/uml.socket:1
 *
 * Based on Virtio MMIO driver by Pawel Moll, copyright 2011-2014, ARM Ltd.
 */
#include <linux/module.h>
#include <linux/of.h>
#include <linux/platform_device.h>
#include <linux/slab.h>
#include <linux/virtio.h>
#include <linux/virtio_config.h>
#include <linux/virtio_ring.h>
#include <linux/time-internal.h>
#include <linux/virtio-uml.h>
#include <shared/as-layout.h>
#include <irq_kern.h>
#include <init.h>
#include <os.h>
#include "vhost_user.h"

#define MAX_SUPPORTED_QUEUE_SIZE	256

#define to_virtio_uml_device(_vdev) \
	container_of(_vdev, struct virtio_uml_device, vdev)

struct virtio_uml_platform_data {
	u32 virtio_device_id;
	const char *socket_path;
	struct work_struct conn_broken_wk;
	struct platform_device *pdev;
};

struct virtio_uml_device {
	struct virtio_device vdev;
	struct platform_device *pdev;
	struct virtio_uml_platform_data *pdata;

	spinlock_t sock_lock;
	int sock, req_fd, irq;
	u64 features;
	u64 protocol_features;
	u8 status;
	u8 registered:1;
	u8 suspended:1;
	u8 no_vq_suspend:1;

	u8 config_changed_irq:1;
	uint64_t vq_irq_vq_map;
	int recv_rc;
};

struct virtio_uml_vq_info {
	int kick_fd, call_fd;
	char name[32];
	bool suspended;
};

extern unsigned long long physmem_size, highmem;

#define vu_err(vu_dev, ...)	dev_err(&(vu_dev)->pdev->dev, ##__VA_ARGS__)

/* Vhost-user protocol */

static int full_sendmsg_fds(int fd, const void *buf, unsigned int len,
			    const int *fds, unsigned int fds_num)
{
	int rc;

	do {
		rc = os_sendmsg_fds(fd, buf, len, fds, fds_num);
		if (rc > 0) {
			buf += rc;
			len -= rc;
			fds = NULL;
			fds_num = 0;
		}
	} while (len && (rc >= 0 || rc == -EINTR));

	if (rc < 0)
		return rc;
	return 0;
}

static int full_read(int fd, void *buf, int len, bool abortable)
{
	int rc;

	if (!len)
		return 0;

	do {
		rc = os_read_file(fd, buf, len);
		if (rc > 0) {
			buf += rc;
			len -= rc;
		}
	} while (len && (rc > 0 || rc == -EINTR || (!abortable && rc == -EAGAIN)));

	if (rc < 0)
		return rc;
	if (rc == 0)
		return -ECONNRESET;
	return 0;
}

static int vhost_user_recv_header(int fd, struct vhost_user_msg *msg)
{
	return full_read(fd, msg, sizeof(msg->header), true);
}

static int vhost_user_recv(struct virtio_uml_device *vu_dev,
			   int fd, struct vhost_user_msg *msg,
			   size_t max_payload_size, bool wait)
{
	size_t size;
	int rc;

	/*
	 * In virtio time-travel mode, we're handling all the vhost-user
	 * FDs by polling them whenever appropriate. However, we may get
	 * into a situation where we're sending out an interrupt message
	 * to a device (e.g. a net device) and need to handle a simulation
	 * time message while doing so, e.g. one that tells us to update
	 * our idea of how long we can run without scheduling.
	 *
	 * Thus, we need to not just read() from the given fd, but need
	 * to also handle messages for the simulation time - this function
	 * does that for us while waiting for the given fd to be readable.
	 */
	if (wait)
		time_travel_wait_readable(fd);

	rc = vhost_user_recv_header(fd, msg);

	if (rc)
		return rc;
	size = msg->header.size;
	if (size > max_payload_size)
		return -EPROTO;
	return full_read(fd, &msg->payload, size, false);
}

static void vhost_user_check_reset(struct virtio_uml_device *vu_dev,
				   int rc)
{
	struct virtio_uml_platform_data *pdata = vu_dev->pdata;

	if (rc != -ECONNRESET)
		return;

	if (!vu_dev->registered)
		return;

<<<<<<< HEAD
	virtio_break_device(&vu_dev->vdev);
=======
	vu_dev->registered = 0;

>>>>>>> 9b37665a
	schedule_work(&pdata->conn_broken_wk);
}

static int vhost_user_recv_resp(struct virtio_uml_device *vu_dev,
				struct vhost_user_msg *msg,
				size_t max_payload_size)
{
	int rc = vhost_user_recv(vu_dev, vu_dev->sock, msg,
				 max_payload_size, true);

	if (rc) {
		vhost_user_check_reset(vu_dev, rc);
		return rc;
	}

	if (msg->header.flags != (VHOST_USER_FLAG_REPLY | VHOST_USER_VERSION))
		return -EPROTO;

	return 0;
}

static int vhost_user_recv_u64(struct virtio_uml_device *vu_dev,
			       u64 *value)
{
	struct vhost_user_msg msg;
	int rc = vhost_user_recv_resp(vu_dev, &msg,
				      sizeof(msg.payload.integer));

	if (rc)
		return rc;
	if (msg.header.size != sizeof(msg.payload.integer))
		return -EPROTO;
	*value = msg.payload.integer;
	return 0;
}

static int vhost_user_recv_req(struct virtio_uml_device *vu_dev,
			       struct vhost_user_msg *msg,
			       size_t max_payload_size)
{
	int rc = vhost_user_recv(vu_dev, vu_dev->req_fd, msg,
				 max_payload_size, false);

	if (rc)
		return rc;

	if ((msg->header.flags & ~VHOST_USER_FLAG_NEED_REPLY) !=
			VHOST_USER_VERSION)
		return -EPROTO;

	return 0;
}

static int vhost_user_send(struct virtio_uml_device *vu_dev,
			   bool need_response, struct vhost_user_msg *msg,
			   int *fds, size_t num_fds)
{
	size_t size = sizeof(msg->header) + msg->header.size;
	unsigned long flags;
	bool request_ack;
	int rc;

	msg->header.flags |= VHOST_USER_VERSION;

	/*
	 * The need_response flag indicates that we already need a response,
	 * e.g. to read the features. In these cases, don't request an ACK as
	 * it is meaningless. Also request an ACK only if supported.
	 */
	request_ack = !need_response;
	if (!(vu_dev->protocol_features &
			BIT_ULL(VHOST_USER_PROTOCOL_F_REPLY_ACK)))
		request_ack = false;

	if (request_ack)
		msg->header.flags |= VHOST_USER_FLAG_NEED_REPLY;

	spin_lock_irqsave(&vu_dev->sock_lock, flags);
	rc = full_sendmsg_fds(vu_dev->sock, msg, size, fds, num_fds);
	if (rc < 0)
		goto out;

	if (request_ack) {
		uint64_t status;

		rc = vhost_user_recv_u64(vu_dev, &status);
		if (rc)
			goto out;

		if (status) {
			vu_err(vu_dev, "slave reports error: %llu\n", status);
			rc = -EIO;
			goto out;
		}
	}

out:
	spin_unlock_irqrestore(&vu_dev->sock_lock, flags);
	return rc;
}

static int vhost_user_send_no_payload(struct virtio_uml_device *vu_dev,
				      bool need_response, u32 request)
{
	struct vhost_user_msg msg = {
		.header.request = request,
	};

	return vhost_user_send(vu_dev, need_response, &msg, NULL, 0);
}

static int vhost_user_send_no_payload_fd(struct virtio_uml_device *vu_dev,
					 u32 request, int fd)
{
	struct vhost_user_msg msg = {
		.header.request = request,
	};

	return vhost_user_send(vu_dev, false, &msg, &fd, 1);
}

static int vhost_user_send_u64(struct virtio_uml_device *vu_dev,
			       u32 request, u64 value)
{
	struct vhost_user_msg msg = {
		.header.request = request,
		.header.size = sizeof(msg.payload.integer),
		.payload.integer = value,
	};

	return vhost_user_send(vu_dev, false, &msg, NULL, 0);
}

static int vhost_user_set_owner(struct virtio_uml_device *vu_dev)
{
	return vhost_user_send_no_payload(vu_dev, false, VHOST_USER_SET_OWNER);
}

static int vhost_user_get_features(struct virtio_uml_device *vu_dev,
				   u64 *features)
{
	int rc = vhost_user_send_no_payload(vu_dev, true,
					    VHOST_USER_GET_FEATURES);

	if (rc)
		return rc;
	return vhost_user_recv_u64(vu_dev, features);
}

static int vhost_user_set_features(struct virtio_uml_device *vu_dev,
				   u64 features)
{
	return vhost_user_send_u64(vu_dev, VHOST_USER_SET_FEATURES, features);
}

static int vhost_user_get_protocol_features(struct virtio_uml_device *vu_dev,
					    u64 *protocol_features)
{
	int rc = vhost_user_send_no_payload(vu_dev, true,
			VHOST_USER_GET_PROTOCOL_FEATURES);

	if (rc)
		return rc;
	return vhost_user_recv_u64(vu_dev, protocol_features);
}

static int vhost_user_set_protocol_features(struct virtio_uml_device *vu_dev,
					    u64 protocol_features)
{
	return vhost_user_send_u64(vu_dev, VHOST_USER_SET_PROTOCOL_FEATURES,
				   protocol_features);
}

static void vhost_user_reply(struct virtio_uml_device *vu_dev,
			     struct vhost_user_msg *msg, int response)
{
	struct vhost_user_msg reply = {
		.payload.integer = response,
	};
	size_t size = sizeof(reply.header) + sizeof(reply.payload.integer);
	int rc;

	reply.header = msg->header;
	reply.header.flags &= ~VHOST_USER_FLAG_NEED_REPLY;
	reply.header.flags |= VHOST_USER_FLAG_REPLY;
	reply.header.size = sizeof(reply.payload.integer);

	rc = full_sendmsg_fds(vu_dev->req_fd, &reply, size, NULL, 0);

	if (rc)
		vu_err(vu_dev,
		       "sending reply to slave request failed: %d (size %zu)\n",
		       rc, size);
}

static irqreturn_t vu_req_read_message(struct virtio_uml_device *vu_dev,
				       struct time_travel_event *ev)
{
	struct virtqueue *vq;
	int response = 1;
	struct {
		struct vhost_user_msg msg;
		u8 extra_payload[512];
	} msg;
	int rc;

	rc = vhost_user_recv_req(vu_dev, &msg.msg,
				 sizeof(msg.msg.payload) +
				 sizeof(msg.extra_payload));

	vu_dev->recv_rc = rc;
	if (rc)
		return IRQ_NONE;

	switch (msg.msg.header.request) {
	case VHOST_USER_SLAVE_CONFIG_CHANGE_MSG:
		vu_dev->config_changed_irq = true;
		response = 0;
		break;
	case VHOST_USER_SLAVE_VRING_CALL:
		virtio_device_for_each_vq((&vu_dev->vdev), vq) {
			if (vq->index == msg.msg.payload.vring_state.index) {
				response = 0;
				vu_dev->vq_irq_vq_map |= BIT_ULL(vq->index);
				break;
			}
		}
		break;
	case VHOST_USER_SLAVE_IOTLB_MSG:
		/* not supported - VIRTIO_F_ACCESS_PLATFORM */
	case VHOST_USER_SLAVE_VRING_HOST_NOTIFIER_MSG:
		/* not supported - VHOST_USER_PROTOCOL_F_HOST_NOTIFIER */
	default:
		vu_err(vu_dev, "unexpected slave request %d\n",
		       msg.msg.header.request);
	}

	if (ev && !vu_dev->suspended)
		time_travel_add_irq_event(ev);

	if (msg.msg.header.flags & VHOST_USER_FLAG_NEED_REPLY)
		vhost_user_reply(vu_dev, &msg.msg, response);

	return IRQ_HANDLED;
}

static irqreturn_t vu_req_interrupt(int irq, void *data)
{
	struct virtio_uml_device *vu_dev = data;
	irqreturn_t ret = IRQ_HANDLED;

	if (!um_irq_timetravel_handler_used())
		ret = vu_req_read_message(vu_dev, NULL);

	if (vu_dev->recv_rc) {
		vhost_user_check_reset(vu_dev, vu_dev->recv_rc);
	} else if (vu_dev->vq_irq_vq_map) {
		struct virtqueue *vq;

		virtio_device_for_each_vq((&vu_dev->vdev), vq) {
			if (vu_dev->vq_irq_vq_map & BIT_ULL(vq->index))
				vring_interrupt(0 /* ignored */, vq);
		}
		vu_dev->vq_irq_vq_map = 0;
	} else if (vu_dev->config_changed_irq) {
		virtio_config_changed(&vu_dev->vdev);
		vu_dev->config_changed_irq = false;
	}

	return ret;
}

static void vu_req_interrupt_comm_handler(int irq, int fd, void *data,
					  struct time_travel_event *ev)
{
	vu_req_read_message(data, ev);
}

static int vhost_user_init_slave_req(struct virtio_uml_device *vu_dev)
{
	int rc, req_fds[2];

	/* Use a pipe for slave req fd, SIGIO is not supported for eventfd */
	rc = os_pipe(req_fds, true, true);
	if (rc < 0)
		return rc;
	vu_dev->req_fd = req_fds[0];

	rc = um_request_irq_tt(UM_IRQ_ALLOC, vu_dev->req_fd, IRQ_READ,
			       vu_req_interrupt, IRQF_SHARED,
			       vu_dev->pdev->name, vu_dev,
			       vu_req_interrupt_comm_handler);
	if (rc < 0)
		goto err_close;

	vu_dev->irq = rc;

	rc = vhost_user_send_no_payload_fd(vu_dev, VHOST_USER_SET_SLAVE_REQ_FD,
					   req_fds[1]);
	if (rc)
		goto err_free_irq;

	goto out;

err_free_irq:
	um_free_irq(vu_dev->irq, vu_dev);
err_close:
	os_close_file(req_fds[0]);
out:
	/* Close unused write end of request fds */
	os_close_file(req_fds[1]);
	return rc;
}

static int vhost_user_init(struct virtio_uml_device *vu_dev)
{
	int rc = vhost_user_set_owner(vu_dev);

	if (rc)
		return rc;
	rc = vhost_user_get_features(vu_dev, &vu_dev->features);
	if (rc)
		return rc;

	if (vu_dev->features & BIT_ULL(VHOST_USER_F_PROTOCOL_FEATURES)) {
		rc = vhost_user_get_protocol_features(vu_dev,
				&vu_dev->protocol_features);
		if (rc)
			return rc;
		vu_dev->protocol_features &= VHOST_USER_SUPPORTED_PROTOCOL_F;
		rc = vhost_user_set_protocol_features(vu_dev,
				vu_dev->protocol_features);
		if (rc)
			return rc;
	}

	if (vu_dev->protocol_features &
			BIT_ULL(VHOST_USER_PROTOCOL_F_SLAVE_REQ)) {
		rc = vhost_user_init_slave_req(vu_dev);
		if (rc)
			return rc;
	}

	return 0;
}

static void vhost_user_get_config(struct virtio_uml_device *vu_dev,
				  u32 offset, void *buf, u32 len)
{
	u32 cfg_size = offset + len;
	struct vhost_user_msg *msg;
	size_t payload_size = sizeof(msg->payload.config) + cfg_size;
	size_t msg_size = sizeof(msg->header) + payload_size;
	int rc;

	if (!(vu_dev->protocol_features &
	      BIT_ULL(VHOST_USER_PROTOCOL_F_CONFIG)))
		return;

	msg = kzalloc(msg_size, GFP_KERNEL);
	if (!msg)
		return;
	msg->header.request = VHOST_USER_GET_CONFIG;
	msg->header.size = payload_size;
	msg->payload.config.offset = 0;
	msg->payload.config.size = cfg_size;

	rc = vhost_user_send(vu_dev, true, msg, NULL, 0);
	if (rc) {
		vu_err(vu_dev, "sending VHOST_USER_GET_CONFIG failed: %d\n",
		       rc);
		goto free;
	}

	rc = vhost_user_recv_resp(vu_dev, msg, msg_size);
	if (rc) {
		vu_err(vu_dev,
		       "receiving VHOST_USER_GET_CONFIG response failed: %d\n",
		       rc);
		goto free;
	}

	if (msg->header.size != payload_size ||
	    msg->payload.config.size != cfg_size) {
		rc = -EPROTO;
		vu_err(vu_dev,
		       "Invalid VHOST_USER_GET_CONFIG sizes (payload %d expected %zu, config %u expected %u)\n",
		       msg->header.size, payload_size,
		       msg->payload.config.size, cfg_size);
		goto free;
	}
	memcpy(buf, msg->payload.config.payload + offset, len);

free:
	kfree(msg);
}

static void vhost_user_set_config(struct virtio_uml_device *vu_dev,
				  u32 offset, const void *buf, u32 len)
{
	struct vhost_user_msg *msg;
	size_t payload_size = sizeof(msg->payload.config) + len;
	size_t msg_size = sizeof(msg->header) + payload_size;
	int rc;

	if (!(vu_dev->protocol_features &
	      BIT_ULL(VHOST_USER_PROTOCOL_F_CONFIG)))
		return;

	msg = kzalloc(msg_size, GFP_KERNEL);
	if (!msg)
		return;
	msg->header.request = VHOST_USER_SET_CONFIG;
	msg->header.size = payload_size;
	msg->payload.config.offset = offset;
	msg->payload.config.size = len;
	memcpy(msg->payload.config.payload, buf, len);

	rc = vhost_user_send(vu_dev, false, msg, NULL, 0);
	if (rc)
		vu_err(vu_dev, "sending VHOST_USER_SET_CONFIG failed: %d\n",
		       rc);

	kfree(msg);
}

static int vhost_user_init_mem_region(u64 addr, u64 size, int *fd_out,
				      struct vhost_user_mem_region *region_out)
{
	unsigned long long mem_offset;
	int rc = phys_mapping(addr, &mem_offset);

	if (WARN(rc < 0, "phys_mapping of 0x%llx returned %d\n", addr, rc))
		return -EFAULT;
	*fd_out = rc;
	region_out->guest_addr = addr;
	region_out->user_addr = addr;
	region_out->size = size;
	region_out->mmap_offset = mem_offset;

	/* Ensure mapping is valid for the entire region */
	rc = phys_mapping(addr + size - 1, &mem_offset);
	if (WARN(rc != *fd_out, "phys_mapping of 0x%llx failed: %d != %d\n",
		 addr + size - 1, rc, *fd_out))
		return -EFAULT;
	return 0;
}

static int vhost_user_set_mem_table(struct virtio_uml_device *vu_dev)
{
	struct vhost_user_msg msg = {
		.header.request = VHOST_USER_SET_MEM_TABLE,
		.header.size = sizeof(msg.payload.mem_regions),
		.payload.mem_regions.num = 1,
	};
	unsigned long reserved = uml_reserved - uml_physmem;
	int fds[2];
	int rc;

	/*
	 * This is a bit tricky, see also the comment with setup_physmem().
	 *
	 * Essentially, setup_physmem() uses a file to mmap() our physmem,
	 * but the code and data we *already* have is omitted. To us, this
	 * is no difference, since they both become part of our address
	 * space and memory consumption. To somebody looking in from the
	 * outside, however, it is different because the part of our memory
	 * consumption that's already part of the binary (code/data) is not
	 * mapped from the file, so it's not visible to another mmap from
	 * the file descriptor.
	 *
	 * Thus, don't advertise this space to the vhost-user slave. This
	 * means that the slave will likely abort or similar when we give
	 * it an address from the hidden range, since it's not marked as
	 * a valid address, but at least that way we detect the issue and
	 * don't just have the slave read an all-zeroes buffer from the
	 * shared memory file, or write something there that we can never
	 * see (depending on the direction of the virtqueue traffic.)
	 *
	 * Since we usually don't want to use .text for virtio buffers,
	 * this effectively means that you cannot use
	 *  1) global variables, which are in the .bss and not in the shm
	 *     file-backed memory
	 *  2) the stack in some processes, depending on where they have
	 *     their stack (or maybe only no interrupt stack?)
	 *
	 * The stack is already not typically valid for DMA, so this isn't
	 * much of a restriction, but global variables might be encountered.
	 *
	 * It might be possible to fix it by copying around the data that's
	 * between bss_start and where we map the file now, but it's not
	 * something that you typically encounter with virtio drivers, so
	 * it didn't seem worthwhile.
	 */
	rc = vhost_user_init_mem_region(reserved, physmem_size - reserved,
					&fds[0],
					&msg.payload.mem_regions.regions[0]);

	if (rc < 0)
		return rc;
	if (highmem) {
		msg.payload.mem_regions.num++;
		rc = vhost_user_init_mem_region(__pa(end_iomem), highmem,
				&fds[1], &msg.payload.mem_regions.regions[1]);
		if (rc < 0)
			return rc;
	}

	return vhost_user_send(vu_dev, false, &msg, fds,
			       msg.payload.mem_regions.num);
}

static int vhost_user_set_vring_state(struct virtio_uml_device *vu_dev,
				      u32 request, u32 index, u32 num)
{
	struct vhost_user_msg msg = {
		.header.request = request,
		.header.size = sizeof(msg.payload.vring_state),
		.payload.vring_state.index = index,
		.payload.vring_state.num = num,
	};

	return vhost_user_send(vu_dev, false, &msg, NULL, 0);
}

static int vhost_user_set_vring_num(struct virtio_uml_device *vu_dev,
				    u32 index, u32 num)
{
	return vhost_user_set_vring_state(vu_dev, VHOST_USER_SET_VRING_NUM,
					  index, num);
}

static int vhost_user_set_vring_base(struct virtio_uml_device *vu_dev,
				     u32 index, u32 offset)
{
	return vhost_user_set_vring_state(vu_dev, VHOST_USER_SET_VRING_BASE,
					  index, offset);
}

static int vhost_user_set_vring_addr(struct virtio_uml_device *vu_dev,
				     u32 index, u64 desc, u64 used, u64 avail,
				     u64 log)
{
	struct vhost_user_msg msg = {
		.header.request = VHOST_USER_SET_VRING_ADDR,
		.header.size = sizeof(msg.payload.vring_addr),
		.payload.vring_addr.index = index,
		.payload.vring_addr.desc = desc,
		.payload.vring_addr.used = used,
		.payload.vring_addr.avail = avail,
		.payload.vring_addr.log = log,
	};

	return vhost_user_send(vu_dev, false, &msg, NULL, 0);
}

static int vhost_user_set_vring_fd(struct virtio_uml_device *vu_dev,
				   u32 request, int index, int fd)
{
	struct vhost_user_msg msg = {
		.header.request = request,
		.header.size = sizeof(msg.payload.integer),
		.payload.integer = index,
	};

	if (index & ~VHOST_USER_VRING_INDEX_MASK)
		return -EINVAL;
	if (fd < 0) {
		msg.payload.integer |= VHOST_USER_VRING_POLL_MASK;
		return vhost_user_send(vu_dev, false, &msg, NULL, 0);
	}
	return vhost_user_send(vu_dev, false, &msg, &fd, 1);
}

static int vhost_user_set_vring_call(struct virtio_uml_device *vu_dev,
				     int index, int fd)
{
	return vhost_user_set_vring_fd(vu_dev, VHOST_USER_SET_VRING_CALL,
				       index, fd);
}

static int vhost_user_set_vring_kick(struct virtio_uml_device *vu_dev,
				     int index, int fd)
{
	return vhost_user_set_vring_fd(vu_dev, VHOST_USER_SET_VRING_KICK,
				       index, fd);
}

static int vhost_user_set_vring_enable(struct virtio_uml_device *vu_dev,
				       u32 index, bool enable)
{
	if (!(vu_dev->features & BIT_ULL(VHOST_USER_F_PROTOCOL_FEATURES)))
		return 0;

	return vhost_user_set_vring_state(vu_dev, VHOST_USER_SET_VRING_ENABLE,
					  index, enable);
}


/* Virtio interface */

static bool vu_notify(struct virtqueue *vq)
{
	struct virtio_uml_vq_info *info = vq->priv;
	const uint64_t n = 1;
	int rc;

	if (info->suspended)
		return true;

	time_travel_propagate_time();

	if (info->kick_fd < 0) {
		struct virtio_uml_device *vu_dev;

		vu_dev = to_virtio_uml_device(vq->vdev);

		return vhost_user_set_vring_state(vu_dev, VHOST_USER_VRING_KICK,
						  vq->index, 0) == 0;
	}

	do {
		rc = os_write_file(info->kick_fd, &n, sizeof(n));
	} while (rc == -EINTR);
	return !WARN(rc != sizeof(n), "write returned %d\n", rc);
}

static irqreturn_t vu_interrupt(int irq, void *opaque)
{
	struct virtqueue *vq = opaque;
	struct virtio_uml_vq_info *info = vq->priv;
	uint64_t n;
	int rc;
	irqreturn_t ret = IRQ_NONE;

	do {
		rc = os_read_file(info->call_fd, &n, sizeof(n));
		if (rc == sizeof(n))
			ret |= vring_interrupt(irq, vq);
	} while (rc == sizeof(n) || rc == -EINTR);
	WARN(rc != -EAGAIN, "read returned %d\n", rc);
	return ret;
}


static void vu_get(struct virtio_device *vdev, unsigned offset,
		   void *buf, unsigned len)
{
	struct virtio_uml_device *vu_dev = to_virtio_uml_device(vdev);

	vhost_user_get_config(vu_dev, offset, buf, len);
}

static void vu_set(struct virtio_device *vdev, unsigned offset,
		   const void *buf, unsigned len)
{
	struct virtio_uml_device *vu_dev = to_virtio_uml_device(vdev);

	vhost_user_set_config(vu_dev, offset, buf, len);
}

static u8 vu_get_status(struct virtio_device *vdev)
{
	struct virtio_uml_device *vu_dev = to_virtio_uml_device(vdev);

	return vu_dev->status;
}

static void vu_set_status(struct virtio_device *vdev, u8 status)
{
	struct virtio_uml_device *vu_dev = to_virtio_uml_device(vdev);

	vu_dev->status = status;
}

static void vu_reset(struct virtio_device *vdev)
{
	struct virtio_uml_device *vu_dev = to_virtio_uml_device(vdev);

	vu_dev->status = 0;
}

static void vu_del_vq(struct virtqueue *vq)
{
	struct virtio_uml_vq_info *info = vq->priv;

	if (info->call_fd >= 0) {
		struct virtio_uml_device *vu_dev;

		vu_dev = to_virtio_uml_device(vq->vdev);

		um_free_irq(vu_dev->irq, vq);
		os_close_file(info->call_fd);
	}

	if (info->kick_fd >= 0)
		os_close_file(info->kick_fd);

	vring_del_virtqueue(vq);
	kfree(info);
}

static void vu_del_vqs(struct virtio_device *vdev)
{
	struct virtio_uml_device *vu_dev = to_virtio_uml_device(vdev);
	struct virtqueue *vq, *n;
	u64 features;

	/* Note: reverse order as a workaround to a decoding bug in snabb */
	list_for_each_entry_reverse(vq, &vdev->vqs, list)
		WARN_ON(vhost_user_set_vring_enable(vu_dev, vq->index, false));

	/* Ensure previous messages have been processed */
	WARN_ON(vhost_user_get_features(vu_dev, &features));

	list_for_each_entry_safe(vq, n, &vdev->vqs, list)
		vu_del_vq(vq);
}

static int vu_setup_vq_call_fd(struct virtio_uml_device *vu_dev,
			       struct virtqueue *vq)
{
	struct virtio_uml_vq_info *info = vq->priv;
	int call_fds[2];
	int rc;

	/* no call FD needed/desired in this case */
	if (vu_dev->protocol_features &
			BIT_ULL(VHOST_USER_PROTOCOL_F_INBAND_NOTIFICATIONS) &&
	    vu_dev->protocol_features &
			BIT_ULL(VHOST_USER_PROTOCOL_F_SLAVE_REQ)) {
		info->call_fd = -1;
		return 0;
	}

	/* Use a pipe for call fd, since SIGIO is not supported for eventfd */
	rc = os_pipe(call_fds, true, true);
	if (rc < 0)
		return rc;

	info->call_fd = call_fds[0];
	rc = um_request_irq(vu_dev->irq, info->call_fd, IRQ_READ,
			    vu_interrupt, IRQF_SHARED, info->name, vq);
	if (rc < 0)
		goto close_both;

	rc = vhost_user_set_vring_call(vu_dev, vq->index, call_fds[1]);
	if (rc)
		goto release_irq;

	goto out;

release_irq:
	um_free_irq(vu_dev->irq, vq);
close_both:
	os_close_file(call_fds[0]);
out:
	/* Close (unused) write end of call fds */
	os_close_file(call_fds[1]);

	return rc;
}

static struct virtqueue *vu_setup_vq(struct virtio_device *vdev,
				     unsigned index, vq_callback_t *callback,
				     const char *name, bool ctx)
{
	struct virtio_uml_device *vu_dev = to_virtio_uml_device(vdev);
	struct platform_device *pdev = vu_dev->pdev;
	struct virtio_uml_vq_info *info;
	struct virtqueue *vq;
	int num = MAX_SUPPORTED_QUEUE_SIZE;
	int rc;

	info = kzalloc(sizeof(*info), GFP_KERNEL);
	if (!info) {
		rc = -ENOMEM;
		goto error_kzalloc;
	}
	snprintf(info->name, sizeof(info->name), "%s.%d-%s", pdev->name,
		 pdev->id, name);

	vq = vring_create_virtqueue(index, num, PAGE_SIZE, vdev, true, true,
				    ctx, vu_notify, callback, info->name);
	if (!vq) {
		rc = -ENOMEM;
		goto error_create;
	}
	vq->priv = info;
	num = virtqueue_get_vring_size(vq);

	if (vu_dev->protocol_features &
			BIT_ULL(VHOST_USER_PROTOCOL_F_INBAND_NOTIFICATIONS)) {
		info->kick_fd = -1;
	} else {
		rc = os_eventfd(0, 0);
		if (rc < 0)
			goto error_kick;
		info->kick_fd = rc;
	}

	rc = vu_setup_vq_call_fd(vu_dev, vq);
	if (rc)
		goto error_call;

	rc = vhost_user_set_vring_num(vu_dev, index, num);
	if (rc)
		goto error_setup;

	rc = vhost_user_set_vring_base(vu_dev, index, 0);
	if (rc)
		goto error_setup;

	rc = vhost_user_set_vring_addr(vu_dev, index,
				       virtqueue_get_desc_addr(vq),
				       virtqueue_get_used_addr(vq),
				       virtqueue_get_avail_addr(vq),
				       (u64) -1);
	if (rc)
		goto error_setup;

	return vq;

error_setup:
	if (info->call_fd >= 0) {
		um_free_irq(vu_dev->irq, vq);
		os_close_file(info->call_fd);
	}
error_call:
	if (info->kick_fd >= 0)
		os_close_file(info->kick_fd);
error_kick:
	vring_del_virtqueue(vq);
error_create:
	kfree(info);
error_kzalloc:
	return ERR_PTR(rc);
}

static int vu_find_vqs(struct virtio_device *vdev, unsigned nvqs,
		       struct virtqueue *vqs[], vq_callback_t *callbacks[],
		       const char * const names[], const bool *ctx,
		       struct irq_affinity *desc)
{
	struct virtio_uml_device *vu_dev = to_virtio_uml_device(vdev);
	int i, queue_idx = 0, rc;
	struct virtqueue *vq;

	/* not supported for now */
	if (WARN_ON(nvqs > 64))
		return -EINVAL;

	rc = vhost_user_set_mem_table(vu_dev);
	if (rc)
		return rc;

	for (i = 0; i < nvqs; ++i) {
		if (!names[i]) {
			vqs[i] = NULL;
			continue;
		}

		vqs[i] = vu_setup_vq(vdev, queue_idx++, callbacks[i], names[i],
				     ctx ? ctx[i] : false);
		if (IS_ERR(vqs[i])) {
			rc = PTR_ERR(vqs[i]);
			goto error_setup;
		}
	}

	list_for_each_entry(vq, &vdev->vqs, list) {
		struct virtio_uml_vq_info *info = vq->priv;

		if (info->kick_fd >= 0) {
			rc = vhost_user_set_vring_kick(vu_dev, vq->index,
						       info->kick_fd);
			if (rc)
				goto error_setup;
		}

		rc = vhost_user_set_vring_enable(vu_dev, vq->index, true);
		if (rc)
			goto error_setup;
	}

	return 0;

error_setup:
	vu_del_vqs(vdev);
	return rc;
}

static u64 vu_get_features(struct virtio_device *vdev)
{
	struct virtio_uml_device *vu_dev = to_virtio_uml_device(vdev);

	return vu_dev->features;
}

static int vu_finalize_features(struct virtio_device *vdev)
{
	struct virtio_uml_device *vu_dev = to_virtio_uml_device(vdev);
	u64 supported = vdev->features & VHOST_USER_SUPPORTED_F;

	vring_transport_features(vdev);
	vu_dev->features = vdev->features | supported;

	return vhost_user_set_features(vu_dev, vu_dev->features);
}

static const char *vu_bus_name(struct virtio_device *vdev)
{
	struct virtio_uml_device *vu_dev = to_virtio_uml_device(vdev);

	return vu_dev->pdev->name;
}

static const struct virtio_config_ops virtio_uml_config_ops = {
	.get = vu_get,
	.set = vu_set,
	.get_status = vu_get_status,
	.set_status = vu_set_status,
	.reset = vu_reset,
	.find_vqs = vu_find_vqs,
	.del_vqs = vu_del_vqs,
	.get_features = vu_get_features,
	.finalize_features = vu_finalize_features,
	.bus_name = vu_bus_name,
};

static void virtio_uml_release_dev(struct device *d)
{
	struct virtio_device *vdev =
			container_of(d, struct virtio_device, dev);
	struct virtio_uml_device *vu_dev = to_virtio_uml_device(vdev);

	time_travel_propagate_time();

	/* might not have been opened due to not negotiating the feature */
	if (vu_dev->req_fd >= 0) {
		um_free_irq(vu_dev->irq, vu_dev);
		os_close_file(vu_dev->req_fd);
	}

	os_close_file(vu_dev->sock);
	kfree(vu_dev);
}

void virtio_uml_set_no_vq_suspend(struct virtio_device *vdev,
				  bool no_vq_suspend)
{
	struct virtio_uml_device *vu_dev = to_virtio_uml_device(vdev);

	if (WARN_ON(vdev->config != &virtio_uml_config_ops))
		return;

	vu_dev->no_vq_suspend = no_vq_suspend;
	dev_info(&vdev->dev, "%sabled VQ suspend\n",
		 no_vq_suspend ? "dis" : "en");
}

static void vu_of_conn_broken(struct work_struct *wk)
{
<<<<<<< HEAD
=======
	struct virtio_uml_platform_data *pdata;
	struct virtio_uml_device *vu_dev;

	pdata = container_of(wk, struct virtio_uml_platform_data, conn_broken_wk);

	vu_dev = platform_get_drvdata(pdata->pdev);

	virtio_break_device(&vu_dev->vdev);

>>>>>>> 9b37665a
	/*
	 * We can't remove the device from the devicetree so the only thing we
	 * can do is warn.
	 */
	WARN_ON(1);
}

/* Platform device */

static struct virtio_uml_platform_data *
virtio_uml_create_pdata(struct platform_device *pdev)
{
	struct device_node *np = pdev->dev.of_node;
	struct virtio_uml_platform_data *pdata;
	int ret;

	if (!np)
		return ERR_PTR(-EINVAL);

	pdata = devm_kzalloc(&pdev->dev, sizeof(*pdata), GFP_KERNEL);
	if (!pdata)
		return ERR_PTR(-ENOMEM);

	INIT_WORK(&pdata->conn_broken_wk, vu_of_conn_broken);
	pdata->pdev = pdev;

	ret = of_property_read_string(np, "socket-path", &pdata->socket_path);
	if (ret)
		return ERR_PTR(ret);

	ret = of_property_read_u32(np, "virtio-device-id",
				   &pdata->virtio_device_id);
	if (ret)
		return ERR_PTR(ret);

	return pdata;
}

static int virtio_uml_probe(struct platform_device *pdev)
{
	struct virtio_uml_platform_data *pdata = pdev->dev.platform_data;
	struct virtio_uml_device *vu_dev;
	int rc;

	if (!pdata) {
		pdata = virtio_uml_create_pdata(pdev);
		if (IS_ERR(pdata))
			return PTR_ERR(pdata);
	}

	vu_dev = kzalloc(sizeof(*vu_dev), GFP_KERNEL);
	if (!vu_dev)
		return -ENOMEM;

	vu_dev->pdata = pdata;
	vu_dev->vdev.dev.parent = &pdev->dev;
	vu_dev->vdev.dev.release = virtio_uml_release_dev;
	vu_dev->vdev.config = &virtio_uml_config_ops;
	vu_dev->vdev.id.device = pdata->virtio_device_id;
	vu_dev->vdev.id.vendor = VIRTIO_DEV_ANY_ID;
	vu_dev->pdev = pdev;
	vu_dev->req_fd = -1;

	time_travel_propagate_time();

	do {
		rc = os_connect_socket(pdata->socket_path);
	} while (rc == -EINTR);
	if (rc < 0)
		goto error_free;
	vu_dev->sock = rc;

	spin_lock_init(&vu_dev->sock_lock);

	rc = vhost_user_init(vu_dev);
	if (rc)
		goto error_init;

	platform_set_drvdata(pdev, vu_dev);

	device_set_wakeup_capable(&vu_dev->vdev.dev, true);

	rc = register_virtio_device(&vu_dev->vdev);
	if (rc)
		put_device(&vu_dev->vdev.dev);
	vu_dev->registered = 1;
	return rc;

error_init:
	os_close_file(vu_dev->sock);
error_free:
	kfree(vu_dev);
	return rc;
}

static int virtio_uml_remove(struct platform_device *pdev)
{
	struct virtio_uml_device *vu_dev = platform_get_drvdata(pdev);

	unregister_virtio_device(&vu_dev->vdev);
	return 0;
}

/* Command line device list */

static void vu_cmdline_release_dev(struct device *d)
{
}

static struct device vu_cmdline_parent = {
	.init_name = "virtio-uml-cmdline",
	.release = vu_cmdline_release_dev,
};

static bool vu_cmdline_parent_registered;
static int vu_cmdline_id;

static int vu_unregister_cmdline_device(struct device *dev, void *data)
{
	struct platform_device *pdev = to_platform_device(dev);
	struct virtio_uml_platform_data *pdata = pdev->dev.platform_data;

	kfree(pdata->socket_path);
	platform_device_unregister(pdev);
	return 0;
}

static void vu_conn_broken(struct work_struct *wk)
{
	struct virtio_uml_platform_data *pdata;
	struct virtio_uml_device *vu_dev;

	pdata = container_of(wk, struct virtio_uml_platform_data, conn_broken_wk);

	vu_dev = platform_get_drvdata(pdata->pdev);

	virtio_break_device(&vu_dev->vdev);

	vu_unregister_cmdline_device(&pdata->pdev->dev, NULL);
}

static int vu_cmdline_set(const char *device, const struct kernel_param *kp)
{
	const char *ids = strchr(device, ':');
	unsigned int virtio_device_id;
	int processed, consumed, err;
	char *socket_path;
	struct virtio_uml_platform_data pdata, *ppdata;
	struct platform_device *pdev;

	if (!ids || ids == device)
		return -EINVAL;

	processed = sscanf(ids, ":%u%n:%d%n",
			   &virtio_device_id, &consumed,
			   &vu_cmdline_id, &consumed);

	if (processed < 1 || ids[consumed])
		return -EINVAL;

	if (!vu_cmdline_parent_registered) {
		err = device_register(&vu_cmdline_parent);
		if (err) {
			pr_err("Failed to register parent device!\n");
			put_device(&vu_cmdline_parent);
			return err;
		}
		vu_cmdline_parent_registered = true;
	}

	socket_path = kmemdup_nul(device, ids - device, GFP_KERNEL);
	if (!socket_path)
		return -ENOMEM;

	pdata.virtio_device_id = (u32) virtio_device_id;
	pdata.socket_path = socket_path;

	pr_info("Registering device virtio-uml.%d id=%d at %s\n",
		vu_cmdline_id, virtio_device_id, socket_path);

	pdev = platform_device_register_data(&vu_cmdline_parent, "virtio-uml",
					     vu_cmdline_id++, &pdata,
					     sizeof(pdata));
	err = PTR_ERR_OR_ZERO(pdev);
	if (err)
		goto free;

	ppdata = pdev->dev.platform_data;
	ppdata->pdev = pdev;
	INIT_WORK(&ppdata->conn_broken_wk, vu_conn_broken);

	return 0;

free:
	kfree(socket_path);
	return err;
}

static int vu_cmdline_get_device(struct device *dev, void *data)
{
	struct platform_device *pdev = to_platform_device(dev);
	struct virtio_uml_platform_data *pdata = pdev->dev.platform_data;
	char *buffer = data;
	unsigned int len = strlen(buffer);

	snprintf(buffer + len, PAGE_SIZE - len, "%s:%d:%d\n",
		 pdata->socket_path, pdata->virtio_device_id, pdev->id);
	return 0;
}

static int vu_cmdline_get(char *buffer, const struct kernel_param *kp)
{
	buffer[0] = '\0';
	if (vu_cmdline_parent_registered)
		device_for_each_child(&vu_cmdline_parent, buffer,
				      vu_cmdline_get_device);
	return strlen(buffer) + 1;
}

static const struct kernel_param_ops vu_cmdline_param_ops = {
	.set = vu_cmdline_set,
	.get = vu_cmdline_get,
};

device_param_cb(device, &vu_cmdline_param_ops, NULL, S_IRUSR);
__uml_help(vu_cmdline_param_ops,
"virtio_uml.device=<socket>:<virtio_id>[:<platform_id>]\n"
"    Configure a virtio device over a vhost-user socket.\n"
"    See virtio_ids.h for a list of possible virtio device id values.\n"
"    Optionally use a specific platform_device id.\n\n"
);


static void vu_unregister_cmdline_devices(void)
{
	if (vu_cmdline_parent_registered) {
		device_for_each_child(&vu_cmdline_parent, NULL,
				      vu_unregister_cmdline_device);
		device_unregister(&vu_cmdline_parent);
		vu_cmdline_parent_registered = false;
	}
}

/* Platform driver */

static const struct of_device_id virtio_uml_match[] = {
	{ .compatible = "virtio,uml", },
	{ }
};
MODULE_DEVICE_TABLE(of, virtio_uml_match);

static int virtio_uml_suspend(struct platform_device *pdev, pm_message_t state)
{
	struct virtio_uml_device *vu_dev = platform_get_drvdata(pdev);

	if (!vu_dev->no_vq_suspend) {
		struct virtqueue *vq;

		virtio_device_for_each_vq((&vu_dev->vdev), vq) {
			struct virtio_uml_vq_info *info = vq->priv;

			info->suspended = true;
			vhost_user_set_vring_enable(vu_dev, vq->index, false);
		}
	}

	if (!device_may_wakeup(&vu_dev->vdev.dev)) {
		vu_dev->suspended = true;
		return 0;
	}

	return irq_set_irq_wake(vu_dev->irq, 1);
}

static int virtio_uml_resume(struct platform_device *pdev)
{
	struct virtio_uml_device *vu_dev = platform_get_drvdata(pdev);

	if (!vu_dev->no_vq_suspend) {
		struct virtqueue *vq;

		virtio_device_for_each_vq((&vu_dev->vdev), vq) {
			struct virtio_uml_vq_info *info = vq->priv;

			info->suspended = false;
			vhost_user_set_vring_enable(vu_dev, vq->index, true);
		}
	}

	vu_dev->suspended = false;

	if (!device_may_wakeup(&vu_dev->vdev.dev))
		return 0;

	return irq_set_irq_wake(vu_dev->irq, 0);
}

static struct platform_driver virtio_uml_driver = {
	.probe = virtio_uml_probe,
	.remove = virtio_uml_remove,
	.driver = {
		.name = "virtio-uml",
		.of_match_table = virtio_uml_match,
	},
	.suspend = virtio_uml_suspend,
	.resume = virtio_uml_resume,
};

static int __init virtio_uml_init(void)
{
	return platform_driver_register(&virtio_uml_driver);
}

static void __exit virtio_uml_exit(void)
{
	platform_driver_unregister(&virtio_uml_driver);
	vu_unregister_cmdline_devices();
}

module_init(virtio_uml_init);
module_exit(virtio_uml_exit);
__uml_exitcall(virtio_uml_exit);

MODULE_DESCRIPTION("UML driver for vhost-user virtio devices");
MODULE_LICENSE("GPL");<|MERGE_RESOLUTION|>--- conflicted
+++ resolved
@@ -168,12 +168,8 @@
 	if (!vu_dev->registered)
 		return;
 
-<<<<<<< HEAD
-	virtio_break_device(&vu_dev->vdev);
-=======
 	vu_dev->registered = 0;
 
->>>>>>> 9b37665a
 	schedule_work(&pdata->conn_broken_wk);
 }
 
@@ -1137,8 +1133,6 @@
 
 static void vu_of_conn_broken(struct work_struct *wk)
 {
-<<<<<<< HEAD
-=======
 	struct virtio_uml_platform_data *pdata;
 	struct virtio_uml_device *vu_dev;
 
@@ -1148,7 +1142,6 @@
 
 	virtio_break_device(&vu_dev->vdev);
 
->>>>>>> 9b37665a
 	/*
 	 * We can't remove the device from the devicetree so the only thing we
 	 * can do is warn.
