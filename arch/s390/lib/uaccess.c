--- conflicted
+++ resolved
@@ -227,11 +227,7 @@
 		"4: slgr  %0,%0\n"
 		"5:\n"
 		EX_TABLE(0b,2b) EX_TABLE(6b,2b) EX_TABLE(3b,5b) EX_TABLE(7b,5b)
-<<<<<<< HEAD
-		: "+a" (size), "+a" (to), "+a" (tmp1), "=a" (tmp2)
-=======
 		: "+&a" (size), "+&a" (to), "+a" (tmp1), "=&a" (tmp2)
->>>>>>> 9b37665a
 		: "a" (empty_zero_page), [spec] "K" (0x81UL)
 		: "cc", "memory", "0");
 	return size;
