--- conflicted
+++ resolved
@@ -785,8 +785,6 @@
 	zpci_dbg(0, "add fid:%x, rc:%d\n", fid, rc);
 	kfree(zdev);
 	return rc;
-<<<<<<< HEAD
-=======
 }
 
 bool zpci_is_device_configured(struct zpci_dev *zdev)
@@ -820,7 +818,6 @@
 	zdev->state = ZPCI_FN_STATE_RESERVED;
 	zpci_dbg(3, "rsv fid:%x\n", zdev->fid);
 	zpci_zdev_put(zdev);
->>>>>>> b80e8389
 }
 
 void zpci_release_device(struct kref *kref)
