--- conflicted
+++ resolved
@@ -205,11 +205,7 @@
 		pinctrl-0 = <&pinctrl_tsc2046_pendown>;
 		interrupt-parent = <&gpio2>;
 		interrupts = <29 0>;
-<<<<<<< HEAD
-		pendown-gpio = <&gpio2 29 GPIO_ACTIVE_HIGH>;
-=======
 		pendown-gpio = <&gpio2 29 GPIO_ACTIVE_LOW>;
->>>>>>> 9b37665a
 		touchscreen-max-pressure = <255>;
 		wakeup-source;
 	};
