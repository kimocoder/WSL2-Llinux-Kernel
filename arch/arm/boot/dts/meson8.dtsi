--- conflicted
+++ resolved
@@ -749,21 +749,13 @@
 
 &uart_B {
 	compatible = "amlogic,meson8-uart";
-<<<<<<< HEAD
-	clocks = <&xtal>, <&clkc CLKID_UART0>, <&clkc CLKID_CLK81>;
-=======
 	clocks = <&xtal>, <&clkc CLKID_UART1>, <&clkc CLKID_CLK81>;
->>>>>>> 9b37665a
 	clock-names = "xtal", "pclk", "baud";
 };
 
 &uart_C {
 	compatible = "amlogic,meson8-uart";
-<<<<<<< HEAD
-	clocks = <&xtal>, <&clkc CLKID_UART0>, <&clkc CLKID_CLK81>;
-=======
 	clocks = <&xtal>, <&clkc CLKID_UART2>, <&clkc CLKID_CLK81>;
->>>>>>> 9b37665a
 	clock-names = "xtal", "pclk", "baud";
 };
 
