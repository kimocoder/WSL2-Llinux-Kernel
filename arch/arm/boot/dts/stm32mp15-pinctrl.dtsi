--- conflicted
+++ resolved
@@ -1190,11 +1190,7 @@
 		};
 	};
 
-<<<<<<< HEAD
-	sai2a_sleep_pins_c: sai2a-2 {
-=======
 	sai2a_sleep_pins_c: sai2a-sleep-2 {
->>>>>>> 9b37665a
 		pins {
 			pinmux = <STM32_PINMUX('D', 13, ANALOG)>, /* SAI2_SCK_A */
 				 <STM32_PINMUX('D', 11, ANALOG)>, /* SAI2_SD_A */
