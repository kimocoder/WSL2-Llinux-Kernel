--- conflicted
+++ resolved
@@ -161,11 +161,7 @@
 	mpu_setup();
 
 	/* allocate the zero page. */
-<<<<<<< HEAD
-	zero_page = memblock_alloc(PAGE_SIZE, PAGE_SIZE);
-=======
 	zero_page = (void *)memblock_alloc(PAGE_SIZE, PAGE_SIZE);
->>>>>>> 9b37665a
 	if (!zero_page)
 		panic("%s: Failed to allocate %lu bytes align=0x%lx\n",
 		      __func__, PAGE_SIZE, PAGE_SIZE);
