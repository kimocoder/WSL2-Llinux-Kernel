// SPDX-License-Identifier: GPL-2.0-or-later
/*
 * Copyright 2017 NXP
 * Copyright 2011,2016 Freescale Semiconductor, Inc.
 * Copyright 2011 Linaro Ltd.
 */

#include <linux/clk.h>
#include <linux/hrtimer.h>
#include <linux/init.h>
#include <linux/interrupt.h>
#include <linux/io.h>
#include <linux/module.h>
#include <linux/of.h>
#include <linux/of_address.h>
#include <linux/of_device.h>
#include <linux/perf_event.h>
#include <linux/slab.h>

#include "common.h"

#define MMDC_MAPSR		0x404
#define BP_MMDC_MAPSR_PSD	0
#define BP_MMDC_MAPSR_PSS	4

#define MMDC_MDMISC		0x18
#define BM_MMDC_MDMISC_DDR_TYPE	0x18
#define BP_MMDC_MDMISC_DDR_TYPE	0x3

#define TOTAL_CYCLES		0x0
#define BUSY_CYCLES		0x1
#define READ_ACCESSES		0x2
#define WRITE_ACCESSES		0x3
#define READ_BYTES		0x4
#define WRITE_BYTES		0x5

/* Enables, resets, freezes, overflow profiling*/
#define DBG_DIS			0x0
#define DBG_EN			0x1
#define DBG_RST			0x2
#define PRF_FRZ			0x4
#define CYC_OVF			0x8
#define PROFILE_SEL		0x10

#define MMDC_MADPCR0	0x410
#define MMDC_MADPCR1	0x414
#define MMDC_MADPSR0	0x418
#define MMDC_MADPSR1	0x41C
#define MMDC_MADPSR2	0x420
#define MMDC_MADPSR3	0x424
#define MMDC_MADPSR4	0x428
#define MMDC_MADPSR5	0x42C

#define MMDC_NUM_COUNTERS	6

#define MMDC_FLAG_PROFILE_SEL	0x1
#define MMDC_PRF_AXI_ID_CLEAR	0x0

#define to_mmdc_pmu(p) container_of(p, struct mmdc_pmu, pmu)

static int ddr_type;

struct fsl_mmdc_devtype_data {
	unsigned int flags;
};

static const struct fsl_mmdc_devtype_data imx6q_data = {
};

static const struct fsl_mmdc_devtype_data imx6qp_data = {
	.flags = MMDC_FLAG_PROFILE_SEL,
};

static const struct of_device_id imx_mmdc_dt_ids[] = {
	{ .compatible = "fsl,imx6q-mmdc", .data = (void *)&imx6q_data},
	{ .compatible = "fsl,imx6qp-mmdc", .data = (void *)&imx6qp_data},
	{ /* sentinel */ }
};

#ifdef CONFIG_PERF_EVENTS

static enum cpuhp_state cpuhp_mmdc_state;
static DEFINE_IDA(mmdc_ida);

PMU_EVENT_ATTR_STRING(total-cycles, mmdc_pmu_total_cycles, "event=0x00")
PMU_EVENT_ATTR_STRING(busy-cycles, mmdc_pmu_busy_cycles, "event=0x01")
PMU_EVENT_ATTR_STRING(read-accesses, mmdc_pmu_read_accesses, "event=0x02")
PMU_EVENT_ATTR_STRING(write-accesses, mmdc_pmu_write_accesses, "event=0x03")
PMU_EVENT_ATTR_STRING(read-bytes, mmdc_pmu_read_bytes, "event=0x04")
PMU_EVENT_ATTR_STRING(read-bytes.unit, mmdc_pmu_read_bytes_unit, "MB");
PMU_EVENT_ATTR_STRING(read-bytes.scale, mmdc_pmu_read_bytes_scale, "0.000001");
PMU_EVENT_ATTR_STRING(write-bytes, mmdc_pmu_write_bytes, "event=0x05")
PMU_EVENT_ATTR_STRING(write-bytes.unit, mmdc_pmu_write_bytes_unit, "MB");
PMU_EVENT_ATTR_STRING(write-bytes.scale, mmdc_pmu_write_bytes_scale, "0.000001");

struct mmdc_pmu {
	struct pmu pmu;
	void __iomem *mmdc_base;
	cpumask_t cpu;
	struct hrtimer hrtimer;
	unsigned int active_events;
	int id;
	struct device *dev;
	struct perf_event *mmdc_events[MMDC_NUM_COUNTERS];
	struct hlist_node node;
	struct fsl_mmdc_devtype_data *devtype_data;
	struct clk *mmdc_ipg_clk;
};

/*
 * Polling period is set to one second, overflow of total-cycles (the fastest
 * increasing counter) takes ten seconds so one second is safe
 */
static unsigned int mmdc_pmu_poll_period_us = 1000000;

module_param_named(pmu_pmu_poll_period_us, mmdc_pmu_poll_period_us, uint,
		S_IRUGO | S_IWUSR);

static ktime_t mmdc_pmu_timer_period(void)
{
	return ns_to_ktime((u64)mmdc_pmu_poll_period_us * 1000);
}

static ssize_t mmdc_pmu_cpumask_show(struct device *dev,
		struct device_attribute *attr, char *buf)
{
	struct mmdc_pmu *pmu_mmdc = dev_get_drvdata(dev);

	return cpumap_print_to_pagebuf(true, buf, &pmu_mmdc->cpu);
}

static struct device_attribute mmdc_pmu_cpumask_attr =
	__ATTR(cpumask, S_IRUGO, mmdc_pmu_cpumask_show, NULL);

static struct attribute *mmdc_pmu_cpumask_attrs[] = {
	&mmdc_pmu_cpumask_attr.attr,
	NULL,
};

static struct attribute_group mmdc_pmu_cpumask_attr_group = {
	.attrs = mmdc_pmu_cpumask_attrs,
};

static struct attribute *mmdc_pmu_events_attrs[] = {
	&mmdc_pmu_total_cycles.attr.attr,
	&mmdc_pmu_busy_cycles.attr.attr,
	&mmdc_pmu_read_accesses.attr.attr,
	&mmdc_pmu_write_accesses.attr.attr,
	&mmdc_pmu_read_bytes.attr.attr,
	&mmdc_pmu_read_bytes_unit.attr.attr,
	&mmdc_pmu_read_bytes_scale.attr.attr,
	&mmdc_pmu_write_bytes.attr.attr,
	&mmdc_pmu_write_bytes_unit.attr.attr,
	&mmdc_pmu_write_bytes_scale.attr.attr,
	NULL,
};

static struct attribute_group mmdc_pmu_events_attr_group = {
	.name = "events",
	.attrs = mmdc_pmu_events_attrs,
};

PMU_FORMAT_ATTR(event, "config:0-63");
PMU_FORMAT_ATTR(axi_id, "config1:0-63");

static struct attribute *mmdc_pmu_format_attrs[] = {
	&format_attr_event.attr,
	&format_attr_axi_id.attr,
	NULL,
};

static struct attribute_group mmdc_pmu_format_attr_group = {
	.name = "format",
	.attrs = mmdc_pmu_format_attrs,
};

static const struct attribute_group *attr_groups[] = {
	&mmdc_pmu_events_attr_group,
	&mmdc_pmu_format_attr_group,
	&mmdc_pmu_cpumask_attr_group,
	NULL,
};

static u32 mmdc_pmu_read_counter(struct mmdc_pmu *pmu_mmdc, int cfg)
{
	void __iomem *mmdc_base, *reg;

	mmdc_base = pmu_mmdc->mmdc_base;

	switch (cfg) {
	case TOTAL_CYCLES:
		reg = mmdc_base + MMDC_MADPSR0;
		break;
	case BUSY_CYCLES:
		reg = mmdc_base + MMDC_MADPSR1;
		break;
	case READ_ACCESSES:
		reg = mmdc_base + MMDC_MADPSR2;
		break;
	case WRITE_ACCESSES:
		reg = mmdc_base + MMDC_MADPSR3;
		break;
	case READ_BYTES:
		reg = mmdc_base + MMDC_MADPSR4;
		break;
	case WRITE_BYTES:
		reg = mmdc_base + MMDC_MADPSR5;
		break;
	default:
		return WARN_ONCE(1,
			"invalid configuration %d for mmdc counter", cfg);
	}
	return readl(reg);
}

static int mmdc_pmu_offline_cpu(unsigned int cpu, struct hlist_node *node)
{
	struct mmdc_pmu *pmu_mmdc = hlist_entry_safe(node, struct mmdc_pmu, node);
	int target;

	if (!cpumask_test_and_clear_cpu(cpu, &pmu_mmdc->cpu))
		return 0;

	target = cpumask_any_but(cpu_online_mask, cpu);
	if (target >= nr_cpu_ids)
		return 0;

	perf_pmu_migrate_context(&pmu_mmdc->pmu, cpu, target);
	cpumask_set_cpu(target, &pmu_mmdc->cpu);

	return 0;
}

static bool mmdc_pmu_group_event_is_valid(struct perf_event *event,
					  struct pmu *pmu,
					  unsigned long *used_counters)
{
	int cfg = event->attr.config;

	if (is_software_event(event))
		return true;

	if (event->pmu != pmu)
		return false;

	return !test_and_set_bit(cfg, used_counters);
}

/*
 * Each event has a single fixed-purpose counter, so we can only have a
 * single active event for each at any point in time. Here we just check
 * for duplicates, and rely on mmdc_pmu_event_init to verify that the HW
 * event numbers are valid.
 */
static bool mmdc_pmu_group_is_valid(struct perf_event *event)
{
	struct pmu *pmu = event->pmu;
	struct perf_event *leader = event->group_leader;
	struct perf_event *sibling;
	unsigned long counter_mask = 0;

	set_bit(leader->attr.config, &counter_mask);

	if (event != leader) {
		if (!mmdc_pmu_group_event_is_valid(event, pmu, &counter_mask))
			return false;
	}

	for_each_sibling_event(sibling, leader) {
		if (!mmdc_pmu_group_event_is_valid(sibling, pmu, &counter_mask))
			return false;
	}

	return true;
}

static int mmdc_pmu_event_init(struct perf_event *event)
{
	struct mmdc_pmu *pmu_mmdc = to_mmdc_pmu(event->pmu);
	int cfg = event->attr.config;

	if (event->attr.type != event->pmu->type)
		return -ENOENT;

	if (is_sampling_event(event) || event->attach_state & PERF_ATTACH_TASK)
		return -EOPNOTSUPP;

	if (event->cpu < 0) {
		dev_warn(pmu_mmdc->dev, "Can't provide per-task data!\n");
		return -EOPNOTSUPP;
	}

	if (event->attr.sample_period)
		return -EINVAL;

	if (cfg < 0 || cfg >= MMDC_NUM_COUNTERS)
		return -EINVAL;

	if (!mmdc_pmu_group_is_valid(event))
		return -EINVAL;

	event->cpu = cpumask_first(&pmu_mmdc->cpu);
	return 0;
}

static void mmdc_pmu_event_update(struct perf_event *event)
{
	struct mmdc_pmu *pmu_mmdc = to_mmdc_pmu(event->pmu);
	struct hw_perf_event *hwc = &event->hw;
	u64 delta, prev_raw_count, new_raw_count;

	do {
		prev_raw_count = local64_read(&hwc->prev_count);
		new_raw_count = mmdc_pmu_read_counter(pmu_mmdc,
						      event->attr.config);
	} while (local64_cmpxchg(&hwc->prev_count, prev_raw_count,
		new_raw_count) != prev_raw_count);

	delta = (new_raw_count - prev_raw_count) & 0xFFFFFFFF;

	local64_add(delta, &event->count);
}

static void mmdc_pmu_event_start(struct perf_event *event, int flags)
{
	struct mmdc_pmu *pmu_mmdc = to_mmdc_pmu(event->pmu);
	struct hw_perf_event *hwc = &event->hw;
	void __iomem *mmdc_base, *reg;
	u32 val;

	mmdc_base = pmu_mmdc->mmdc_base;
	reg = mmdc_base + MMDC_MADPCR0;

	/*
	 * hrtimer is required because mmdc does not provide an interrupt so
	 * polling is necessary
	 */
	hrtimer_start(&pmu_mmdc->hrtimer, mmdc_pmu_timer_period(),
			HRTIMER_MODE_REL_PINNED);

	local64_set(&hwc->prev_count, 0);

	writel(DBG_RST, reg);

	/*
	 * Write the AXI id parameter to MADPCR1.
	 */
	val = event->attr.config1;
	reg = mmdc_base + MMDC_MADPCR1;
	writel(val, reg);

	reg = mmdc_base + MMDC_MADPCR0;
	val = DBG_EN;
	if (pmu_mmdc->devtype_data->flags & MMDC_FLAG_PROFILE_SEL)
		val |= PROFILE_SEL;

	writel(val, reg);
}

static int mmdc_pmu_event_add(struct perf_event *event, int flags)
{
	struct mmdc_pmu *pmu_mmdc = to_mmdc_pmu(event->pmu);
	struct hw_perf_event *hwc = &event->hw;

	int cfg = event->attr.config;

	if (flags & PERF_EF_START)
		mmdc_pmu_event_start(event, flags);

	if (pmu_mmdc->mmdc_events[cfg] != NULL)
		return -EAGAIN;

	pmu_mmdc->mmdc_events[cfg] = event;
	pmu_mmdc->active_events++;

	local64_set(&hwc->prev_count, mmdc_pmu_read_counter(pmu_mmdc, cfg));

	return 0;
}

static void mmdc_pmu_event_stop(struct perf_event *event, int flags)
{
	struct mmdc_pmu *pmu_mmdc = to_mmdc_pmu(event->pmu);
	void __iomem *mmdc_base, *reg;

	mmdc_base = pmu_mmdc->mmdc_base;
	reg = mmdc_base + MMDC_MADPCR0;

	writel(PRF_FRZ, reg);

	reg = mmdc_base + MMDC_MADPCR1;
	writel(MMDC_PRF_AXI_ID_CLEAR, reg);

	mmdc_pmu_event_update(event);
}

static void mmdc_pmu_event_del(struct perf_event *event, int flags)
{
	struct mmdc_pmu *pmu_mmdc = to_mmdc_pmu(event->pmu);
	int cfg = event->attr.config;

	pmu_mmdc->mmdc_events[cfg] = NULL;
	pmu_mmdc->active_events--;

	if (pmu_mmdc->active_events == 0)
		hrtimer_cancel(&pmu_mmdc->hrtimer);

	mmdc_pmu_event_stop(event, PERF_EF_UPDATE);
}

static void mmdc_pmu_overflow_handler(struct mmdc_pmu *pmu_mmdc)
{
	int i;

	for (i = 0; i < MMDC_NUM_COUNTERS; i++) {
		struct perf_event *event = pmu_mmdc->mmdc_events[i];

		if (event)
			mmdc_pmu_event_update(event);
	}
}

static enum hrtimer_restart mmdc_pmu_timer_handler(struct hrtimer *hrtimer)
{
	struct mmdc_pmu *pmu_mmdc = container_of(hrtimer, struct mmdc_pmu,
			hrtimer);

	mmdc_pmu_overflow_handler(pmu_mmdc);
	hrtimer_forward_now(hrtimer, mmdc_pmu_timer_period());

	return HRTIMER_RESTART;
}

static int mmdc_pmu_init(struct mmdc_pmu *pmu_mmdc,
		void __iomem *mmdc_base, struct device *dev)
{
	*pmu_mmdc = (struct mmdc_pmu) {
		.pmu = (struct pmu) {
			.task_ctx_nr    = perf_invalid_context,
			.attr_groups    = attr_groups,
			.event_init     = mmdc_pmu_event_init,
			.add            = mmdc_pmu_event_add,
			.del            = mmdc_pmu_event_del,
			.start          = mmdc_pmu_event_start,
			.stop           = mmdc_pmu_event_stop,
			.read           = mmdc_pmu_event_update,
			.capabilities	= PERF_PMU_CAP_NO_EXCLUDE,
		},
		.mmdc_base = mmdc_base,
		.dev = dev,
		.active_events = 0,
	};

	pmu_mmdc->id = ida_simple_get(&mmdc_ida, 0, 0, GFP_KERNEL);

	return pmu_mmdc->id;
}

static int imx_mmdc_remove(struct platform_device *pdev)
{
	struct mmdc_pmu *pmu_mmdc = platform_get_drvdata(pdev);

	ida_simple_remove(&mmdc_ida, pmu_mmdc->id);
	cpuhp_state_remove_instance_nocalls(cpuhp_mmdc_state, &pmu_mmdc->node);
	perf_pmu_unregister(&pmu_mmdc->pmu);
	iounmap(pmu_mmdc->mmdc_base);
	clk_disable_unprepare(pmu_mmdc->mmdc_ipg_clk);
	kfree(pmu_mmdc);
	return 0;
}

static int imx_mmdc_perf_init(struct platform_device *pdev, void __iomem *mmdc_base,
			      struct clk *mmdc_ipg_clk)
{
	struct mmdc_pmu *pmu_mmdc;
	char *name;
	int ret;
	const struct of_device_id *of_id =
		of_match_device(imx_mmdc_dt_ids, &pdev->dev);

	pmu_mmdc = kzalloc(sizeof(*pmu_mmdc), GFP_KERNEL);
	if (!pmu_mmdc) {
		pr_err("failed to allocate PMU device!\n");
		return -ENOMEM;
	}

	/* The first instance registers the hotplug state */
	if (!cpuhp_mmdc_state) {
		ret = cpuhp_setup_state_multi(CPUHP_AP_ONLINE_DYN,
					      "perf/arm/mmdc:online", NULL,
					      mmdc_pmu_offline_cpu);
		if (ret < 0) {
			pr_err("cpuhp_setup_state_multi failed\n");
			goto pmu_free;
		}
		cpuhp_mmdc_state = ret;
	}

	ret = mmdc_pmu_init(pmu_mmdc, mmdc_base, &pdev->dev);
	if (ret < 0)
		goto  pmu_free;

	name = devm_kasprintf(&pdev->dev,
				GFP_KERNEL, "mmdc%d", ret);
<<<<<<< HEAD
=======
	if (!name) {
		ret = -ENOMEM;
		goto pmu_release_id;
	}
>>>>>>> c33f17e6

	pmu_mmdc->mmdc_ipg_clk = mmdc_ipg_clk;
	pmu_mmdc->devtype_data = (struct fsl_mmdc_devtype_data *)of_id->data;

	hrtimer_init(&pmu_mmdc->hrtimer, CLOCK_MONOTONIC,
			HRTIMER_MODE_REL);
	pmu_mmdc->hrtimer.function = mmdc_pmu_timer_handler;

	cpumask_set_cpu(raw_smp_processor_id(), &pmu_mmdc->cpu);

	/* Register the pmu instance for cpu hotplug */
	cpuhp_state_add_instance_nocalls(cpuhp_mmdc_state, &pmu_mmdc->node);

	ret = perf_pmu_register(&(pmu_mmdc->pmu), name, -1);
	if (ret)
		goto pmu_register_err;

	platform_set_drvdata(pdev, pmu_mmdc);
	return 0;

pmu_register_err:
	pr_warn("MMDC Perf PMU failed (%d), disabled\n", ret);
	ida_simple_remove(&mmdc_ida, pmu_mmdc->id);
	cpuhp_state_remove_instance_nocalls(cpuhp_mmdc_state, &pmu_mmdc->node);
	hrtimer_cancel(&pmu_mmdc->hrtimer);
pmu_release_id:
	ida_simple_remove(&mmdc_ida, pmu_mmdc->id);
pmu_free:
	kfree(pmu_mmdc);
	return ret;
}

#else
#define imx_mmdc_remove NULL
#define imx_mmdc_perf_init(pdev, mmdc_base, mmdc_ipg_clk) 0
#endif

static int imx_mmdc_probe(struct platform_device *pdev)
{
	struct device_node *np = pdev->dev.of_node;
	void __iomem *mmdc_base, *reg;
	struct clk *mmdc_ipg_clk;
	u32 val;
	int err;

	/* the ipg clock is optional */
	mmdc_ipg_clk = devm_clk_get(&pdev->dev, NULL);
	if (IS_ERR(mmdc_ipg_clk))
		mmdc_ipg_clk = NULL;

	err = clk_prepare_enable(mmdc_ipg_clk);
	if (err) {
		dev_err(&pdev->dev, "Unable to enable mmdc ipg clock.\n");
		return err;
	}

	mmdc_base = of_iomap(np, 0);
	WARN_ON(!mmdc_base);

	reg = mmdc_base + MMDC_MDMISC;
	/* Get ddr type */
	val = readl_relaxed(reg);
	ddr_type = (val & BM_MMDC_MDMISC_DDR_TYPE) >>
		 BP_MMDC_MDMISC_DDR_TYPE;

	reg = mmdc_base + MMDC_MAPSR;

	/* Enable automatic power saving */
	val = readl_relaxed(reg);
	val &= ~(1 << BP_MMDC_MAPSR_PSD);
	writel_relaxed(val, reg);

	err = imx_mmdc_perf_init(pdev, mmdc_base, mmdc_ipg_clk);
	if (err) {
		iounmap(mmdc_base);
		clk_disable_unprepare(mmdc_ipg_clk);
	}

	return err;
}

int imx_mmdc_get_ddr_type(void)
{
	return ddr_type;
}

static struct platform_driver imx_mmdc_driver = {
	.driver		= {
		.name	= "imx-mmdc",
		.of_match_table = imx_mmdc_dt_ids,
	},
	.probe		= imx_mmdc_probe,
	.remove		= imx_mmdc_remove,
};

static int __init imx_mmdc_init(void)
{
	return platform_driver_register(&imx_mmdc_driver);
}
postcore_initcall(imx_mmdc_init);<|MERGE_RESOLUTION|>--- conflicted
+++ resolved
@@ -502,13 +502,10 @@
 
 	name = devm_kasprintf(&pdev->dev,
 				GFP_KERNEL, "mmdc%d", ret);
-<<<<<<< HEAD
-=======
 	if (!name) {
 		ret = -ENOMEM;
 		goto pmu_release_id;
 	}
->>>>>>> c33f17e6
 
 	pmu_mmdc->mmdc_ipg_clk = mmdc_ipg_clk;
 	pmu_mmdc->devtype_data = (struct fsl_mmdc_devtype_data *)of_id->data;
@@ -531,7 +528,6 @@
 
 pmu_register_err:
 	pr_warn("MMDC Perf PMU failed (%d), disabled\n", ret);
-	ida_simple_remove(&mmdc_ida, pmu_mmdc->id);
 	cpuhp_state_remove_instance_nocalls(cpuhp_mmdc_state, &pmu_mmdc->node);
 	hrtimer_cancel(&pmu_mmdc->hrtimer);
 pmu_release_id:
