--- conflicted
+++ resolved
@@ -173,14 +173,11 @@
 	cmp	r7, #AT91_PM_BACKUP
 	beq	sr_ena_3
 
-<<<<<<< HEAD
-=======
 	/* Do not soft reset the AC DLL. */
 	ldr	tmp1, [r3, DDR3PHY_ACDLLCR]
 	bic	tmp1, tmp1, DDR3PHY_ACDLLCR_DLLSRST
 	str	tmp1, [r3, DDR3PHY_ACDLLCR]
 
->>>>>>> a33738a2
 	/* Disable DX DLLs. */
 	ldr	tmp1, [r3, #DDR3PHY_DX0DLLCR]
 	orr	tmp1, tmp1, #DDR3PHY_DXDLLCR_DLLDIS
