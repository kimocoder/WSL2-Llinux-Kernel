// SPDX-License-Identifier: (GPL-2.0+ OR MIT)
/*
 * Copyright (c) 2021 BayLibre SAS
 * Author: Neil Armstrong <narmstrong@baylibre.com>
 */

/dts-v1/;

#include "meson-sm1.dtsi"
#include <dt-bindings/leds/common.h>
#include <dt-bindings/input/linux-event-codes.h>
#include <dt-bindings/gpio/meson-g12a-gpio.h>
#include <dt-bindings/sound/meson-g12a-toacodec.h>
#include <dt-bindings/sound/meson-g12a-tohdmitx.h>

/ {
	compatible = "bananapi,bpi-m5", "amlogic,sm1";
	model = "Banana Pi BPI-M5";

	adc-keys {
		compatible = "adc-keys";
		io-channels = <&saradc 2>;
		io-channel-names = "buttons";
		keyup-threshold-microvolt = <1800000>;

		button-sw3 {
			label = "SW3";
			linux,code = <BTN_3>;
			press-threshold-microvolt = <1700000>;
		};
	};

	aliases {
		serial0 = &uart_AO;
		ethernet0 = &ethmac;
	};

	chosen {
		stdout-path = "serial0:115200n8";
	};

	/* TOFIX: handle CVBS_DET on SARADC channel 0 */
	cvbs-connector {
		compatible = "composite-video-connector";

		port {
			cvbs_connector_in: endpoint {
				remote-endpoint = <&cvbs_vdac_out>;
			};
		};
	};

	emmc_pwrseq: emmc-pwrseq {
		compatible = "mmc-pwrseq-emmc";
		reset-gpios = <&gpio BOOT_12 GPIO_ACTIVE_LOW>;
	};

	gpio-keys {
		compatible = "gpio-keys";

		key {
			label = "SW1";
			linux,code = <BTN_1>;
			gpios = <&gpio_ao GPIOAO_3 GPIO_ACTIVE_LOW>;
			interrupt-parent = <&gpio_intc>;
			interrupts = <3 IRQ_TYPE_EDGE_BOTH>;
		};
	};

	hdmi-connector {
		compatible = "hdmi-connector";
		type = "a";

		port {
			hdmi_connector_in: endpoint {
				remote-endpoint = <&hdmi_tx_tmds_out>;
			};
		};
	};

	leds {
		compatible = "gpio-leds";

		green {
			color = <LED_COLOR_ID_GREEN>;
			function = LED_FUNCTION_STATUS;
			gpios = <&gpio_ao GPIOAO_2 GPIO_ACTIVE_LOW>;
		};

		blue {
			color = <LED_COLOR_ID_BLUE>;
			function = LED_FUNCTION_STATUS;
			gpios = <&gpio_ao GPIOAO_11 GPIO_ACTIVE_LOW>;
			linux,default-trigger = "heartbeat";
		};
	};

	memory@0 {
		device_type = "memory";
		reg = <0x0 0x0 0x0 0x40000000>;
	};

	emmc_1v8: regulator-emmc_1v8 {
		compatible = "regulator-fixed";
		regulator-name = "EMMC_1V8";
		regulator-min-microvolt = <1800000>;
		regulator-max-microvolt = <1800000>;
		vin-supply = <&vddao_3v3>;
		regulator-always-on;
	};

	dc_in: regulator-dc_in {
		compatible = "regulator-fixed";
		regulator-name = "DC_IN";
		regulator-min-microvolt = <5000000>;
		regulator-max-microvolt = <5000000>;
		regulator-always-on;
	};

	vddio_c: regulator-vddio_c {
		compatible = "regulator-gpio";
		regulator-name = "VDDIO_C";
		regulator-min-microvolt = <1800000>;
		regulator-max-microvolt = <3300000>;

<<<<<<< HEAD
		enable-gpio = <&gpio_ao GPIOE_2 GPIO_ACTIVE_HIGH>;
=======
		enable-gpio = <&gpio_ao GPIOE_2 GPIO_OPEN_DRAIN>;
>>>>>>> 9b37665a
		enable-active-high;
		regulator-always-on;

		gpios = <&gpio_ao GPIOAO_6 GPIO_OPEN_DRAIN>;
		gpios-states = <1>;

		states = <1800000 0>,
			 <3300000 1>;
	};

	tflash_vdd: regulator-tflash_vdd {
		compatible = "regulator-fixed";
		regulator-name = "TFLASH_VDD";
		regulator-min-microvolt = <3300000>;
		regulator-max-microvolt = <3300000>;
		vin-supply = <&dc_in>;
		gpio = <&gpio GPIOH_8 GPIO_OPEN_DRAIN>;
		enable-active-high;
		regulator-always-on;
	};

	vddao_1v8: regulator-vddao_1v8 {
		compatible = "regulator-fixed";
		regulator-name = "VDDAO_1V8";
		regulator-min-microvolt = <1800000>;
		regulator-max-microvolt = <1800000>;
		vin-supply = <&vddao_3v3>;
		regulator-always-on;
	};

	vddao_3v3: regulator-vddao_3v3 {
		compatible = "regulator-fixed";
		regulator-name = "VDDAO_3V3";
		regulator-min-microvolt = <3300000>;
		regulator-max-microvolt = <3300000>;
		vin-supply = <&dc_in>;
		regulator-always-on;
	};

	vddcpu: regulator-vddcpu {
		/*
		 * SY8120B1ABC DC/DC Regulator.
		 */
		compatible = "pwm-regulator";

		regulator-name = "VDDCPU";
		regulator-min-microvolt = <690000>;
		regulator-max-microvolt = <1050000>;

		pwm-supply = <&dc_in>;

		pwms = <&pwm_AO_cd 1 1250 0>;
		pwm-dutycycle-range = <100 0>;

		regulator-boot-on;
		regulator-always-on;
	};

	/* USB Hub Power Enable */
	vl_pwr_en: regulator-vl_pwr_en {
		compatible = "regulator-fixed";
		regulator-name = "VL_PWR_EN";
		regulator-min-microvolt = <5000000>;
		regulator-max-microvolt = <5000000>;
		vin-supply = <&dc_in>;

		gpio = <&gpio GPIOH_6 GPIO_ACTIVE_HIGH>;
		enable-active-high;
	};

	sound {
		compatible = "amlogic,axg-sound-card";
		model = "BPI-M5";
		audio-widgets = "Line", "Lineout";
		audio-aux-devs = <&tdmout_b>, <&tdmout_c>,
				 <&tdmin_a>, <&tdmin_b>, <&tdmin_c>;
		audio-routing = "TDMOUT_B IN 0", "FRDDR_A OUT 1",
				"TDMOUT_B IN 1", "FRDDR_B OUT 1",
				"TDMOUT_B IN 2", "FRDDR_C OUT 1",
				"TDM_B Playback", "TDMOUT_B OUT",
				"TDMOUT_C IN 0", "FRDDR_A OUT 2",
				"TDMOUT_C IN 1", "FRDDR_B OUT 2",
				"TDMOUT_C IN 2", "FRDDR_C OUT 2",
				"TDM_C Playback", "TDMOUT_C OUT",
				"TDMIN_A IN 4", "TDM_B Loopback",
				"TDMIN_B IN 4", "TDM_B Loopback",
				"TDMIN_C IN 4", "TDM_B Loopback",
				"TDMIN_A IN 5", "TDM_C Loopback",
				"TDMIN_B IN 5", "TDM_C Loopback",
				"TDMIN_C IN 5", "TDM_C Loopback",
				"TODDR_A IN 0", "TDMIN_A OUT",
				"TODDR_B IN 0", "TDMIN_A OUT",
				"TODDR_C IN 0", "TDMIN_A OUT",
				"TODDR_A IN 1", "TDMIN_B OUT",
				"TODDR_B IN 1", "TDMIN_B OUT",
				"TODDR_C IN 1", "TDMIN_B OUT",
				"TODDR_A IN 2", "TDMIN_C OUT",
				"TODDR_B IN 2", "TDMIN_C OUT",
				"TODDR_C IN 2", "TDMIN_C OUT",
				"Lineout", "ACODEC LOLP",
				"Lineout", "ACODEC LORP";

		assigned-clocks = <&clkc CLKID_MPLL2>,
				  <&clkc CLKID_MPLL0>,
				  <&clkc CLKID_MPLL1>;
		assigned-clock-parents = <0>, <0>, <0>;
		assigned-clock-rates = <294912000>,
				       <270950400>,
				       <393216000>;
		status = "okay";

		dai-link-0 {
			sound-dai = <&frddr_a>;
		};

		dai-link-1 {
			sound-dai = <&frddr_b>;
		};

		dai-link-2 {
			sound-dai = <&frddr_c>;
		};

		dai-link-3 {
			sound-dai = <&toddr_a>;
		};

		dai-link-4 {
			sound-dai = <&toddr_b>;
		};

		dai-link-5 {
			sound-dai = <&toddr_c>;
		};

		/* 8ch hdmi interface */
		dai-link-6 {
			sound-dai = <&tdmif_b>;
			dai-format = "i2s";
			dai-tdm-slot-tx-mask-0 = <1 1>;
			dai-tdm-slot-tx-mask-1 = <1 1>;
			dai-tdm-slot-tx-mask-2 = <1 1>;
			dai-tdm-slot-tx-mask-3 = <1 1>;
			mclk-fs = <256>;

			codec-0 {
				sound-dai = <&tohdmitx TOHDMITX_I2S_IN_B>;
			};

			codec-1 {
				sound-dai = <&toacodec TOACODEC_IN_B>;
			};
		};

		/* i2s jack output interface */
		dai-link-7 {
			sound-dai = <&tdmif_c>;
			dai-format = "i2s";
			dai-tdm-slot-tx-mask-0 = <1 1>;
			mclk-fs = <256>;

			codec-0 {
				sound-dai = <&tohdmitx TOHDMITX_I2S_IN_C>;
			};

			codec-1 {
				sound-dai = <&toacodec TOACODEC_IN_C>;
			};
		};

		/* hdmi glue */
		dai-link-8 {
			sound-dai = <&tohdmitx TOHDMITX_I2S_OUT>;

			codec {
				sound-dai = <&hdmi_tx>;
			};
		};

		/* acodec glue */
		dai-link-9 {
			sound-dai = <&toacodec TOACODEC_OUT>;

			codec {
				sound-dai = <&acodec>;
			};
		};
	};
};

&acodec {
	AVDD-supply = <&vddao_1v8>;
	status = "okay";
};

&arb {
	status = "okay";
};

&clkc_audio {
	status = "okay";
};

&cpu0 {
	cpu-supply = <&vddcpu>;
	operating-points-v2 = <&cpu_opp_table>;
	clocks = <&clkc CLKID_CPU_CLK>;
	clock-latency = <50000>;
};

&cpu1 {
	cpu-supply = <&vddcpu>;
	operating-points-v2 = <&cpu_opp_table>;
	clocks = <&clkc CLKID_CPU1_CLK>;
	clock-latency = <50000>;
};

&cpu2 {
	cpu-supply = <&vddcpu>;
	operating-points-v2 = <&cpu_opp_table>;
	clocks = <&clkc CLKID_CPU2_CLK>;
	clock-latency = <50000>;
};

&cpu3 {
	cpu-supply = <&vddcpu>;
	operating-points-v2 = <&cpu_opp_table>;
	clocks = <&clkc CLKID_CPU3_CLK>;
	clock-latency = <50000>;
};

&cvbs_vdac_port {
	cvbs_vdac_out: endpoint {
		remote-endpoint = <&cvbs_connector_in>;
	};
};

&ext_mdio {
	external_phy: ethernet-phy@0 {
		/* Realtek RTL8211F (0x001cc916) */
		reg = <0>;
		max-speed = <1000>;

		interrupt-parent = <&gpio_intc>;
		/* MAC_INTR on GPIOZ_14 */
		interrupts = <26 IRQ_TYPE_LEVEL_LOW>;
	};
};

&ethmac {
	pinctrl-0 = <&eth_pins>, <&eth_rgmii_pins>;
	pinctrl-names = "default";
	status = "okay";
	phy-mode = "rgmii-txid";
	phy-handle = <&external_phy>;
};

&frddr_a {
	status = "okay";
};

&frddr_b {
	status = "okay";
};

&frddr_c {
	status = "okay";
};

&gpio {
	gpio-line-names =
		/* GPIOZ */
		"ETH_MDIO", /* GPIOZ_0 */
		"ETH_MDC", /* GPIOZ_1 */
		"ETH_RXCLK", /* GPIOZ_2 */
		"ETH_RX_DV", /* GPIOZ_3 */
		"ETH_RXD0", /* GPIOZ_4 */
		"ETH_RXD1", /* GPIOZ_5 */
		"ETH_RXD2", /* GPIOZ_6 */
		"ETH_RXD3", /* GPIOZ_7 */
		"ETH_TXCLK", /* GPIOZ_8 */
		"ETH_TXEN", /* GPIOZ_9 */
		"ETH_TXD0", /* GPIOZ_10 */
		"ETH_TXD1", /* GPIOZ_11 */
		"ETH_TXD2", /* GPIOZ_12 */
		"ETH_TXD3", /* GPIOZ_13 */
		"ETH_INTR", /* GPIOZ_14 */
		"ETH_NRST", /* GPIOZ_15 */
		/* GPIOH */
		"HDMI_SDA", /* GPIOH_0 */
		"HDMI_SCL", /* GPIOH_1 */
		"HDMI_HPD", /* GPIOH_2 */
		"HDMI_CEC", /* GPIOH_3 */
		"VL-RST_N", /* GPIOH_4 */
		"CON1-P36", /* GPIOH_5 */
		"VL-PWREN", /* GPIOH_6 */
		"WiFi_3V3_1V8", /* GPIOH_7 */
		"TFLASH_VDD_EN", /* GPIOH_8 */
		/* BOOT */
		"eMMC_D0", /* BOOT_0 */
		"eMMC_D1", /* BOOT_1 */
		"eMMC_D2", /* BOOT_2 */
		"eMMC_D3", /* BOOT_3 */
		"eMMC_D4", /* BOOT_4 */
		"eMMC_D5", /* BOOT_5 */
		"eMMC_D6", /* BOOT_6 */
		"eMMC_D7", /* BOOT_7 */
		"eMMC_CLK", /* BOOT_8 */
		"",
		"eMMC_CMD", /* BOOT_10 */
		"",
		"eMMC_RST#", /* BOOT_12 */
		"eMMC_DS", /* BOOT_13 */
		"", "",
		/* GPIOC */
		"SD_D0_B", /* GPIOC_0 */
		"SD_D1_B", /* GPIOC_1 */
		"SD_D2_B", /* GPIOC_2 */
		"SD_D3_B", /* GPIOC_3 */
		"SD_CLK_B", /* GPIOC_4 */
		"SD_CMD_B", /* GPIOC_5 */
		"CARD_EN_DET", /* GPIOC_6 */
		"",
		/* GPIOA */
		"", "", "", "", "", "", "", "",
		"", "", "", "", "", "",
		"CON1-P27", /* GPIOA_14 */
		"CON1-P28", /* GPIOA_15 */
		/* GPIOX */
		"CON1-P16", /* GPIOX_0 */
		"CON1-P18", /* GPIOX_1 */
		"CON1-P22", /* GPIOX_2 */
		"CON1-P11", /* GPIOX_3 */
		"CON1-P13", /* GPIOX_4 */
		"CON1-P07", /* GPIOX_5 */
		"CON1-P33", /* GPIOX_6 */
		"CON1-P15", /* GPIOX_7 */
		"CON1-P19", /* GPIOX_8 */
		"CON1-P21", /* GPIOX_9 */
		"CON1-P24", /* GPIOX_10 */
		"CON1-P23", /* GPIOX_11 */
		"CON1-P08", /* GPIOX_12 */
		"CON1-P10", /* GPIOX_13 */
		"CON1-P29", /* GPIOX_14 */
		"CON1-P31", /* GPIOX_15 */
		"CON1-P26", /* GPIOX_16 */
		"CON1-P03", /* GPIOX_17 */
		"CON1-P05", /* GPIOX_18 */
		"CON1-P32"; /* GPIOX_19 */

	/*
	 * WARNING: The USB Hub on the BPI-M5 needs a reset signal
	 * to be turned high in order to be detected by the USB Controller
	 * This signal should be handled by a USB specific power sequence
	 * in order to reset the Hub when USB bus is powered down.
	 */
	usb-hub {
		gpio-hog;
		gpios = <GPIOH_4 GPIO_ACTIVE_HIGH>;
		output-high;
		line-name = "usb-hub-reset";
	};
};

&gpio_ao {
	gpio-line-names =
		/* GPIOAO */
		"DEBUG TX", /* GPIOAO_0 */
		"DEBUG RX", /* GPIOAO_1 */
		"SYS_LED2", /* GPIOAO_2 */
		"UPDATE_KEY", /* GPIOAO_3 */
		"CON1-P40", /* GPIOAO_4 */
		"IR_IN", /* GPIOAO_5 */
		"TF_3V3N_1V8_EN", /* GPIOAO_6 */
		"CON1-P35", /* GPIOAO_7 */
		"CON1-P12", /* GPIOAO_8 */
		"CON1-P37", /* GPIOAO_9 */
		"CON1-P38", /* GPIOAO_10 */
		"SYS_LED", /* GPIOAO_11 */
		/* GPIOE */
		"VDDEE_PWM", /* GPIOE_0 */
		"VDDCPU_PWM", /* GPIOE_1 */
		"TF_PWR_EN"; /* GPIOE_2 */
};

&hdmi_tx {
	status = "okay";
	pinctrl-0 = <&hdmitx_hpd_pins>, <&hdmitx_ddc_pins>;
	pinctrl-names = "default";
	hdmi-supply = <&dc_in>;
};

&hdmi_tx_tmds_port {
	hdmi_tx_tmds_out: endpoint {
		remote-endpoint = <&hdmi_connector_in>;
	};
};

&ir {
	status = "okay";
	pinctrl-0 = <&remote_input_ao_pins>;
	pinctrl-names = "default";
};

&pwm_AO_cd {
	pinctrl-0 = <&pwm_ao_d_e_pins>;
	pinctrl-names = "default";
	clocks = <&xtal>;
	clock-names = "clkin1";
	status = "okay";
};

&saradc {
	status = "okay";
	vref-supply = <&vddao_1v8>;
};

/* SD card */
&sd_emmc_b {
	status = "okay";
	pinctrl-0 = <&sdcard_c_pins>;
	pinctrl-1 = <&sdcard_clk_gate_c_pins>;
	pinctrl-names = "default", "clk-gate";

	bus-width = <4>;
	cap-sd-highspeed;
	max-frequency = <50000000>;
	disable-wp;

	/* TOFIX: SD card is barely usable in SDR modes */

	cd-gpios = <&gpio GPIOC_6 GPIO_ACTIVE_LOW>;
	vmmc-supply = <&tflash_vdd>;
	vqmmc-supply = <&vddio_c>;
};

/* eMMC */
&sd_emmc_c {
	status = "okay";
	pinctrl-0 = <&emmc_ctrl_pins>, <&emmc_data_8b_pins>, <&emmc_ds_pins>;
	pinctrl-1 = <&emmc_clk_gate_pins>;
	pinctrl-names = "default", "clk-gate";

	bus-width = <8>;
	cap-mmc-highspeed;
	mmc-ddr-1_8v;
	mmc-hs200-1_8v;
	max-frequency = <200000000>;
	disable-wp;

	mmc-pwrseq = <&emmc_pwrseq>;
	vmmc-supply = <&vddao_3v3>;
	vqmmc-supply = <&emmc_1v8>;
};

&tdmif_b {
	status = "okay";
};

&tdmif_c {
	status = "okay";
};

&tdmin_a {
	status = "okay";
};

&tdmin_b {
	status = "okay";
};

&tdmin_c {
	status = "okay";
};

&tdmout_b {
	status = "okay";
};

&tdmout_c {
	status = "okay";
};

&toacodec {
	status = "okay";
};

&tohdmitx {
	status = "okay";
};

&toddr_a {
	status = "okay";
};

&toddr_b {
	status = "okay";
};

&toddr_c {
	status = "okay";
};

&uart_AO {
	status = "okay";
	pinctrl-0 = <&uart_ao_a_pins>;
	pinctrl-names = "default";
};

&usb {
	status = "okay";
};

&usb2_phy0 {
	phy-supply = <&dc_in>;
};

&usb2_phy1 {
	/* Enable the hub which is connected to this port */
	phy-supply = <&vl_pwr_en>;
};<|MERGE_RESOLUTION|>--- conflicted
+++ resolved
@@ -123,11 +123,7 @@
 		regulator-min-microvolt = <1800000>;
 		regulator-max-microvolt = <3300000>;
 
-<<<<<<< HEAD
-		enable-gpio = <&gpio_ao GPIOE_2 GPIO_ACTIVE_HIGH>;
-=======
 		enable-gpio = <&gpio_ao GPIOE_2 GPIO_OPEN_DRAIN>;
->>>>>>> 9b37665a
 		enable-active-high;
 		regulator-always-on;
 
