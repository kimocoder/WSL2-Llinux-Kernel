--- conflicted
+++ resolved
@@ -130,11 +130,7 @@
 		compatible = "microchip,mcp7940x";
 		reg = <0x6f>;
 		interrupt-parent = <&gpiosb>;
-<<<<<<< HEAD
-		interrupts = <5 0>; /* GPIO2_5 */
-=======
 		interrupts = <5 IRQ_TYPE_EDGE_FALLING>; /* GPIO2_5 */
->>>>>>> 5eb2b831
 	};
 };
 
