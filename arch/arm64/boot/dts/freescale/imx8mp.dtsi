--- conflicted
+++ resolved
@@ -913,10 +913,7 @@
 				phys = <&usb3_phy0>, <&usb3_phy0>;
 				phy-names = "usb2-phy", "usb3-phy";
 				snps,gfladj-refclk-lpm-sel-quirk;
-<<<<<<< HEAD
-=======
 				snps,parkmode-disable-ss-quirk;
->>>>>>> c33f17e6
 			};
 
 		};
@@ -958,10 +955,7 @@
 				phys = <&usb3_phy1>, <&usb3_phy1>;
 				phy-names = "usb2-phy", "usb3-phy";
 				snps,gfladj-refclk-lpm-sel-quirk;
-<<<<<<< HEAD
-=======
 				snps,parkmode-disable-ss-quirk;
->>>>>>> c33f17e6
 			};
 		};
 
