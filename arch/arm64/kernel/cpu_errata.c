// SPDX-License-Identifier: GPL-2.0-only
/*
 * Contains CPU specific errata definitions
 *
 * Copyright (C) 2014 ARM Ltd.
 */

#include <linux/arm-smccc.h>
#include <linux/types.h>
#include <linux/cpu.h>
#include <asm/cpu.h>
#include <asm/cputype.h>
#include <asm/cpufeature.h>
#include <asm/kvm_asm.h>
#include <asm/smp_plat.h>

static bool __maybe_unused
is_affected_midr_range(const struct arm64_cpu_capabilities *entry, int scope)
{
	const struct arm64_midr_revidr *fix;
	u32 midr = read_cpuid_id(), revidr;

	WARN_ON(scope != SCOPE_LOCAL_CPU || preemptible());
	if (!is_midr_in_range(midr, &entry->midr_range))
		return false;

	midr &= MIDR_REVISION_MASK | MIDR_VARIANT_MASK;
	revidr = read_cpuid(REVIDR_EL1);
	for (fix = entry->fixed_revs; fix && fix->revidr_mask; fix++)
		if (midr == fix->midr_rv && (revidr & fix->revidr_mask))
			return false;

	return true;
}

static bool __maybe_unused
is_affected_midr_range_list(const struct arm64_cpu_capabilities *entry,
			    int scope)
{
	WARN_ON(scope != SCOPE_LOCAL_CPU || preemptible());
	return is_midr_in_range_list(read_cpuid_id(), entry->midr_range_list);
}

static bool __maybe_unused
is_kryo_midr(const struct arm64_cpu_capabilities *entry, int scope)
{
	u32 model;

	WARN_ON(scope != SCOPE_LOCAL_CPU || preemptible());

	model = read_cpuid_id();
	model &= MIDR_IMPLEMENTOR_MASK | (0xf00 << MIDR_PARTNUM_SHIFT) |
		 MIDR_ARCHITECTURE_MASK;

	return model == entry->midr_range.model;
}

static bool
has_mismatched_cache_type(const struct arm64_cpu_capabilities *entry,
			  int scope)
{
	u64 mask = arm64_ftr_reg_ctrel0.strict_mask;
	u64 sys = arm64_ftr_reg_ctrel0.sys_val & mask;
	u64 ctr_raw, ctr_real;

	WARN_ON(scope != SCOPE_LOCAL_CPU || preemptible());

	/*
	 * We want to make sure that all the CPUs in the system expose
	 * a consistent CTR_EL0 to make sure that applications behaves
	 * correctly with migration.
	 *
	 * If a CPU has CTR_EL0.IDC but does not advertise it via CTR_EL0 :
	 *
	 * 1) It is safe if the system doesn't support IDC, as CPU anyway
	 *    reports IDC = 0, consistent with the rest.
	 *
	 * 2) If the system has IDC, it is still safe as we trap CTR_EL0
	 *    access on this CPU via the ARM64_HAS_CACHE_IDC capability.
	 *
	 * So, we need to make sure either the raw CTR_EL0 or the effective
	 * CTR_EL0 matches the system's copy to allow a secondary CPU to boot.
	 */
	ctr_raw = read_cpuid_cachetype() & mask;
	ctr_real = read_cpuid_effective_cachetype() & mask;

	return (ctr_real != sys) && (ctr_raw != sys);
}

static void
cpu_enable_trap_ctr_access(const struct arm64_cpu_capabilities *cap)
{
	u64 mask = arm64_ftr_reg_ctrel0.strict_mask;
	bool enable_uct_trap = false;

	/* Trap CTR_EL0 access on this CPU, only if it has a mismatch */
	if ((read_cpuid_cachetype() & mask) !=
	    (arm64_ftr_reg_ctrel0.sys_val & mask))
		enable_uct_trap = true;

	/* ... or if the system is affected by an erratum */
	if (cap->capability == ARM64_WORKAROUND_1542419)
		enable_uct_trap = true;

	if (enable_uct_trap)
		sysreg_clear_set(sctlr_el1, SCTLR_EL1_UCT, 0);
}

#ifdef CONFIG_ARM64_ERRATUM_1463225
static bool
has_cortex_a76_erratum_1463225(const struct arm64_cpu_capabilities *entry,
			       int scope)
{
	return is_affected_midr_range_list(entry, scope) && is_kernel_in_hyp_mode();
}
#endif

static void __maybe_unused
cpu_enable_cache_maint_trap(const struct arm64_cpu_capabilities *__unused)
{
	sysreg_clear_set(sctlr_el1, SCTLR_EL1_UCI, 0);
}

#define CAP_MIDR_RANGE(model, v_min, r_min, v_max, r_max)	\
	.matches = is_affected_midr_range,			\
	.midr_range = MIDR_RANGE(model, v_min, r_min, v_max, r_max)

#define CAP_MIDR_ALL_VERSIONS(model)					\
	.matches = is_affected_midr_range,				\
	.midr_range = MIDR_ALL_VERSIONS(model)

#define MIDR_FIXED(rev, revidr_mask) \
	.fixed_revs = (struct arm64_midr_revidr[]){{ (rev), (revidr_mask) }, {}}

#define ERRATA_MIDR_RANGE(model, v_min, r_min, v_max, r_max)		\
	.type = ARM64_CPUCAP_LOCAL_CPU_ERRATUM,				\
	CAP_MIDR_RANGE(model, v_min, r_min, v_max, r_max)

#define CAP_MIDR_RANGE_LIST(list)				\
	.matches = is_affected_midr_range_list,			\
	.midr_range_list = list

/* Errata affecting a range of revisions of  given model variant */
#define ERRATA_MIDR_REV_RANGE(m, var, r_min, r_max)	 \
	ERRATA_MIDR_RANGE(m, var, r_min, var, r_max)

/* Errata affecting a single variant/revision of a model */
#define ERRATA_MIDR_REV(model, var, rev)	\
	ERRATA_MIDR_RANGE(model, var, rev, var, rev)

/* Errata affecting all variants/revisions of a given a model */
#define ERRATA_MIDR_ALL_VERSIONS(model)				\
	.type = ARM64_CPUCAP_LOCAL_CPU_ERRATUM,			\
	CAP_MIDR_ALL_VERSIONS(model)

/* Errata affecting a list of midr ranges, with same work around */
#define ERRATA_MIDR_RANGE_LIST(midr_list)			\
	.type = ARM64_CPUCAP_LOCAL_CPU_ERRATUM,			\
	CAP_MIDR_RANGE_LIST(midr_list)

static const __maybe_unused struct midr_range tx2_family_cpus[] = {
	MIDR_ALL_VERSIONS(MIDR_BRCM_VULCAN),
	MIDR_ALL_VERSIONS(MIDR_CAVIUM_THUNDERX2),
	{},
};

static bool __maybe_unused
needs_tx2_tvm_workaround(const struct arm64_cpu_capabilities *entry,
			 int scope)
{
	int i;

	if (!is_affected_midr_range_list(entry, scope) ||
	    !is_hyp_mode_available())
		return false;

	for_each_possible_cpu(i) {
		if (MPIDR_AFFINITY_LEVEL(cpu_logical_map(i), 0) != 0)
			return true;
	}

	return false;
}

static bool __maybe_unused
has_neoverse_n1_erratum_1542419(const struct arm64_cpu_capabilities *entry,
				int scope)
{
	u32 midr = read_cpuid_id();
	bool has_dic = read_cpuid_cachetype() & BIT(CTR_DIC_SHIFT);
	const struct midr_range range = MIDR_ALL_VERSIONS(MIDR_NEOVERSE_N1);

	WARN_ON(scope != SCOPE_LOCAL_CPU || preemptible());
	return is_midr_in_range(midr, &range) && has_dic;
}

#ifdef CONFIG_ARM64_WORKAROUND_REPEAT_TLBI
static const struct arm64_cpu_capabilities arm64_repeat_tlbi_list[] = {
#ifdef CONFIG_QCOM_FALKOR_ERRATUM_1009
	{
		ERRATA_MIDR_REV(MIDR_QCOM_FALKOR_V1, 0, 0)
	},
	{
		.midr_range.model = MIDR_QCOM_KRYO,
		.matches = is_kryo_midr,
	},
#endif
#ifdef CONFIG_ARM64_ERRATUM_1286807
	{
		ERRATA_MIDR_RANGE(MIDR_CORTEX_A76, 0, 0, 3, 0),
	},
	{
		/* Kryo4xx Gold (rcpe to rfpe) => (r0p0 to r3p0) */
		ERRATA_MIDR_RANGE(MIDR_QCOM_KRYO_4XX_GOLD, 0xc, 0xe, 0xf, 0xe),
	},
#endif
<<<<<<< HEAD
=======
#ifdef CONFIG_ARM64_ERRATUM_2441007
	{
		ERRATA_MIDR_ALL_VERSIONS(MIDR_CORTEX_A55),
	},
#endif
>>>>>>> ea6ea9fa
#ifdef CONFIG_ARM64_ERRATUM_2441009
	{
		/* Cortex-A510 r0p0 -> r1p1. Fixed in r1p2 */
		ERRATA_MIDR_RANGE(MIDR_CORTEX_A510, 0, 0, 1, 1),
	},
#endif
	{},
};
#endif

#ifdef CONFIG_CAVIUM_ERRATUM_27456
const struct midr_range cavium_erratum_27456_cpus[] = {
	/* Cavium ThunderX, T88 pass 1.x - 2.1 */
	MIDR_RANGE(MIDR_THUNDERX, 0, 0, 1, 1),
	/* Cavium ThunderX, T81 pass 1.0 */
	MIDR_REV(MIDR_THUNDERX_81XX, 0, 0),
	{},
};
#endif

#ifdef CONFIG_CAVIUM_ERRATUM_30115
static const struct midr_range cavium_erratum_30115_cpus[] = {
	/* Cavium ThunderX, T88 pass 1.x - 2.2 */
	MIDR_RANGE(MIDR_THUNDERX, 0, 0, 1, 2),
	/* Cavium ThunderX, T81 pass 1.0 - 1.2 */
	MIDR_REV_RANGE(MIDR_THUNDERX_81XX, 0, 0, 2),
	/* Cavium ThunderX, T83 pass 1.0 */
	MIDR_REV(MIDR_THUNDERX_83XX, 0, 0),
	{},
};
#endif

#ifdef CONFIG_QCOM_FALKOR_ERRATUM_1003
static const struct arm64_cpu_capabilities qcom_erratum_1003_list[] = {
	{
		ERRATA_MIDR_REV(MIDR_QCOM_FALKOR_V1, 0, 0),
	},
	{
		.midr_range.model = MIDR_QCOM_KRYO,
		.matches = is_kryo_midr,
	},
	{},
};
#endif

#ifdef CONFIG_ARM64_WORKAROUND_CLEAN_CACHE
static const struct midr_range workaround_clean_cache[] = {
#if	defined(CONFIG_ARM64_ERRATUM_826319) || \
	defined(CONFIG_ARM64_ERRATUM_827319) || \
	defined(CONFIG_ARM64_ERRATUM_824069)
	/* Cortex-A53 r0p[012]: ARM errata 826319, 827319, 824069 */
	MIDR_REV_RANGE(MIDR_CORTEX_A53, 0, 0, 2),
#endif
#ifdef	CONFIG_ARM64_ERRATUM_819472
	/* Cortex-A53 r0p[01] : ARM errata 819472 */
	MIDR_REV_RANGE(MIDR_CORTEX_A53, 0, 0, 1),
#endif
	{},
};
#endif

#ifdef CONFIG_ARM64_ERRATUM_1418040
/*
 * - 1188873 affects r0p0 to r2p0
 * - 1418040 affects r0p0 to r3p1
 */
static const struct midr_range erratum_1418040_list[] = {
	/* Cortex-A76 r0p0 to r3p1 */
	MIDR_RANGE(MIDR_CORTEX_A76, 0, 0, 3, 1),
	/* Neoverse-N1 r0p0 to r3p1 */
	MIDR_RANGE(MIDR_NEOVERSE_N1, 0, 0, 3, 1),
	/* Kryo4xx Gold (rcpe to rfpf) => (r0p0 to r3p1) */
	MIDR_RANGE(MIDR_QCOM_KRYO_4XX_GOLD, 0xc, 0xe, 0xf, 0xf),
	{},
};
#endif

#ifdef CONFIG_ARM64_ERRATUM_845719
static const struct midr_range erratum_845719_list[] = {
	/* Cortex-A53 r0p[01234] */
	MIDR_REV_RANGE(MIDR_CORTEX_A53, 0, 0, 4),
	/* Brahma-B53 r0p[0] */
	MIDR_REV(MIDR_BRAHMA_B53, 0, 0),
	/* Kryo2XX Silver rAp4 */
	MIDR_REV(MIDR_QCOM_KRYO_2XX_SILVER, 0xa, 0x4),
	{},
};
#endif

#ifdef CONFIG_ARM64_ERRATUM_843419
static const struct arm64_cpu_capabilities erratum_843419_list[] = {
	{
		/* Cortex-A53 r0p[01234] */
		.matches = is_affected_midr_range,
		ERRATA_MIDR_REV_RANGE(MIDR_CORTEX_A53, 0, 0, 4),
		MIDR_FIXED(0x4, BIT(8)),
	},
	{
		/* Brahma-B53 r0p[0] */
		.matches = is_affected_midr_range,
		ERRATA_MIDR_REV(MIDR_BRAHMA_B53, 0, 0),
	},
	{},
};
#endif

#ifdef CONFIG_ARM64_WORKAROUND_SPECULATIVE_AT
static const struct midr_range erratum_speculative_at_list[] = {
#ifdef CONFIG_ARM64_ERRATUM_1165522
	/* Cortex A76 r0p0 to r2p0 */
	MIDR_RANGE(MIDR_CORTEX_A76, 0, 0, 2, 0),
#endif
#ifdef CONFIG_ARM64_ERRATUM_1319367
	MIDR_ALL_VERSIONS(MIDR_CORTEX_A57),
	MIDR_ALL_VERSIONS(MIDR_CORTEX_A72),
#endif
#ifdef CONFIG_ARM64_ERRATUM_1530923
	/* Cortex A55 r0p0 to r2p0 */
	MIDR_RANGE(MIDR_CORTEX_A55, 0, 0, 2, 0),
	/* Kryo4xx Silver (rdpe => r1p0) */
	MIDR_REV(MIDR_QCOM_KRYO_4XX_SILVER, 0xd, 0xe),
#endif
	{},
};
#endif

#ifdef CONFIG_ARM64_ERRATUM_1463225
static const struct midr_range erratum_1463225[] = {
	/* Cortex-A76 r0p0 - r3p1 */
	MIDR_RANGE(MIDR_CORTEX_A76, 0, 0, 3, 1),
	/* Kryo4xx Gold (rcpe to rfpf) => (r0p0 to r3p1) */
	MIDR_RANGE(MIDR_QCOM_KRYO_4XX_GOLD, 0xc, 0xe, 0xf, 0xf),
	{},
};
#endif

#ifdef CONFIG_ARM64_ERRATUM_1742098
static struct midr_range broken_aarch32_aes[] = {
	MIDR_RANGE(MIDR_CORTEX_A57, 0, 1, 0xf, 0xf),
	MIDR_ALL_VERSIONS(MIDR_CORTEX_A72),
	{},
};
#endif

const struct arm64_cpu_capabilities arm64_errata[] = {
#ifdef CONFIG_ARM64_WORKAROUND_CLEAN_CACHE
	{
		.desc = "ARM errata 826319, 827319, 824069, or 819472",
		.capability = ARM64_WORKAROUND_CLEAN_CACHE,
		ERRATA_MIDR_RANGE_LIST(workaround_clean_cache),
		.cpu_enable = cpu_enable_cache_maint_trap,
	},
#endif
#ifdef CONFIG_ARM64_ERRATUM_832075
	{
	/* Cortex-A57 r0p0 - r1p2 */
		.desc = "ARM erratum 832075",
		.capability = ARM64_WORKAROUND_DEVICE_LOAD_ACQUIRE,
		ERRATA_MIDR_RANGE(MIDR_CORTEX_A57,
				  0, 0,
				  1, 2),
	},
#endif
#ifdef CONFIG_ARM64_ERRATUM_834220
	{
	/* Cortex-A57 r0p0 - r1p2 */
		.desc = "ARM erratum 834220",
		.capability = ARM64_WORKAROUND_834220,
		ERRATA_MIDR_RANGE(MIDR_CORTEX_A57,
				  0, 0,
				  1, 2),
	},
#endif
#ifdef CONFIG_ARM64_ERRATUM_843419
	{
		.desc = "ARM erratum 843419",
		.capability = ARM64_WORKAROUND_843419,
		.type = ARM64_CPUCAP_LOCAL_CPU_ERRATUM,
		.matches = cpucap_multi_entry_cap_matches,
		.match_list = erratum_843419_list,
	},
#endif
#ifdef CONFIG_ARM64_ERRATUM_845719
	{
		.desc = "ARM erratum 845719",
		.capability = ARM64_WORKAROUND_845719,
		ERRATA_MIDR_RANGE_LIST(erratum_845719_list),
	},
#endif
#ifdef CONFIG_CAVIUM_ERRATUM_23154
	{
	/* Cavium ThunderX, pass 1.x */
		.desc = "Cavium erratum 23154",
		.capability = ARM64_WORKAROUND_CAVIUM_23154,
		ERRATA_MIDR_REV_RANGE(MIDR_THUNDERX, 0, 0, 1),
	},
#endif
#ifdef CONFIG_CAVIUM_ERRATUM_27456
	{
		.desc = "Cavium erratum 27456",
		.capability = ARM64_WORKAROUND_CAVIUM_27456,
		ERRATA_MIDR_RANGE_LIST(cavium_erratum_27456_cpus),
	},
#endif
#ifdef CONFIG_CAVIUM_ERRATUM_30115
	{
		.desc = "Cavium erratum 30115",
		.capability = ARM64_WORKAROUND_CAVIUM_30115,
		ERRATA_MIDR_RANGE_LIST(cavium_erratum_30115_cpus),
	},
#endif
	{
		.desc = "Mismatched cache type (CTR_EL0)",
		.capability = ARM64_MISMATCHED_CACHE_TYPE,
		.matches = has_mismatched_cache_type,
		.type = ARM64_CPUCAP_LOCAL_CPU_ERRATUM,
		.cpu_enable = cpu_enable_trap_ctr_access,
	},
#ifdef CONFIG_QCOM_FALKOR_ERRATUM_1003
	{
		.desc = "Qualcomm Technologies Falkor/Kryo erratum 1003",
		.capability = ARM64_WORKAROUND_QCOM_FALKOR_E1003,
		.type = ARM64_CPUCAP_LOCAL_CPU_ERRATUM,
		.matches = cpucap_multi_entry_cap_matches,
		.match_list = qcom_erratum_1003_list,
	},
#endif
#ifdef CONFIG_ARM64_WORKAROUND_REPEAT_TLBI
	{
		.desc = "Qualcomm erratum 1009, or ARM erratum 1286807, 2441009",
		.capability = ARM64_WORKAROUND_REPEAT_TLBI,
		.type = ARM64_CPUCAP_LOCAL_CPU_ERRATUM,
		.matches = cpucap_multi_entry_cap_matches,
		.match_list = arm64_repeat_tlbi_list,
	},
#endif
#ifdef CONFIG_ARM64_ERRATUM_858921
	{
	/* Cortex-A73 all versions */
		.desc = "ARM erratum 858921",
		.capability = ARM64_WORKAROUND_858921,
		ERRATA_MIDR_ALL_VERSIONS(MIDR_CORTEX_A73),
	},
#endif
	{
		.desc = "Spectre-v2",
		.capability = ARM64_SPECTRE_V2,
		.type = ARM64_CPUCAP_LOCAL_CPU_ERRATUM,
		.matches = has_spectre_v2,
		.cpu_enable = spectre_v2_enable_mitigation,
	},
#ifdef CONFIG_RANDOMIZE_BASE
	{
	/* Must come after the Spectre-v2 entry */
		.desc = "Spectre-v3a",
		.capability = ARM64_SPECTRE_V3A,
		.type = ARM64_CPUCAP_LOCAL_CPU_ERRATUM,
		.matches = has_spectre_v3a,
		.cpu_enable = spectre_v3a_enable_mitigation,
	},
#endif
	{
		.desc = "Spectre-v4",
		.capability = ARM64_SPECTRE_V4,
		.type = ARM64_CPUCAP_LOCAL_CPU_ERRATUM,
		.matches = has_spectre_v4,
		.cpu_enable = spectre_v4_enable_mitigation,
	},
	{
		.desc = "Spectre-BHB",
		.capability = ARM64_SPECTRE_BHB,
		.type = ARM64_CPUCAP_LOCAL_CPU_ERRATUM,
		.matches = is_spectre_bhb_affected,
		.cpu_enable = spectre_bhb_enable_mitigation,
	},
#ifdef CONFIG_ARM64_ERRATUM_1418040
	{
		.desc = "ARM erratum 1418040",
		.capability = ARM64_WORKAROUND_1418040,
		ERRATA_MIDR_RANGE_LIST(erratum_1418040_list),
		/*
		 * We need to allow affected CPUs to come in late, but
		 * also need the non-affected CPUs to be able to come
		 * in at any point in time. Wonderful.
		 */
		.type = ARM64_CPUCAP_WEAK_LOCAL_CPU_FEATURE,
	},
#endif
#ifdef CONFIG_ARM64_WORKAROUND_SPECULATIVE_AT
	{
		.desc = "ARM errata 1165522, 1319367, or 1530923",
		.capability = ARM64_WORKAROUND_SPECULATIVE_AT,
		ERRATA_MIDR_RANGE_LIST(erratum_speculative_at_list),
	},
#endif
#ifdef CONFIG_ARM64_ERRATUM_1463225
	{
		.desc = "ARM erratum 1463225",
		.capability = ARM64_WORKAROUND_1463225,
		.type = ARM64_CPUCAP_LOCAL_CPU_ERRATUM,
		.matches = has_cortex_a76_erratum_1463225,
		.midr_range_list = erratum_1463225,
	},
#endif
#ifdef CONFIG_CAVIUM_TX2_ERRATUM_219
	{
		.desc = "Cavium ThunderX2 erratum 219 (KVM guest sysreg trapping)",
		.capability = ARM64_WORKAROUND_CAVIUM_TX2_219_TVM,
		ERRATA_MIDR_RANGE_LIST(tx2_family_cpus),
		.matches = needs_tx2_tvm_workaround,
	},
	{
		.desc = "Cavium ThunderX2 erratum 219 (PRFM removal)",
		.capability = ARM64_WORKAROUND_CAVIUM_TX2_219_PRFM,
		ERRATA_MIDR_RANGE_LIST(tx2_family_cpus),
	},
#endif
#ifdef CONFIG_ARM64_ERRATUM_1542419
	{
		/* we depend on the firmware portion for correctness */
		.desc = "ARM erratum 1542419 (kernel portion)",
		.capability = ARM64_WORKAROUND_1542419,
		.type = ARM64_CPUCAP_LOCAL_CPU_ERRATUM,
		.matches = has_neoverse_n1_erratum_1542419,
		.cpu_enable = cpu_enable_trap_ctr_access,
	},
#endif
#ifdef CONFIG_ARM64_ERRATUM_1508412
	{
		/* we depend on the firmware portion for correctness */
		.desc = "ARM erratum 1508412 (kernel portion)",
		.capability = ARM64_WORKAROUND_1508412,
		ERRATA_MIDR_RANGE(MIDR_CORTEX_A77,
				  0, 0,
				  1, 0),
	},
#endif
#ifdef CONFIG_NVIDIA_CARMEL_CNP_ERRATUM
	{
		/* NVIDIA Carmel */
		.desc = "NVIDIA Carmel CNP erratum",
		.capability = ARM64_WORKAROUND_NVIDIA_CARMEL_CNP,
		ERRATA_MIDR_ALL_VERSIONS(MIDR_NVIDIA_CARMEL),
	},
#endif
#ifdef CONFIG_ARM64_ERRATUM_2457168
	{
		.desc = "ARM erratum 2457168",
		.capability = ARM64_WORKAROUND_2457168,
		.type = ARM64_CPUCAP_WEAK_LOCAL_CPU_FEATURE,
		/* Cortex-A510 r0p0-r1p1 */
		CAP_MIDR_RANGE(MIDR_CORTEX_A510, 0, 0, 1, 1)
	},
#endif
<<<<<<< HEAD
=======
#ifdef CONFIG_ARM64_ERRATUM_1742098
	{
		.desc = "ARM erratum 1742098",
		.capability = ARM64_WORKAROUND_1742098,
		CAP_MIDR_RANGE_LIST(broken_aarch32_aes),
		.type = ARM64_CPUCAP_LOCAL_CPU_ERRATUM,
	},
#endif
>>>>>>> ea6ea9fa
	{
	}
};<|MERGE_RESOLUTION|>--- conflicted
+++ resolved
@@ -214,14 +214,11 @@
 		ERRATA_MIDR_RANGE(MIDR_QCOM_KRYO_4XX_GOLD, 0xc, 0xe, 0xf, 0xe),
 	},
 #endif
-<<<<<<< HEAD
-=======
 #ifdef CONFIG_ARM64_ERRATUM_2441007
 	{
 		ERRATA_MIDR_ALL_VERSIONS(MIDR_CORTEX_A55),
 	},
 #endif
->>>>>>> ea6ea9fa
 #ifdef CONFIG_ARM64_ERRATUM_2441009
 	{
 		/* Cortex-A510 r0p0 -> r1p1. Fixed in r1p2 */
@@ -576,8 +573,6 @@
 		CAP_MIDR_RANGE(MIDR_CORTEX_A510, 0, 0, 1, 1)
 	},
 #endif
-<<<<<<< HEAD
-=======
 #ifdef CONFIG_ARM64_ERRATUM_1742098
 	{
 		.desc = "ARM erratum 1742098",
@@ -586,7 +581,6 @@
 		.type = ARM64_CPUCAP_LOCAL_CPU_ERRATUM,
 	},
 #endif
->>>>>>> ea6ea9fa
 	{
 	}
 };