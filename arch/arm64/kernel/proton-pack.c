--- conflicted
+++ resolved
@@ -868,13 +868,10 @@
 			MIDR_ALL_VERSIONS(MIDR_NEOVERSE_N1),
 			{},
 		};
-<<<<<<< HEAD
-=======
 		static const struct midr_range spectre_bhb_k11_list[] = {
 			MIDR_ALL_VERSIONS(MIDR_AMPERE1),
 			{},
 		};
->>>>>>> ea6ea9fa
 		static const struct midr_range spectre_bhb_k8_list[] = {
 			MIDR_ALL_VERSIONS(MIDR_CORTEX_A72),
 			MIDR_ALL_VERSIONS(MIDR_CORTEX_A57),
@@ -885,11 +882,8 @@
 			k = 32;
 		else if (is_midr_in_range_list(read_cpuid_id(), spectre_bhb_k24_list))
 			k = 24;
-<<<<<<< HEAD
-=======
 		else if (is_midr_in_range_list(read_cpuid_id(), spectre_bhb_k11_list))
 			k = 11;
->>>>>>> ea6ea9fa
 		else if (is_midr_in_range_list(read_cpuid_id(), spectre_bhb_k8_list))
 			k =  8;
 
