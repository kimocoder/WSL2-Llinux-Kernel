// SPDX-License-Identifier: GPL-2.0-only
/*
 * Copyright (C) 2012 - Virtual Open Systems and Columbia University
 * Author: Christoffer Dall <c.dall@virtualopensystems.com>
 */

#include <linux/bug.h>
#include <linux/cpu_pm.h>
#include <linux/entry-kvm.h>
#include <linux/errno.h>
#include <linux/err.h>
#include <linux/kvm_host.h>
#include <linux/list.h>
#include <linux/module.h>
#include <linux/vmalloc.h>
#include <linux/fs.h>
#include <linux/mman.h>
#include <linux/sched.h>
#include <linux/kmemleak.h>
#include <linux/kvm.h>
#include <linux/kvm_irqfd.h>
#include <linux/irqbypass.h>
#include <linux/sched/stat.h>
#include <linux/psci.h>
#include <trace/events/kvm.h>

#define CREATE_TRACE_POINTS
#include "trace_arm.h"

#include <linux/uaccess.h>
#include <asm/ptrace.h>
#include <asm/mman.h>
#include <asm/tlbflush.h>
#include <asm/cacheflush.h>
#include <asm/cpufeature.h>
#include <asm/virt.h>
#include <asm/kvm_arm.h>
#include <asm/kvm_asm.h>
#include <asm/kvm_mmu.h>
#include <asm/kvm_emulate.h>
#include <asm/sections.h>

#include <kvm/arm_hypercalls.h>
#include <kvm/arm_pmu.h>
#include <kvm/arm_psci.h>

static enum kvm_mode kvm_mode = KVM_MODE_DEFAULT;
DEFINE_STATIC_KEY_FALSE(kvm_protected_mode_initialized);

DECLARE_KVM_HYP_PER_CPU(unsigned long, kvm_hyp_vector);

static DEFINE_PER_CPU(unsigned long, kvm_arm_hyp_stack_page);
unsigned long kvm_arm_hyp_percpu_base[NR_CPUS];
DECLARE_KVM_NVHE_PER_CPU(struct kvm_nvhe_init_params, kvm_init_params);

/* The VMID used in the VTTBR */
static atomic64_t kvm_vmid_gen = ATOMIC64_INIT(1);
static u32 kvm_next_vmid;
static DEFINE_SPINLOCK(kvm_vmid_lock);

static bool vgic_present;

static DEFINE_PER_CPU(unsigned char, kvm_arm_hardware_enabled);
DEFINE_STATIC_KEY_FALSE(userspace_irqchip_in_use);

int kvm_arch_vcpu_should_kick(struct kvm_vcpu *vcpu)
{
	return kvm_vcpu_exiting_guest_mode(vcpu) == IN_GUEST_MODE;
}

int kvm_arch_hardware_setup(void *opaque)
{
	return 0;
}

int kvm_arch_check_processor_compat(void *opaque)
{
	return 0;
}

int kvm_vm_ioctl_enable_cap(struct kvm *kvm,
			    struct kvm_enable_cap *cap)
{
	int r;

	if (cap->flags)
		return -EINVAL;

	switch (cap->cap) {
	case KVM_CAP_ARM_NISV_TO_USER:
		r = 0;
		kvm->arch.return_nisv_io_abort_to_user = true;
		break;
	case KVM_CAP_ARM_MTE:
		mutex_lock(&kvm->lock);
		if (!system_supports_mte() || kvm->created_vcpus) {
			r = -EINVAL;
		} else {
			r = 0;
			kvm->arch.mte_enabled = true;
		}
		mutex_unlock(&kvm->lock);
		break;
	default:
		r = -EINVAL;
		break;
	}

	return r;
}

static int kvm_arm_default_max_vcpus(void)
{
	return vgic_present ? kvm_vgic_get_max_vcpus() : KVM_MAX_VCPUS;
}

static void set_default_spectre(struct kvm *kvm)
{
	/*
	 * The default is to expose CSV2 == 1 if the HW isn't affected.
	 * Although this is a per-CPU feature, we make it global because
	 * asymmetric systems are just a nuisance.
	 *
	 * Userspace can override this as long as it doesn't promise
	 * the impossible.
	 */
	if (arm64_get_spectre_v2_state() == SPECTRE_UNAFFECTED)
		kvm->arch.pfr0_csv2 = 1;
	if (arm64_get_meltdown_state() == SPECTRE_UNAFFECTED)
		kvm->arch.pfr0_csv3 = 1;
}

/**
 * kvm_arch_init_vm - initializes a VM data structure
 * @kvm:	pointer to the KVM struct
 */
int kvm_arch_init_vm(struct kvm *kvm, unsigned long type)
{
	int ret;

	ret = kvm_arm_setup_stage2(kvm, type);
	if (ret)
		return ret;

	ret = kvm_init_stage2_mmu(kvm, &kvm->arch.mmu);
	if (ret)
		return ret;

	ret = create_hyp_mappings(kvm, kvm + 1, PAGE_HYP);
	if (ret)
		goto out_free_stage2_pgd;

	kvm_vgic_early_init(kvm);

	/* The maximum number of VCPUs is limited by the host's GIC model */
	kvm->arch.max_vcpus = kvm_arm_default_max_vcpus();

	set_default_spectre(kvm);

	return ret;
out_free_stage2_pgd:
	kvm_free_stage2_pgd(&kvm->arch.mmu);
	return ret;
}

vm_fault_t kvm_arch_vcpu_fault(struct kvm_vcpu *vcpu, struct vm_fault *vmf)
{
	return VM_FAULT_SIGBUS;
}


/**
 * kvm_arch_destroy_vm - destroy the VM data structure
 * @kvm:	pointer to the KVM struct
 */
void kvm_arch_destroy_vm(struct kvm *kvm)
{
	int i;

	bitmap_free(kvm->arch.pmu_filter);

	kvm_vgic_destroy(kvm);

	for (i = 0; i < KVM_MAX_VCPUS; ++i) {
		if (kvm->vcpus[i]) {
			kvm_vcpu_destroy(kvm->vcpus[i]);
			kvm->vcpus[i] = NULL;
		}
	}
	atomic_set(&kvm->online_vcpus, 0);
}

int kvm_vm_ioctl_check_extension(struct kvm *kvm, long ext)
{
	int r;
	switch (ext) {
	case KVM_CAP_IRQCHIP:
		r = vgic_present;
		break;
	case KVM_CAP_IOEVENTFD:
	case KVM_CAP_DEVICE_CTRL:
	case KVM_CAP_USER_MEMORY:
	case KVM_CAP_SYNC_MMU:
	case KVM_CAP_DESTROY_MEMORY_REGION_WORKS:
	case KVM_CAP_ONE_REG:
	case KVM_CAP_ARM_PSCI:
	case KVM_CAP_ARM_PSCI_0_2:
	case KVM_CAP_READONLY_MEM:
	case KVM_CAP_MP_STATE:
	case KVM_CAP_IMMEDIATE_EXIT:
	case KVM_CAP_VCPU_EVENTS:
	case KVM_CAP_ARM_IRQ_LINE_LAYOUT_2:
	case KVM_CAP_ARM_NISV_TO_USER:
	case KVM_CAP_ARM_INJECT_EXT_DABT:
	case KVM_CAP_SET_GUEST_DEBUG:
	case KVM_CAP_VCPU_ATTRIBUTES:
	case KVM_CAP_PTP_KVM:
		r = 1;
		break;
	case KVM_CAP_SET_GUEST_DEBUG2:
		return KVM_GUESTDBG_VALID_MASK;
	case KVM_CAP_ARM_SET_DEVICE_ADDR:
		r = 1;
		break;
	case KVM_CAP_NR_VCPUS:
		r = num_online_cpus();
		break;
	case KVM_CAP_MAX_VCPUS:
	case KVM_CAP_MAX_VCPU_ID:
		if (kvm)
			r = kvm->arch.max_vcpus;
		else
			r = kvm_arm_default_max_vcpus();
		break;
	case KVM_CAP_MSI_DEVID:
		if (!kvm)
			r = -EINVAL;
		else
			r = kvm->arch.vgic.msis_require_devid;
		break;
	case KVM_CAP_ARM_USER_IRQ:
		/*
		 * 1: EL1_VTIMER, EL1_PTIMER, and PMU.
		 * (bump this number if adding more devices)
		 */
		r = 1;
		break;
	case KVM_CAP_ARM_MTE:
		r = system_supports_mte();
		break;
	case KVM_CAP_STEAL_TIME:
		r = kvm_arm_pvtime_supported();
		break;
	case KVM_CAP_ARM_EL1_32BIT:
		r = cpus_have_const_cap(ARM64_HAS_32BIT_EL1);
		break;
	case KVM_CAP_GUEST_DEBUG_HW_BPS:
		r = get_num_brps();
		break;
	case KVM_CAP_GUEST_DEBUG_HW_WPS:
		r = get_num_wrps();
		break;
	case KVM_CAP_ARM_PMU_V3:
		r = kvm_arm_support_pmu_v3();
		break;
	case KVM_CAP_ARM_INJECT_SERROR_ESR:
		r = cpus_have_const_cap(ARM64_HAS_RAS_EXTN);
		break;
	case KVM_CAP_ARM_VM_IPA_SIZE:
		r = get_kvm_ipa_limit();
		break;
	case KVM_CAP_ARM_SVE:
		r = system_supports_sve();
		break;
	case KVM_CAP_ARM_PTRAUTH_ADDRESS:
	case KVM_CAP_ARM_PTRAUTH_GENERIC:
		r = system_has_full_ptr_auth();
		break;
	default:
		r = 0;
	}

	return r;
}

long kvm_arch_dev_ioctl(struct file *filp,
			unsigned int ioctl, unsigned long arg)
{
	return -EINVAL;
}

struct kvm *kvm_arch_alloc_vm(void)
{
	if (!has_vhe())
		return kzalloc(sizeof(struct kvm), GFP_KERNEL);

	return vzalloc(sizeof(struct kvm));
}

void kvm_arch_free_vm(struct kvm *kvm)
{
	if (!has_vhe())
		kfree(kvm);
	else
		vfree(kvm);
}

int kvm_arch_vcpu_precreate(struct kvm *kvm, unsigned int id)
{
	if (irqchip_in_kernel(kvm) && vgic_initialized(kvm))
		return -EBUSY;

	if (id >= kvm->arch.max_vcpus)
		return -EINVAL;

	return 0;
}

int kvm_arch_vcpu_create(struct kvm_vcpu *vcpu)
{
	int err;

	/* Force users to call KVM_ARM_VCPU_INIT */
	vcpu->arch.target = -1;
	bitmap_zero(vcpu->arch.features, KVM_VCPU_MAX_FEATURES);

	vcpu->arch.mmu_page_cache.gfp_zero = __GFP_ZERO;

	/* Set up the timer */
	kvm_timer_vcpu_init(vcpu);

	kvm_pmu_vcpu_init(vcpu);

	kvm_arm_reset_debug_ptr(vcpu);

	kvm_arm_pvtime_vcpu_init(&vcpu->arch);

	vcpu->arch.hw_mmu = &vcpu->kvm->arch.mmu;

	err = kvm_vgic_vcpu_init(vcpu);
	if (err)
		return err;

	return create_hyp_mappings(vcpu, vcpu + 1, PAGE_HYP);
}

void kvm_arch_vcpu_postcreate(struct kvm_vcpu *vcpu)
{
}

void kvm_arch_vcpu_destroy(struct kvm_vcpu *vcpu)
{
	if (vcpu->arch.has_run_once && unlikely(!irqchip_in_kernel(vcpu->kvm)))
		static_branch_dec(&userspace_irqchip_in_use);

	kvm_mmu_free_memory_cache(&vcpu->arch.mmu_page_cache);
	kvm_timer_vcpu_terminate(vcpu);
	kvm_pmu_vcpu_destroy(vcpu);

	kvm_arm_vcpu_destroy(vcpu);
}

int kvm_cpu_has_pending_timer(struct kvm_vcpu *vcpu)
{
	return kvm_timer_is_pending(vcpu);
}

void kvm_arch_vcpu_blocking(struct kvm_vcpu *vcpu)
{
	/*
	 * If we're about to block (most likely because we've just hit a
	 * WFI), we need to sync back the state of the GIC CPU interface
	 * so that we have the latest PMR and group enables. This ensures
	 * that kvm_arch_vcpu_runnable has up-to-date data to decide
	 * whether we have pending interrupts.
	 *
	 * For the same reason, we want to tell GICv4 that we need
	 * doorbells to be signalled, should an interrupt become pending.
	 */
	preempt_disable();
	kvm_vgic_vmcr_sync(vcpu);
	vgic_v4_put(vcpu, true);
	preempt_enable();
}

void kvm_arch_vcpu_unblocking(struct kvm_vcpu *vcpu)
{
	preempt_disable();
	vgic_v4_load(vcpu);
	preempt_enable();
}

void kvm_arch_vcpu_load(struct kvm_vcpu *vcpu, int cpu)
{
	struct kvm_s2_mmu *mmu;
	int *last_ran;

	mmu = vcpu->arch.hw_mmu;
	last_ran = this_cpu_ptr(mmu->last_vcpu_ran);

	/*
	 * We guarantee that both TLBs and I-cache are private to each
	 * vcpu. If detecting that a vcpu from the same VM has
	 * previously run on the same physical CPU, call into the
	 * hypervisor code to nuke the relevant contexts.
	 *
	 * We might get preempted before the vCPU actually runs, but
	 * over-invalidation doesn't affect correctness.
	 */
	if (*last_ran != vcpu->vcpu_id) {
		kvm_call_hyp(__kvm_flush_cpu_context, mmu);
		*last_ran = vcpu->vcpu_id;
	}

	vcpu->cpu = cpu;

	kvm_vgic_load(vcpu);
	kvm_timer_vcpu_load(vcpu);
	if (has_vhe())
		kvm_vcpu_load_sysregs_vhe(vcpu);
	kvm_arch_vcpu_load_fp(vcpu);
	kvm_vcpu_pmu_restore_guest(vcpu);
	if (kvm_arm_is_pvtime_enabled(&vcpu->arch))
		kvm_make_request(KVM_REQ_RECORD_STEAL, vcpu);

	if (single_task_running())
		vcpu_clear_wfx_traps(vcpu);
	else
		vcpu_set_wfx_traps(vcpu);

	if (vcpu_has_ptrauth(vcpu))
		vcpu_ptrauth_disable(vcpu);
	kvm_arch_vcpu_load_debug_state_flags(vcpu);
}

void kvm_arch_vcpu_put(struct kvm_vcpu *vcpu)
{
	kvm_arch_vcpu_put_debug_state_flags(vcpu);
	kvm_arch_vcpu_put_fp(vcpu);
	if (has_vhe())
		kvm_vcpu_put_sysregs_vhe(vcpu);
	kvm_timer_vcpu_put(vcpu);
	kvm_vgic_put(vcpu);
	kvm_vcpu_pmu_restore_host(vcpu);

	vcpu->cpu = -1;
}

static void vcpu_power_off(struct kvm_vcpu *vcpu)
{
	vcpu->arch.power_off = true;
	kvm_make_request(KVM_REQ_SLEEP, vcpu);
	kvm_vcpu_kick(vcpu);
}

int kvm_arch_vcpu_ioctl_get_mpstate(struct kvm_vcpu *vcpu,
				    struct kvm_mp_state *mp_state)
{
	if (vcpu->arch.power_off)
		mp_state->mp_state = KVM_MP_STATE_STOPPED;
	else
		mp_state->mp_state = KVM_MP_STATE_RUNNABLE;

	return 0;
}

int kvm_arch_vcpu_ioctl_set_mpstate(struct kvm_vcpu *vcpu,
				    struct kvm_mp_state *mp_state)
{
	int ret = 0;

	switch (mp_state->mp_state) {
	case KVM_MP_STATE_RUNNABLE:
		vcpu->arch.power_off = false;
		break;
	case KVM_MP_STATE_STOPPED:
		vcpu_power_off(vcpu);
		break;
	default:
		ret = -EINVAL;
	}

	return ret;
}

/**
 * kvm_arch_vcpu_runnable - determine if the vcpu can be scheduled
 * @v:		The VCPU pointer
 *
 * If the guest CPU is not waiting for interrupts or an interrupt line is
 * asserted, the CPU is by definition runnable.
 */
int kvm_arch_vcpu_runnable(struct kvm_vcpu *v)
{
	bool irq_lines = *vcpu_hcr(v) & (HCR_VI | HCR_VF);
	return ((irq_lines || kvm_vgic_vcpu_pending_irq(v))
		&& !v->arch.power_off && !v->arch.pause);
}

bool kvm_arch_vcpu_in_kernel(struct kvm_vcpu *vcpu)
{
	return vcpu_mode_priv(vcpu);
}

/* Just ensure a guest exit from a particular CPU */
static void exit_vm_noop(void *info)
{
}

void force_vm_exit(const cpumask_t *mask)
{
	preempt_disable();
	smp_call_function_many(mask, exit_vm_noop, NULL, true);
	preempt_enable();
}

/**
 * need_new_vmid_gen - check that the VMID is still valid
 * @vmid: The VMID to check
 *
 * return true if there is a new generation of VMIDs being used
 *
 * The hardware supports a limited set of values with the value zero reserved
 * for the host, so we check if an assigned value belongs to a previous
 * generation, which requires us to assign a new value. If we're the first to
 * use a VMID for the new generation, we must flush necessary caches and TLBs
 * on all CPUs.
 */
static bool need_new_vmid_gen(struct kvm_vmid *vmid)
{
	u64 current_vmid_gen = atomic64_read(&kvm_vmid_gen);
	smp_rmb(); /* Orders read of kvm_vmid_gen and kvm->arch.vmid */
	return unlikely(READ_ONCE(vmid->vmid_gen) != current_vmid_gen);
}

/**
 * update_vmid - Update the vmid with a valid VMID for the current generation
 * @vmid: The stage-2 VMID information struct
 */
static void update_vmid(struct kvm_vmid *vmid)
{
	if (!need_new_vmid_gen(vmid))
		return;

	spin_lock(&kvm_vmid_lock);

	/*
	 * We need to re-check the vmid_gen here to ensure that if another vcpu
	 * already allocated a valid vmid for this vm, then this vcpu should
	 * use the same vmid.
	 */
	if (!need_new_vmid_gen(vmid)) {
		spin_unlock(&kvm_vmid_lock);
		return;
	}

	/* First user of a new VMID generation? */
	if (unlikely(kvm_next_vmid == 0)) {
		atomic64_inc(&kvm_vmid_gen);
		kvm_next_vmid = 1;

		/*
		 * On SMP we know no other CPUs can use this CPU's or each
		 * other's VMID after force_vm_exit returns since the
		 * kvm_vmid_lock blocks them from reentry to the guest.
		 */
		force_vm_exit(cpu_all_mask);
		/*
		 * Now broadcast TLB + ICACHE invalidation over the inner
		 * shareable domain to make sure all data structures are
		 * clean.
		 */
		kvm_call_hyp(__kvm_flush_vm_context);
	}

	WRITE_ONCE(vmid->vmid, kvm_next_vmid);
	kvm_next_vmid++;
	kvm_next_vmid &= (1 << kvm_get_vmid_bits()) - 1;

	smp_wmb();
	WRITE_ONCE(vmid->vmid_gen, atomic64_read(&kvm_vmid_gen));

	spin_unlock(&kvm_vmid_lock);
}

static int kvm_vcpu_first_run_init(struct kvm_vcpu *vcpu)
{
	struct kvm *kvm = vcpu->kvm;
	int ret = 0;

	if (likely(vcpu->arch.has_run_once))
		return 0;

	if (!kvm_arm_vcpu_is_finalized(vcpu))
		return -EPERM;

	vcpu->arch.has_run_once = true;

	kvm_arm_vcpu_init_debug(vcpu);

	if (likely(irqchip_in_kernel(kvm))) {
		/*
		 * Map the VGIC hardware resources before running a vcpu the
		 * first time on this VM.
		 */
		ret = kvm_vgic_map_resources(kvm);
		if (ret)
			return ret;
	} else {
		/*
		 * Tell the rest of the code that there are userspace irqchip
		 * VMs in the wild.
		 */
		static_branch_inc(&userspace_irqchip_in_use);
	}

	ret = kvm_timer_enable(vcpu);
	if (ret)
		return ret;

	ret = kvm_arm_pmu_v3_enable(vcpu);

	return ret;
}

bool kvm_arch_intc_initialized(struct kvm *kvm)
{
	return vgic_initialized(kvm);
}

void kvm_arm_halt_guest(struct kvm *kvm)
{
	int i;
	struct kvm_vcpu *vcpu;

	kvm_for_each_vcpu(i, vcpu, kvm)
		vcpu->arch.pause = true;
	kvm_make_all_cpus_request(kvm, KVM_REQ_SLEEP);
}

void kvm_arm_resume_guest(struct kvm *kvm)
{
	int i;
	struct kvm_vcpu *vcpu;

	kvm_for_each_vcpu(i, vcpu, kvm) {
		vcpu->arch.pause = false;
		rcuwait_wake_up(kvm_arch_vcpu_get_wait(vcpu));
	}
}

static void vcpu_req_sleep(struct kvm_vcpu *vcpu)
{
	struct rcuwait *wait = kvm_arch_vcpu_get_wait(vcpu);

	rcuwait_wait_event(wait,
			   (!vcpu->arch.power_off) &&(!vcpu->arch.pause),
			   TASK_INTERRUPTIBLE);

	if (vcpu->arch.power_off || vcpu->arch.pause) {
		/* Awaken to handle a signal, request we sleep again later. */
		kvm_make_request(KVM_REQ_SLEEP, vcpu);
	}

	/*
	 * Make sure we will observe a potential reset request if we've
	 * observed a change to the power state. Pairs with the smp_wmb() in
	 * kvm_psci_vcpu_on().
	 */
	smp_rmb();
}

static int kvm_vcpu_initialized(struct kvm_vcpu *vcpu)
{
	return vcpu->arch.target >= 0;
}

static void check_vcpu_requests(struct kvm_vcpu *vcpu)
{
	if (kvm_request_pending(vcpu)) {
		if (kvm_check_request(KVM_REQ_SLEEP, vcpu))
			vcpu_req_sleep(vcpu);

		if (kvm_check_request(KVM_REQ_VCPU_RESET, vcpu))
			kvm_reset_vcpu(vcpu);

		/*
		 * Clear IRQ_PENDING requests that were made to guarantee
		 * that a VCPU sees new virtual interrupts.
		 */
		kvm_check_request(KVM_REQ_IRQ_PENDING, vcpu);

		if (kvm_check_request(KVM_REQ_RECORD_STEAL, vcpu))
			kvm_update_stolen_time(vcpu);

		if (kvm_check_request(KVM_REQ_RELOAD_GICv4, vcpu)) {
			/* The distributor enable bits were changed */
			preempt_disable();
			vgic_v4_put(vcpu, false);
			vgic_v4_load(vcpu);
			preempt_enable();
		}

		if (kvm_check_request(KVM_REQ_RELOAD_PMU, vcpu))
			kvm_pmu_handle_pmcr(vcpu,
					    __vcpu_sys_reg(vcpu, PMCR_EL0));
	}
}

static bool vcpu_mode_is_bad_32bit(struct kvm_vcpu *vcpu)
{
	if (likely(!vcpu_mode_is_32bit(vcpu)))
		return false;

	return !kvm_supports_32bit_el0();
}

/**
 * kvm_vcpu_exit_request - returns true if the VCPU should *not* enter the guest
 * @vcpu:	The VCPU pointer
 * @ret:	Pointer to write optional return code
 *
 * Returns: true if the VCPU needs to return to a preemptible + interruptible
 *	    and skip guest entry.
 *
 * This function disambiguates between two different types of exits: exits to a
 * preemptible + interruptible kernel context and exits to userspace. For an
 * exit to userspace, this function will write the return code to ret and return
 * true. For an exit to preemptible + interruptible kernel context (i.e. check
 * for pending work and re-enter), return true without writing to ret.
 */
static bool kvm_vcpu_exit_request(struct kvm_vcpu *vcpu, int *ret)
{
	struct kvm_run *run = vcpu->run;

	/*
	 * If we're using a userspace irqchip, then check if we need
	 * to tell a userspace irqchip about timer or PMU level
	 * changes and if so, exit to userspace (the actual level
	 * state gets updated in kvm_timer_update_run and
	 * kvm_pmu_update_run below).
	 */
	if (static_branch_unlikely(&userspace_irqchip_in_use)) {
		if (kvm_timer_should_notify_user(vcpu) ||
		    kvm_pmu_should_notify_user(vcpu)) {
			*ret = -EINTR;
			run->exit_reason = KVM_EXIT_INTR;
			return true;
		}
	}

	return kvm_request_pending(vcpu) ||
			need_new_vmid_gen(&vcpu->arch.hw_mmu->vmid) ||
			xfer_to_guest_mode_work_pending();
}

/*
 * Actually run the vCPU, entering an RCU extended quiescent state (EQS) while
 * the vCPU is running.
 *
 * This must be noinstr as instrumentation may make use of RCU, and this is not
 * safe during the EQS.
 */
static int noinstr kvm_arm_vcpu_enter_exit(struct kvm_vcpu *vcpu)
{
	int ret;

	guest_state_enter_irqoff();
	ret = kvm_call_hyp_ret(__kvm_vcpu_run, vcpu);
	guest_state_exit_irqoff();

	return ret;
}

/**
 * kvm_arch_vcpu_ioctl_run - the main VCPU run function to execute guest code
 * @vcpu:	The VCPU pointer
 *
 * This function is called through the VCPU_RUN ioctl called from user space. It
 * will execute VM code in a loop until the time slice for the process is used
 * or some emulation is needed from user space in which case the function will
 * return with return value 0 and with the kvm_run structure filled in with the
 * required data for the requested emulation.
 */
int kvm_arch_vcpu_ioctl_run(struct kvm_vcpu *vcpu)
{
	struct kvm_run *run = vcpu->run;
	int ret;

	if (unlikely(!kvm_vcpu_initialized(vcpu)))
		return -ENOEXEC;

	ret = kvm_vcpu_first_run_init(vcpu);
	if (ret)
		return ret;

	if (run->exit_reason == KVM_EXIT_MMIO) {
		ret = kvm_handle_mmio_return(vcpu);
		if (ret)
			return ret;
	}

	vcpu_load(vcpu);

	if (run->immediate_exit) {
		ret = -EINTR;
		goto out;
	}

	kvm_sigset_activate(vcpu);

	ret = 1;
	run->exit_reason = KVM_EXIT_UNKNOWN;
	while (ret > 0) {
		/*
		 * Check conditions before entering the guest
		 */
		ret = xfer_to_guest_mode_handle_work(vcpu);
		if (!ret)
			ret = 1;

		update_vmid(&vcpu->arch.hw_mmu->vmid);

		check_vcpu_requests(vcpu);

		/*
		 * Preparing the interrupts to be injected also
		 * involves poking the GIC, which must be done in a
		 * non-preemptible context.
		 */
		preempt_disable();

		kvm_pmu_flush_hwstate(vcpu);

		local_irq_disable();

		kvm_vgic_flush_hwstate(vcpu);

		/*
		 * Ensure we set mode to IN_GUEST_MODE after we disable
		 * interrupts and before the final VCPU requests check.
		 * See the comment in kvm_vcpu_exiting_guest_mode() and
		 * Documentation/virt/kvm/vcpu-requests.rst
		 */
		smp_store_mb(vcpu->mode, IN_GUEST_MODE);

		if (ret <= 0 || kvm_vcpu_exit_request(vcpu, &ret)) {
			vcpu->mode = OUTSIDE_GUEST_MODE;
			isb(); /* Ensure work in x_flush_hwstate is committed */
			kvm_pmu_sync_hwstate(vcpu);
			if (static_branch_unlikely(&userspace_irqchip_in_use))
				kvm_timer_sync_user(vcpu);
			kvm_vgic_sync_hwstate(vcpu);
			local_irq_enable();
			preempt_enable();
			continue;
		}

		kvm_arm_setup_debug(vcpu);

		/**************************************************************
		 * Enter the guest
		 */
		trace_kvm_entry(*vcpu_pc(vcpu));
		guest_timing_enter_irqoff();

		ret = kvm_arm_vcpu_enter_exit(vcpu);

		vcpu->mode = OUTSIDE_GUEST_MODE;
		vcpu->stat.exits++;
		/*
		 * Back from guest
		 *************************************************************/

		kvm_arm_clear_debug(vcpu);

		/*
		 * We must sync the PMU state before the vgic state so
		 * that the vgic can properly sample the updated state of the
		 * interrupt line.
		 */
		kvm_pmu_sync_hwstate(vcpu);

		/*
		 * Sync the vgic state before syncing the timer state because
		 * the timer code needs to know if the virtual timer
		 * interrupts are active.
		 */
		kvm_vgic_sync_hwstate(vcpu);

		/*
		 * Sync the timer hardware state before enabling interrupts as
		 * we don't want vtimer interrupts to race with syncing the
		 * timer virtual interrupt state.
		 */
		if (static_branch_unlikely(&userspace_irqchip_in_use))
			kvm_timer_sync_user(vcpu);

		kvm_arch_vcpu_ctxsync_fp(vcpu);

		/*
		 * We must ensure that any pending interrupts are taken before
		 * we exit guest timing so that timer ticks are accounted as
		 * guest time. Transiently unmask interrupts so that any
		 * pending interrupts are taken.
		 *
		 * Per ARM DDI 0487G.b section D1.13.4, an ISB (or other
		 * context synchronization event) is necessary to ensure that
		 * pending interrupts are taken.
		 */
		local_irq_enable();
		isb();
		local_irq_disable();

		guest_timing_exit_irqoff();

		local_irq_enable();

		trace_kvm_exit(ret, kvm_vcpu_trap_get_class(vcpu), *vcpu_pc(vcpu));

		/* Exit types that need handling before we can be preempted */
		handle_exit_early(vcpu, ret);

		preempt_enable();

		/*
		 * The ARMv8 architecture doesn't give the hypervisor
		 * a mechanism to prevent a guest from dropping to AArch32 EL0
		 * if implemented by the CPU. If we spot the guest in such
		 * state and that we decided it wasn't supposed to do so (like
		 * with the asymmetric AArch32 case), return to userspace with
		 * a fatal error.
		 */
		if (vcpu_mode_is_bad_32bit(vcpu)) {
			/*
			 * As we have caught the guest red-handed, decide that
			 * it isn't fit for purpose anymore by making the vcpu
			 * invalid. The VMM can try and fix it by issuing  a
			 * KVM_ARM_VCPU_INIT if it really wants to.
			 */
			vcpu->arch.target = -1;
			ret = ARM_EXCEPTION_IL;
		}

		ret = handle_exit(vcpu, ret);
	}

	/* Tell userspace about in-kernel device output levels */
	if (unlikely(!irqchip_in_kernel(vcpu->kvm))) {
		kvm_timer_update_run(vcpu);
		kvm_pmu_update_run(vcpu);
	}

	kvm_sigset_deactivate(vcpu);

out:
	/*
	 * In the unlikely event that we are returning to userspace
	 * with pending exceptions or PC adjustment, commit these
	 * adjustments in order to give userspace a consistent view of
	 * the vcpu state. Note that this relies on __kvm_adjust_pc()
	 * being preempt-safe on VHE.
	 */
	if (unlikely(vcpu->arch.flags & (KVM_ARM64_PENDING_EXCEPTION |
					 KVM_ARM64_INCREMENT_PC)))
		kvm_call_hyp(__kvm_adjust_pc, vcpu);

	vcpu_put(vcpu);
	return ret;
}

static int vcpu_interrupt_line(struct kvm_vcpu *vcpu, int number, bool level)
{
	int bit_index;
	bool set;
	unsigned long *hcr;

	if (number == KVM_ARM_IRQ_CPU_IRQ)
		bit_index = __ffs(HCR_VI);
	else /* KVM_ARM_IRQ_CPU_FIQ */
		bit_index = __ffs(HCR_VF);

	hcr = vcpu_hcr(vcpu);
	if (level)
		set = test_and_set_bit(bit_index, hcr);
	else
		set = test_and_clear_bit(bit_index, hcr);

	/*
	 * If we didn't change anything, no need to wake up or kick other CPUs
	 */
	if (set == level)
		return 0;

	/*
	 * The vcpu irq_lines field was updated, wake up sleeping VCPUs and
	 * trigger a world-switch round on the running physical CPU to set the
	 * virtual IRQ/FIQ fields in the HCR appropriately.
	 */
	kvm_make_request(KVM_REQ_IRQ_PENDING, vcpu);
	kvm_vcpu_kick(vcpu);

	return 0;
}

int kvm_vm_ioctl_irq_line(struct kvm *kvm, struct kvm_irq_level *irq_level,
			  bool line_status)
{
	u32 irq = irq_level->irq;
	unsigned int irq_type, vcpu_idx, irq_num;
	int nrcpus = atomic_read(&kvm->online_vcpus);
	struct kvm_vcpu *vcpu = NULL;
	bool level = irq_level->level;

	irq_type = (irq >> KVM_ARM_IRQ_TYPE_SHIFT) & KVM_ARM_IRQ_TYPE_MASK;
	vcpu_idx = (irq >> KVM_ARM_IRQ_VCPU_SHIFT) & KVM_ARM_IRQ_VCPU_MASK;
	vcpu_idx += ((irq >> KVM_ARM_IRQ_VCPU2_SHIFT) & KVM_ARM_IRQ_VCPU2_MASK) * (KVM_ARM_IRQ_VCPU_MASK + 1);
	irq_num = (irq >> KVM_ARM_IRQ_NUM_SHIFT) & KVM_ARM_IRQ_NUM_MASK;

	trace_kvm_irq_line(irq_type, vcpu_idx, irq_num, irq_level->level);

	switch (irq_type) {
	case KVM_ARM_IRQ_TYPE_CPU:
		if (irqchip_in_kernel(kvm))
			return -ENXIO;

		if (vcpu_idx >= nrcpus)
			return -EINVAL;

		vcpu = kvm_get_vcpu(kvm, vcpu_idx);
		if (!vcpu)
			return -EINVAL;

		if (irq_num > KVM_ARM_IRQ_CPU_FIQ)
			return -EINVAL;

		return vcpu_interrupt_line(vcpu, irq_num, level);
	case KVM_ARM_IRQ_TYPE_PPI:
		if (!irqchip_in_kernel(kvm))
			return -ENXIO;

		if (vcpu_idx >= nrcpus)
			return -EINVAL;

		vcpu = kvm_get_vcpu(kvm, vcpu_idx);
		if (!vcpu)
			return -EINVAL;

		if (irq_num < VGIC_NR_SGIS || irq_num >= VGIC_NR_PRIVATE_IRQS)
			return -EINVAL;

		return kvm_vgic_inject_irq(kvm, vcpu->vcpu_id, irq_num, level, NULL);
	case KVM_ARM_IRQ_TYPE_SPI:
		if (!irqchip_in_kernel(kvm))
			return -ENXIO;

		if (irq_num < VGIC_NR_PRIVATE_IRQS)
			return -EINVAL;

		return kvm_vgic_inject_irq(kvm, 0, irq_num, level, NULL);
	}

	return -EINVAL;
}

static int kvm_vcpu_set_target(struct kvm_vcpu *vcpu,
			       const struct kvm_vcpu_init *init)
{
	unsigned int i, ret;
	u32 phys_target = kvm_target_cpu();

	if (init->target != phys_target)
		return -EINVAL;

	/*
	 * Secondary and subsequent calls to KVM_ARM_VCPU_INIT must
	 * use the same target.
	 */
	if (vcpu->arch.target != -1 && vcpu->arch.target != init->target)
		return -EINVAL;

	/* -ENOENT for unknown features, -EINVAL for invalid combinations. */
	for (i = 0; i < sizeof(init->features) * 8; i++) {
		bool set = (init->features[i / 32] & (1 << (i % 32)));

		if (set && i >= KVM_VCPU_MAX_FEATURES)
			return -ENOENT;

		/*
		 * Secondary and subsequent calls to KVM_ARM_VCPU_INIT must
		 * use the same feature set.
		 */
		if (vcpu->arch.target != -1 && i < KVM_VCPU_MAX_FEATURES &&
		    test_bit(i, vcpu->arch.features) != set)
			return -EINVAL;

		if (set)
			set_bit(i, vcpu->arch.features);
	}

	vcpu->arch.target = phys_target;

	/* Now we know what it is, we can reset it. */
	ret = kvm_reset_vcpu(vcpu);
	if (ret) {
		vcpu->arch.target = -1;
		bitmap_zero(vcpu->arch.features, KVM_VCPU_MAX_FEATURES);
	}

	return ret;
}

static int kvm_arch_vcpu_ioctl_vcpu_init(struct kvm_vcpu *vcpu,
					 struct kvm_vcpu_init *init)
{
	int ret;

	ret = kvm_vcpu_set_target(vcpu, init);
	if (ret)
		return ret;

	/*
	 * Ensure a rebooted VM will fault in RAM pages and detect if the
	 * guest MMU is turned off and flush the caches as needed.
	 *
	 * S2FWB enforces all memory accesses to RAM being cacheable,
	 * ensuring that the data side is always coherent. We still
	 * need to invalidate the I-cache though, as FWB does *not*
	 * imply CTR_EL0.DIC.
	 */
	if (vcpu->arch.has_run_once) {
		if (!cpus_have_final_cap(ARM64_HAS_STAGE2_FWB))
			stage2_unmap_vm(vcpu->kvm);
		else
			icache_inval_all_pou();
	}

	vcpu_reset_hcr(vcpu);
	vcpu->arch.cptr_el2 = CPTR_EL2_DEFAULT;

	/*
	 * Handle the "start in power-off" case.
	 */
	if (test_bit(KVM_ARM_VCPU_POWER_OFF, vcpu->arch.features))
		vcpu_power_off(vcpu);
	else
		vcpu->arch.power_off = false;

	return 0;
}

static int kvm_arm_vcpu_set_attr(struct kvm_vcpu *vcpu,
				 struct kvm_device_attr *attr)
{
	int ret = -ENXIO;

	switch (attr->group) {
	default:
		ret = kvm_arm_vcpu_arch_set_attr(vcpu, attr);
		break;
	}

	return ret;
}

static int kvm_arm_vcpu_get_attr(struct kvm_vcpu *vcpu,
				 struct kvm_device_attr *attr)
{
	int ret = -ENXIO;

	switch (attr->group) {
	default:
		ret = kvm_arm_vcpu_arch_get_attr(vcpu, attr);
		break;
	}

	return ret;
}

static int kvm_arm_vcpu_has_attr(struct kvm_vcpu *vcpu,
				 struct kvm_device_attr *attr)
{
	int ret = -ENXIO;

	switch (attr->group) {
	default:
		ret = kvm_arm_vcpu_arch_has_attr(vcpu, attr);
		break;
	}

	return ret;
}

static int kvm_arm_vcpu_get_events(struct kvm_vcpu *vcpu,
				   struct kvm_vcpu_events *events)
{
	memset(events, 0, sizeof(*events));

	return __kvm_arm_vcpu_get_events(vcpu, events);
}

static int kvm_arm_vcpu_set_events(struct kvm_vcpu *vcpu,
				   struct kvm_vcpu_events *events)
{
	int i;

	/* check whether the reserved field is zero */
	for (i = 0; i < ARRAY_SIZE(events->reserved); i++)
		if (events->reserved[i])
			return -EINVAL;

	/* check whether the pad field is zero */
	for (i = 0; i < ARRAY_SIZE(events->exception.pad); i++)
		if (events->exception.pad[i])
			return -EINVAL;

	return __kvm_arm_vcpu_set_events(vcpu, events);
}

long kvm_arch_vcpu_ioctl(struct file *filp,
			 unsigned int ioctl, unsigned long arg)
{
	struct kvm_vcpu *vcpu = filp->private_data;
	void __user *argp = (void __user *)arg;
	struct kvm_device_attr attr;
	long r;

	switch (ioctl) {
	case KVM_ARM_VCPU_INIT: {
		struct kvm_vcpu_init init;

		r = -EFAULT;
		if (copy_from_user(&init, argp, sizeof(init)))
			break;

		r = kvm_arch_vcpu_ioctl_vcpu_init(vcpu, &init);
		break;
	}
	case KVM_SET_ONE_REG:
	case KVM_GET_ONE_REG: {
		struct kvm_one_reg reg;

		r = -ENOEXEC;
		if (unlikely(!kvm_vcpu_initialized(vcpu)))
			break;

		r = -EFAULT;
		if (copy_from_user(&reg, argp, sizeof(reg)))
			break;

		/*
		 * We could owe a reset due to PSCI. Handle the pending reset
		 * here to ensure userspace register accesses are ordered after
		 * the reset.
		 */
		if (kvm_check_request(KVM_REQ_VCPU_RESET, vcpu))
			kvm_reset_vcpu(vcpu);

		if (ioctl == KVM_SET_ONE_REG)
			r = kvm_arm_set_reg(vcpu, &reg);
		else
			r = kvm_arm_get_reg(vcpu, &reg);
		break;
	}
	case KVM_GET_REG_LIST: {
		struct kvm_reg_list __user *user_list = argp;
		struct kvm_reg_list reg_list;
		unsigned n;

		r = -ENOEXEC;
		if (unlikely(!kvm_vcpu_initialized(vcpu)))
			break;

		r = -EPERM;
		if (!kvm_arm_vcpu_is_finalized(vcpu))
			break;

		r = -EFAULT;
		if (copy_from_user(&reg_list, user_list, sizeof(reg_list)))
			break;
		n = reg_list.n;
		reg_list.n = kvm_arm_num_regs(vcpu);
		if (copy_to_user(user_list, &reg_list, sizeof(reg_list)))
			break;
		r = -E2BIG;
		if (n < reg_list.n)
			break;
		r = kvm_arm_copy_reg_indices(vcpu, user_list->reg);
		break;
	}
	case KVM_SET_DEVICE_ATTR: {
		r = -EFAULT;
		if (copy_from_user(&attr, argp, sizeof(attr)))
			break;
		r = kvm_arm_vcpu_set_attr(vcpu, &attr);
		break;
	}
	case KVM_GET_DEVICE_ATTR: {
		r = -EFAULT;
		if (copy_from_user(&attr, argp, sizeof(attr)))
			break;
		r = kvm_arm_vcpu_get_attr(vcpu, &attr);
		break;
	}
	case KVM_HAS_DEVICE_ATTR: {
		r = -EFAULT;
		if (copy_from_user(&attr, argp, sizeof(attr)))
			break;
		r = kvm_arm_vcpu_has_attr(vcpu, &attr);
		break;
	}
	case KVM_GET_VCPU_EVENTS: {
		struct kvm_vcpu_events events;

		if (kvm_arm_vcpu_get_events(vcpu, &events))
			return -EINVAL;

		if (copy_to_user(argp, &events, sizeof(events)))
			return -EFAULT;

		return 0;
	}
	case KVM_SET_VCPU_EVENTS: {
		struct kvm_vcpu_events events;

		if (copy_from_user(&events, argp, sizeof(events)))
			return -EFAULT;

		return kvm_arm_vcpu_set_events(vcpu, &events);
	}
	case KVM_ARM_VCPU_FINALIZE: {
		int what;

		if (!kvm_vcpu_initialized(vcpu))
			return -ENOEXEC;

		if (get_user(what, (const int __user *)argp))
			return -EFAULT;

		return kvm_arm_vcpu_finalize(vcpu, what);
	}
	default:
		r = -EINVAL;
	}

	return r;
}

void kvm_arch_sync_dirty_log(struct kvm *kvm, struct kvm_memory_slot *memslot)
{

}

void kvm_arch_flush_remote_tlbs_memslot(struct kvm *kvm,
					const struct kvm_memory_slot *memslot)
{
	kvm_flush_remote_tlbs(kvm);
}

static int kvm_vm_ioctl_set_device_addr(struct kvm *kvm,
					struct kvm_arm_device_addr *dev_addr)
{
	unsigned long dev_id, type;

	dev_id = (dev_addr->id & KVM_ARM_DEVICE_ID_MASK) >>
		KVM_ARM_DEVICE_ID_SHIFT;
	type = (dev_addr->id & KVM_ARM_DEVICE_TYPE_MASK) >>
		KVM_ARM_DEVICE_TYPE_SHIFT;

	switch (dev_id) {
	case KVM_ARM_DEVICE_VGIC_V2:
		if (!vgic_present)
			return -ENXIO;
		return kvm_vgic_addr(kvm, type, &dev_addr->addr, true);
	default:
		return -ENODEV;
	}
}

long kvm_arch_vm_ioctl(struct file *filp,
		       unsigned int ioctl, unsigned long arg)
{
	struct kvm *kvm = filp->private_data;
	void __user *argp = (void __user *)arg;

	switch (ioctl) {
	case KVM_CREATE_IRQCHIP: {
		int ret;
		if (!vgic_present)
			return -ENXIO;
		mutex_lock(&kvm->lock);
		ret = kvm_vgic_create(kvm, KVM_DEV_TYPE_ARM_VGIC_V2);
		mutex_unlock(&kvm->lock);
		return ret;
	}
	case KVM_ARM_SET_DEVICE_ADDR: {
		struct kvm_arm_device_addr dev_addr;

		if (copy_from_user(&dev_addr, argp, sizeof(dev_addr)))
			return -EFAULT;
		return kvm_vm_ioctl_set_device_addr(kvm, &dev_addr);
	}
	case KVM_ARM_PREFERRED_TARGET: {
		int err;
		struct kvm_vcpu_init init;

		err = kvm_vcpu_preferred_target(&init);
		if (err)
			return err;

		if (copy_to_user(argp, &init, sizeof(init)))
			return -EFAULT;

		return 0;
	}
	case KVM_ARM_MTE_COPY_TAGS: {
		struct kvm_arm_copy_mte_tags copy_tags;

		if (copy_from_user(&copy_tags, argp, sizeof(copy_tags)))
			return -EFAULT;
		return kvm_vm_ioctl_mte_copy_tags(kvm, &copy_tags);
	}
	default:
		return -EINVAL;
	}
}

static unsigned long nvhe_percpu_size(void)
{
	return (unsigned long)CHOOSE_NVHE_SYM(__per_cpu_end) -
		(unsigned long)CHOOSE_NVHE_SYM(__per_cpu_start);
}

static unsigned long nvhe_percpu_order(void)
{
	unsigned long size = nvhe_percpu_size();

	return size ? get_order(size) : 0;
}

/* A lookup table holding the hypervisor VA for each vector slot */
static void *hyp_spectre_vector_selector[BP_HARDEN_EL2_SLOTS];

static void kvm_init_vector_slot(void *base, enum arm64_hyp_spectre_vector slot)
{
	hyp_spectre_vector_selector[slot] = __kvm_vector_slot2addr(base, slot);
}

static int kvm_init_vector_slots(void)
{
	int err;
	void *base;

	base = kern_hyp_va(kvm_ksym_ref(__kvm_hyp_vector));
	kvm_init_vector_slot(base, HYP_VECTOR_DIRECT);

	base = kern_hyp_va(kvm_ksym_ref(__bp_harden_hyp_vecs));
	kvm_init_vector_slot(base, HYP_VECTOR_SPECTRE_DIRECT);

	if (kvm_system_needs_idmapped_vectors() &&
	    !is_protected_kvm_enabled()) {
		err = create_hyp_exec_mappings(__pa_symbol(__bp_harden_hyp_vecs),
					       __BP_HARDEN_HYP_VECS_SZ, &base);
		if (err)
			return err;
	}

	kvm_init_vector_slot(base, HYP_VECTOR_INDIRECT);
	kvm_init_vector_slot(base, HYP_VECTOR_SPECTRE_INDIRECT);
	return 0;
}

static void cpu_prepare_hyp_mode(int cpu)
{
	struct kvm_nvhe_init_params *params = per_cpu_ptr_nvhe_sym(kvm_init_params, cpu);
	unsigned long tcr;

	/*
	 * Calculate the raw per-cpu offset without a translation from the
	 * kernel's mapping to the linear mapping, and store it in tpidr_el2
	 * so that we can use adr_l to access per-cpu variables in EL2.
	 * Also drop the KASAN tag which gets in the way...
	 */
	params->tpidr_el2 = (unsigned long)kasan_reset_tag(per_cpu_ptr_nvhe_sym(__per_cpu_start, cpu)) -
			    (unsigned long)kvm_ksym_ref(CHOOSE_NVHE_SYM(__per_cpu_start));

	params->mair_el2 = read_sysreg(mair_el1);

	/*
	 * The ID map may be configured to use an extended virtual address
	 * range. This is only the case if system RAM is out of range for the
	 * currently configured page size and VA_BITS, in which case we will
	 * also need the extended virtual range for the HYP ID map, or we won't
	 * be able to enable the EL2 MMU.
	 *
	 * However, at EL2, there is only one TTBR register, and we can't switch
	 * between translation tables *and* update TCR_EL2.T0SZ at the same
	 * time. Bottom line: we need to use the extended range with *both* our
	 * translation tables.
	 *
	 * So use the same T0SZ value we use for the ID map.
	 */
	tcr = (read_sysreg(tcr_el1) & TCR_EL2_MASK) | TCR_EL2_RES1;
	tcr &= ~TCR_T0SZ_MASK;
	tcr |= (idmap_t0sz & GENMASK(TCR_TxSZ_WIDTH - 1, 0)) << TCR_T0SZ_OFFSET;
	params->tcr_el2 = tcr;

	params->stack_hyp_va = kern_hyp_va(per_cpu(kvm_arm_hyp_stack_page, cpu) + PAGE_SIZE);
	params->pgd_pa = kvm_mmu_get_httbr();
	if (is_protected_kvm_enabled())
		params->hcr_el2 = HCR_HOST_NVHE_PROTECTED_FLAGS;
	else
		params->hcr_el2 = HCR_HOST_NVHE_FLAGS;
	params->vttbr = params->vtcr = 0;

	/*
	 * Flush the init params from the data cache because the struct will
	 * be read while the MMU is off.
	 */
	kvm_flush_dcache_to_poc(params, sizeof(*params));
}

static void hyp_install_host_vector(void)
{
	struct kvm_nvhe_init_params *params;
	struct arm_smccc_res res;

	/* Switch from the HYP stub to our own HYP init vector */
	__hyp_set_vectors(kvm_get_idmap_vector());

	/*
	 * Call initialization code, and switch to the full blown HYP code.
	 * If the cpucaps haven't been finalized yet, something has gone very
	 * wrong, and hyp will crash and burn when it uses any
	 * cpus_have_const_cap() wrapper.
	 */
	BUG_ON(!system_capabilities_finalized());
	params = this_cpu_ptr_nvhe_sym(kvm_init_params);
	arm_smccc_1_1_hvc(KVM_HOST_SMCCC_FUNC(__kvm_hyp_init), virt_to_phys(params), &res);
	WARN_ON(res.a0 != SMCCC_RET_SUCCESS);
}

static void cpu_init_hyp_mode(void)
{
	hyp_install_host_vector();

	/*
	 * Disabling SSBD on a non-VHE system requires us to enable SSBS
	 * at EL2.
	 */
	if (this_cpu_has_cap(ARM64_SSBS) &&
	    arm64_get_spectre_v4_state() == SPECTRE_VULNERABLE) {
		kvm_call_hyp_nvhe(__kvm_enable_ssbs);
	}
}

static void cpu_hyp_reset(void)
{
	if (!is_kernel_in_hyp_mode())
		__hyp_reset_vectors();
}

/*
 * EL2 vectors can be mapped and rerouted in a number of ways,
 * depending on the kernel configuration and CPU present:
 *
 * - If the CPU is affected by Spectre-v2, the hardening sequence is
 *   placed in one of the vector slots, which is executed before jumping
 *   to the real vectors.
 *
 * - If the CPU also has the ARM64_SPECTRE_V3A cap, the slot
 *   containing the hardening sequence is mapped next to the idmap page,
 *   and executed before jumping to the real vectors.
 *
 * - If the CPU only has the ARM64_SPECTRE_V3A cap, then an
 *   empty slot is selected, mapped next to the idmap page, and
 *   executed before jumping to the real vectors.
 *
 * Note that ARM64_SPECTRE_V3A is somewhat incompatible with
 * VHE, as we don't have hypervisor-specific mappings. If the system
 * is VHE and yet selects this capability, it will be ignored.
 */
static void cpu_set_hyp_vector(void)
{
	struct bp_hardening_data *data = this_cpu_ptr(&bp_hardening_data);
	void *vector = hyp_spectre_vector_selector[data->slot];

	if (!is_protected_kvm_enabled())
		*this_cpu_ptr_hyp_sym(kvm_hyp_vector) = (unsigned long)vector;
	else
		kvm_call_hyp_nvhe(__pkvm_cpu_set_vector, data->slot);
}

static void cpu_hyp_reinit(void)
{
	kvm_init_host_cpu_context(&this_cpu_ptr_hyp_sym(kvm_host_data)->host_ctxt);

	cpu_hyp_reset();

	if (is_kernel_in_hyp_mode())
		kvm_timer_init_vhe();
	else
		cpu_init_hyp_mode();

	cpu_set_hyp_vector();

	kvm_arm_init_debug();

	if (vgic_present)
		kvm_vgic_init_cpu_hardware();
}

static void _kvm_arch_hardware_enable(void *discard)
{
	if (!__this_cpu_read(kvm_arm_hardware_enabled)) {
		cpu_hyp_reinit();
		__this_cpu_write(kvm_arm_hardware_enabled, 1);
	}
}

int kvm_arch_hardware_enable(void)
{
	_kvm_arch_hardware_enable(NULL);
	return 0;
}

static void _kvm_arch_hardware_disable(void *discard)
{
	if (__this_cpu_read(kvm_arm_hardware_enabled)) {
		cpu_hyp_reset();
		__this_cpu_write(kvm_arm_hardware_enabled, 0);
	}
}

void kvm_arch_hardware_disable(void)
{
	if (!is_protected_kvm_enabled())
		_kvm_arch_hardware_disable(NULL);
}

#ifdef CONFIG_CPU_PM
static int hyp_init_cpu_pm_notifier(struct notifier_block *self,
				    unsigned long cmd,
				    void *v)
{
	/*
	 * kvm_arm_hardware_enabled is left with its old value over
	 * PM_ENTER->PM_EXIT. It is used to indicate PM_EXIT should
	 * re-enable hyp.
	 */
	switch (cmd) {
	case CPU_PM_ENTER:
		if (__this_cpu_read(kvm_arm_hardware_enabled))
			/*
			 * don't update kvm_arm_hardware_enabled here
			 * so that the hardware will be re-enabled
			 * when we resume. See below.
			 */
			cpu_hyp_reset();

		return NOTIFY_OK;
	case CPU_PM_ENTER_FAILED:
	case CPU_PM_EXIT:
		if (__this_cpu_read(kvm_arm_hardware_enabled))
			/* The hardware was enabled before suspend. */
			cpu_hyp_reinit();

		return NOTIFY_OK;

	default:
		return NOTIFY_DONE;
	}
}

static struct notifier_block hyp_init_cpu_pm_nb = {
	.notifier_call = hyp_init_cpu_pm_notifier,
};

static void hyp_cpu_pm_init(void)
{
	if (!is_protected_kvm_enabled())
		cpu_pm_register_notifier(&hyp_init_cpu_pm_nb);
}
static void hyp_cpu_pm_exit(void)
{
	if (!is_protected_kvm_enabled())
		cpu_pm_unregister_notifier(&hyp_init_cpu_pm_nb);
}
#else
static inline void hyp_cpu_pm_init(void)
{
}
static inline void hyp_cpu_pm_exit(void)
{
}
#endif

static void init_cpu_logical_map(void)
{
	unsigned int cpu;

	/*
	 * Copy the MPIDR <-> logical CPU ID mapping to hyp.
	 * Only copy the set of online CPUs whose features have been chacked
	 * against the finalized system capabilities. The hypervisor will not
	 * allow any other CPUs from the `possible` set to boot.
	 */
	for_each_online_cpu(cpu)
		hyp_cpu_logical_map[cpu] = cpu_logical_map(cpu);
}

#define init_psci_0_1_impl_state(config, what)	\
	config.psci_0_1_ ## what ## _implemented = psci_ops.what

static bool init_psci_relay(void)
{
	/*
	 * If PSCI has not been initialized, protected KVM cannot install
	 * itself on newly booted CPUs.
	 */
	if (!psci_ops.get_version) {
		kvm_err("Cannot initialize protected mode without PSCI\n");
		return false;
	}

	kvm_host_psci_config.version = psci_ops.get_version();

	if (kvm_host_psci_config.version == PSCI_VERSION(0, 1)) {
		kvm_host_psci_config.function_ids_0_1 = get_psci_0_1_function_ids();
		init_psci_0_1_impl_state(kvm_host_psci_config, cpu_suspend);
		init_psci_0_1_impl_state(kvm_host_psci_config, cpu_on);
		init_psci_0_1_impl_state(kvm_host_psci_config, cpu_off);
		init_psci_0_1_impl_state(kvm_host_psci_config, migrate);
	}
	return true;
}

static int init_subsystems(void)
{
	int err = 0;

	/*
	 * Enable hardware so that subsystem initialisation can access EL2.
	 */
	on_each_cpu(_kvm_arch_hardware_enable, NULL, 1);

	/*
	 * Register CPU lower-power notifier
	 */
	hyp_cpu_pm_init();

	/*
	 * Init HYP view of VGIC
	 */
	err = kvm_vgic_hyp_init();
	switch (err) {
	case 0:
		vgic_present = true;
		break;
	case -ENODEV:
	case -ENXIO:
		vgic_present = false;
		err = 0;
		break;
	default:
		goto out;
	}

	/*
	 * Init HYP architected timer support
	 */
	err = kvm_timer_hyp_init(vgic_present);
	if (err)
		goto out;

	kvm_perf_init();
	kvm_sys_reg_table_init();

out:
	if (err || !is_protected_kvm_enabled())
		on_each_cpu(_kvm_arch_hardware_disable, NULL, 1);

	return err;
}

static void teardown_hyp_mode(void)
{
	int cpu;

	free_hyp_pgds();
	for_each_possible_cpu(cpu) {
		free_page(per_cpu(kvm_arm_hyp_stack_page, cpu));
		free_pages(kvm_arm_hyp_percpu_base[cpu], nvhe_percpu_order());
	}
}

static int do_pkvm_init(u32 hyp_va_bits)
{
	void *per_cpu_base = kvm_ksym_ref(kvm_arm_hyp_percpu_base);
	int ret;

	preempt_disable();
	hyp_install_host_vector();
	ret = kvm_call_hyp_nvhe(__pkvm_init, hyp_mem_base, hyp_mem_size,
				num_possible_cpus(), kern_hyp_va(per_cpu_base),
				hyp_va_bits);
	preempt_enable();

	return ret;
}

static int kvm_hyp_init_protection(u32 hyp_va_bits)
{
	void *addr = phys_to_virt(hyp_mem_base);
	int ret;

	kvm_nvhe_sym(id_aa64mmfr0_el1_sys_val) = read_sanitised_ftr_reg(SYS_ID_AA64MMFR0_EL1);
	kvm_nvhe_sym(id_aa64mmfr1_el1_sys_val) = read_sanitised_ftr_reg(SYS_ID_AA64MMFR1_EL1);

	ret = create_hyp_mappings(addr, addr + hyp_mem_size, PAGE_HYP);
	if (ret)
		return ret;

	ret = do_pkvm_init(hyp_va_bits);
	if (ret)
		return ret;

	free_hyp_pgds();

	return 0;
}

/**
 * Inits Hyp-mode on all online CPUs
 */
static int init_hyp_mode(void)
{
	u32 hyp_va_bits;
	int cpu;
	int err = -ENOMEM;

	/*
	 * The protected Hyp-mode cannot be initialized if the memory pool
	 * allocation has failed.
	 */
	if (is_protected_kvm_enabled() && !hyp_mem_base)
		goto out_err;

	/*
	 * Allocate Hyp PGD and setup Hyp identity mapping
	 */
	err = kvm_mmu_init(&hyp_va_bits);
	if (err)
		goto out_err;

	/*
	 * Allocate stack pages for Hypervisor-mode
	 */
	for_each_possible_cpu(cpu) {
		unsigned long stack_page;

		stack_page = __get_free_page(GFP_KERNEL);
		if (!stack_page) {
			err = -ENOMEM;
			goto out_err;
		}

		per_cpu(kvm_arm_hyp_stack_page, cpu) = stack_page;
	}

	/*
	 * Allocate and initialize pages for Hypervisor-mode percpu regions.
	 */
	for_each_possible_cpu(cpu) {
		struct page *page;
		void *page_addr;

		page = alloc_pages(GFP_KERNEL, nvhe_percpu_order());
		if (!page) {
			err = -ENOMEM;
			goto out_err;
		}

		page_addr = page_address(page);
		memcpy(page_addr, CHOOSE_NVHE_SYM(__per_cpu_start), nvhe_percpu_size());
		kvm_arm_hyp_percpu_base[cpu] = (unsigned long)page_addr;
	}

	/*
	 * Map the Hyp-code called directly from the host
	 */
	err = create_hyp_mappings(kvm_ksym_ref(__hyp_text_start),
				  kvm_ksym_ref(__hyp_text_end), PAGE_HYP_EXEC);
	if (err) {
		kvm_err("Cannot map world-switch code\n");
		goto out_err;
	}

	err = create_hyp_mappings(kvm_ksym_ref(__hyp_rodata_start),
				  kvm_ksym_ref(__hyp_rodata_end), PAGE_HYP_RO);
	if (err) {
		kvm_err("Cannot map .hyp.rodata section\n");
		goto out_err;
	}

	err = create_hyp_mappings(kvm_ksym_ref(__start_rodata),
				  kvm_ksym_ref(__end_rodata), PAGE_HYP_RO);
	if (err) {
		kvm_err("Cannot map rodata section\n");
		goto out_err;
	}

	/*
	 * .hyp.bss is guaranteed to be placed at the beginning of the .bss
	 * section thanks to an assertion in the linker script. Map it RW and
	 * the rest of .bss RO.
	 */
	err = create_hyp_mappings(kvm_ksym_ref(__hyp_bss_start),
				  kvm_ksym_ref(__hyp_bss_end), PAGE_HYP);
	if (err) {
		kvm_err("Cannot map hyp bss section: %d\n", err);
		goto out_err;
	}

	err = create_hyp_mappings(kvm_ksym_ref(__hyp_bss_end),
				  kvm_ksym_ref(__bss_stop), PAGE_HYP_RO);
	if (err) {
		kvm_err("Cannot map bss section\n");
		goto out_err;
	}

	/*
	 * Map the Hyp stack pages
	 */
	for_each_possible_cpu(cpu) {
		char *stack_page = (char *)per_cpu(kvm_arm_hyp_stack_page, cpu);
		err = create_hyp_mappings(stack_page, stack_page + PAGE_SIZE,
					  PAGE_HYP);

		if (err) {
			kvm_err("Cannot map hyp stack\n");
			goto out_err;
		}
	}

	for_each_possible_cpu(cpu) {
		char *percpu_begin = (char *)kvm_arm_hyp_percpu_base[cpu];
		char *percpu_end = percpu_begin + nvhe_percpu_size();

		/* Map Hyp percpu pages */
		err = create_hyp_mappings(percpu_begin, percpu_end, PAGE_HYP);
		if (err) {
			kvm_err("Cannot map hyp percpu region\n");
			goto out_err;
		}

		/* Prepare the CPU initialization parameters */
		cpu_prepare_hyp_mode(cpu);
	}

	if (is_protected_kvm_enabled()) {
		init_cpu_logical_map();

		if (!init_psci_relay()) {
			err = -ENODEV;
			goto out_err;
		}
	}

	if (is_protected_kvm_enabled()) {
		err = kvm_hyp_init_protection(hyp_va_bits);
		if (err) {
			kvm_err("Failed to init hyp memory protection\n");
			goto out_err;
		}
	}

	return 0;

out_err:
	teardown_hyp_mode();
	kvm_err("error initializing Hyp mode: %d\n", err);
	return err;
}

static void _kvm_host_prot_finalize(void *arg)
<<<<<<< HEAD
{
	int *err = arg;

	if (WARN_ON(kvm_call_hyp_nvhe(__pkvm_prot_finalize)))
		WRITE_ONCE(*err, -EINVAL);
}

static int pkvm_drop_host_privileges(void)
{
	int ret = 0;

	/*
	 * Flip the static key upfront as that may no longer be possible
	 * once the host stage 2 is installed.
	 */
	static_branch_enable(&kvm_protected_mode_initialized);
	on_each_cpu(_kvm_host_prot_finalize, &ret, 1);
	return ret;
=======
{
	int *err = arg;

	if (WARN_ON(kvm_call_hyp_nvhe(__pkvm_prot_finalize)))
		WRITE_ONCE(*err, -EINVAL);
>>>>>>> a33738a2
}

static int pkvm_drop_host_privileges(void)
{
<<<<<<< HEAD
=======
	int ret = 0;

	/*
	 * Flip the static key upfront as that may no longer be possible
	 * once the host stage 2 is installed.
	 */
	static_branch_enable(&kvm_protected_mode_initialized);

	/*
	 * Fixup the boot mode so that we don't take spurious round
	 * trips via EL2 on cpu_resume. Flush to the PoC for a good
	 * measure, so that it can be observed by a CPU coming out of
	 * suspend with the MMU off.
	 */
	__boot_cpu_mode[0] = __boot_cpu_mode[1] = BOOT_CPU_MODE_EL1;
	dcache_clean_poc((unsigned long)__boot_cpu_mode,
			 (unsigned long)(__boot_cpu_mode + 2));

	on_each_cpu(_kvm_host_prot_finalize, &ret, 1);
	return ret;
}

static int finalize_hyp_mode(void)
{
>>>>>>> a33738a2
	if (!is_protected_kvm_enabled())
		return 0;

	/*
	 * Exclude HYP sections from kmemleak so that they don't get peeked
	 * at, which would end badly once inaccessible.
	 */
	kmemleak_free_part(__hyp_bss_start, __hyp_bss_end - __hyp_bss_start);
	kmemleak_free_part(__va(hyp_mem_base), hyp_mem_size);
	return pkvm_drop_host_privileges();
}

struct kvm_vcpu *kvm_mpidr_to_vcpu(struct kvm *kvm, unsigned long mpidr)
{
	struct kvm_vcpu *vcpu;
	int i;

	mpidr &= MPIDR_HWID_BITMASK;
	kvm_for_each_vcpu(i, vcpu, kvm) {
		if (mpidr == kvm_vcpu_get_mpidr_aff(vcpu))
			return vcpu;
	}
	return NULL;
}

bool kvm_arch_has_irq_bypass(void)
{
	return true;
}

int kvm_arch_irq_bypass_add_producer(struct irq_bypass_consumer *cons,
				      struct irq_bypass_producer *prod)
{
	struct kvm_kernel_irqfd *irqfd =
		container_of(cons, struct kvm_kernel_irqfd, consumer);

	return kvm_vgic_v4_set_forwarding(irqfd->kvm, prod->irq,
					  &irqfd->irq_entry);
}
void kvm_arch_irq_bypass_del_producer(struct irq_bypass_consumer *cons,
				      struct irq_bypass_producer *prod)
{
	struct kvm_kernel_irqfd *irqfd =
		container_of(cons, struct kvm_kernel_irqfd, consumer);

	kvm_vgic_v4_unset_forwarding(irqfd->kvm, prod->irq,
				     &irqfd->irq_entry);
}

void kvm_arch_irq_bypass_stop(struct irq_bypass_consumer *cons)
{
	struct kvm_kernel_irqfd *irqfd =
		container_of(cons, struct kvm_kernel_irqfd, consumer);

	kvm_arm_halt_guest(irqfd->kvm);
}

void kvm_arch_irq_bypass_start(struct irq_bypass_consumer *cons)
{
	struct kvm_kernel_irqfd *irqfd =
		container_of(cons, struct kvm_kernel_irqfd, consumer);

	kvm_arm_resume_guest(irqfd->kvm);
}

/**
 * Initialize Hyp-mode and memory mappings on all CPUs.
 */
int kvm_arch_init(void *opaque)
{
	int err;
	bool in_hyp_mode;

	if (!is_hyp_mode_available()) {
		kvm_info("HYP mode not available\n");
		return -ENODEV;
	}

	in_hyp_mode = is_kernel_in_hyp_mode();

	if (cpus_have_final_cap(ARM64_WORKAROUND_DEVICE_LOAD_ACQUIRE) ||
	    cpus_have_final_cap(ARM64_WORKAROUND_1508412))
		kvm_info("Guests without required CPU erratum workarounds can deadlock system!\n" \
			 "Only trusted guests should be used on this system.\n");

	err = kvm_set_ipa_limit();
	if (err)
		return err;

	err = kvm_arm_init_sve();
	if (err)
		return err;

	if (!in_hyp_mode) {
		err = init_hyp_mode();
		if (err)
			goto out_err;
	}

	err = kvm_init_vector_slots();
	if (err) {
		kvm_err("Cannot initialise vector slots\n");
		goto out_err;
	}

	err = init_subsystems();
	if (err)
		goto out_hyp;

	if (!in_hyp_mode) {
		err = finalize_hyp_mode();
		if (err) {
			kvm_err("Failed to finalize Hyp protection\n");
			goto out_hyp;
		}
	}

	if (is_protected_kvm_enabled()) {
		kvm_info("Protected nVHE mode initialized successfully\n");
	} else if (in_hyp_mode) {
		kvm_info("VHE mode initialized successfully\n");
	} else {
		kvm_info("Hyp mode initialized successfully\n");
	}

	return 0;

out_hyp:
	hyp_cpu_pm_exit();
	if (!in_hyp_mode)
		teardown_hyp_mode();
out_err:
	return err;
}

/* NOP: Compiling as a module not supported */
void kvm_arch_exit(void)
{
	kvm_perf_teardown();
}

static int __init early_kvm_mode_cfg(char *arg)
{
	if (!arg)
		return -EINVAL;

	if (strcmp(arg, "protected") == 0) {
		kvm_mode = KVM_MODE_PROTECTED;
		return 0;
	}

	if (strcmp(arg, "nvhe") == 0 && !WARN_ON(is_kernel_in_hyp_mode()))
		return 0;

	return -EINVAL;
}
early_param("kvm-arm.mode", early_kvm_mode_cfg);

enum kvm_mode kvm_get_mode(void)
{
	return kvm_mode;
}

static int arm_init(void)
{
	int rc = kvm_init(NULL, sizeof(struct kvm_vcpu), 0, THIS_MODULE);
	return rc;
}

module_init(arm_init);<|MERGE_RESOLUTION|>--- conflicted
+++ resolved
@@ -1984,7 +1984,6 @@
 }
 
 static void _kvm_host_prot_finalize(void *arg)
-<<<<<<< HEAD
 {
 	int *err = arg;
 
@@ -1994,28 +1993,6 @@
 
 static int pkvm_drop_host_privileges(void)
 {
-	int ret = 0;
-
-	/*
-	 * Flip the static key upfront as that may no longer be possible
-	 * once the host stage 2 is installed.
-	 */
-	static_branch_enable(&kvm_protected_mode_initialized);
-	on_each_cpu(_kvm_host_prot_finalize, &ret, 1);
-	return ret;
-=======
-{
-	int *err = arg;
-
-	if (WARN_ON(kvm_call_hyp_nvhe(__pkvm_prot_finalize)))
-		WRITE_ONCE(*err, -EINVAL);
->>>>>>> a33738a2
-}
-
-static int pkvm_drop_host_privileges(void)
-{
-<<<<<<< HEAD
-=======
 	int ret = 0;
 
 	/*
@@ -2040,7 +2017,6 @@
 
 static int finalize_hyp_mode(void)
 {
->>>>>>> a33738a2
 	if (!is_protected_kvm_enabled())
 		return 0;
 
