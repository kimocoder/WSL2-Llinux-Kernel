--- conflicted
+++ resolved
@@ -517,86 +517,8 @@
 			DUMP_BYTES(((u8*)bytes), len, "%px: repl: ", addr);
 			text_poke_early(addr, bytes, len);
 		}
-<<<<<<< HEAD
-=======
-	}
-}
-
-#ifdef CONFIG_RETHUNK
-/*
- * Rewrite the compiler generated return thunk tail-calls.
- *
- * For example, convert:
- *
- *   JMP __x86_return_thunk
- *
- * into:
- *
- *   RET
- */
-static int patch_return(void *addr, struct insn *insn, u8 *bytes)
-{
-	int i = 0;
-
-	if (cpu_feature_enabled(X86_FEATURE_RETHUNK))
-		return -1;
-
-	bytes[i++] = RET_INSN_OPCODE;
-
-	for (; i < insn->length;)
-		bytes[i++] = INT3_INSN_OPCODE;
-
-	return i;
-}
-
-void __init_or_module noinline apply_returns(s32 *start, s32 *end)
-{
-	s32 *s;
-
-	for (s = start; s < end; s++) {
-		void *dest = NULL, *addr = (void *)s + *s;
-		struct insn insn;
-		int len, ret;
-		u8 bytes[16];
-		u8 op;
-
-		ret = insn_decode_kernel(&insn, addr);
-		if (WARN_ON_ONCE(ret < 0))
-			continue;
-
-		op = insn.opcode.bytes[0];
-		if (op == JMP32_INSN_OPCODE)
-			dest = addr + insn.length + insn.immediate.value;
-
-		if (__static_call_fixup(addr, op, dest) ||
-		    WARN_ONCE(dest != &__x86_return_thunk,
-			      "missing return thunk: %pS-%pS: %*ph",
-			      addr, dest, 5, addr))
-			continue;
-
-		DPRINTK("return thunk at: %pS (%px) len: %d to: %pS",
-			addr, addr, insn.length,
-			addr + insn.length + insn.immediate.value);
-
-		len = patch_return(addr, &insn, bytes);
-		if (len == insn.length) {
-			DUMP_BYTES(((u8*)addr),  len, "%px: orig: ", addr);
-			DUMP_BYTES(((u8*)bytes), len, "%px: repl: ", addr);
-			text_poke_early(addr, bytes, len);
-		}
->>>>>>> c33f17e6
-	}
-}
-#else
-void __init_or_module noinline apply_returns(s32 *start, s32 *end) { }
-#endif /* CONFIG_RETHUNK */
-
-#else /* !RETPOLINES || !CONFIG_STACK_VALIDATION */
-
-void __init_or_module noinline apply_retpolines(s32 *start, s32 *end) { }
-void __init_or_module noinline apply_returns(s32 *start, s32 *end) { }
-
-#endif /* CONFIG_RETPOLINE && CONFIG_STACK_VALIDATION */
+	}
+}
 
 #ifdef CONFIG_RETHUNK
 /*
