// SPDX-License-Identifier: GPL-2.0-only
#define pr_fmt(fmt) "SMP alternatives: " fmt

#include <linux/module.h>
#include <linux/sched.h>
#include <linux/perf_event.h>
#include <linux/mutex.h>
#include <linux/list.h>
#include <linux/stringify.h>
#include <linux/highmem.h>
#include <linux/mm.h>
#include <linux/vmalloc.h>
#include <linux/memory.h>
#include <linux/stop_machine.h>
#include <linux/slab.h>
#include <linux/kdebug.h>
#include <linux/kprobes.h>
#include <linux/mmu_context.h>
#include <linux/bsearch.h>
#include <linux/sync_core.h>
#include <asm/text-patching.h>
#include <asm/alternative.h>
#include <asm/sections.h>
#include <asm/mce.h>
#include <asm/nmi.h>
#include <asm/cacheflush.h>
#include <asm/tlbflush.h>
#include <asm/insn.h>
#include <asm/io.h>
#include <asm/fixmap.h>
#include <asm/paravirt.h>
#include <asm/asm-prototypes.h>

int __read_mostly alternatives_patched;

EXPORT_SYMBOL_GPL(alternatives_patched);

#define MAX_PATCH_LEN (255-1)

static int __initdata_or_module debug_alternative;

static int __init debug_alt(char *str)
{
	debug_alternative = 1;
	return 1;
}
__setup("debug-alternative", debug_alt);

static int noreplace_smp;

static int __init setup_noreplace_smp(char *str)
{
	noreplace_smp = 1;
	return 1;
}
__setup("noreplace-smp", setup_noreplace_smp);

#define DPRINTK(fmt, args...)						\
do {									\
	if (debug_alternative)						\
		printk(KERN_DEBUG pr_fmt(fmt) "\n", ##args);		\
} while (0)

#define DUMP_BYTES(buf, len, fmt, args...)				\
do {									\
	if (unlikely(debug_alternative)) {				\
		int j;							\
									\
		if (!(len))						\
			break;						\
									\
		printk(KERN_DEBUG pr_fmt(fmt), ##args);			\
		for (j = 0; j < (len) - 1; j++)				\
			printk(KERN_CONT "%02hhx ", buf[j]);		\
		printk(KERN_CONT "%02hhx\n", buf[j]);			\
	}								\
} while (0)

static const unsigned char x86nops[] =
{
	BYTES_NOP1,
	BYTES_NOP2,
	BYTES_NOP3,
	BYTES_NOP4,
	BYTES_NOP5,
	BYTES_NOP6,
	BYTES_NOP7,
	BYTES_NOP8,
};

const unsigned char * const x86_nops[ASM_NOP_MAX+1] =
{
	NULL,
	x86nops,
	x86nops + 1,
	x86nops + 1 + 2,
	x86nops + 1 + 2 + 3,
	x86nops + 1 + 2 + 3 + 4,
	x86nops + 1 + 2 + 3 + 4 + 5,
	x86nops + 1 + 2 + 3 + 4 + 5 + 6,
	x86nops + 1 + 2 + 3 + 4 + 5 + 6 + 7,
};

/* Use this to add nops to a buffer, then text_poke the whole buffer. */
static void __init_or_module add_nops(void *insns, unsigned int len)
{
	while (len > 0) {
		unsigned int noplen = len;
		if (noplen > ASM_NOP_MAX)
			noplen = ASM_NOP_MAX;
		memcpy(insns, x86_nops[noplen], noplen);
		insns += noplen;
		len -= noplen;
	}
}

extern s32 __retpoline_sites[], __retpoline_sites_end[];
extern s32 __return_sites[], __return_sites_end[];
extern struct alt_instr __alt_instructions[], __alt_instructions_end[];
extern s32 __smp_locks[], __smp_locks_end[];
void text_poke_early(void *addr, const void *opcode, size_t len);

/*
 * Are we looking at a near JMP with a 1 or 4-byte displacement.
 */
static inline bool is_jmp(const u8 opcode)
{
	return opcode == 0xeb || opcode == 0xe9;
}

static void __init_or_module
recompute_jump(struct alt_instr *a, u8 *orig_insn, u8 *repl_insn, u8 *insn_buff)
{
	u8 *next_rip, *tgt_rip;
	s32 n_dspl, o_dspl;
	int repl_len;

	if (a->replacementlen != 5)
		return;

	o_dspl = *(s32 *)(insn_buff + 1);

	/* next_rip of the replacement JMP */
	next_rip = repl_insn + a->replacementlen;
	/* target rip of the replacement JMP */
	tgt_rip  = next_rip + o_dspl;
	n_dspl = tgt_rip - orig_insn;

	DPRINTK("target RIP: %px, new_displ: 0x%x", tgt_rip, n_dspl);

	if (tgt_rip - orig_insn >= 0) {
		if (n_dspl - 2 <= 127)
			goto two_byte_jmp;
		else
			goto five_byte_jmp;
	/* negative offset */
	} else {
		if (((n_dspl - 2) & 0xff) == (n_dspl - 2))
			goto two_byte_jmp;
		else
			goto five_byte_jmp;
	}

two_byte_jmp:
	n_dspl -= 2;

	insn_buff[0] = 0xeb;
	insn_buff[1] = (s8)n_dspl;
	add_nops(insn_buff + 2, 3);

	repl_len = 2;
	goto done;

five_byte_jmp:
	n_dspl -= 5;

	insn_buff[0] = 0xe9;
	*(s32 *)&insn_buff[1] = n_dspl;

	repl_len = 5;

done:

	DPRINTK("final displ: 0x%08x, JMP 0x%lx",
		n_dspl, (unsigned long)orig_insn + n_dspl + repl_len);
}

/*
 * optimize_nops_range() - Optimize a sequence of single byte NOPs (0x90)
 *
 * @instr: instruction byte stream
 * @instrlen: length of the above
 * @off: offset within @instr where the first NOP has been detected
 *
 * Return: number of NOPs found (and replaced).
 */
static __always_inline int optimize_nops_range(u8 *instr, u8 instrlen, int off)
{
	unsigned long flags;
	int i = off, nnops;

	while (i < instrlen) {
		if (instr[i] != 0x90)
			break;

		i++;
	}

	nnops = i - off;

	if (nnops <= 1)
		return nnops;

	local_irq_save(flags);
	add_nops(instr + off, nnops);
	local_irq_restore(flags);

	DUMP_BYTES(instr, instrlen, "%px: [%d:%d) optimized NOPs: ", instr, off, i);

	return nnops;
}

/*
 * "noinline" to cause control flow change and thus invalidate I$ and
 * cause refetch after modification.
 */
static void __init_or_module noinline optimize_nops(u8 *instr, size_t len)
{
	struct insn insn;
	int i = 0;

	/*
	 * Jump over the non-NOP insns and optimize single-byte NOPs into bigger
	 * ones.
	 */
	for (;;) {
		if (insn_decode_kernel(&insn, &instr[i]))
			return;

		/*
		 * See if this and any potentially following NOPs can be
		 * optimized.
		 */
		if (insn.length == 1 && insn.opcode.bytes[0] == 0x90)
			i += optimize_nops_range(instr, len, i);
		else
			i += insn.length;

		if (i >= len)
			return;
	}
}

/*
 * Replace instructions with better alternatives for this CPU type. This runs
 * before SMP is initialized to avoid SMP problems with self modifying code.
 * This implies that asymmetric systems where APs have less capabilities than
 * the boot processor are not handled. Tough. Make sure you disable such
 * features by hand.
 *
 * Marked "noinline" to cause control flow change and thus insn cache
 * to refetch changed I$ lines.
 */
void __init_or_module noinline apply_alternatives(struct alt_instr *start,
						  struct alt_instr *end)
{
	struct alt_instr *a;
	u8 *instr, *replacement;
	u8 insn_buff[MAX_PATCH_LEN];

	DPRINTK("alt table %px, -> %px", start, end);
	/*
	 * The scan order should be from start to end. A later scanned
	 * alternative code can overwrite previously scanned alternative code.
	 * Some kernel functions (e.g. memcpy, memset, etc) use this order to
	 * patch code.
	 *
	 * So be careful if you want to change the scan order to any other
	 * order.
	 */
	for (a = start; a < end; a++) {
		int insn_buff_sz = 0;
		/* Mask away "NOT" flag bit for feature to test. */
		u16 feature = a->cpuid & ~ALTINSTR_FLAG_INV;

		instr = (u8 *)&a->instr_offset + a->instr_offset;
		replacement = (u8 *)&a->repl_offset + a->repl_offset;
		BUG_ON(a->instrlen > sizeof(insn_buff));
		BUG_ON(feature >= (NCAPINTS + NBUGINTS) * 32);

		/*
		 * Patch if either:
		 * - feature is present
		 * - feature not present but ALTINSTR_FLAG_INV is set to mean,
		 *   patch if feature is *NOT* present.
		 */
		if (!boot_cpu_has(feature) == !(a->cpuid & ALTINSTR_FLAG_INV))
			goto next;

		DPRINTK("feat: %s%d*32+%d, old: (%pS (%px) len: %d), repl: (%px, len: %d)",
			(a->cpuid & ALTINSTR_FLAG_INV) ? "!" : "",
			feature >> 5,
			feature & 0x1f,
			instr, instr, a->instrlen,
			replacement, a->replacementlen);

		DUMP_BYTES(instr, a->instrlen, "%px:   old_insn: ", instr);
		DUMP_BYTES(replacement, a->replacementlen, "%px:   rpl_insn: ", replacement);

		memcpy(insn_buff, replacement, a->replacementlen);
		insn_buff_sz = a->replacementlen;

		/*
		 * 0xe8 is a relative jump; fix the offset.
		 *
		 * Instruction length is checked before the opcode to avoid
		 * accessing uninitialized bytes for zero-length replacements.
		 */
		if (a->replacementlen == 5 && *insn_buff == 0xe8) {
			*(s32 *)(insn_buff + 1) += replacement - instr;
			DPRINTK("Fix CALL offset: 0x%x, CALL 0x%lx",
				*(s32 *)(insn_buff + 1),
				(unsigned long)instr + *(s32 *)(insn_buff + 1) + 5);
		}

		if (a->replacementlen && is_jmp(replacement[0]))
			recompute_jump(a, instr, replacement, insn_buff);

		for (; insn_buff_sz < a->instrlen; insn_buff_sz++)
			insn_buff[insn_buff_sz] = 0x90;

		DUMP_BYTES(insn_buff, insn_buff_sz, "%px: final_insn: ", instr);

		text_poke_early(instr, insn_buff, insn_buff_sz);

next:
		optimize_nops(instr, a->instrlen);
	}
}

#if defined(CONFIG_RETPOLINE) && defined(CONFIG_STACK_VALIDATION)

/*
 * CALL/JMP *%\reg
 */
static int emit_indirect(int op, int reg, u8 *bytes)
{
	int i = 0;
	u8 modrm;

	switch (op) {
	case CALL_INSN_OPCODE:
		modrm = 0x10; /* Reg = 2; CALL r/m */
		break;

	case JMP32_INSN_OPCODE:
		modrm = 0x20; /* Reg = 4; JMP r/m */
		break;

	default:
		WARN_ON_ONCE(1);
		return -1;
	}

	if (reg >= 8) {
		bytes[i++] = 0x41; /* REX.B prefix */
		reg -= 8;
	}

	modrm |= 0xc0; /* Mod = 3 */
	modrm += reg;

	bytes[i++] = 0xff; /* opcode */
	bytes[i++] = modrm;

	return i;
}

/*
 * Rewrite the compiler generated retpoline thunk calls.
 *
 * For spectre_v2=off (!X86_FEATURE_RETPOLINE), rewrite them into immediate
 * indirect instructions, avoiding the extra indirection.
 *
 * For example, convert:
 *
 *   CALL __x86_indirect_thunk_\reg
 *
 * into:
 *
 *   CALL *%\reg
 *
 * It also tries to inline spectre_v2=retpoline,amd when size permits.
 */
static int patch_retpoline(void *addr, struct insn *insn, u8 *bytes)
{
	retpoline_thunk_t *target;
	int reg, ret, i = 0;
	u8 op, cc;

	target = addr + insn->length + insn->immediate.value;
	reg = target - __x86_indirect_thunk_array;

	if (WARN_ON_ONCE(reg & ~0xf))
		return -1;

	/* If anyone ever does: CALL/JMP *%rsp, we're in deep trouble. */
	BUG_ON(reg == 4);

	if (cpu_feature_enabled(X86_FEATURE_RETPOLINE) &&
	    !cpu_feature_enabled(X86_FEATURE_RETPOLINE_LFENCE))
		return -1;

	op = insn->opcode.bytes[0];

	/*
	 * Convert:
	 *
	 *   Jcc.d32 __x86_indirect_thunk_\reg
	 *
	 * into:
	 *
	 *   Jncc.d8 1f
	 *   [ LFENCE ]
	 *   JMP *%\reg
	 *   [ NOP ]
	 * 1:
	 */
	/* Jcc.d32 second opcode byte is in the range: 0x80-0x8f */
	if (op == 0x0f && (insn->opcode.bytes[1] & 0xf0) == 0x80) {
		cc = insn->opcode.bytes[1] & 0xf;
		cc ^= 1; /* invert condition */

		bytes[i++] = 0x70 + cc;        /* Jcc.d8 */
		bytes[i++] = insn->length - 2; /* sizeof(Jcc.d8) == 2 */

		/* Continue as if: JMP.d32 __x86_indirect_thunk_\reg */
		op = JMP32_INSN_OPCODE;
	}

	/*
	 * For RETPOLINE_AMD: prepend the indirect CALL/JMP with an LFENCE.
	 */
	if (cpu_feature_enabled(X86_FEATURE_RETPOLINE_LFENCE)) {
		bytes[i++] = 0x0f;
		bytes[i++] = 0xae;
		bytes[i++] = 0xe8; /* LFENCE */
	}

	ret = emit_indirect(op, reg, bytes + i);
	if (ret < 0)
		return ret;
	i += ret;

	for (; i < insn->length;)
		bytes[i++] = BYTES_NOP1;

	return i;
}

/*
 * Generated by 'objtool --retpoline'.
 */
void __init_or_module noinline apply_retpolines(s32 *start, s32 *end)
{
	s32 *s;

	for (s = start; s < end; s++) {
		void *addr = (void *)s + *s;
		struct insn insn;
		int len, ret;
		u8 bytes[16];
		u8 op1, op2;

		ret = insn_decode_kernel(&insn, addr);
		if (WARN_ON_ONCE(ret < 0))
			continue;

		op1 = insn.opcode.bytes[0];
		op2 = insn.opcode.bytes[1];

		switch (op1) {
		case CALL_INSN_OPCODE:
		case JMP32_INSN_OPCODE:
			break;

		case 0x0f: /* escape */
			if (op2 >= 0x80 && op2 <= 0x8f)
				break;
			fallthrough;
		default:
			WARN_ON_ONCE(1);
			continue;
		}

		DPRINTK("retpoline at: %pS (%px) len: %d to: %pS",
			addr, addr, insn.length,
			addr + insn.length + insn.immediate.value);

		len = patch_retpoline(addr, &insn, bytes);
		if (len == insn.length) {
			optimize_nops(bytes, len);
			DUMP_BYTES(((u8*)addr),  len, "%px: orig: ", addr);
			DUMP_BYTES(((u8*)bytes), len, "%px: repl: ", addr);
			text_poke_early(addr, bytes, len);
		}
	}
}

#ifdef CONFIG_RETHUNK
/*
 * Rewrite the compiler generated return thunk tail-calls.
 *
 * For example, convert:
 *
 *   JMP __x86_return_thunk
 *
 * into:
 *
 *   RET
 */
static int patch_return(void *addr, struct insn *insn, u8 *bytes)
{
	int i = 0;

	if (cpu_feature_enabled(X86_FEATURE_RETHUNK))
		return -1;

	bytes[i++] = RET_INSN_OPCODE;

	for (; i < insn->length;)
		bytes[i++] = INT3_INSN_OPCODE;

	return i;
}

void __init_or_module noinline apply_returns(s32 *start, s32 *end)
{
	s32 *s;

	for (s = start; s < end; s++) {
		void *dest = NULL, *addr = (void *)s + *s;
		struct insn insn;
		int len, ret;
		u8 bytes[16];
		u8 op;

		ret = insn_decode_kernel(&insn, addr);
		if (WARN_ON_ONCE(ret < 0))
			continue;

		op = insn.opcode.bytes[0];
		if (op == JMP32_INSN_OPCODE)
			dest = addr + insn.length + insn.immediate.value;

		if (__static_call_fixup(addr, op, dest) ||
		    WARN_ONCE(dest != &__x86_return_thunk,
			      "missing return thunk: %pS-%pS: %*ph",
			      addr, dest, 5, addr))
			continue;

		DPRINTK("return thunk at: %pS (%px) len: %d to: %pS",
			addr, addr, insn.length,
			addr + insn.length + insn.immediate.value);

		len = patch_return(addr, &insn, bytes);
		if (len == insn.length) {
			DUMP_BYTES(((u8*)addr),  len, "%px: orig: ", addr);
			DUMP_BYTES(((u8*)bytes), len, "%px: repl: ", addr);
			text_poke_early(addr, bytes, len);
		}
	}
}
#else
void __init_or_module noinline apply_returns(s32 *start, s32 *end) { }
#endif /* CONFIG_RETHUNK */

#else /* !RETPOLINES || !CONFIG_STACK_VALIDATION */

void __init_or_module noinline apply_retpolines(s32 *start, s32 *end) { }
void __init_or_module noinline apply_returns(s32 *start, s32 *end) { }

#endif /* CONFIG_RETPOLINE && CONFIG_STACK_VALIDATION */

#ifdef CONFIG_SMP
static void alternatives_smp_lock(const s32 *start, const s32 *end,
				  u8 *text, u8 *text_end)
{
	const s32 *poff;

	for (poff = start; poff < end; poff++) {
		u8 *ptr = (u8 *)poff + *poff;

		if (!*poff || ptr < text || ptr >= text_end)
			continue;
		/* turn DS segment override prefix into lock prefix */
		if (*ptr == 0x3e)
			text_poke(ptr, ((unsigned char []){0xf0}), 1);
	}
}

static void alternatives_smp_unlock(const s32 *start, const s32 *end,
				    u8 *text, u8 *text_end)
{
	const s32 *poff;

	for (poff = start; poff < end; poff++) {
		u8 *ptr = (u8 *)poff + *poff;

		if (!*poff || ptr < text || ptr >= text_end)
			continue;
		/* turn lock prefix into DS segment override prefix */
		if (*ptr == 0xf0)
			text_poke(ptr, ((unsigned char []){0x3E}), 1);
	}
}

struct smp_alt_module {
	/* what is this ??? */
	struct module	*mod;
	char		*name;

	/* ptrs to lock prefixes */
	const s32	*locks;
	const s32	*locks_end;

	/* .text segment, needed to avoid patching init code ;) */
	u8		*text;
	u8		*text_end;

	struct list_head next;
};
static LIST_HEAD(smp_alt_modules);
static bool uniproc_patched = false;	/* protected by text_mutex */

void __init_or_module alternatives_smp_module_add(struct module *mod,
						  char *name,
						  void *locks, void *locks_end,
						  void *text,  void *text_end)
{
	struct smp_alt_module *smp;

	mutex_lock(&text_mutex);
	if (!uniproc_patched)
		goto unlock;

	if (num_possible_cpus() == 1)
		/* Don't bother remembering, we'll never have to undo it. */
		goto smp_unlock;

	smp = kzalloc(sizeof(*smp), GFP_KERNEL);
	if (NULL == smp)
		/* we'll run the (safe but slow) SMP code then ... */
		goto unlock;

	smp->mod	= mod;
	smp->name	= name;
	smp->locks	= locks;
	smp->locks_end	= locks_end;
	smp->text	= text;
	smp->text_end	= text_end;
	DPRINTK("locks %p -> %p, text %p -> %p, name %s\n",
		smp->locks, smp->locks_end,
		smp->text, smp->text_end, smp->name);

	list_add_tail(&smp->next, &smp_alt_modules);
smp_unlock:
	alternatives_smp_unlock(locks, locks_end, text, text_end);
unlock:
	mutex_unlock(&text_mutex);
}

void __init_or_module alternatives_smp_module_del(struct module *mod)
{
	struct smp_alt_module *item;

	mutex_lock(&text_mutex);
	list_for_each_entry(item, &smp_alt_modules, next) {
		if (mod != item->mod)
			continue;
		list_del(&item->next);
		kfree(item);
		break;
	}
	mutex_unlock(&text_mutex);
}

void alternatives_enable_smp(void)
{
	struct smp_alt_module *mod;

	/* Why bother if there are no other CPUs? */
	BUG_ON(num_possible_cpus() == 1);

	mutex_lock(&text_mutex);

	if (uniproc_patched) {
		pr_info("switching to SMP code\n");
		BUG_ON(num_online_cpus() != 1);
		clear_cpu_cap(&boot_cpu_data, X86_FEATURE_UP);
		clear_cpu_cap(&cpu_data(0), X86_FEATURE_UP);
		list_for_each_entry(mod, &smp_alt_modules, next)
			alternatives_smp_lock(mod->locks, mod->locks_end,
					      mod->text, mod->text_end);
		uniproc_patched = false;
	}
	mutex_unlock(&text_mutex);
}

/*
 * Return 1 if the address range is reserved for SMP-alternatives.
 * Must hold text_mutex.
 */
int alternatives_text_reserved(void *start, void *end)
{
	struct smp_alt_module *mod;
	const s32 *poff;
	u8 *text_start = start;
	u8 *text_end = end;

	lockdep_assert_held(&text_mutex);

	list_for_each_entry(mod, &smp_alt_modules, next) {
		if (mod->text > text_end || mod->text_end < text_start)
			continue;
		for (poff = mod->locks; poff < mod->locks_end; poff++) {
			const u8 *ptr = (const u8 *)poff + *poff;

			if (text_start <= ptr && text_end > ptr)
				return 1;
		}
	}

	return 0;
}
#endif /* CONFIG_SMP */

#ifdef CONFIG_PARAVIRT
void __init_or_module apply_paravirt(struct paravirt_patch_site *start,
				     struct paravirt_patch_site *end)
{
	struct paravirt_patch_site *p;
	char insn_buff[MAX_PATCH_LEN];

	for (p = start; p < end; p++) {
		unsigned int used;

		BUG_ON(p->len > MAX_PATCH_LEN);
		/* prep the buffer with the original instructions */
		memcpy(insn_buff, p->instr, p->len);
		used = paravirt_patch(p->type, insn_buff, (unsigned long)p->instr, p->len);

		BUG_ON(used > p->len);

		/* Pad the rest with nops */
		add_nops(insn_buff + used, p->len - used);
		text_poke_early(p->instr, insn_buff, p->len);
	}
}
extern struct paravirt_patch_site __start_parainstructions[],
	__stop_parainstructions[];
#endif	/* CONFIG_PARAVIRT */

/*
 * Self-test for the INT3 based CALL emulation code.
 *
 * This exercises int3_emulate_call() to make sure INT3 pt_regs are set up
 * properly and that there is a stack gap between the INT3 frame and the
 * previous context. Without this gap doing a virtual PUSH on the interrupted
 * stack would corrupt the INT3 IRET frame.
 *
 * See entry_{32,64}.S for more details.
 */

/*
 * We define the int3_magic() function in assembly to control the calling
 * convention such that we can 'call' it from assembly.
 */

extern void int3_magic(unsigned int *ptr); /* defined in asm */

asm (
"	.pushsection	.init.text, \"ax\", @progbits\n"
"	.type		int3_magic, @function\n"
"int3_magic:\n"
"	movl	$1, (%" _ASM_ARG1 ")\n"
	ASM_RET
"	.size		int3_magic, .-int3_magic\n"
"	.popsection\n"
);

extern __initdata unsigned long int3_selftest_ip; /* defined in asm below */

static int __init
int3_exception_notify(struct notifier_block *self, unsigned long val, void *data)
{
	struct die_args *args = data;
	struct pt_regs *regs = args->regs;

	if (!regs || user_mode(regs))
		return NOTIFY_DONE;

	if (val != DIE_INT3)
		return NOTIFY_DONE;

	if (regs->ip - INT3_INSN_SIZE != int3_selftest_ip)
		return NOTIFY_DONE;

	int3_emulate_call(regs, (unsigned long)&int3_magic);
	return NOTIFY_STOP;
}

static void __init int3_selftest(void)
{
	static __initdata struct notifier_block int3_exception_nb = {
		.notifier_call	= int3_exception_notify,
		.priority	= INT_MAX-1, /* last */
	};
	unsigned int val = 0;

	BUG_ON(register_die_notifier(&int3_exception_nb));

	/*
	 * Basically: int3_magic(&val); but really complicated :-)
	 *
	 * Stick the address of the INT3 instruction into int3_selftest_ip,
	 * then trigger the INT3, padded with NOPs to match a CALL instruction
	 * length.
	 */
	asm volatile ("1: int3; nop; nop; nop; nop\n\t"
		      ".pushsection .init.data,\"aw\"\n\t"
		      ".align " __ASM_SEL(4, 8) "\n\t"
		      ".type int3_selftest_ip, @object\n\t"
		      ".size int3_selftest_ip, " __ASM_SEL(4, 8) "\n\t"
		      "int3_selftest_ip:\n\t"
		      __ASM_SEL(.long, .quad) " 1b\n\t"
		      ".popsection\n\t"
		      : ASM_CALL_CONSTRAINT
		      : __ASM_SEL_RAW(a, D) (&val)
		      : "memory");

	BUG_ON(val != 1);

	unregister_die_notifier(&int3_exception_nb);
}

void __init alternative_instructions(void)
{
	int3_selftest();

	/*
	 * The patching is not fully atomic, so try to avoid local
	 * interruptions that might execute the to be patched code.
	 * Other CPUs are not running.
	 */
	stop_nmi();

	/*
	 * Don't stop machine check exceptions while patching.
	 * MCEs only happen when something got corrupted and in this
	 * case we must do something about the corruption.
	 * Ignoring it is worse than an unlikely patching race.
	 * Also machine checks tend to be broadcast and if one CPU
	 * goes into machine check the others follow quickly, so we don't
	 * expect a machine check to cause undue problems during to code
	 * patching.
	 */

	/*
	 * Paravirt patching and alternative patching can be combined to
	 * replace a function call with a short direct code sequence (e.g.
	 * by setting a constant return value instead of doing that in an
	 * external function).
	 * In order to make this work the following sequence is required:
	 * 1. set (artificial) features depending on used paravirt
	 *    functions which can later influence alternative patching
	 * 2. apply paravirt patching (generally replacing an indirect
	 *    function call with a direct one)
	 * 3. apply alternative patching (e.g. replacing a direct function
	 *    call with a custom code sequence)
	 * Doing paravirt patching after alternative patching would clobber
	 * the optimization of the custom code with a function call again.
	 */
	paravirt_set_cap();

	/*
	 * First patch paravirt functions, such that we overwrite the indirect
	 * call with the direct call.
	 */
	apply_paravirt(__parainstructions, __parainstructions_end);

	/*
	 * Rewrite the retpolines, must be done before alternatives since
	 * those can rewrite the retpoline thunks.
	 */
	apply_retpolines(__retpoline_sites, __retpoline_sites_end);
	apply_returns(__return_sites, __return_sites_end);

	/*
	 * Then patch alternatives, such that those paravirt calls that are in
	 * alternatives can be overwritten by their immediate fragments.
	 */
	apply_alternatives(__alt_instructions, __alt_instructions_end);

#ifdef CONFIG_SMP
	/* Patch to UP if other cpus not imminent. */
	if (!noreplace_smp && (num_present_cpus() == 1 || setup_max_cpus <= 1)) {
		uniproc_patched = true;
		alternatives_smp_module_add(NULL, "core kernel",
					    __smp_locks, __smp_locks_end,
					    _text, _etext);
	}

	if (!uniproc_patched || num_possible_cpus() == 1) {
		free_init_pages("SMP alternatives",
				(unsigned long)__smp_locks,
				(unsigned long)__smp_locks_end);
	}
#endif

	restart_nmi();
	alternatives_patched = 1;
}

/**
 * text_poke_early - Update instructions on a live kernel at boot time
 * @addr: address to modify
 * @opcode: source of the copy
 * @len: length to copy
 *
 * When you use this code to patch more than one byte of an instruction
 * you need to make sure that other CPUs cannot execute this code in parallel.
 * Also no thread must be currently preempted in the middle of these
 * instructions. And on the local CPU you need to be protected against NMI or
 * MCE handlers seeing an inconsistent instruction while you patch.
 */
void __init_or_module text_poke_early(void *addr, const void *opcode,
				      size_t len)
{
	unsigned long flags;

	if (boot_cpu_has(X86_FEATURE_NX) &&
	    is_module_text_address((unsigned long)addr)) {
		/*
		 * Modules text is marked initially as non-executable, so the
		 * code cannot be running and speculative code-fetches are
		 * prevented. Just change the code.
		 */
		memcpy(addr, opcode, len);
	} else {
		local_irq_save(flags);
		memcpy(addr, opcode, len);
		local_irq_restore(flags);
		sync_core();

		/*
		 * Could also do a CLFLUSH here to speed up CPU recovery; but
		 * that causes hangs on some VIA CPUs.
		 */
	}
}

typedef struct {
	struct mm_struct *mm;
} temp_mm_state_t;

/*
 * Using a temporary mm allows to set temporary mappings that are not accessible
 * by other CPUs. Such mappings are needed to perform sensitive memory writes
 * that override the kernel memory protections (e.g., W^X), without exposing the
 * temporary page-table mappings that are required for these write operations to
 * other CPUs. Using a temporary mm also allows to avoid TLB shootdowns when the
 * mapping is torn down.
 *
 * Context: The temporary mm needs to be used exclusively by a single core. To
 *          harden security IRQs must be disabled while the temporary mm is
 *          loaded, thereby preventing interrupt handler bugs from overriding
 *          the kernel memory protection.
 */
static inline temp_mm_state_t use_temporary_mm(struct mm_struct *mm)
{
	temp_mm_state_t temp_state;

	lockdep_assert_irqs_disabled();

	/*
	 * Make sure not to be in TLB lazy mode, as otherwise we'll end up
	 * with a stale address space WITHOUT being in lazy mode after
	 * restoring the previous mm.
	 */
	if (this_cpu_read(cpu_tlbstate_shared.is_lazy))
		leave_mm(smp_processor_id());

	temp_state.mm = this_cpu_read(cpu_tlbstate.loaded_mm);
	switch_mm_irqs_off(NULL, mm, current);

	/*
	 * If breakpoints are enabled, disable them while the temporary mm is
	 * used. Userspace might set up watchpoints on addresses that are used
	 * in the temporary mm, which would lead to wrong signals being sent or
	 * crashes.
	 *
	 * Note that breakpoints are not disabled selectively, which also causes
	 * kernel breakpoints (e.g., perf's) to be disabled. This might be
	 * undesirable, but still seems reasonable as the code that runs in the
	 * temporary mm should be short.
	 */
	if (hw_breakpoint_active())
		hw_breakpoint_disable();

	return temp_state;
}

static inline void unuse_temporary_mm(temp_mm_state_t prev_state)
{
	lockdep_assert_irqs_disabled();
	switch_mm_irqs_off(NULL, prev_state.mm, current);

	/*
	 * Restore the breakpoints if they were disabled before the temporary mm
	 * was loaded.
	 */
	if (hw_breakpoint_active())
		hw_breakpoint_restore();
}

__ro_after_init struct mm_struct *poking_mm;
__ro_after_init unsigned long poking_addr;

static void *__text_poke(void *addr, const void *opcode, size_t len)
{
	bool cross_page_boundary = offset_in_page(addr) + len > PAGE_SIZE;
	struct page *pages[2] = {NULL};
	temp_mm_state_t prev;
	unsigned long flags;
	pte_t pte, *ptep;
	spinlock_t *ptl;
	pgprot_t pgprot;

	/*
	 * While boot memory allocator is running we cannot use struct pages as
	 * they are not yet initialized. There is no way to recover.
	 */
	BUG_ON(!after_bootmem);

	if (!core_kernel_text((unsigned long)addr)) {
		pages[0] = vmalloc_to_page(addr);
		if (cross_page_boundary)
			pages[1] = vmalloc_to_page(addr + PAGE_SIZE);
	} else {
		pages[0] = virt_to_page(addr);
		WARN_ON(!PageReserved(pages[0]));
		if (cross_page_boundary)
			pages[1] = virt_to_page(addr + PAGE_SIZE);
	}
	/*
	 * If something went wrong, crash and burn since recovery paths are not
	 * implemented.
	 */
	BUG_ON(!pages[0] || (cross_page_boundary && !pages[1]));

	/*
	 * Map the page without the global bit, as TLB flushing is done with
	 * flush_tlb_mm_range(), which is intended for non-global PTEs.
	 */
	pgprot = __pgprot(pgprot_val(PAGE_KERNEL) & ~_PAGE_GLOBAL);

	/*
	 * The lock is not really needed, but this allows to avoid open-coding.
	 */
	ptep = get_locked_pte(poking_mm, poking_addr, &ptl);

	/*
	 * This must not fail; preallocated in poking_init().
	 */
	VM_BUG_ON(!ptep);

	local_irq_save(flags);

	pte = mk_pte(pages[0], pgprot);
	set_pte_at(poking_mm, poking_addr, ptep, pte);

	if (cross_page_boundary) {
		pte = mk_pte(pages[1], pgprot);
		set_pte_at(poking_mm, poking_addr + PAGE_SIZE, ptep + 1, pte);
	}

	/*
	 * Loading the temporary mm behaves as a compiler barrier, which
	 * guarantees that the PTE will be set at the time memcpy() is done.
	 */
	prev = use_temporary_mm(poking_mm);

	kasan_disable_current();
	memcpy((u8 *)poking_addr + offset_in_page(addr), opcode, len);
	kasan_enable_current();

	/*
	 * Ensure that the PTE is only cleared after the instructions of memcpy
	 * were issued by using a compiler barrier.
	 */
	barrier();

	pte_clear(poking_mm, poking_addr, ptep);
	if (cross_page_boundary)
		pte_clear(poking_mm, poking_addr + PAGE_SIZE, ptep + 1);

	/*
	 * Loading the previous page-table hierarchy requires a serializing
	 * instruction that already allows the core to see the updated version.
	 * Xen-PV is assumed to serialize execution in a similar manner.
	 */
	unuse_temporary_mm(prev);

	/*
	 * Flushing the TLB might involve IPIs, which would require enabled
	 * IRQs, but not if the mm is not used, as it is in this point.
	 */
	flush_tlb_mm_range(poking_mm, poking_addr, poking_addr +
			   (cross_page_boundary ? 2 : 1) * PAGE_SIZE,
			   PAGE_SHIFT, false);

	/*
	 * If the text does not match what we just wrote then something is
	 * fundamentally screwy; there's nothing we can really do about that.
	 */
	BUG_ON(memcmp(addr, opcode, len));

	local_irq_restore(flags);
	pte_unmap_unlock(ptep, ptl);
	return addr;
}

/**
 * text_poke - Update instructions on a live kernel
 * @addr: address to modify
 * @opcode: source of the copy
 * @len: length to copy
 *
 * Only atomic text poke/set should be allowed when not doing early patching.
 * It means the size must be writable atomically and the address must be aligned
 * in a way that permits an atomic write. It also makes sure we fit on a single
 * page.
 *
 * Note that the caller must ensure that if the modified code is part of a
 * module, the module would not be removed during poking. This can be achieved
 * by registering a module notifier, and ordering module removal and patching
 * trough a mutex.
 */
void *text_poke(void *addr, const void *opcode, size_t len)
{
	lockdep_assert_held(&text_mutex);

	return __text_poke(addr, opcode, len);
}

/**
 * text_poke_kgdb - Update instructions on a live kernel by kgdb
 * @addr: address to modify
 * @opcode: source of the copy
 * @len: length to copy
 *
 * Only atomic text poke/set should be allowed when not doing early patching.
 * It means the size must be writable atomically and the address must be aligned
 * in a way that permits an atomic write. It also makes sure we fit on a single
 * page.
 *
 * Context: should only be used by kgdb, which ensures no other core is running,
 *	    despite the fact it does not hold the text_mutex.
 */
void *text_poke_kgdb(void *addr, const void *opcode, size_t len)
{
	return __text_poke(addr, opcode, len);
}

static void do_sync_core(void *info)
{
	sync_core();
}

void text_poke_sync(void)
{
	on_each_cpu(do_sync_core, NULL, 1);
}

struct text_poke_loc {
	/* addr := _stext + rel_addr */
	s32 rel_addr;
	s32 disp;
	u8 len;
	u8 opcode;
	const u8 text[POKE_MAX_OPCODE_SIZE];
	/* see text_poke_bp_batch() */
	u8 old;
};

struct bp_patching_desc {
	struct text_poke_loc *vec;
	int nr_entries;
	atomic_t refs;
};

static struct bp_patching_desc bp_desc;

static __always_inline
struct bp_patching_desc *try_get_desc(void)
{
<<<<<<< HEAD
	/* rcu_dereference */
	struct bp_patching_desc *desc = __READ_ONCE(*descp);
=======
	struct bp_patching_desc *desc = &bp_desc;
>>>>>>> 54740df6

	if (!arch_atomic_inc_not_zero(&desc->refs))
		return NULL;

	return desc;
}

static __always_inline void put_desc(void)
{
	struct bp_patching_desc *desc = &bp_desc;

	smp_mb__before_atomic();
	arch_atomic_dec(&desc->refs);
}

static __always_inline void *text_poke_addr(struct text_poke_loc *tp)
{
	return _stext + tp->rel_addr;
}

static __always_inline int patch_cmp(const void *key, const void *elt)
{
	struct text_poke_loc *tp = (struct text_poke_loc *) elt;

	if (key < text_poke_addr(tp))
		return -1;
	if (key > text_poke_addr(tp))
		return 1;
	return 0;
}

noinstr int poke_int3_handler(struct pt_regs *regs)
{
	struct bp_patching_desc *desc;
	struct text_poke_loc *tp;
	int ret = 0;
	void *ip;

	if (user_mode(regs))
		return 0;

	/*
	 * Having observed our INT3 instruction, we now must observe
	 * bp_desc with non-zero refcount:
	 *
	 *	bp_desc.refs = 1		INT3
	 *	WMB				RMB
	 *	write INT3			if (bp_desc.refs != 0)
	 */
	smp_rmb();

	desc = try_get_desc();
	if (!desc)
		return 0;

	/*
	 * Discount the INT3. See text_poke_bp_batch().
	 */
	ip = (void *) regs->ip - INT3_INSN_SIZE;

	/*
	 * Skip the binary search if there is a single member in the vector.
	 */
	if (unlikely(desc->nr_entries > 1)) {
		tp = __inline_bsearch(ip, desc->vec, desc->nr_entries,
				      sizeof(struct text_poke_loc),
				      patch_cmp);
		if (!tp)
			goto out_put;
	} else {
		tp = desc->vec;
		if (text_poke_addr(tp) != ip)
			goto out_put;
	}

	ip += tp->len;

	switch (tp->opcode) {
	case INT3_INSN_OPCODE:
		/*
		 * Someone poked an explicit INT3, they'll want to handle it,
		 * do not consume.
		 */
		goto out_put;

	case RET_INSN_OPCODE:
		int3_emulate_ret(regs);
		break;

	case CALL_INSN_OPCODE:
		int3_emulate_call(regs, (long)ip + tp->disp);
		break;

	case JMP32_INSN_OPCODE:
	case JMP8_INSN_OPCODE:
		int3_emulate_jmp(regs, (long)ip + tp->disp);
		break;

	default:
		BUG();
	}

	ret = 1;

out_put:
	put_desc();
	return ret;
}

#define TP_VEC_MAX (PAGE_SIZE / sizeof(struct text_poke_loc))
static struct text_poke_loc tp_vec[TP_VEC_MAX];
static int tp_vec_nr;

/**
 * text_poke_bp_batch() -- update instructions on live kernel on SMP
 * @tp:			vector of instructions to patch
 * @nr_entries:		number of entries in the vector
 *
 * Modify multi-byte instruction by using int3 breakpoint on SMP.
 * We completely avoid stop_machine() here, and achieve the
 * synchronization using int3 breakpoint.
 *
 * The way it is done:
 *	- For each entry in the vector:
 *		- add a int3 trap to the address that will be patched
 *	- sync cores
 *	- For each entry in the vector:
 *		- update all but the first byte of the patched range
 *	- sync cores
 *	- For each entry in the vector:
 *		- replace the first byte (int3) by the first byte of
 *		  replacing opcode
 *	- sync cores
 */
static void text_poke_bp_batch(struct text_poke_loc *tp, unsigned int nr_entries)
{
	unsigned char int3 = INT3_INSN_OPCODE;
	unsigned int i;
	int do_sync;

	lockdep_assert_held(&text_mutex);

	bp_desc.vec = tp;
	bp_desc.nr_entries = nr_entries;

	/*
	 * Corresponds to the implicit memory barrier in try_get_desc() to
	 * ensure reading a non-zero refcount provides up to date bp_desc data.
	 */
	atomic_set_release(&bp_desc.refs, 1);

	/*
	 * Corresponding read barrier in int3 notifier for making sure the
	 * nr_entries and handler are correctly ordered wrt. patching.
	 */
	smp_wmb();

	/*
	 * First step: add a int3 trap to the address that will be patched.
	 */
	for (i = 0; i < nr_entries; i++) {
		tp[i].old = *(u8 *)text_poke_addr(&tp[i]);
		text_poke(text_poke_addr(&tp[i]), &int3, INT3_INSN_SIZE);
	}

	text_poke_sync();

	/*
	 * Second step: update all but the first byte of the patched range.
	 */
	for (do_sync = 0, i = 0; i < nr_entries; i++) {
		u8 old[POKE_MAX_OPCODE_SIZE] = { tp[i].old, };
		int len = tp[i].len;

		if (len - INT3_INSN_SIZE > 0) {
			memcpy(old + INT3_INSN_SIZE,
			       text_poke_addr(&tp[i]) + INT3_INSN_SIZE,
			       len - INT3_INSN_SIZE);
			text_poke(text_poke_addr(&tp[i]) + INT3_INSN_SIZE,
				  (const char *)tp[i].text + INT3_INSN_SIZE,
				  len - INT3_INSN_SIZE);
			do_sync++;
		}

		/*
		 * Emit a perf event to record the text poke, primarily to
		 * support Intel PT decoding which must walk the executable code
		 * to reconstruct the trace. The flow up to here is:
		 *   - write INT3 byte
		 *   - IPI-SYNC
		 *   - write instruction tail
		 * At this point the actual control flow will be through the
		 * INT3 and handler and not hit the old or new instruction.
		 * Intel PT outputs FUP/TIP packets for the INT3, so the flow
		 * can still be decoded. Subsequently:
		 *   - emit RECORD_TEXT_POKE with the new instruction
		 *   - IPI-SYNC
		 *   - write first byte
		 *   - IPI-SYNC
		 * So before the text poke event timestamp, the decoder will see
		 * either the old instruction flow or FUP/TIP of INT3. After the
		 * text poke event timestamp, the decoder will see either the
		 * new instruction flow or FUP/TIP of INT3. Thus decoders can
		 * use the timestamp as the point at which to modify the
		 * executable code.
		 * The old instruction is recorded so that the event can be
		 * processed forwards or backwards.
		 */
		perf_event_text_poke(text_poke_addr(&tp[i]), old, len,
				     tp[i].text, len);
	}

	if (do_sync) {
		/*
		 * According to Intel, this core syncing is very likely
		 * not necessary and we'd be safe even without it. But
		 * better safe than sorry (plus there's not only Intel).
		 */
		text_poke_sync();
	}

	/*
	 * Third step: replace the first byte (int3) by the first byte of
	 * replacing opcode.
	 */
	for (do_sync = 0, i = 0; i < nr_entries; i++) {
		if (tp[i].text[0] == INT3_INSN_OPCODE)
			continue;

		text_poke(text_poke_addr(&tp[i]), tp[i].text, INT3_INSN_SIZE);
		do_sync++;
	}

	if (do_sync)
		text_poke_sync();

	/*
	 * Remove and wait for refs to be zero.
	 */
	if (!atomic_dec_and_test(&bp_desc.refs))
		atomic_cond_read_acquire(&bp_desc.refs, !VAL);
}

static void text_poke_loc_init(struct text_poke_loc *tp, void *addr,
			       const void *opcode, size_t len, const void *emulate)
{
	struct insn insn;
	int ret, i;

	memcpy((void *)tp->text, opcode, len);
	if (!emulate)
		emulate = opcode;

	ret = insn_decode_kernel(&insn, emulate);
	BUG_ON(ret < 0);

	tp->rel_addr = addr - (void *)_stext;
	tp->len = len;
	tp->opcode = insn.opcode.bytes[0];

	switch (tp->opcode) {
	case RET_INSN_OPCODE:
	case JMP32_INSN_OPCODE:
	case JMP8_INSN_OPCODE:
		/*
		 * Control flow instructions without implied execution of the
		 * next instruction can be padded with INT3.
		 */
		for (i = insn.length; i < len; i++)
			BUG_ON(tp->text[i] != INT3_INSN_OPCODE);
		break;

	default:
		BUG_ON(len != insn.length);
	};


	switch (tp->opcode) {
	case INT3_INSN_OPCODE:
	case RET_INSN_OPCODE:
		break;

	case CALL_INSN_OPCODE:
	case JMP32_INSN_OPCODE:
	case JMP8_INSN_OPCODE:
		tp->disp = insn.immediate.value;
		break;

	default: /* assume NOP */
		switch (len) {
		case 2: /* NOP2 -- emulate as JMP8+0 */
			BUG_ON(memcmp(emulate, x86_nops[len], len));
			tp->opcode = JMP8_INSN_OPCODE;
			tp->disp = 0;
			break;

		case 5: /* NOP5 -- emulate as JMP32+0 */
			BUG_ON(memcmp(emulate, x86_nops[len], len));
			tp->opcode = JMP32_INSN_OPCODE;
			tp->disp = 0;
			break;

		default: /* unknown instruction */
			BUG();
		}
		break;
	}
}

/*
 * We hard rely on the tp_vec being ordered; ensure this is so by flushing
 * early if needed.
 */
static bool tp_order_fail(void *addr)
{
	struct text_poke_loc *tp;

	if (!tp_vec_nr)
		return false;

	if (!addr) /* force */
		return true;

	tp = &tp_vec[tp_vec_nr - 1];
	if ((unsigned long)text_poke_addr(tp) > (unsigned long)addr)
		return true;

	return false;
}

static void text_poke_flush(void *addr)
{
	if (tp_vec_nr == TP_VEC_MAX || tp_order_fail(addr)) {
		text_poke_bp_batch(tp_vec, tp_vec_nr);
		tp_vec_nr = 0;
	}
}

void text_poke_finish(void)
{
	text_poke_flush(NULL);
}

void __ref text_poke_queue(void *addr, const void *opcode, size_t len, const void *emulate)
{
	struct text_poke_loc *tp;

	if (unlikely(system_state == SYSTEM_BOOTING)) {
		text_poke_early(addr, opcode, len);
		return;
	}

	text_poke_flush(addr);

	tp = &tp_vec[tp_vec_nr++];
	text_poke_loc_init(tp, addr, opcode, len, emulate);
}

/**
 * text_poke_bp() -- update instructions on live kernel on SMP
 * @addr:	address to patch
 * @opcode:	opcode of new instruction
 * @len:	length to copy
 * @emulate:	instruction to be emulated
 *
 * Update a single instruction with the vector in the stack, avoiding
 * dynamically allocated memory. This function should be used when it is
 * not possible to allocate memory.
 */
void __ref text_poke_bp(void *addr, const void *opcode, size_t len, const void *emulate)
{
	struct text_poke_loc tp;

	if (unlikely(system_state == SYSTEM_BOOTING)) {
		text_poke_early(addr, opcode, len);
		return;
	}

	text_poke_loc_init(&tp, addr, opcode, len, emulate);
	text_poke_bp_batch(&tp, 1);
}<|MERGE_RESOLUTION|>--- conflicted
+++ resolved
@@ -1205,12 +1205,7 @@
 static __always_inline
 struct bp_patching_desc *try_get_desc(void)
 {
-<<<<<<< HEAD
-	/* rcu_dereference */
-	struct bp_patching_desc *desc = __READ_ONCE(*descp);
-=======
 	struct bp_patching_desc *desc = &bp_desc;
->>>>>>> 54740df6
 
 	if (!arch_atomic_inc_not_zero(&desc->refs))
 		return NULL;
