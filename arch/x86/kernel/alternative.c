--- conflicted
+++ resolved
@@ -554,13 +554,9 @@
 			dest = addr + insn.length + insn.immediate.value;
 
 		if (__static_call_fixup(addr, op, dest) ||
-<<<<<<< HEAD
-		    WARN_ON_ONCE(dest != &__x86_return_thunk))
-=======
 		    WARN_ONCE(dest != &__x86_return_thunk,
 			      "missing return thunk: %pS-%pS: %*ph",
 			      addr, dest, 5, addr))
->>>>>>> 64917eb3
 			continue;
 
 		DPRINTK("return thunk at: %pS (%px) len: %d to: %pS",
