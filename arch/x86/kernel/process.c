--- conflicted
+++ resolved
@@ -584,11 +584,7 @@
 	}
 
 	if (updmsr)
-<<<<<<< HEAD
-		write_spec_ctrl_current(msr, false);
-=======
 		update_spec_ctrl_cond(msr);
->>>>>>> a33738a2
 }
 
 static unsigned long speculation_ctrl_update_tif(struct task_struct *tsk)
