--- conflicted
+++ resolved
@@ -52,11 +52,7 @@
 
 	case RET:
 		if (cpu_feature_enabled(X86_FEATURE_RETHUNK))
-<<<<<<< HEAD
-			code = text_gen_insn(JMP32_INSN_OPCODE, insn, &__x86_return_thunk);
-=======
 			code = text_gen_insn(JMP32_INSN_OPCODE, insn, x86_return_thunk);
->>>>>>> 5eb2b831
 		else
 			code = &retinsn;
 		break;
