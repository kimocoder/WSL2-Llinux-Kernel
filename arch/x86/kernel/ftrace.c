--- conflicted
+++ resolved
@@ -367,20 +367,10 @@
 	ip = trampoline + size;
 
 	/* The trampoline ends with ret(q) */
-<<<<<<< HEAD
-	retq = (unsigned long)ftrace_stub;
-	if (cpu_feature_enabled(X86_FEATURE_RETHUNK))
-		memcpy(ip, text_gen_insn(JMP32_INSN_OPCODE, ip, &__x86_return_thunk), JMP32_INSN_SIZE);
-	else
-		ret = copy_from_kernel_nofault(ip, (void *)retq, RET_SIZE);
-	if (WARN_ON(ret < 0))
-		goto fail;
-=======
 	if (cpu_feature_enabled(X86_FEATURE_RETHUNK))
 		memcpy(ip, text_gen_insn(JMP32_INSN_OPCODE, ip, &__x86_return_thunk), JMP32_INSN_SIZE);
 	else
 		memcpy(ip, retq, sizeof(retq));
->>>>>>> 64917eb3
 
 	/* No need to test direct calls on created trampolines */
 	if (ops->flags & FTRACE_OPS_FL_SAVE_REGS) {
