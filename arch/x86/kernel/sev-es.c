// SPDX-License-Identifier: GPL-2.0-only
/*
 * AMD Memory Encryption Support
 *
 * Copyright (C) 2019 SUSE
 *
 * Author: Joerg Roedel <jroedel@suse.de>
 */

#define pr_fmt(fmt)	"SEV-ES: " fmt

#include <linux/sched/debug.h>	/* For show_regs() */
#include <linux/percpu-defs.h>
#include <linux/mem_encrypt.h>
#include <linux/printk.h>
#include <linux/mm_types.h>
#include <linux/set_memory.h>
#include <linux/memblock.h>
#include <linux/kernel.h>
#include <linux/mm.h>

#include <asm/cpu_entry_area.h>
#include <asm/stacktrace.h>
#include <asm/sev-es.h>
#include <asm/insn-eval.h>
#include <asm/fpu/internal.h>
#include <asm/processor.h>
#include <asm/realmode.h>
#include <asm/traps.h>
#include <asm/svm.h>
#include <asm/smp.h>
#include <asm/cpu.h>

#define DR7_RESET_VALUE        0x400

/* For early boot hypervisor communication in SEV-ES enabled guests */
static struct ghcb boot_ghcb_page __bss_decrypted __aligned(PAGE_SIZE);

/*
 * Needs to be in the .data section because we need it NULL before bss is
 * cleared
 */
static struct ghcb __initdata *boot_ghcb;

/* #VC handler runtime per-CPU data */
struct sev_es_runtime_data {
	struct ghcb ghcb_page;

	/*
	 * Reserve one page per CPU as backup storage for the unencrypted GHCB.
	 * It is needed when an NMI happens while the #VC handler uses the real
	 * GHCB, and the NMI handler itself is causing another #VC exception. In
	 * that case the GHCB content of the first handler needs to be backed up
	 * and restored.
	 */
	struct ghcb backup_ghcb;

	/*
	 * Mark the per-cpu GHCBs as in-use to detect nested #VC exceptions.
	 * There is no need for it to be atomic, because nothing is written to
	 * the GHCB between the read and the write of ghcb_active. So it is safe
	 * to use it when a nested #VC exception happens before the write.
	 *
	 * This is necessary for example in the #VC->NMI->#VC case when the NMI
	 * happens while the first #VC handler uses the GHCB. When the NMI code
	 * raises a second #VC handler it might overwrite the contents of the
	 * GHCB written by the first handler. To avoid this the content of the
	 * GHCB is saved and restored when the GHCB is detected to be in use
	 * already.
	 */
	bool ghcb_active;
	bool backup_ghcb_active;

	/*
	 * Cached DR7 value - write it on DR7 writes and return it on reads.
	 * That value will never make it to the real hardware DR7 as debugging
	 * is currently unsupported in SEV-ES guests.
	 */
	unsigned long dr7;
};

struct ghcb_state {
	struct ghcb *ghcb;
};

static DEFINE_PER_CPU(struct sev_es_runtime_data*, runtime_data);
DEFINE_STATIC_KEY_FALSE(sev_es_enable_key);

/* Needed in vc_early_forward_exception */
void do_early_exception(struct pt_regs *regs, int trapnr);

static __always_inline bool on_vc_stack(struct pt_regs *regs)
{
	unsigned long sp = regs->sp;

	/* User-mode RSP is not trusted */
	if (user_mode(regs))
		return false;

	/* SYSCALL gap still has user-mode RSP */
	if (ip_within_syscall_gap(regs))
		return false;

<<<<<<< HEAD
static __always_inline bool on_vc_stack(struct pt_regs *regs)
{
	unsigned long sp = regs->sp;

	/* User-mode RSP is not trusted */
	if (user_mode(regs))
		return false;

	/* SYSCALL gap still has user-mode RSP */
	if (ip_within_syscall_gap(regs))
		return false;

=======
>>>>>>> b80e8389
	return ((sp >= __this_cpu_ist_bottom_va(VC)) && (sp < __this_cpu_ist_top_va(VC)));
}

/*
 * This function handles the case when an NMI is raised in the #VC exception
 * handler entry code. In this case, the IST entry for #VC must be adjusted, so
 * that any subsequent #VC exception will not overwrite the stack contents of the
 * interrupted #VC handler.
 *
 * The IST entry is adjusted unconditionally so that it can be also be
 * unconditionally adjusted back in sev_es_ist_exit(). Otherwise a nested
 * sev_es_ist_exit() call may adjust back the IST entry too early.
 */
void noinstr __sev_es_ist_enter(struct pt_regs *regs)
{
	unsigned long old_ist, new_ist;

	/* Read old IST entry */
	old_ist = __this_cpu_read(cpu_tss_rw.x86_tss.ist[IST_INDEX_VC]);

	/* Make room on the IST stack */
	if (on_vc_stack(regs))
		new_ist = ALIGN_DOWN(regs->sp, 8) - sizeof(old_ist);
	else
		new_ist = old_ist - sizeof(old_ist);

	/* Store old IST entry */
	*(unsigned long *)new_ist = old_ist;

	/* Set new IST entry */
	this_cpu_write(cpu_tss_rw.x86_tss.ist[IST_INDEX_VC], new_ist);
}

void noinstr __sev_es_ist_exit(void)
{
	unsigned long ist;

	/* Read IST entry */
	ist = __this_cpu_read(cpu_tss_rw.x86_tss.ist[IST_INDEX_VC]);

	if (WARN_ON(ist == __this_cpu_ist_top_va(VC)))
		return;

	/* Read back old IST entry and write it to the TSS */
	this_cpu_write(cpu_tss_rw.x86_tss.ist[IST_INDEX_VC], *(unsigned long *)ist);
}

/*
 * Nothing shall interrupt this code path while holding the per-CPU
 * GHCB. The backup GHCB is only for NMIs interrupting this path.
 *
 * Callers must disable local interrupts around it.
 */
static noinstr struct ghcb *__sev_get_ghcb(struct ghcb_state *state)
{
	struct sev_es_runtime_data *data;
	struct ghcb *ghcb;

	WARN_ON(!irqs_disabled());

	data = this_cpu_read(runtime_data);
	ghcb = &data->ghcb_page;

	if (unlikely(data->ghcb_active)) {
		/* GHCB is already in use - save its contents */

		if (unlikely(data->backup_ghcb_active)) {
			/*
			 * Backup-GHCB is also already in use. There is no way
			 * to continue here so just kill the machine. To make
			 * panic() work, mark GHCBs inactive so that messages
			 * can be printed out.
			 */
			data->ghcb_active        = false;
			data->backup_ghcb_active = false;

			instrumentation_begin();
			panic("Unable to handle #VC exception! GHCB and Backup GHCB are already in use");
			instrumentation_end();
		}

		/* Mark backup_ghcb active before writing to it */
		data->backup_ghcb_active = true;

		state->ghcb = &data->backup_ghcb;

		/* Backup GHCB content */
		*state->ghcb = *ghcb;
	} else {
		state->ghcb = NULL;
		data->ghcb_active = true;
	}

	return ghcb;
}

/* Needed in vc_early_forward_exception */
void do_early_exception(struct pt_regs *regs, int trapnr);

static inline u64 sev_es_rd_ghcb_msr(void)
{
	return __rdmsr(MSR_AMD64_SEV_ES_GHCB);
}

static __always_inline void sev_es_wr_ghcb_msr(u64 val)
{
	u32 low, high;

	low  = (u32)(val);
	high = (u32)(val >> 32);

	native_wrmsr(MSR_AMD64_SEV_ES_GHCB, low, high);
}

static int vc_fetch_insn_kernel(struct es_em_ctxt *ctxt,
				unsigned char *buffer)
{
	return copy_from_kernel_nofault(buffer, (unsigned char *)ctxt->regs->ip, MAX_INSN_SIZE);
}

static enum es_result vc_decode_insn(struct es_em_ctxt *ctxt)
{
	char buffer[MAX_INSN_SIZE];
	enum es_result ret;
	int res;

	if (user_mode(ctxt->regs)) {
		res = insn_fetch_from_user_inatomic(ctxt->regs, buffer);
		if (!res) {
			ctxt->fi.vector     = X86_TRAP_PF;
			ctxt->fi.error_code = X86_PF_INSTR | X86_PF_USER;
			ctxt->fi.cr2        = ctxt->regs->ip;
			return ES_EXCEPTION;
		}

		if (!insn_decode(&ctxt->insn, ctxt->regs, buffer, res))
			return ES_DECODE_FAILED;
	} else {
		res = vc_fetch_insn_kernel(ctxt, buffer);
		if (res) {
			ctxt->fi.vector     = X86_TRAP_PF;
			ctxt->fi.error_code = X86_PF_INSTR;
			ctxt->fi.cr2        = ctxt->regs->ip;
			return ES_EXCEPTION;
		}

		insn_init(&ctxt->insn, buffer, MAX_INSN_SIZE - res, 1);
		insn_get_length(&ctxt->insn);
	}

	ret = ctxt->insn.immediate.got ? ES_OK : ES_DECODE_FAILED;

	return ret;
}

static enum es_result vc_write_mem(struct es_em_ctxt *ctxt,
				   char *dst, char *buf, size_t size)
{
	unsigned long error_code = X86_PF_PROT | X86_PF_WRITE;
	char __user *target = (char __user *)dst;
	u64 d8;
	u32 d4;
	u16 d2;
	u8  d1;

	/*
	 * This function uses __put_user() independent of whether kernel or user
	 * memory is accessed. This works fine because __put_user() does no
	 * sanity checks of the pointer being accessed. All that it does is
	 * to report when the access failed.
	 *
	 * Also, this function runs in atomic context, so __put_user() is not
	 * allowed to sleep. The page-fault handler detects that it is running
	 * in atomic context and will not try to take mmap_sem and handle the
	 * fault, so additional pagefault_enable()/disable() calls are not
	 * needed.
	 *
	 * The access can't be done via copy_to_user() here because
	 * vc_write_mem() must not use string instructions to access unsafe
	 * memory. The reason is that MOVS is emulated by the #VC handler by
	 * splitting the move up into a read and a write and taking a nested #VC
	 * exception on whatever of them is the MMIO access. Using string
	 * instructions here would cause infinite nesting.
	 */
	switch (size) {
	case 1:
		memcpy(&d1, buf, 1);
		if (__put_user(d1, target))
			goto fault;
		break;
	case 2:
		memcpy(&d2, buf, 2);
		if (__put_user(d2, target))
			goto fault;
		break;
	case 4:
		memcpy(&d4, buf, 4);
		if (__put_user(d4, target))
			goto fault;
		break;
	case 8:
		memcpy(&d8, buf, 8);
		if (__put_user(d8, target))
			goto fault;
		break;
	default:
		WARN_ONCE(1, "%s: Invalid size: %zu\n", __func__, size);
		return ES_UNSUPPORTED;
	}

	return ES_OK;

fault:
	if (user_mode(ctxt->regs))
		error_code |= X86_PF_USER;

	ctxt->fi.vector = X86_TRAP_PF;
	ctxt->fi.error_code = error_code;
	ctxt->fi.cr2 = (unsigned long)dst;

	return ES_EXCEPTION;
}

static enum es_result vc_read_mem(struct es_em_ctxt *ctxt,
				  char *src, char *buf, size_t size)
{
	unsigned long error_code = X86_PF_PROT;
	char __user *s = (char __user *)src;
	u64 d8;
	u32 d4;
	u16 d2;
	u8  d1;

	/*
	 * This function uses __get_user() independent of whether kernel or user
	 * memory is accessed. This works fine because __get_user() does no
	 * sanity checks of the pointer being accessed. All that it does is
	 * to report when the access failed.
	 *
	 * Also, this function runs in atomic context, so __get_user() is not
	 * allowed to sleep. The page-fault handler detects that it is running
	 * in atomic context and will not try to take mmap_sem and handle the
	 * fault, so additional pagefault_enable()/disable() calls are not
	 * needed.
	 *
	 * The access can't be done via copy_from_user() here because
	 * vc_read_mem() must not use string instructions to access unsafe
	 * memory. The reason is that MOVS is emulated by the #VC handler by
	 * splitting the move up into a read and a write and taking a nested #VC
	 * exception on whatever of them is the MMIO access. Using string
	 * instructions here would cause infinite nesting.
	 */
	switch (size) {
	case 1:
		if (__get_user(d1, s))
			goto fault;
		memcpy(buf, &d1, 1);
		break;
	case 2:
		if (__get_user(d2, s))
			goto fault;
		memcpy(buf, &d2, 2);
		break;
	case 4:
		if (__get_user(d4, s))
			goto fault;
		memcpy(buf, &d4, 4);
		break;
	case 8:
		if (__get_user(d8, s))
			goto fault;
		memcpy(buf, &d8, 8);
		break;
	default:
		WARN_ONCE(1, "%s: Invalid size: %zu\n", __func__, size);
		return ES_UNSUPPORTED;
	}

	return ES_OK;

fault:
	if (user_mode(ctxt->regs))
		error_code |= X86_PF_USER;

	ctxt->fi.vector = X86_TRAP_PF;
	ctxt->fi.error_code = error_code;
	ctxt->fi.cr2 = (unsigned long)src;

	return ES_EXCEPTION;
}

static enum es_result vc_slow_virt_to_phys(struct ghcb *ghcb, struct es_em_ctxt *ctxt,
					   unsigned long vaddr, phys_addr_t *paddr)
{
	unsigned long va = (unsigned long)vaddr;
	unsigned int level;
	phys_addr_t pa;
	pgd_t *pgd;
	pte_t *pte;

	pgd = __va(read_cr3_pa());
	pgd = &pgd[pgd_index(va)];
	pte = lookup_address_in_pgd(pgd, va, &level);
	if (!pte) {
		ctxt->fi.vector     = X86_TRAP_PF;
		ctxt->fi.cr2        = vaddr;
		ctxt->fi.error_code = 0;

		if (user_mode(ctxt->regs))
			ctxt->fi.error_code |= X86_PF_USER;

		return ES_EXCEPTION;
	}

	if (WARN_ON_ONCE(pte_val(*pte) & _PAGE_ENC))
		/* Emulated MMIO to/from encrypted memory not supported */
		return ES_UNSUPPORTED;

	pa = (phys_addr_t)pte_pfn(*pte) << PAGE_SHIFT;
	pa |= va & ~page_level_mask(level);

	*paddr = pa;

	return ES_OK;
}

/* Include code shared with pre-decompression boot stage */
#include "sev-es-shared.c"

static noinstr void __sev_put_ghcb(struct ghcb_state *state)
{
	struct sev_es_runtime_data *data;
	struct ghcb *ghcb;

	WARN_ON(!irqs_disabled());

	data = this_cpu_read(runtime_data);
	ghcb = &data->ghcb_page;

	if (state->ghcb) {
		/* Restore GHCB from Backup */
		*ghcb = *state->ghcb;
		data->backup_ghcb_active = false;
		state->ghcb = NULL;
	} else {
		/*
		 * Invalidate the GHCB so a VMGEXIT instruction issued
		 * from userspace won't appear to be valid.
		 */
		vc_ghcb_invalidate(ghcb);
		data->ghcb_active = false;
	}
}

void noinstr __sev_es_nmi_complete(void)
{
	struct ghcb_state state;
	struct ghcb *ghcb;

	ghcb = __sev_get_ghcb(&state);

	vc_ghcb_invalidate(ghcb);
	ghcb_set_sw_exit_code(ghcb, SVM_VMGEXIT_NMI_COMPLETE);
	ghcb_set_sw_exit_info_1(ghcb, 0);
	ghcb_set_sw_exit_info_2(ghcb, 0);

	sev_es_wr_ghcb_msr(__pa_nodebug(ghcb));
	VMGEXIT();

	__sev_put_ghcb(&state);
}

static u64 get_jump_table_addr(void)
{
	struct ghcb_state state;
	unsigned long flags;
	struct ghcb *ghcb;
	u64 ret = 0;

	local_irq_save(flags);

	ghcb = __sev_get_ghcb(&state);

	vc_ghcb_invalidate(ghcb);
	ghcb_set_sw_exit_code(ghcb, SVM_VMGEXIT_AP_JUMP_TABLE);
	ghcb_set_sw_exit_info_1(ghcb, SVM_VMGEXIT_GET_AP_JUMP_TABLE);
	ghcb_set_sw_exit_info_2(ghcb, 0);

	sev_es_wr_ghcb_msr(__pa(ghcb));
	VMGEXIT();

	if (ghcb_sw_exit_info_1_is_valid(ghcb) &&
	    ghcb_sw_exit_info_2_is_valid(ghcb))
		ret = ghcb->save.sw_exit_info_2;

	__sev_put_ghcb(&state);

	local_irq_restore(flags);

	return ret;
}

int sev_es_setup_ap_jump_table(struct real_mode_header *rmh)
{
	u16 startup_cs, startup_ip;
	phys_addr_t jump_table_pa;
	u64 jump_table_addr;
	u16 __iomem *jump_table;

	jump_table_addr = get_jump_table_addr();

	/* On UP guests there is no jump table so this is not a failure */
	if (!jump_table_addr)
		return 0;

	/* Check if AP Jump Table is page-aligned */
	if (jump_table_addr & ~PAGE_MASK)
		return -EINVAL;

	jump_table_pa = jump_table_addr & PAGE_MASK;

	startup_cs = (u16)(rmh->trampoline_start >> 4);
	startup_ip = (u16)(rmh->sev_es_trampoline_start -
			   rmh->trampoline_start);

	jump_table = ioremap_encrypted(jump_table_pa, PAGE_SIZE);
	if (!jump_table)
		return -EIO;

	writew(startup_ip, &jump_table[0]);
	writew(startup_cs, &jump_table[1]);

	iounmap(jump_table);

	return 0;
}

/*
 * This is needed by the OVMF UEFI firmware which will use whatever it finds in
 * the GHCB MSR as its GHCB to talk to the hypervisor. So make sure the per-cpu
 * runtime GHCBs used by the kernel are also mapped in the EFI page-table.
 */
int __init sev_es_efi_map_ghcbs(pgd_t *pgd)
{
	struct sev_es_runtime_data *data;
	unsigned long address, pflags;
	int cpu;
	u64 pfn;

	if (!sev_es_active())
		return 0;

	pflags = _PAGE_NX | _PAGE_RW;

	for_each_possible_cpu(cpu) {
		data = per_cpu(runtime_data, cpu);

		address = __pa(&data->ghcb_page);
		pfn = address >> PAGE_SHIFT;

		if (kernel_map_pages_in_pgd(pgd, pfn, address, 1, pflags))
			return 1;
	}

	return 0;
}

static enum es_result vc_handle_msr(struct ghcb *ghcb, struct es_em_ctxt *ctxt)
{
	struct pt_regs *regs = ctxt->regs;
	enum es_result ret;
	u64 exit_info_1;

	/* Is it a WRMSR? */
	exit_info_1 = (ctxt->insn.opcode.bytes[1] == 0x30) ? 1 : 0;

	ghcb_set_rcx(ghcb, regs->cx);
	if (exit_info_1) {
		ghcb_set_rax(ghcb, regs->ax);
		ghcb_set_rdx(ghcb, regs->dx);
	}

	ret = sev_es_ghcb_hv_call(ghcb, ctxt, SVM_EXIT_MSR, exit_info_1, 0);

	if ((ret == ES_OK) && (!exit_info_1)) {
		regs->ax = ghcb->save.rax;
		regs->dx = ghcb->save.rdx;
	}

	return ret;
}

/*
 * This function runs on the first #VC exception after the kernel
 * switched to virtual addresses.
 */
static bool __init sev_es_setup_ghcb(void)
{
	/* First make sure the hypervisor talks a supported protocol. */
	if (!sev_es_negotiate_protocol())
		return false;

	/*
	 * Clear the boot_ghcb. The first exception comes in before the bss
	 * section is cleared.
	 */
	memset(&boot_ghcb_page, 0, PAGE_SIZE);

	/* Alright - Make the boot-ghcb public */
	boot_ghcb = &boot_ghcb_page;

	return true;
}

#ifdef CONFIG_HOTPLUG_CPU
static void sev_es_ap_hlt_loop(void)
{
	struct ghcb_state state;
	struct ghcb *ghcb;

	ghcb = __sev_get_ghcb(&state);

	while (true) {
		vc_ghcb_invalidate(ghcb);
		ghcb_set_sw_exit_code(ghcb, SVM_VMGEXIT_AP_HLT_LOOP);
		ghcb_set_sw_exit_info_1(ghcb, 0);
		ghcb_set_sw_exit_info_2(ghcb, 0);

		sev_es_wr_ghcb_msr(__pa(ghcb));
		VMGEXIT();

		/* Wakeup signal? */
		if (ghcb_sw_exit_info_2_is_valid(ghcb) &&
		    ghcb->save.sw_exit_info_2)
			break;
	}

	__sev_put_ghcb(&state);
}

/*
 * Play_dead handler when running under SEV-ES. This is needed because
 * the hypervisor can't deliver an SIPI request to restart the AP.
 * Instead the kernel has to issue a VMGEXIT to halt the VCPU until the
 * hypervisor wakes it up again.
 */
static void sev_es_play_dead(void)
{
	play_dead_common();

	/* IRQs now disabled */

	sev_es_ap_hlt_loop();

	/*
	 * If we get here, the VCPU was woken up again. Jump to CPU
	 * startup code to get it back online.
	 */
	start_cpu0();
}
#else  /* CONFIG_HOTPLUG_CPU */
#define sev_es_play_dead	native_play_dead
#endif /* CONFIG_HOTPLUG_CPU */

#ifdef CONFIG_SMP
static void __init sev_es_setup_play_dead(void)
{
	smp_ops.play_dead = sev_es_play_dead;
}
#else
static inline void sev_es_setup_play_dead(void) { }
#endif

static void __init alloc_runtime_data(int cpu)
{
	struct sev_es_runtime_data *data;

	data = memblock_alloc(sizeof(*data), PAGE_SIZE);
	if (!data)
		panic("Can't allocate SEV-ES runtime data");

	per_cpu(runtime_data, cpu) = data;
}

static void __init init_ghcb(int cpu)
{
	struct sev_es_runtime_data *data;
	int err;

	data = per_cpu(runtime_data, cpu);

	err = early_set_memory_decrypted((unsigned long)&data->ghcb_page,
					 sizeof(data->ghcb_page));
	if (err)
		panic("Can't map GHCBs unencrypted");

	memset(&data->ghcb_page, 0, sizeof(data->ghcb_page));

	data->ghcb_active = false;
	data->backup_ghcb_active = false;
}

void __init sev_es_init_vc_handling(void)
{
	int cpu;

	BUILD_BUG_ON(offsetof(struct sev_es_runtime_data, ghcb_page) % PAGE_SIZE);

	if (!sev_es_active())
		return;

	if (!sev_es_check_cpu_features())
		panic("SEV-ES CPU Features missing");

	/* Enable SEV-ES special handling */
	static_branch_enable(&sev_es_enable_key);

	/* Initialize per-cpu GHCB pages */
	for_each_possible_cpu(cpu) {
		alloc_runtime_data(cpu);
		init_ghcb(cpu);
	}

	sev_es_setup_play_dead();

	/* Secondary CPUs use the runtime #VC handler */
	initial_vc_handler = (unsigned long)kernel_exc_vmm_communication;
}

static void __init vc_early_forward_exception(struct es_em_ctxt *ctxt)
{
	int trapnr = ctxt->fi.vector;

	if (trapnr == X86_TRAP_PF)
		native_write_cr2(ctxt->fi.cr2);

	ctxt->regs->orig_ax = ctxt->fi.error_code;
	do_early_exception(ctxt->regs, trapnr);
}

static long *vc_insn_get_reg(struct es_em_ctxt *ctxt)
{
	long *reg_array;
	int offset;

	reg_array = (long *)ctxt->regs;
	offset    = insn_get_modrm_reg_off(&ctxt->insn, ctxt->regs);

	if (offset < 0)
		return NULL;

	offset /= sizeof(long);

	return reg_array + offset;
}

static long *vc_insn_get_rm(struct es_em_ctxt *ctxt)
{
	long *reg_array;
	int offset;

	reg_array = (long *)ctxt->regs;
	offset    = insn_get_modrm_rm_off(&ctxt->insn, ctxt->regs);

	if (offset < 0)
		return NULL;

	offset /= sizeof(long);

	return reg_array + offset;
}
static enum es_result vc_do_mmio(struct ghcb *ghcb, struct es_em_ctxt *ctxt,
				 unsigned int bytes, bool read)
{
	u64 exit_code, exit_info_1, exit_info_2;
	unsigned long ghcb_pa = __pa(ghcb);
	enum es_result res;
	phys_addr_t paddr;
	void __user *ref;

	ref = insn_get_addr_ref(&ctxt->insn, ctxt->regs);
	if (ref == (void __user *)-1L)
		return ES_UNSUPPORTED;

	exit_code = read ? SVM_VMGEXIT_MMIO_READ : SVM_VMGEXIT_MMIO_WRITE;

	res = vc_slow_virt_to_phys(ghcb, ctxt, (unsigned long)ref, &paddr);
	if (res != ES_OK) {
		if (res == ES_EXCEPTION && !read)
			ctxt->fi.error_code |= X86_PF_WRITE;

		return res;
	}

	exit_info_1 = paddr;
	/* Can never be greater than 8 */
	exit_info_2 = bytes;

	ghcb_set_sw_scratch(ghcb, ghcb_pa + offsetof(struct ghcb, shared_buffer));

	return sev_es_ghcb_hv_call(ghcb, ctxt, exit_code, exit_info_1, exit_info_2);
}

static enum es_result vc_handle_mmio_twobyte_ops(struct ghcb *ghcb,
						 struct es_em_ctxt *ctxt)
{
	struct insn *insn = &ctxt->insn;
	unsigned int bytes = 0;
	enum es_result ret;
	int sign_byte;
	long *reg_data;

	switch (insn->opcode.bytes[1]) {
		/* MMIO Read w/ zero-extension */
	case 0xb6:
		bytes = 1;
		fallthrough;
	case 0xb7:
		if (!bytes)
			bytes = 2;

		ret = vc_do_mmio(ghcb, ctxt, bytes, true);
		if (ret)
			break;

		/* Zero extend based on operand size */
		reg_data = vc_insn_get_reg(ctxt);
		if (!reg_data)
			return ES_DECODE_FAILED;

		memset(reg_data, 0, insn->opnd_bytes);

		memcpy(reg_data, ghcb->shared_buffer, bytes);
		break;

		/* MMIO Read w/ sign-extension */
	case 0xbe:
		bytes = 1;
		fallthrough;
	case 0xbf:
		if (!bytes)
			bytes = 2;

		ret = vc_do_mmio(ghcb, ctxt, bytes, true);
		if (ret)
			break;

		/* Sign extend based on operand size */
		reg_data = vc_insn_get_reg(ctxt);
		if (!reg_data)
			return ES_DECODE_FAILED;

		if (bytes == 1) {
			u8 *val = (u8 *)ghcb->shared_buffer;

			sign_byte = (*val & 0x80) ? 0xff : 0x00;
		} else {
			u16 *val = (u16 *)ghcb->shared_buffer;

			sign_byte = (*val & 0x8000) ? 0xff : 0x00;
		}
		memset(reg_data, sign_byte, insn->opnd_bytes);

		memcpy(reg_data, ghcb->shared_buffer, bytes);
		break;

	default:
		ret = ES_UNSUPPORTED;
	}

	return ret;
}

/*
 * The MOVS instruction has two memory operands, which raises the
 * problem that it is not known whether the access to the source or the
 * destination caused the #VC exception (and hence whether an MMIO read
 * or write operation needs to be emulated).
 *
 * Instead of playing games with walking page-tables and trying to guess
 * whether the source or destination is an MMIO range, split the move
 * into two operations, a read and a write with only one memory operand.
 * This will cause a nested #VC exception on the MMIO address which can
 * then be handled.
 *
 * This implementation has the benefit that it also supports MOVS where
 * source _and_ destination are MMIO regions.
 *
 * It will slow MOVS on MMIO down a lot, but in SEV-ES guests it is a
 * rare operation. If it turns out to be a performance problem the split
 * operations can be moved to memcpy_fromio() and memcpy_toio().
 */
static enum es_result vc_handle_mmio_movs(struct es_em_ctxt *ctxt,
					  unsigned int bytes)
{
	unsigned long ds_base, es_base;
	unsigned char *src, *dst;
	unsigned char buffer[8];
	enum es_result ret;
	bool rep;
	int off;

	ds_base = insn_get_seg_base(ctxt->regs, INAT_SEG_REG_DS);
	es_base = insn_get_seg_base(ctxt->regs, INAT_SEG_REG_ES);

	if (ds_base == -1L || es_base == -1L) {
		ctxt->fi.vector = X86_TRAP_GP;
		ctxt->fi.error_code = 0;
		return ES_EXCEPTION;
	}

	src = ds_base + (unsigned char *)ctxt->regs->si;
	dst = es_base + (unsigned char *)ctxt->regs->di;

	ret = vc_read_mem(ctxt, src, buffer, bytes);
	if (ret != ES_OK)
		return ret;

	ret = vc_write_mem(ctxt, dst, buffer, bytes);
	if (ret != ES_OK)
		return ret;

	if (ctxt->regs->flags & X86_EFLAGS_DF)
		off = -bytes;
	else
		off =  bytes;

	ctxt->regs->si += off;
	ctxt->regs->di += off;

	rep = insn_has_rep_prefix(&ctxt->insn);
	if (rep)
		ctxt->regs->cx -= 1;

	if (!rep || ctxt->regs->cx == 0)
		return ES_OK;
	else
		return ES_RETRY;
}

static enum es_result vc_handle_mmio(struct ghcb *ghcb,
				     struct es_em_ctxt *ctxt)
{
	struct insn *insn = &ctxt->insn;
	unsigned int bytes = 0;
	enum es_result ret;
	long *reg_data;

	switch (insn->opcode.bytes[0]) {
	/* MMIO Write */
	case 0x88:
		bytes = 1;
		fallthrough;
	case 0x89:
		if (!bytes)
			bytes = insn->opnd_bytes;

		reg_data = vc_insn_get_reg(ctxt);
		if (!reg_data)
			return ES_DECODE_FAILED;

		memcpy(ghcb->shared_buffer, reg_data, bytes);

		ret = vc_do_mmio(ghcb, ctxt, bytes, false);
		break;

	case 0xc6:
		bytes = 1;
		fallthrough;
	case 0xc7:
		if (!bytes)
			bytes = insn->opnd_bytes;

		memcpy(ghcb->shared_buffer, insn->immediate1.bytes, bytes);

		ret = vc_do_mmio(ghcb, ctxt, bytes, false);
		break;

		/* MMIO Read */
	case 0x8a:
		bytes = 1;
		fallthrough;
	case 0x8b:
		if (!bytes)
			bytes = insn->opnd_bytes;

		ret = vc_do_mmio(ghcb, ctxt, bytes, true);
		if (ret)
			break;

		reg_data = vc_insn_get_reg(ctxt);
		if (!reg_data)
			return ES_DECODE_FAILED;

		/* Zero-extend for 32-bit operation */
		if (bytes == 4)
			*reg_data = 0;

		memcpy(reg_data, ghcb->shared_buffer, bytes);
		break;

		/* MOVS instruction */
	case 0xa4:
		bytes = 1;
		fallthrough;
	case 0xa5:
		if (!bytes)
			bytes = insn->opnd_bytes;

		ret = vc_handle_mmio_movs(ctxt, bytes);
		break;
		/* Two-Byte Opcodes */
	case 0x0f:
		ret = vc_handle_mmio_twobyte_ops(ghcb, ctxt);
		break;
	default:
		ret = ES_UNSUPPORTED;
	}

	return ret;
}

static enum es_result vc_handle_dr7_write(struct ghcb *ghcb,
					  struct es_em_ctxt *ctxt)
{
	struct sev_es_runtime_data *data = this_cpu_read(runtime_data);
	long val, *reg = vc_insn_get_rm(ctxt);
	enum es_result ret;

	if (!reg)
		return ES_DECODE_FAILED;

	val = *reg;

	/* Upper 32 bits must be written as zeroes */
	if (val >> 32) {
		ctxt->fi.vector = X86_TRAP_GP;
		ctxt->fi.error_code = 0;
		return ES_EXCEPTION;
	}

	/* Clear out other reserved bits and set bit 10 */
	val = (val & 0xffff23ffL) | BIT(10);

	/* Early non-zero writes to DR7 are not supported */
	if (!data && (val & ~DR7_RESET_VALUE))
		return ES_UNSUPPORTED;

	/* Using a value of 0 for ExitInfo1 means RAX holds the value */
	ghcb_set_rax(ghcb, val);
	ret = sev_es_ghcb_hv_call(ghcb, ctxt, SVM_EXIT_WRITE_DR7, 0, 0);
	if (ret != ES_OK)
		return ret;

	if (data)
		data->dr7 = val;

	return ES_OK;
}

static enum es_result vc_handle_dr7_read(struct ghcb *ghcb,
					 struct es_em_ctxt *ctxt)
{
	struct sev_es_runtime_data *data = this_cpu_read(runtime_data);
	long *reg = vc_insn_get_rm(ctxt);

	if (!reg)
		return ES_DECODE_FAILED;

	if (data)
		*reg = data->dr7;
	else
		*reg = DR7_RESET_VALUE;

	return ES_OK;
}

static enum es_result vc_handle_wbinvd(struct ghcb *ghcb,
				       struct es_em_ctxt *ctxt)
{
	return sev_es_ghcb_hv_call(ghcb, ctxt, SVM_EXIT_WBINVD, 0, 0);
}

static enum es_result vc_handle_rdpmc(struct ghcb *ghcb, struct es_em_ctxt *ctxt)
{
	enum es_result ret;

	ghcb_set_rcx(ghcb, ctxt->regs->cx);

	ret = sev_es_ghcb_hv_call(ghcb, ctxt, SVM_EXIT_RDPMC, 0, 0);
	if (ret != ES_OK)
		return ret;

	if (!(ghcb_rax_is_valid(ghcb) && ghcb_rdx_is_valid(ghcb)))
		return ES_VMM_ERROR;

	ctxt->regs->ax = ghcb->save.rax;
	ctxt->regs->dx = ghcb->save.rdx;

	return ES_OK;
}

static enum es_result vc_handle_monitor(struct ghcb *ghcb,
					struct es_em_ctxt *ctxt)
{
	/*
	 * Treat it as a NOP and do not leak a physical address to the
	 * hypervisor.
	 */
	return ES_OK;
}

static enum es_result vc_handle_mwait(struct ghcb *ghcb,
				      struct es_em_ctxt *ctxt)
{
	/* Treat the same as MONITOR/MONITORX */
	return ES_OK;
}

static enum es_result vc_handle_vmmcall(struct ghcb *ghcb,
					struct es_em_ctxt *ctxt)
{
	enum es_result ret;

	ghcb_set_rax(ghcb, ctxt->regs->ax);
	ghcb_set_cpl(ghcb, user_mode(ctxt->regs) ? 3 : 0);

	if (x86_platform.hyper.sev_es_hcall_prepare)
		x86_platform.hyper.sev_es_hcall_prepare(ghcb, ctxt->regs);

	ret = sev_es_ghcb_hv_call(ghcb, ctxt, SVM_EXIT_VMMCALL, 0, 0);
	if (ret != ES_OK)
		return ret;

	if (!ghcb_rax_is_valid(ghcb))
		return ES_VMM_ERROR;

	ctxt->regs->ax = ghcb->save.rax;

	/*
	 * Call sev_es_hcall_finish() after regs->ax is already set.
	 * This allows the hypervisor handler to overwrite it again if
	 * necessary.
	 */
	if (x86_platform.hyper.sev_es_hcall_finish &&
	    !x86_platform.hyper.sev_es_hcall_finish(ghcb, ctxt->regs))
		return ES_VMM_ERROR;

	return ES_OK;
}

static enum es_result vc_handle_trap_ac(struct ghcb *ghcb,
					struct es_em_ctxt *ctxt)
{
	/*
	 * Calling ecx_alignment_check() directly does not work, because it
	 * enables IRQs and the GHCB is active. Forward the exception and call
	 * it later from vc_forward_exception().
	 */
	ctxt->fi.vector = X86_TRAP_AC;
	ctxt->fi.error_code = 0;
	return ES_EXCEPTION;
}

static enum es_result vc_handle_exitcode(struct es_em_ctxt *ctxt,
					 struct ghcb *ghcb,
					 unsigned long exit_code)
{
	enum es_result result;

	switch (exit_code) {
	case SVM_EXIT_READ_DR7:
		result = vc_handle_dr7_read(ghcb, ctxt);
		break;
	case SVM_EXIT_WRITE_DR7:
		result = vc_handle_dr7_write(ghcb, ctxt);
		break;
	case SVM_EXIT_EXCP_BASE + X86_TRAP_AC:
		result = vc_handle_trap_ac(ghcb, ctxt);
		break;
	case SVM_EXIT_RDTSC:
	case SVM_EXIT_RDTSCP:
		result = vc_handle_rdtsc(ghcb, ctxt, exit_code);
		break;
	case SVM_EXIT_RDPMC:
		result = vc_handle_rdpmc(ghcb, ctxt);
		break;
	case SVM_EXIT_INVD:
		pr_err_ratelimited("#VC exception for INVD??? Seriously???\n");
		result = ES_UNSUPPORTED;
		break;
	case SVM_EXIT_CPUID:
		result = vc_handle_cpuid(ghcb, ctxt);
		break;
	case SVM_EXIT_IOIO:
		result = vc_handle_ioio(ghcb, ctxt);
		break;
	case SVM_EXIT_MSR:
		result = vc_handle_msr(ghcb, ctxt);
		break;
	case SVM_EXIT_VMMCALL:
		result = vc_handle_vmmcall(ghcb, ctxt);
		break;
	case SVM_EXIT_WBINVD:
		result = vc_handle_wbinvd(ghcb, ctxt);
		break;
	case SVM_EXIT_MONITOR:
		result = vc_handle_monitor(ghcb, ctxt);
		break;
	case SVM_EXIT_MWAIT:
		result = vc_handle_mwait(ghcb, ctxt);
		break;
	case SVM_EXIT_NPF:
		result = vc_handle_mmio(ghcb, ctxt);
		break;
	default:
		/*
		 * Unexpected #VC exception
		 */
		result = ES_UNSUPPORTED;
	}

	return result;
}

static __always_inline void vc_forward_exception(struct es_em_ctxt *ctxt)
{
	long error_code = ctxt->fi.error_code;
	int trapnr = ctxt->fi.vector;

	ctxt->regs->orig_ax = ctxt->fi.error_code;

	switch (trapnr) {
	case X86_TRAP_GP:
		exc_general_protection(ctxt->regs, error_code);
		break;
	case X86_TRAP_UD:
		exc_invalid_op(ctxt->regs);
		break;
	case X86_TRAP_PF:
		write_cr2(ctxt->fi.cr2);
		exc_page_fault(ctxt->regs, error_code);
		break;
	case X86_TRAP_AC:
		exc_alignment_check(ctxt->regs, error_code);
		break;
	default:
		pr_emerg("Unsupported exception in #VC instruction emulation - can't continue\n");
		BUG();
	}
}

static __always_inline bool on_vc_fallback_stack(struct pt_regs *regs)
{
	unsigned long sp = (unsigned long)regs;

	return (sp >= __this_cpu_ist_bottom_va(VC2) && sp < __this_cpu_ist_top_va(VC2));
}

static bool vc_raw_handle_exception(struct pt_regs *regs, unsigned long error_code)
{
	struct ghcb_state state;
	struct es_em_ctxt ctxt;
	enum es_result result;
	struct ghcb *ghcb;
	bool ret = true;

	ghcb = __sev_get_ghcb(&state);

	vc_ghcb_invalidate(ghcb);
	result = vc_init_em_ctxt(&ctxt, regs, error_code);

	if (result == ES_OK)
		result = vc_handle_exitcode(&ctxt, ghcb, error_code);

	__sev_put_ghcb(&state);

	/* Done - now check the result */
	switch (result) {
	case ES_OK:
		vc_finish_insn(&ctxt);
		break;
	case ES_UNSUPPORTED:
		pr_err_ratelimited("Unsupported exit-code 0x%02lx in early #VC exception (IP: 0x%lx)\n",
				   error_code, regs->ip);
		ret = false;
		break;
	case ES_VMM_ERROR:
		pr_err_ratelimited("Failure in communication with VMM (exit-code 0x%02lx IP: 0x%lx)\n",
				   error_code, regs->ip);
		ret = false;
		break;
	case ES_DECODE_FAILED:
		pr_err_ratelimited("Failed to decode instruction (exit-code 0x%02lx IP: 0x%lx)\n",
				   error_code, regs->ip);
		ret = false;
		break;
	case ES_EXCEPTION:
		vc_forward_exception(&ctxt);
		break;
	case ES_RETRY:
		/* Nothing to do */
		break;
	default:
		pr_emerg("Unknown result in %s():%d\n", __func__, result);
		/*
		 * Emulating the instruction which caused the #VC exception
		 * failed - can't continue so print debug information
		 */
		BUG();
	}

	return ret;
}

static __always_inline bool vc_is_db(unsigned long error_code)
{
	return error_code == SVM_EXIT_EXCP_BASE + X86_TRAP_DB;
}

/*
 * Runtime #VC exception handler when raised from kernel mode. Runs in NMI mode
 * and will panic when an error happens.
 */
DEFINE_IDTENTRY_VC_KERNEL(exc_vmm_communication)
{
	irqentry_state_t irq_state;

	/*
	 * With the current implementation it is always possible to switch to a
	 * safe stack because #VC exceptions only happen at known places, like
	 * intercepted instructions or accesses to MMIO areas/IO ports. They can
	 * also happen with code instrumentation when the hypervisor intercepts
	 * #DB, but the critical paths are forbidden to be instrumented, so #DB
	 * exceptions currently also only happen in safe places.
	 *
	 * But keep this here in case the noinstr annotations are violated due
	 * to bug elsewhere.
	 */
	if (unlikely(on_vc_fallback_stack(regs))) {
		instrumentation_begin();
		panic("Can't handle #VC exception from unsupported context\n");
		instrumentation_end();
	}

	/*
	 * Handle #DB before calling into !noinstr code to avoid recursive #DB.
	 */
	if (vc_is_db(error_code)) {
		exc_debug(regs);
		return;
	}

	irq_state = irqentry_nmi_enter(regs);

	instrumentation_begin();

	if (!vc_raw_handle_exception(regs, error_code)) {
		/* Show some debug info */
		show_regs(regs);

		/* Ask hypervisor to sev_es_terminate */
		sev_es_terminate(GHCB_SEV_ES_REASON_GENERAL_REQUEST);

		/* If that fails and we get here - just panic */
		panic("Returned from Terminate-Request to Hypervisor\n");
	}

	instrumentation_end();
	irqentry_nmi_exit(regs, irq_state);
}

/*
 * Runtime #VC exception handler when raised from user mode. Runs in IRQ mode
 * and will kill the current task with SIGBUS when an error happens.
 */
DEFINE_IDTENTRY_VC_USER(exc_vmm_communication)
{
	/*
	 * Handle #DB before calling into !noinstr code to avoid recursive #DB.
	 */
	if (vc_is_db(error_code)) {
		noist_exc_debug(regs);
		return;
	}

	irqentry_enter_from_user_mode(regs);
	instrumentation_begin();

	if (!vc_raw_handle_exception(regs, error_code)) {
		/*
		 * Do not kill the machine if user-space triggered the
		 * exception. Send SIGBUS instead and let user-space deal with
		 * it.
		 */
		force_sig_fault(SIGBUS, BUS_OBJERR, (void __user *)0);
	}

	instrumentation_end();
	irqentry_exit_to_user_mode(regs);
}

bool __init handle_vc_boot_ghcb(struct pt_regs *regs)
{
	unsigned long exit_code = regs->orig_ax;
	struct es_em_ctxt ctxt;
	enum es_result result;

	/* Do initial setup or terminate the guest */
	if (unlikely(boot_ghcb == NULL && !sev_es_setup_ghcb()))
		sev_es_terminate(GHCB_SEV_ES_REASON_GENERAL_REQUEST);

	vc_ghcb_invalidate(boot_ghcb);

	result = vc_init_em_ctxt(&ctxt, regs, exit_code);
	if (result == ES_OK)
		result = vc_handle_exitcode(&ctxt, boot_ghcb, exit_code);

	/* Done - now check the result */
	switch (result) {
	case ES_OK:
		vc_finish_insn(&ctxt);
		break;
	case ES_UNSUPPORTED:
		early_printk("PANIC: Unsupported exit-code 0x%02lx in early #VC exception (IP: 0x%lx)\n",
				exit_code, regs->ip);
		goto fail;
	case ES_VMM_ERROR:
		early_printk("PANIC: Failure in communication with VMM (exit-code 0x%02lx IP: 0x%lx)\n",
				exit_code, regs->ip);
		goto fail;
	case ES_DECODE_FAILED:
		early_printk("PANIC: Failed to decode instruction (exit-code 0x%02lx IP: 0x%lx)\n",
				exit_code, regs->ip);
		goto fail;
	case ES_EXCEPTION:
		vc_early_forward_exception(&ctxt);
		break;
	case ES_RETRY:
		/* Nothing to do */
		break;
	default:
		BUG();
	}

	return true;

fail:
	show_regs(regs);

	while (true)
		halt();
}<|MERGE_RESOLUTION|>--- conflicted
+++ resolved
@@ -101,21 +101,6 @@
 	if (ip_within_syscall_gap(regs))
 		return false;
 
-<<<<<<< HEAD
-static __always_inline bool on_vc_stack(struct pt_regs *regs)
-{
-	unsigned long sp = regs->sp;
-
-	/* User-mode RSP is not trusted */
-	if (user_mode(regs))
-		return false;
-
-	/* SYSCALL gap still has user-mode RSP */
-	if (ip_within_syscall_gap(regs))
-		return false;
-
-=======
->>>>>>> b80e8389
 	return ((sp >= __this_cpu_ist_bottom_va(VC)) && (sp < __this_cpu_ist_top_va(VC)));
 }
 
