// SPDX-License-Identifier: GPL-2.0-only
/*
 *  AMD CPU Microcode Update Driver for Linux
 *
 *  This driver allows to upgrade microcode on F10h AMD
 *  CPUs and later.
 *
 *  Copyright (C) 2008-2011 Advanced Micro Devices Inc.
 *	          2013-2018 Borislav Petkov <bp@alien8.de>
 *
 *  Author: Peter Oruba <peter.oruba@amd.com>
 *
 *  Based on work by:
 *  Tigran Aivazian <aivazian.tigran@gmail.com>
 *
 *  early loader:
 *  Copyright (C) 2013 Advanced Micro Devices, Inc.
 *
 *  Author: Jacob Shin <jacob.shin@amd.com>
 *  Fixes: Borislav Petkov <bp@suse.de>
 */
#define pr_fmt(fmt) "microcode: " fmt

#include <linux/earlycpio.h>
#include <linux/firmware.h>
#include <linux/uaccess.h>
#include <linux/vmalloc.h>
#include <linux/initrd.h>
#include <linux/kernel.h>
#include <linux/pci.h>

#include <asm/microcode_amd.h>
#include <asm/microcode.h>
#include <asm/processor.h>
#include <asm/setup.h>
#include <asm/cpu.h>
#include <asm/msr.h>

static struct equiv_cpu_table {
	unsigned int num_entries;
	struct equiv_cpu_entry *entry;
} equiv_table;

/*
 * This points to the current valid container of microcode patches which we will
 * save from the initrd/builtin before jettisoning its contents. @mc is the
 * microcode patch we found to match.
 */
struct cont_desc {
	struct microcode_amd *mc;
	u32		     cpuid_1_eax;
	u32		     psize;
	u8		     *data;
	size_t		     size;
};

static u32 ucode_new_rev;

/* One blob per node. */
static u8 amd_ucode_patch[MAX_NUMNODES][PATCH_MAX_SIZE];

/*
 * Microcode patch container file is prepended to the initrd in cpio
 * format. See Documentation/x86/microcode.rst
 */
static const char
ucode_path[] __maybe_unused = "kernel/x86/microcode/AuthenticAMD.bin";

static u16 find_equiv_id(struct equiv_cpu_table *et, u32 sig)
{
	unsigned int i;

	if (!et || !et->num_entries)
		return 0;

	for (i = 0; i < et->num_entries; i++) {
		struct equiv_cpu_entry *e = &et->entry[i];

		if (sig == e->installed_cpu)
			return e->equiv_cpu;

		e++;
	}
	return 0;
}

/*
 * Check whether there is a valid microcode container file at the beginning
 * of @buf of size @buf_size. Set @early to use this function in the early path.
 */
static bool verify_container(const u8 *buf, size_t buf_size, bool early)
{
	u32 cont_magic;

	if (buf_size <= CONTAINER_HDR_SZ) {
		if (!early)
			pr_debug("Truncated microcode container header.\n");

		return false;
	}

	cont_magic = *(const u32 *)buf;
	if (cont_magic != UCODE_MAGIC) {
		if (!early)
			pr_debug("Invalid magic value (0x%08x).\n", cont_magic);

		return false;
	}

	return true;
}

/*
 * Check whether there is a valid, non-truncated CPU equivalence table at the
 * beginning of @buf of size @buf_size. Set @early to use this function in the
 * early path.
 */
static bool verify_equivalence_table(const u8 *buf, size_t buf_size, bool early)
{
	const u32 *hdr = (const u32 *)buf;
	u32 cont_type, equiv_tbl_len;

	if (!verify_container(buf, buf_size, early))
		return false;

	cont_type = hdr[1];
	if (cont_type != UCODE_EQUIV_CPU_TABLE_TYPE) {
		if (!early)
			pr_debug("Wrong microcode container equivalence table type: %u.\n",
			       cont_type);

		return false;
	}

	buf_size -= CONTAINER_HDR_SZ;

	equiv_tbl_len = hdr[2];
	if (equiv_tbl_len < sizeof(struct equiv_cpu_entry) ||
	    buf_size < equiv_tbl_len) {
		if (!early)
			pr_debug("Truncated equivalence table.\n");

		return false;
	}

	return true;
}

/*
 * Check whether there is a valid, non-truncated microcode patch section at the
 * beginning of @buf of size @buf_size. Set @early to use this function in the
 * early path.
 *
 * On success, @sh_psize returns the patch size according to the section header,
 * to the caller.
 */
static bool
__verify_patch_section(const u8 *buf, size_t buf_size, u32 *sh_psize, bool early)
{
	u32 p_type, p_size;
	const u32 *hdr;

	if (buf_size < SECTION_HDR_SIZE) {
		if (!early)
			pr_debug("Truncated patch section.\n");

		return false;
	}

	hdr = (const u32 *)buf;
	p_type = hdr[0];
	p_size = hdr[1];

	if (p_type != UCODE_UCODE_TYPE) {
		if (!early)
			pr_debug("Invalid type field (0x%x) in container file section header.\n",
				p_type);

		return false;
	}

	if (p_size < sizeof(struct microcode_header_amd)) {
		if (!early)
			pr_debug("Patch of size %u too short.\n", p_size);

		return false;
	}

	*sh_psize = p_size;

	return true;
}

/*
 * Check whether the passed remaining file @buf_size is large enough to contain
 * a patch of the indicated @sh_psize (and also whether this size does not
 * exceed the per-family maximum). @sh_psize is the size read from the section
 * header.
 */
static unsigned int __verify_patch_size(u8 family, u32 sh_psize, size_t buf_size)
{
	u32 max_size;

	if (family >= 0x15)
		return min_t(u32, sh_psize, buf_size);

#define F1XH_MPB_MAX_SIZE 2048
#define F14H_MPB_MAX_SIZE 1824

	switch (family) {
	case 0x10 ... 0x12:
		max_size = F1XH_MPB_MAX_SIZE;
		break;
	case 0x14:
		max_size = F14H_MPB_MAX_SIZE;
		break;
	default:
		WARN(1, "%s: WTF family: 0x%x\n", __func__, family);
		return 0;
	}

	if (sh_psize > min_t(u32, buf_size, max_size))
		return 0;

	return sh_psize;
}

/*
 * Verify the patch in @buf.
 *
 * Returns:
 * negative: on error
 * positive: patch is not for this family, skip it
 * 0: success
 */
static int
verify_patch(u8 family, const u8 *buf, size_t buf_size, u32 *patch_size, bool early)
{
	struct microcode_header_amd *mc_hdr;
	unsigned int ret;
	u32 sh_psize;
	u16 proc_id;
	u8 patch_fam;

	if (!__verify_patch_section(buf, buf_size, &sh_psize, early))
		return -1;

	/*
	 * The section header length is not included in this indicated size
	 * but is present in the leftover file length so we need to subtract
	 * it before passing this value to the function below.
	 */
	buf_size -= SECTION_HDR_SIZE;

	/*
	 * Check if the remaining buffer is big enough to contain a patch of
	 * size sh_psize, as the section claims.
	 */
	if (buf_size < sh_psize) {
		if (!early)
			pr_debug("Patch of size %u truncated.\n", sh_psize);

		return -1;
	}

	ret = __verify_patch_size(family, sh_psize, buf_size);
	if (!ret) {
		if (!early)
			pr_debug("Per-family patch size mismatch.\n");
		return -1;
	}

	*patch_size = sh_psize;

	mc_hdr	= (struct microcode_header_amd *)(buf + SECTION_HDR_SIZE);
	if (mc_hdr->nb_dev_id || mc_hdr->sb_dev_id) {
		if (!early)
			pr_err("Patch-ID 0x%08x: chipset-specific code unsupported.\n", mc_hdr->patch_id);
		return -1;
	}

	proc_id	= mc_hdr->processor_rev_id;
	patch_fam = 0xf + (proc_id >> 12);
	if (patch_fam != family)
		return 1;

	return 0;
}

/*
 * This scans the ucode blob for the proper container as we can have multiple
 * containers glued together. Returns the equivalence ID from the equivalence
 * table or 0 if none found.
 * Returns the amount of bytes consumed while scanning. @desc contains all the
 * data we're going to use in later stages of the application.
 */
static size_t parse_container(u8 *ucode, size_t size, struct cont_desc *desc)
{
	struct equiv_cpu_table table;
	size_t orig_size = size;
	u32 *hdr = (u32 *)ucode;
	u16 eq_id;
	u8 *buf;

	if (!verify_equivalence_table(ucode, size, true))
		return 0;

	buf = ucode;

	table.entry = (struct equiv_cpu_entry *)(buf + CONTAINER_HDR_SZ);
	table.num_entries = hdr[2] / sizeof(struct equiv_cpu_entry);

	/*
	 * Find the equivalence ID of our CPU in this table. Even if this table
	 * doesn't contain a patch for the CPU, scan through the whole container
	 * so that it can be skipped in case there are other containers appended.
	 */
	eq_id = find_equiv_id(&table, desc->cpuid_1_eax);

	buf  += hdr[2] + CONTAINER_HDR_SZ;
	size -= hdr[2] + CONTAINER_HDR_SZ;

	/*
	 * Scan through the rest of the container to find where it ends. We do
	 * some basic sanity-checking too.
	 */
	while (size > 0) {
		struct microcode_amd *mc;
		u32 patch_size;
		int ret;

		ret = verify_patch(x86_family(desc->cpuid_1_eax), buf, size, &patch_size, true);
		if (ret < 0) {
			/*
			 * Patch verification failed, skip to the next
			 * container, if there's one:
			 */
			goto out;
		} else if (ret > 0) {
			goto skip;
		}

		mc = (struct microcode_amd *)(buf + SECTION_HDR_SIZE);
		if (eq_id == mc->hdr.processor_rev_id) {
			desc->psize = patch_size;
			desc->mc = mc;
		}

skip:
		/* Skip patch section header too: */
		buf  += patch_size + SECTION_HDR_SIZE;
		size -= patch_size + SECTION_HDR_SIZE;
	}

	/*
	 * If we have found a patch (desc->mc), it means we're looking at the
	 * container which has a patch for this CPU so return 0 to mean, @ucode
	 * already points to the proper container. Otherwise, we return the size
	 * we scanned so that we can advance to the next container in the
	 * buffer.
	 */
	if (desc->mc) {
		desc->data = ucode;
		desc->size = orig_size - size;

		return 0;
	}

out:
	return orig_size - size;
}

/*
 * Scan the ucode blob for the proper container as we can have multiple
 * containers glued together.
 */
static void scan_containers(u8 *ucode, size_t size, struct cont_desc *desc)
{
	while (size) {
		size_t s = parse_container(ucode, size, desc);
		if (!s)
			return;

		/* catch wraparound */
		if (size >= s) {
			ucode += s;
			size  -= s;
		} else {
			return;
		}
	}
}

static int __apply_microcode_amd(struct microcode_amd *mc)
{
	u32 rev, dummy;

	native_wrmsrl(MSR_AMD64_PATCH_LOADER, (u64)(long)&mc->hdr.data_code);

	/* verify patch application was successful */
	native_rdmsr(MSR_AMD64_PATCH_LEVEL, rev, dummy);
	if (rev != mc->hdr.patch_id)
		return -1;

	return 0;
}

/*
 * Early load occurs before we can vmalloc(). So we look for the microcode
 * patch container file in initrd, traverse equivalent cpu table, look for a
 * matching microcode patch, and update, all in initrd memory in place.
 * When vmalloc() is available for use later -- on 64-bit during first AP load,
 * and on 32-bit during save_microcode_in_initrd_amd() -- we can call
 * load_microcode_amd() to save equivalent cpu table and microcode patches in
 * kernel heap memory.
 *
 * Returns true if container found (sets @desc), false otherwise.
 */
static bool
apply_microcode_early_amd(u32 cpuid_1_eax, void *ucode, size_t size, bool save_patch)
{
	struct cont_desc desc = { 0 };
	u8 (*patch)[PATCH_MAX_SIZE];
	struct microcode_amd *mc;
	u32 rev, dummy, *new_rev;
	bool ret = false;

#ifdef CONFIG_X86_32
	new_rev = (u32 *)__pa_nodebug(&ucode_new_rev);
	patch	= (u8 (*)[PATCH_MAX_SIZE])__pa_nodebug(&amd_ucode_patch);
#else
	new_rev = &ucode_new_rev;
	patch	= &amd_ucode_patch[0];
#endif

	desc.cpuid_1_eax = cpuid_1_eax;

	scan_containers(ucode, size, &desc);

	mc = desc.mc;
	if (!mc)
		return ret;

	native_rdmsr(MSR_AMD64_PATCH_LEVEL, rev, dummy);

	/*
	 * Allow application of the same revision to pick up SMT-specific
	 * changes even if the revision of the other SMT thread is already
	 * up-to-date.
	 */
	if (rev > mc->hdr.patch_id)
		return ret;

	if (!__apply_microcode_amd(mc)) {
		*new_rev = mc->hdr.patch_id;
		ret      = true;

		if (save_patch)
			memcpy(patch, mc, min_t(u32, desc.psize, PATCH_MAX_SIZE));
	}

	return ret;
}

static bool get_builtin_microcode(struct cpio_data *cp, unsigned int family)
{
#ifdef CONFIG_X86_64
	char fw_name[36] = "amd-ucode/microcode_amd.bin";

	if (family >= 0x15)
		snprintf(fw_name, sizeof(fw_name),
			 "amd-ucode/microcode_amd_fam%.2xh.bin", family);

	return get_builtin_firmware(cp, fw_name);
#else
	return false;
#endif
}

static void __load_ucode_amd(unsigned int cpuid_1_eax, struct cpio_data *ret)
{
	struct ucode_cpu_info *uci;
	struct cpio_data cp;
	const char *path;
	bool use_pa;

	if (IS_ENABLED(CONFIG_X86_32)) {
		uci	= (struct ucode_cpu_info *)__pa_nodebug(ucode_cpu_info);
		path	= (const char *)__pa_nodebug(ucode_path);
		use_pa	= true;
	} else {
		uci     = ucode_cpu_info;
		path	= ucode_path;
		use_pa	= false;
	}

	if (!get_builtin_microcode(&cp, x86_family(cpuid_1_eax)))
		cp = find_microcode_in_initrd(path, use_pa);

	/* Needed in load_microcode_amd() */
	uci->cpu_sig.sig = cpuid_1_eax;

	*ret = cp;
}

void __init load_ucode_amd_bsp(unsigned int cpuid_1_eax)
{
	struct cpio_data cp = { };

	__load_ucode_amd(cpuid_1_eax, &cp);
	if (!(cp.data && cp.size))
		return;

	apply_microcode_early_amd(cpuid_1_eax, cp.data, cp.size, true);
}

void load_ucode_amd_ap(unsigned int cpuid_1_eax)
{
	struct microcode_amd *mc;
	struct cpio_data cp;
	u32 *new_rev, rev, dummy;

	if (IS_ENABLED(CONFIG_X86_32)) {
		mc	= (struct microcode_amd *)__pa_nodebug(amd_ucode_patch);
		new_rev = (u32 *)__pa_nodebug(&ucode_new_rev);
	} else {
		mc	= (struct microcode_amd *)amd_ucode_patch;
		new_rev = &ucode_new_rev;
	}

	native_rdmsr(MSR_AMD64_PATCH_LEVEL, rev, dummy);

	/*
	 * Check whether a new patch has been saved already. Also, allow application of
	 * the same revision in order to pick up SMT-thread-specific configuration even
	 * if the sibling SMT thread already has an up-to-date revision.
	 */
	if (*new_rev && rev <= mc->hdr.patch_id) {
		if (!__apply_microcode_amd(mc)) {
			*new_rev = mc->hdr.patch_id;
			return;
		}
	}

	__load_ucode_amd(cpuid_1_eax, &cp);
	if (!(cp.data && cp.size))
		return;

	apply_microcode_early_amd(cpuid_1_eax, cp.data, cp.size, false);
}

static enum ucode_state load_microcode_amd(u8 family, const u8 *data, size_t size);

int __init save_microcode_in_initrd_amd(unsigned int cpuid_1_eax)
{
	struct cont_desc desc = { 0 };
	enum ucode_state ret;
	struct cpio_data cp;

	cp = find_microcode_in_initrd(ucode_path, false);
	if (!(cp.data && cp.size))
		return -EINVAL;

	desc.cpuid_1_eax = cpuid_1_eax;

	scan_containers(cp.data, cp.size, &desc);
	if (!desc.mc)
		return -EINVAL;

	ret = load_microcode_amd(x86_family(cpuid_1_eax), desc.data, desc.size);
	if (ret > UCODE_UPDATED)
		return -EINVAL;

	return 0;
}

void reload_ucode_amd(unsigned int cpu)
{
	u32 rev, dummy __always_unused;
	struct microcode_amd *mc;

	mc = (struct microcode_amd *)amd_ucode_patch[cpu_to_node(cpu)];

	rdmsr(MSR_AMD64_PATCH_LEVEL, rev, dummy);

	if (rev < mc->hdr.patch_id) {
		if (!__apply_microcode_amd(mc)) {
			ucode_new_rev = mc->hdr.patch_id;
			pr_info("reload patch_level=0x%08x\n", ucode_new_rev);
		}
	}
}
static u16 __find_equiv_id(unsigned int cpu)
{
	struct ucode_cpu_info *uci = ucode_cpu_info + cpu;
	return find_equiv_id(&equiv_table, uci->cpu_sig.sig);
}

/*
 * a small, trivial cache of per-family ucode patches
 */
static struct ucode_patch *cache_find_patch(u16 equiv_cpu)
{
	struct ucode_patch *p;

	list_for_each_entry(p, &microcode_cache, plist)
		if (p->equiv_cpu == equiv_cpu)
			return p;
	return NULL;
}

static void update_cache(struct ucode_patch *new_patch)
{
	struct ucode_patch *p;

	list_for_each_entry(p, &microcode_cache, plist) {
		if (p->equiv_cpu == new_patch->equiv_cpu) {
			if (p->patch_id >= new_patch->patch_id) {
				/* we already have the latest patch */
				kfree(new_patch->data);
				kfree(new_patch);
				return;
			}

			list_replace(&p->plist, &new_patch->plist);
			kfree(p->data);
			kfree(p);
			return;
		}
	}
	/* no patch found, add it */
	list_add_tail(&new_patch->plist, &microcode_cache);
}

static void free_cache(void)
{
	struct ucode_patch *p, *tmp;

	list_for_each_entry_safe(p, tmp, &microcode_cache, plist) {
		__list_del(p->plist.prev, p->plist.next);
		kfree(p->data);
		kfree(p);
	}
}

static struct ucode_patch *find_patch(unsigned int cpu)
{
	u16 equiv_id;

	equiv_id = __find_equiv_id(cpu);
	if (!equiv_id)
		return NULL;

	return cache_find_patch(equiv_id);
}

static int collect_cpu_info_amd(int cpu, struct cpu_signature *csig)
{
	struct cpuinfo_x86 *c = &cpu_data(cpu);
	struct ucode_cpu_info *uci = ucode_cpu_info + cpu;
	struct ucode_patch *p;

	csig->sig = cpuid_eax(0x00000001);
	csig->rev = c->microcode;

	/*
	 * a patch could have been loaded early, set uci->mc so that
	 * mc_bp_resume() can call apply_microcode()
	 */
	p = find_patch(cpu);
	if (p && (p->patch_id == csig->rev))
		uci->mc = p->data;

	pr_info("CPU%d: patch_level=0x%08x\n", cpu, csig->rev);

	return 0;
}

static enum ucode_state apply_microcode_amd(int cpu)
{
	struct cpuinfo_x86 *c = &cpu_data(cpu);
	struct microcode_amd *mc_amd;
	struct ucode_cpu_info *uci;
	struct ucode_patch *p;
	enum ucode_state ret;
	u32 rev, dummy __always_unused;

	BUG_ON(raw_smp_processor_id() != cpu);

	uci = ucode_cpu_info + cpu;

	p = find_patch(cpu);
	if (!p)
		return UCODE_NFOUND;

	mc_amd  = p->data;
	uci->mc = p->data;

	rdmsr(MSR_AMD64_PATCH_LEVEL, rev, dummy);

	/* need to apply patch? */
	if (rev > mc_amd->hdr.patch_id) {
		ret = UCODE_OK;
		goto out;
	}

	if (__apply_microcode_amd(mc_amd)) {
		pr_err("CPU%d: update failed for patch_level=0x%08x\n",
			cpu, mc_amd->hdr.patch_id);
		return UCODE_ERROR;
	}

	rev = mc_amd->hdr.patch_id;
	ret = UCODE_UPDATED;

	pr_info("CPU%d: new patch_level=0x%08x\n", cpu, rev);

out:
	uci->cpu_sig.rev = rev;
	c->microcode	 = rev;

	/* Update boot_cpu_data's revision too, if we're on the BSP: */
	if (c->cpu_index == boot_cpu_data.cpu_index)
		boot_cpu_data.microcode = rev;

	return ret;
}

static size_t install_equiv_cpu_table(const u8 *buf, size_t buf_size)
{
	u32 equiv_tbl_len;
	const u32 *hdr;

	if (!verify_equivalence_table(buf, buf_size, false))
		return 0;

	hdr = (const u32 *)buf;
	equiv_tbl_len = hdr[2];

	equiv_table.entry = vmalloc(equiv_tbl_len);
	if (!equiv_table.entry) {
		pr_err("failed to allocate equivalent CPU table\n");
		return 0;
	}

	memcpy(equiv_table.entry, buf + CONTAINER_HDR_SZ, equiv_tbl_len);
	equiv_table.num_entries = equiv_tbl_len / sizeof(struct equiv_cpu_entry);

	/* add header length */
	return equiv_tbl_len + CONTAINER_HDR_SZ;
}

static void free_equiv_cpu_table(void)
{
	vfree(equiv_table.entry);
	memset(&equiv_table, 0, sizeof(equiv_table));
}

static void cleanup(void)
{
	free_equiv_cpu_table();
	free_cache();
}

/*
 * Return a non-negative value even if some of the checks failed so that
 * we can skip over the next patch. If we return a negative value, we
 * signal a grave error like a memory allocation has failed and the
 * driver cannot continue functioning normally. In such cases, we tear
 * down everything we've used up so far and exit.
 */
static int verify_and_add_patch(u8 family, u8 *fw, unsigned int leftover,
				unsigned int *patch_size)
{
	struct microcode_header_amd *mc_hdr;
	struct ucode_patch *patch;
	u16 proc_id;
	int ret;

	ret = verify_patch(family, fw, leftover, patch_size, false);
	if (ret)
		return ret;

	patch = kzalloc(sizeof(*patch), GFP_KERNEL);
	if (!patch) {
		pr_err("Patch allocation failure.\n");
		return -EINVAL;
	}

	patch->data = kmemdup(fw + SECTION_HDR_SIZE, *patch_size, GFP_KERNEL);
	if (!patch->data) {
		pr_err("Patch data allocation failure.\n");
		kfree(patch);
		return -EINVAL;
	}
	patch->size = *patch_size;

	mc_hdr      = (struct microcode_header_amd *)(fw + SECTION_HDR_SIZE);
	proc_id     = mc_hdr->processor_rev_id;

	INIT_LIST_HEAD(&patch->plist);
	patch->patch_id  = mc_hdr->patch_id;
	patch->equiv_cpu = proc_id;

	pr_debug("%s: Added patch_id: 0x%08x, proc_id: 0x%04x\n",
		 __func__, patch->patch_id, proc_id);

	/* ... and add to cache. */
	update_cache(patch);

	return 0;
}

static enum ucode_state __load_microcode_amd(u8 family, const u8 *data,
					     size_t size)
{
	u8 *fw = (u8 *)data;
	size_t offset;

	offset = install_equiv_cpu_table(data, size);
	if (!offset)
		return UCODE_ERROR;

	fw   += offset;
	size -= offset;

	if (*(u32 *)fw != UCODE_UCODE_TYPE) {
		pr_err("invalid type field in container file section header\n");
		free_equiv_cpu_table();
		return UCODE_ERROR;
	}

	while (size > 0) {
		unsigned int crnt_size = 0;
		int ret;

		ret = verify_and_add_patch(family, fw, size, &crnt_size);
		if (ret < 0)
			return UCODE_ERROR;

		fw   +=  crnt_size + SECTION_HDR_SIZE;
		size -= (crnt_size + SECTION_HDR_SIZE);
	}

	return UCODE_OK;
}

static enum ucode_state load_microcode_amd(u8 family, const u8 *data, size_t size)
{
	struct cpuinfo_x86 *c;
	unsigned int nid, cpu;
	struct ucode_patch *p;
	enum ucode_state ret;

	/* free old equiv table */
	free_equiv_cpu_table();

	ret = __load_microcode_amd(family, data, size);
	if (ret != UCODE_OK) {
		cleanup();
		return ret;
	}

	for_each_node(nid) {
		cpu = cpumask_first(cpumask_of_node(nid));
		c = &cpu_data(cpu);

		p = find_patch(cpu);
		if (!p)
			continue;

		if (c->microcode >= p->patch_id)
			continue;

		ret = UCODE_NEW;

<<<<<<< HEAD
	memset(amd_ucode_patch, 0, PATCH_MAX_SIZE);
	memcpy(amd_ucode_patch, p->data, min_t(u32, p->size, PATCH_MAX_SIZE));
=======
		memset(&amd_ucode_patch[nid], 0, PATCH_MAX_SIZE);
		memcpy(&amd_ucode_patch[nid], p->data, min_t(u32, p->size, PATCH_MAX_SIZE));
	}
>>>>>>> 9b37665a

	return ret;
}

/*
 * AMD microcode firmware naming convention, up to family 15h they are in
 * the legacy file:
 *
 *    amd-ucode/microcode_amd.bin
 *
 * This legacy file is always smaller than 2K in size.
 *
 * Beginning with family 15h, they are in family-specific firmware files:
 *
 *    amd-ucode/microcode_amd_fam15h.bin
 *    amd-ucode/microcode_amd_fam16h.bin
 *    ...
 *
 * These might be larger than 2K.
 */
static enum ucode_state request_microcode_amd(int cpu, struct device *device,
					      bool refresh_fw)
{
	char fw_name[36] = "amd-ucode/microcode_amd.bin";
	struct cpuinfo_x86 *c = &cpu_data(cpu);
	enum ucode_state ret = UCODE_NFOUND;
	const struct firmware *fw;

	/* reload ucode container only on the boot cpu */
	if (!refresh_fw)
		return UCODE_OK;

	if (c->x86 >= 0x15)
		snprintf(fw_name, sizeof(fw_name), "amd-ucode/microcode_amd_fam%.2xh.bin", c->x86);

	if (request_firmware_direct(&fw, (const char *)fw_name, device)) {
		pr_debug("failed to load file %s\n", fw_name);
		goto out;
	}

	ret = UCODE_ERROR;
	if (!verify_container(fw->data, fw->size, false))
		goto fw_release;

	ret = load_microcode_amd(c->x86, fw->data, fw->size);

 fw_release:
	release_firmware(fw);

 out:
	return ret;
}

static enum ucode_state
request_microcode_user(int cpu, const void __user *buf, size_t size)
{
	return UCODE_ERROR;
}

static void microcode_fini_cpu_amd(int cpu)
{
	struct ucode_cpu_info *uci = ucode_cpu_info + cpu;

	uci->mc = NULL;
}

static struct microcode_ops microcode_amd_ops = {
	.request_microcode_user           = request_microcode_user,
	.request_microcode_fw             = request_microcode_amd,
	.collect_cpu_info                 = collect_cpu_info_amd,
	.apply_microcode                  = apply_microcode_amd,
	.microcode_fini_cpu               = microcode_fini_cpu_amd,
};

struct microcode_ops * __init init_amd_microcode(void)
{
	struct cpuinfo_x86 *c = &boot_cpu_data;

	if (c->x86_vendor != X86_VENDOR_AMD || c->x86 < 0x10) {
		pr_warn("AMD CPU family 0x%x not supported\n", c->x86);
		return NULL;
	}

	if (ucode_new_rev)
		pr_info_once("microcode updated early to new patch_level=0x%08x\n",
			     ucode_new_rev);

	return &microcode_amd_ops;
}

void __exit exit_amd_microcode(void)
{
	cleanup();
}<|MERGE_RESOLUTION|>--- conflicted
+++ resolved
@@ -874,14 +874,9 @@
 
 		ret = UCODE_NEW;
 
-<<<<<<< HEAD
-	memset(amd_ucode_patch, 0, PATCH_MAX_SIZE);
-	memcpy(amd_ucode_patch, p->data, min_t(u32, p->size, PATCH_MAX_SIZE));
-=======
 		memset(&amd_ucode_patch[nid], 0, PATCH_MAX_SIZE);
 		memcpy(&amd_ucode_patch[nid], p->data, min_t(u32, p->size, PATCH_MAX_SIZE));
 	}
->>>>>>> 9b37665a
 
 	return ret;
 }
