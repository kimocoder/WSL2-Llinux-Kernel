// SPDX-License-Identifier: GPL-2.0-only
/*
 * Machine check handler.
 *
 * K8 parts Copyright 2002,2003 Andi Kleen, SuSE Labs.
 * Rest from unknown author(s).
 * 2004 Andi Kleen. Rewrote most of it.
 * Copyright 2008 Intel Corporation
 * Author: Andi Kleen
 */

#include <linux/thread_info.h>
#include <linux/capability.h>
#include <linux/miscdevice.h>
#include <linux/ratelimit.h>
#include <linux/rcupdate.h>
#include <linux/kobject.h>
#include <linux/uaccess.h>
#include <linux/kdebug.h>
#include <linux/kernel.h>
#include <linux/percpu.h>
#include <linux/string.h>
#include <linux/device.h>
#include <linux/syscore_ops.h>
#include <linux/delay.h>
#include <linux/ctype.h>
#include <linux/sched.h>
#include <linux/sysfs.h>
#include <linux/types.h>
#include <linux/slab.h>
#include <linux/init.h>
#include <linux/kmod.h>
#include <linux/poll.h>
#include <linux/nmi.h>
#include <linux/cpu.h>
#include <linux/ras.h>
#include <linux/smp.h>
#include <linux/fs.h>
#include <linux/mm.h>
#include <linux/debugfs.h>
#include <linux/irq_work.h>
#include <linux/export.h>
#include <linux/set_memory.h>
#include <linux/sync_core.h>
#include <linux/task_work.h>
#include <linux/hardirq.h>
#include <linux/kexec.h>

#include <asm/intel-family.h>
#include <asm/processor.h>
#include <asm/traps.h>
#include <asm/tlbflush.h>
#include <asm/mce.h>
#include <asm/msr.h>
#include <asm/reboot.h>

#include "internal.h"

/* sysfs synchronization */
static DEFINE_MUTEX(mce_sysfs_mutex);

#define CREATE_TRACE_POINTS
#include <trace/events/mce.h>

#define SPINUNIT		100	/* 100ns */

DEFINE_PER_CPU(unsigned, mce_exception_count);

DEFINE_PER_CPU_READ_MOSTLY(unsigned int, mce_num_banks);

struct mce_bank {
	u64			ctl;			/* subevents to enable */
	bool			init;			/* initialise bank? */
};
static DEFINE_PER_CPU_READ_MOSTLY(struct mce_bank[MAX_NR_BANKS], mce_banks_array);

#define ATTR_LEN               16
/* One object for each MCE bank, shared by all CPUs */
struct mce_bank_dev {
	struct device_attribute	attr;			/* device attribute */
	char			attrname[ATTR_LEN];	/* attribute name */
	u8			bank;			/* bank number */
};
static struct mce_bank_dev mce_bank_devs[MAX_NR_BANKS];

struct mce_vendor_flags mce_flags __read_mostly;

struct mca_config mca_cfg __read_mostly = {
	.bootlog  = -1,
	/*
	 * Tolerant levels:
	 * 0: always panic on uncorrected errors, log corrected errors
	 * 1: panic or SIGBUS on uncorrected errors, log corrected errors
	 * 2: SIGBUS or log uncorrected errors (if possible), log corr. errors
	 * 3: never panic or SIGBUS, log all errors (for testing only)
	 */
	.tolerant = 1,
	.monarch_timeout = -1
};

static DEFINE_PER_CPU(struct mce, mces_seen);
static unsigned long mce_need_notify;
static int cpu_missing;

/*
 * MCA banks polled by the period polling timer for corrected events.
 * With Intel CMCI, this only has MCA banks which do not support CMCI (if any).
 */
DEFINE_PER_CPU(mce_banks_t, mce_poll_banks) = {
	[0 ... BITS_TO_LONGS(MAX_NR_BANKS)-1] = ~0UL
};

/*
 * MCA banks controlled through firmware first for corrected errors.
 * This is a global list of banks for which we won't enable CMCI and we
 * won't poll. Firmware controls these banks and is responsible for
 * reporting corrected errors through GHES. Uncorrected/recoverable
 * errors are still notified through a machine check.
 */
mce_banks_t mce_banks_ce_disabled;

static struct work_struct mce_work;
static struct irq_work mce_irq_work;

static void (*quirk_no_way_out)(int bank, struct mce *m, struct pt_regs *regs);

/*
 * CPU/chipset specific EDAC code can register a notifier call here to print
 * MCE errors in a human-readable form.
 */
BLOCKING_NOTIFIER_HEAD(x86_mce_decoder_chain);

/* Do initial initialization of a struct mce */
noinstr void mce_setup(struct mce *m)
{
	memset(m, 0, sizeof(struct mce));
	m->cpu = m->extcpu = smp_processor_id();
	/* need the internal __ version to avoid deadlocks */
	m->time = __ktime_get_real_seconds();
	m->cpuvendor = boot_cpu_data.x86_vendor;
	m->cpuid = cpuid_eax(1);
	m->socketid = cpu_data(m->extcpu).phys_proc_id;
	m->apicid = cpu_data(m->extcpu).initial_apicid;
	m->mcgcap = __rdmsr(MSR_IA32_MCG_CAP);

	if (this_cpu_has(X86_FEATURE_INTEL_PPIN))
		m->ppin = __rdmsr(MSR_PPIN);
	else if (this_cpu_has(X86_FEATURE_AMD_PPIN))
		m->ppin = __rdmsr(MSR_AMD_PPIN);

	m->microcode = boot_cpu_data.microcode;
}

DEFINE_PER_CPU(struct mce, injectm);
EXPORT_PER_CPU_SYMBOL_GPL(injectm);

void mce_log(struct mce *m)
{
	if (!mce_gen_pool_add(m))
		irq_work_queue(&mce_irq_work);
}
EXPORT_SYMBOL_GPL(mce_log);

void mce_register_decode_chain(struct notifier_block *nb)
{
	if (WARN_ON(nb->priority < MCE_PRIO_LOWEST ||
		    nb->priority > MCE_PRIO_HIGHEST))
		return;

	blocking_notifier_chain_register(&x86_mce_decoder_chain, nb);
}
EXPORT_SYMBOL_GPL(mce_register_decode_chain);

void mce_unregister_decode_chain(struct notifier_block *nb)
{
	blocking_notifier_chain_unregister(&x86_mce_decoder_chain, nb);
}
EXPORT_SYMBOL_GPL(mce_unregister_decode_chain);

u32 mca_msr_reg(int bank, enum mca_msr reg)
{
	if (mce_flags.smca) {
		switch (reg) {
		case MCA_CTL:	 return MSR_AMD64_SMCA_MCx_CTL(bank);
		case MCA_ADDR:	 return MSR_AMD64_SMCA_MCx_ADDR(bank);
		case MCA_MISC:	 return MSR_AMD64_SMCA_MCx_MISC(bank);
		case MCA_STATUS: return MSR_AMD64_SMCA_MCx_STATUS(bank);
		}
	}

	switch (reg) {
	case MCA_CTL:	 return MSR_IA32_MCx_CTL(bank);
	case MCA_ADDR:	 return MSR_IA32_MCx_ADDR(bank);
	case MCA_MISC:	 return MSR_IA32_MCx_MISC(bank);
	case MCA_STATUS: return MSR_IA32_MCx_STATUS(bank);
	}

	return 0;
}

static void __print_mce(struct mce *m)
{
	pr_emerg(HW_ERR "CPU %d: Machine Check%s: %Lx Bank %d: %016Lx\n",
		 m->extcpu,
		 (m->mcgstatus & MCG_STATUS_MCIP ? " Exception" : ""),
		 m->mcgstatus, m->bank, m->status);

	if (m->ip) {
		pr_emerg(HW_ERR "RIP%s %02x:<%016Lx> ",
			!(m->mcgstatus & MCG_STATUS_EIPV) ? " !INEXACT!" : "",
			m->cs, m->ip);

		if (m->cs == __KERNEL_CS)
			pr_cont("{%pS}", (void *)(unsigned long)m->ip);
		pr_cont("\n");
	}

	pr_emerg(HW_ERR "TSC %llx ", m->tsc);
	if (m->addr)
		pr_cont("ADDR %llx ", m->addr);
	if (m->misc)
		pr_cont("MISC %llx ", m->misc);
	if (m->ppin)
		pr_cont("PPIN %llx ", m->ppin);

	if (mce_flags.smca) {
		if (m->synd)
			pr_cont("SYND %llx ", m->synd);
		if (m->ipid)
			pr_cont("IPID %llx ", m->ipid);
	}

	pr_cont("\n");

	/*
	 * Note this output is parsed by external tools and old fields
	 * should not be changed.
	 */
	pr_emerg(HW_ERR "PROCESSOR %u:%x TIME %llu SOCKET %u APIC %x microcode %x\n",
		m->cpuvendor, m->cpuid, m->time, m->socketid, m->apicid,
		m->microcode);
}

static void print_mce(struct mce *m)
{
	__print_mce(m);

	if (m->cpuvendor != X86_VENDOR_AMD && m->cpuvendor != X86_VENDOR_HYGON)
		pr_emerg_ratelimited(HW_ERR "Run the above through 'mcelog --ascii'\n");
}

#define PANIC_TIMEOUT 5 /* 5 seconds */

static atomic_t mce_panicked;

static int fake_panic;
static atomic_t mce_fake_panicked;

/* Panic in progress. Enable interrupts and wait for final IPI */
static void wait_for_panic(void)
{
	long timeout = PANIC_TIMEOUT*USEC_PER_SEC;

	preempt_disable();
	local_irq_enable();
	while (timeout-- > 0)
		udelay(1);
	if (panic_timeout == 0)
		panic_timeout = mca_cfg.panic_timeout;
	panic("Panicing machine check CPU died");
}

static noinstr void mce_panic(const char *msg, struct mce *final, char *exp)
{
	struct llist_node *pending;
	struct mce_evt_llist *l;
	int apei_err = 0;
<<<<<<< HEAD
=======
	struct page *p;
>>>>>>> 5eb2b831

	/*
	 * Allow instrumentation around external facilities usage. Not that it
	 * matters a whole lot since the machine is going to panic anyway.
	 */
	instrumentation_begin();

	if (!fake_panic) {
		/*
		 * Make sure only one CPU runs in machine check panic
		 */
		if (atomic_inc_return(&mce_panicked) > 1)
			wait_for_panic();
		barrier();

		bust_spinlocks(1);
		console_verbose();
	} else {
		/* Don't log too much for fake panic */
		if (atomic_inc_return(&mce_fake_panicked) > 1)
			goto out;
	}
	pending = mce_gen_pool_prepare_records();
	/* First print corrected ones that are still unlogged */
	llist_for_each_entry(l, pending, llnode) {
		struct mce *m = &l->mce;
		if (!(m->status & MCI_STATUS_UC)) {
			print_mce(m);
			if (!apei_err)
				apei_err = apei_write_mce(m);
		}
	}
	/* Now print uncorrected but with the final one last */
	llist_for_each_entry(l, pending, llnode) {
		struct mce *m = &l->mce;
		if (!(m->status & MCI_STATUS_UC))
			continue;
		if (!final || mce_cmp(m, final)) {
			print_mce(m);
			if (!apei_err)
				apei_err = apei_write_mce(m);
		}
	}
	if (final) {
		print_mce(final);
		if (!apei_err)
			apei_err = apei_write_mce(final);
	}
	if (cpu_missing)
		pr_emerg(HW_ERR "Some CPUs didn't answer in synchronization\n");
	if (exp)
		pr_emerg(HW_ERR "Machine check: %s\n", exp);
	if (!fake_panic) {
		if (panic_timeout == 0)
			panic_timeout = mca_cfg.panic_timeout;

		/*
		 * Kdump skips the poisoned page in order to avoid
		 * touching the error bits again. Poison the page even
		 * if the error is fatal and the machine is about to
		 * panic.
		 */
		if (kexec_crash_loaded()) {
			if (final && (final->status & MCI_STATUS_ADDRV)) {
				p = pfn_to_online_page(final->addr >> PAGE_SHIFT);
				if (p)
					SetPageHWPoison(p);
			}
		}
		panic(msg);
	} else
		pr_emerg(HW_ERR "Fake kernel panic: %s\n", msg);

out:
	instrumentation_end();
}

/* Support code for software error injection */

static int msr_to_offset(u32 msr)
{
	unsigned bank = __this_cpu_read(injectm.bank);

	if (msr == mca_cfg.rip_msr)
		return offsetof(struct mce, ip);
	if (msr == mca_msr_reg(bank, MCA_STATUS))
		return offsetof(struct mce, status);
	if (msr == mca_msr_reg(bank, MCA_ADDR))
		return offsetof(struct mce, addr);
	if (msr == mca_msr_reg(bank, MCA_MISC))
		return offsetof(struct mce, misc);
	if (msr == MSR_IA32_MCG_STATUS)
		return offsetof(struct mce, mcgstatus);
	return -1;
}

void ex_handler_msr_mce(struct pt_regs *regs, bool wrmsr)
{
	if (wrmsr) {
		pr_emerg("MSR access error: WRMSR to 0x%x (tried to write 0x%08x%08x) at rIP: 0x%lx (%pS)\n",
			 (unsigned int)regs->cx, (unsigned int)regs->dx, (unsigned int)regs->ax,
			 regs->ip, (void *)regs->ip);
	} else {
		pr_emerg("MSR access error: RDMSR from 0x%x at rIP: 0x%lx (%pS)\n",
			 (unsigned int)regs->cx, regs->ip, (void *)regs->ip);
	}

	show_stack_regs(regs);

	panic("MCA architectural violation!\n");

	while (true)
		cpu_relax();
}

/* MSR access wrappers used for error injection */
static noinstr u64 mce_rdmsrl(u32 msr)
{
	DECLARE_ARGS(val, low, high);

	if (__this_cpu_read(injectm.finished)) {
		int offset;
		u64 ret;

		instrumentation_begin();

		offset = msr_to_offset(msr);
		if (offset < 0)
			ret = 0;
		else
			ret = *(u64 *)((char *)this_cpu_ptr(&injectm) + offset);

		instrumentation_end();

		return ret;
	}

	/*
	 * RDMSR on MCA MSRs should not fault. If they do, this is very much an
	 * architectural violation and needs to be reported to hw vendor. Panic
	 * the box to not allow any further progress.
	 */
	asm volatile("1: rdmsr\n"
		     "2:\n"
		     _ASM_EXTABLE_TYPE(1b, 2b, EX_TYPE_RDMSR_IN_MCE)
		     : EAX_EDX_RET(val, low, high) : "c" (msr));


	return EAX_EDX_VAL(val, low, high);
}

static noinstr void mce_wrmsrl(u32 msr, u64 v)
{
	u32 low, high;

	if (__this_cpu_read(injectm.finished)) {
		int offset;

		instrumentation_begin();

		offset = msr_to_offset(msr);
		if (offset >= 0)
			*(u64 *)((char *)this_cpu_ptr(&injectm) + offset) = v;

		instrumentation_end();

		return;
	}

	low  = (u32)v;
	high = (u32)(v >> 32);

	/* See comment in mce_rdmsrl() */
	asm volatile("1: wrmsr\n"
		     "2:\n"
		     _ASM_EXTABLE_TYPE(1b, 2b, EX_TYPE_WRMSR_IN_MCE)
		     : : "c" (msr), "a"(low), "d" (high) : "memory");
}

/*
 * Collect all global (w.r.t. this processor) status about this machine
 * check into our "mce" struct so that we can use it later to assess
 * the severity of the problem as we read per-bank specific details.
 */
static inline void mce_gather_info(struct mce *m, struct pt_regs *regs)
{
	mce_setup(m);

	m->mcgstatus = mce_rdmsrl(MSR_IA32_MCG_STATUS);
	if (regs) {
		/*
		 * Get the address of the instruction at the time of
		 * the machine check error.
		 */
		if (m->mcgstatus & (MCG_STATUS_RIPV|MCG_STATUS_EIPV)) {
			m->ip = regs->ip;
			m->cs = regs->cs;

			/*
			 * When in VM86 mode make the cs look like ring 3
			 * always. This is a lie, but it's better than passing
			 * the additional vm86 bit around everywhere.
			 */
			if (v8086_mode(regs))
				m->cs |= 3;
		}
		/* Use accurate RIP reporting if available. */
		if (mca_cfg.rip_msr)
			m->ip = mce_rdmsrl(mca_cfg.rip_msr);
	}
}

int mce_available(struct cpuinfo_x86 *c)
{
	if (mca_cfg.disabled)
		return 0;
	return cpu_has(c, X86_FEATURE_MCE) && cpu_has(c, X86_FEATURE_MCA);
}

static void mce_schedule_work(void)
{
	if (!mce_gen_pool_empty())
		schedule_work(&mce_work);
}

static void mce_irq_work_cb(struct irq_work *entry)
{
	mce_schedule_work();
}

/*
 * Check if the address reported by the CPU is in a format we can parse.
 * It would be possible to add code for most other cases, but all would
 * be somewhat complicated (e.g. segment offset would require an instruction
 * parser). So only support physical addresses up to page granularity for now.
 */
int mce_usable_address(struct mce *m)
{
	if (!(m->status & MCI_STATUS_ADDRV))
		return 0;

	/* Checks after this one are Intel/Zhaoxin-specific: */
	if (boot_cpu_data.x86_vendor != X86_VENDOR_INTEL &&
	    boot_cpu_data.x86_vendor != X86_VENDOR_ZHAOXIN)
		return 1;

	if (!(m->status & MCI_STATUS_MISCV))
		return 0;

	if (MCI_MISC_ADDR_LSB(m->misc) > PAGE_SHIFT)
		return 0;

	if (MCI_MISC_ADDR_MODE(m->misc) != MCI_MISC_ADDR_PHYS)
		return 0;

	return 1;
}
EXPORT_SYMBOL_GPL(mce_usable_address);

bool mce_is_memory_error(struct mce *m)
{
	switch (m->cpuvendor) {
	case X86_VENDOR_AMD:
	case X86_VENDOR_HYGON:
		return amd_mce_is_memory_error(m);

	case X86_VENDOR_INTEL:
	case X86_VENDOR_ZHAOXIN:
		/*
		 * Intel SDM Volume 3B - 15.9.2 Compound Error Codes
		 *
		 * Bit 7 of the MCACOD field of IA32_MCi_STATUS is used for
		 * indicating a memory error. Bit 8 is used for indicating a
		 * cache hierarchy error. The combination of bit 2 and bit 3
		 * is used for indicating a `generic' cache hierarchy error
		 * But we can't just blindly check the above bits, because if
		 * bit 11 is set, then it is a bus/interconnect error - and
		 * either way the above bits just gives more detail on what
		 * bus/interconnect error happened. Note that bit 12 can be
		 * ignored, as it's the "filter" bit.
		 */
		return (m->status & 0xef80) == BIT(7) ||
		       (m->status & 0xef00) == BIT(8) ||
		       (m->status & 0xeffc) == 0xc;

	default:
		return false;
	}
}
EXPORT_SYMBOL_GPL(mce_is_memory_error);

static bool whole_page(struct mce *m)
{
	if (!mca_cfg.ser || !(m->status & MCI_STATUS_MISCV))
		return true;

	return MCI_MISC_ADDR_LSB(m->misc) >= PAGE_SHIFT;
}

bool mce_is_correctable(struct mce *m)
{
	if (m->cpuvendor == X86_VENDOR_AMD && m->status & MCI_STATUS_DEFERRED)
		return false;

	if (m->cpuvendor == X86_VENDOR_HYGON && m->status & MCI_STATUS_DEFERRED)
		return false;

	if (m->status & MCI_STATUS_UC)
		return false;

	return true;
}
EXPORT_SYMBOL_GPL(mce_is_correctable);

static int mce_early_notifier(struct notifier_block *nb, unsigned long val,
			      void *data)
{
	struct mce *m = (struct mce *)data;

	if (!m)
		return NOTIFY_DONE;

	/* Emit the trace record: */
	trace_mce_record(m);

	set_bit(0, &mce_need_notify);

	mce_notify_irq();

	return NOTIFY_DONE;
}

static struct notifier_block early_nb = {
	.notifier_call	= mce_early_notifier,
	.priority	= MCE_PRIO_EARLY,
};

static int uc_decode_notifier(struct notifier_block *nb, unsigned long val,
			      void *data)
{
	struct mce *mce = (struct mce *)data;
	unsigned long pfn;

	if (!mce || !mce_usable_address(mce))
		return NOTIFY_DONE;

	if (mce->severity != MCE_AO_SEVERITY &&
	    mce->severity != MCE_DEFERRED_SEVERITY)
		return NOTIFY_DONE;

	pfn = mce->addr >> PAGE_SHIFT;
	if (!memory_failure(pfn, 0)) {
		set_mce_nospec(pfn, whole_page(mce));
		mce->kflags |= MCE_HANDLED_UC;
	}

	return NOTIFY_OK;
}

static struct notifier_block mce_uc_nb = {
	.notifier_call	= uc_decode_notifier,
	.priority	= MCE_PRIO_UC,
};

static int mce_default_notifier(struct notifier_block *nb, unsigned long val,
				void *data)
{
	struct mce *m = (struct mce *)data;

	if (!m)
		return NOTIFY_DONE;

	if (mca_cfg.print_all || !m->kflags)
		__print_mce(m);

	return NOTIFY_DONE;
}

static struct notifier_block mce_default_nb = {
	.notifier_call	= mce_default_notifier,
	/* lowest prio, we want it to run last. */
	.priority	= MCE_PRIO_LOWEST,
};

/*
 * Read ADDR and MISC registers.
 */
static noinstr void mce_read_aux(struct mce *m, int i)
{
	if (m->status & MCI_STATUS_MISCV)
		m->misc = mce_rdmsrl(mca_msr_reg(i, MCA_MISC));

	if (m->status & MCI_STATUS_ADDRV) {
		m->addr = mce_rdmsrl(mca_msr_reg(i, MCA_ADDR));

		/*
		 * Mask the reported address by the reported granularity.
		 */
		if (mca_cfg.ser && (m->status & MCI_STATUS_MISCV)) {
			u8 shift = MCI_MISC_ADDR_LSB(m->misc);
			m->addr >>= shift;
			m->addr <<= shift;
		}

		/*
		 * Extract [55:<lsb>] where lsb is the least significant
		 * *valid* bit of the address bits.
		 */
		if (mce_flags.smca) {
			u8 lsb = (m->addr >> 56) & 0x3f;

			m->addr &= GENMASK_ULL(55, lsb);
		}
	}

	if (mce_flags.smca) {
		m->ipid = mce_rdmsrl(MSR_AMD64_SMCA_MCx_IPID(i));

		if (m->status & MCI_STATUS_SYNDV)
			m->synd = mce_rdmsrl(MSR_AMD64_SMCA_MCx_SYND(i));
	}
}

DEFINE_PER_CPU(unsigned, mce_poll_count);

/*
 * Poll for corrected events or events that happened before reset.
 * Those are just logged through /dev/mcelog.
 *
 * This is executed in standard interrupt context.
 *
 * Note: spec recommends to panic for fatal unsignalled
 * errors here. However this would be quite problematic --
 * we would need to reimplement the Monarch handling and
 * it would mess up the exclusion between exception handler
 * and poll handler -- * so we skip this for now.
 * These cases should not happen anyways, or only when the CPU
 * is already totally * confused. In this case it's likely it will
 * not fully execute the machine check handler either.
 */
bool machine_check_poll(enum mcp_flags flags, mce_banks_t *b)
{
	struct mce_bank *mce_banks = this_cpu_ptr(mce_banks_array);
	bool error_seen = false;
	struct mce m;
	int i;

	this_cpu_inc(mce_poll_count);

	mce_gather_info(&m, NULL);

	if (flags & MCP_TIMESTAMP)
		m.tsc = rdtsc();

	for (i = 0; i < this_cpu_read(mce_num_banks); i++) {
		if (!mce_banks[i].ctl || !test_bit(i, *b))
			continue;

		m.misc = 0;
		m.addr = 0;
		m.bank = i;

		barrier();
		m.status = mce_rdmsrl(mca_msr_reg(i, MCA_STATUS));

		/* If this entry is not valid, ignore it */
		if (!(m.status & MCI_STATUS_VAL))
			continue;

		/*
		 * If we are logging everything (at CPU online) or this
		 * is a corrected error, then we must log it.
		 */
		if ((flags & MCP_UC) || !(m.status & MCI_STATUS_UC))
			goto log_it;

		/*
		 * Newer Intel systems that support software error
		 * recovery need to make additional checks. Other
		 * CPUs should skip over uncorrected errors, but log
		 * everything else.
		 */
		if (!mca_cfg.ser) {
			if (m.status & MCI_STATUS_UC)
				continue;
			goto log_it;
		}

		/* Log "not enabled" (speculative) errors */
		if (!(m.status & MCI_STATUS_EN))
			goto log_it;

		/*
		 * Log UCNA (SDM: 15.6.3 "UCR Error Classification")
		 * UC == 1 && PCC == 0 && S == 0
		 */
		if (!(m.status & MCI_STATUS_PCC) && !(m.status & MCI_STATUS_S))
			goto log_it;

		/*
		 * Skip anything else. Presumption is that our read of this
		 * bank is racing with a machine check. Leave the log alone
		 * for do_machine_check() to deal with it.
		 */
		continue;

log_it:
		error_seen = true;

		if (flags & MCP_DONTLOG)
			goto clear_it;

		mce_read_aux(&m, i);
		m.severity = mce_severity(&m, NULL, mca_cfg.tolerant, NULL, false);
		/*
		 * Don't get the IP here because it's unlikely to
		 * have anything to do with the actual error location.
		 */

		if (mca_cfg.dont_log_ce && !mce_usable_address(&m))
			goto clear_it;

		if (flags & MCP_QUEUE_LOG)
			mce_gen_pool_add(&m);
		else
			mce_log(&m);

clear_it:
		/*
		 * Clear state for this bank.
		 */
		mce_wrmsrl(mca_msr_reg(i, MCA_STATUS), 0);
	}

	/*
	 * Don't clear MCG_STATUS here because it's only defined for
	 * exceptions.
	 */

	sync_core();

	return error_seen;
}
EXPORT_SYMBOL_GPL(machine_check_poll);

/*
 * Do a quick check if any of the events requires a panic.
 * This decides if we keep the events around or clear them.
 */
static int mce_no_way_out(struct mce *m, char **msg, unsigned long *validp,
			  struct pt_regs *regs)
{
	char *tmp = *msg;
	int i;

	for (i = 0; i < this_cpu_read(mce_num_banks); i++) {
		m->status = mce_rdmsrl(mca_msr_reg(i, MCA_STATUS));
		if (!(m->status & MCI_STATUS_VAL))
			continue;

		__set_bit(i, validp);
		if (quirk_no_way_out)
			quirk_no_way_out(i, m, regs);

		m->bank = i;
		if (mce_severity(m, regs, mca_cfg.tolerant, &tmp, true) >= MCE_PANIC_SEVERITY) {
			mce_read_aux(m, i);
			*msg = tmp;
			return 1;
		}
	}
	return 0;
}

/*
 * Variable to establish order between CPUs while scanning.
 * Each CPU spins initially until executing is equal its number.
 */
static atomic_t mce_executing;

/*
 * Defines order of CPUs on entry. First CPU becomes Monarch.
 */
static atomic_t mce_callin;

/*
 * Track which CPUs entered the MCA broadcast synchronization and which not in
 * order to print holdouts.
 */
static cpumask_t mce_missing_cpus = CPU_MASK_ALL;

/*
 * Check if a timeout waiting for other CPUs happened.
 */
static int mce_timed_out(u64 *t, const char *msg)
{
	/*
	 * The others already did panic for some reason.
	 * Bail out like in a timeout.
	 * rmb() to tell the compiler that system_state
	 * might have been modified by someone else.
	 */
	rmb();
	if (atomic_read(&mce_panicked))
		wait_for_panic();
	if (!mca_cfg.monarch_timeout)
		goto out;
	if ((s64)*t < SPINUNIT) {
		if (mca_cfg.tolerant <= 1) {
			if (cpumask_and(&mce_missing_cpus, cpu_online_mask, &mce_missing_cpus))
				pr_emerg("CPUs not responding to MCE broadcast (may include false positives): %*pbl\n",
					 cpumask_pr_args(&mce_missing_cpus));
			mce_panic(msg, NULL, NULL);
		}
		cpu_missing = 1;
		return 1;
	}
	*t -= SPINUNIT;
out:
	touch_nmi_watchdog();
	return 0;
}

/*
 * The Monarch's reign.  The Monarch is the CPU who entered
 * the machine check handler first. It waits for the others to
 * raise the exception too and then grades them. When any
 * error is fatal panic. Only then let the others continue.
 *
 * The other CPUs entering the MCE handler will be controlled by the
 * Monarch. They are called Subjects.
 *
 * This way we prevent any potential data corruption in a unrecoverable case
 * and also makes sure always all CPU's errors are examined.
 *
 * Also this detects the case of a machine check event coming from outer
 * space (not detected by any CPUs) In this case some external agent wants
 * us to shut down, so panic too.
 *
 * The other CPUs might still decide to panic if the handler happens
 * in a unrecoverable place, but in this case the system is in a semi-stable
 * state and won't corrupt anything by itself. It's ok to let the others
 * continue for a bit first.
 *
 * All the spin loops have timeouts; when a timeout happens a CPU
 * typically elects itself to be Monarch.
 */
static void mce_reign(void)
{
	int cpu;
	struct mce *m = NULL;
	int global_worst = 0;
	char *msg = NULL;

	/*
	 * This CPU is the Monarch and the other CPUs have run
	 * through their handlers.
	 * Grade the severity of the errors of all the CPUs.
	 */
	for_each_possible_cpu(cpu) {
		struct mce *mtmp = &per_cpu(mces_seen, cpu);

		if (mtmp->severity > global_worst) {
			global_worst = mtmp->severity;
			m = &per_cpu(mces_seen, cpu);
		}
	}

	/*
	 * Cannot recover? Panic here then.
	 * This dumps all the mces in the log buffer and stops the
	 * other CPUs.
	 */
	if (m && global_worst >= MCE_PANIC_SEVERITY && mca_cfg.tolerant < 3) {
		/* call mce_severity() to get "msg" for panic */
		mce_severity(m, NULL, mca_cfg.tolerant, &msg, true);
		mce_panic("Fatal machine check", m, msg);
	}

	/*
	 * For UC somewhere we let the CPU who detects it handle it.
	 * Also must let continue the others, otherwise the handling
	 * CPU could deadlock on a lock.
	 */

	/*
	 * No machine check event found. Must be some external
	 * source or one CPU is hung. Panic.
	 */
	if (global_worst <= MCE_KEEP_SEVERITY && mca_cfg.tolerant < 3)
		mce_panic("Fatal machine check from unknown source", NULL, NULL);

	/*
	 * Now clear all the mces_seen so that they don't reappear on
	 * the next mce.
	 */
	for_each_possible_cpu(cpu)
		memset(&per_cpu(mces_seen, cpu), 0, sizeof(struct mce));
}

static atomic_t global_nwo;

/*
 * Start of Monarch synchronization. This waits until all CPUs have
 * entered the exception handler and then determines if any of them
 * saw a fatal event that requires panic. Then it executes them
 * in the entry order.
 * TBD double check parallel CPU hotunplug
 */
static int mce_start(int *no_way_out)
{
	int order;
	int cpus = num_online_cpus();
	u64 timeout = (u64)mca_cfg.monarch_timeout * NSEC_PER_USEC;

	if (!timeout)
		return -1;

	atomic_add(*no_way_out, &global_nwo);
	/*
	 * Rely on the implied barrier below, such that global_nwo
	 * is updated before mce_callin.
	 */
	order = atomic_inc_return(&mce_callin);
	cpumask_clear_cpu(smp_processor_id(), &mce_missing_cpus);

	/*
	 * Wait for everyone.
	 */
	while (atomic_read(&mce_callin) != cpus) {
		if (mce_timed_out(&timeout,
				  "Timeout: Not all CPUs entered broadcast exception handler")) {
			atomic_set(&global_nwo, 0);
			return -1;
		}
		ndelay(SPINUNIT);
	}

	/*
	 * mce_callin should be read before global_nwo
	 */
	smp_rmb();

	if (order == 1) {
		/*
		 * Monarch: Starts executing now, the others wait.
		 */
		atomic_set(&mce_executing, 1);
	} else {
		/*
		 * Subject: Now start the scanning loop one by one in
		 * the original callin order.
		 * This way when there are any shared banks it will be
		 * only seen by one CPU before cleared, avoiding duplicates.
		 */
		while (atomic_read(&mce_executing) < order) {
			if (mce_timed_out(&timeout,
					  "Timeout: Subject CPUs unable to finish machine check processing")) {
				atomic_set(&global_nwo, 0);
				return -1;
			}
			ndelay(SPINUNIT);
		}
	}

	/*
	 * Cache the global no_way_out state.
	 */
	*no_way_out = atomic_read(&global_nwo);

	return order;
}

/*
 * Synchronize between CPUs after main scanning loop.
 * This invokes the bulk of the Monarch processing.
 */
static noinstr int mce_end(int order)
{
	u64 timeout = (u64)mca_cfg.monarch_timeout * NSEC_PER_USEC;
	int ret = -1;

	/* Allow instrumentation around external facilities. */
	instrumentation_begin();

	if (!timeout)
		goto reset;
	if (order < 0)
		goto reset;

	/*
	 * Allow others to run.
	 */
	atomic_inc(&mce_executing);

	if (order == 1) {
		/* CHECKME: Can this race with a parallel hotplug? */
		int cpus = num_online_cpus();

		/*
		 * Monarch: Wait for everyone to go through their scanning
		 * loops.
		 */
		while (atomic_read(&mce_executing) <= cpus) {
			if (mce_timed_out(&timeout,
					  "Timeout: Monarch CPU unable to finish machine check processing"))
				goto reset;
			ndelay(SPINUNIT);
		}

		mce_reign();
		barrier();
		ret = 0;
	} else {
		/*
		 * Subject: Wait for Monarch to finish.
		 */
		while (atomic_read(&mce_executing) != 0) {
			if (mce_timed_out(&timeout,
					  "Timeout: Monarch CPU did not finish machine check processing"))
				goto reset;
			ndelay(SPINUNIT);
		}

		/*
		 * Don't reset anything. That's done by the Monarch.
		 */
		ret = 0;
		goto out;
	}

	/*
	 * Reset all global state.
	 */
reset:
	atomic_set(&global_nwo, 0);
	atomic_set(&mce_callin, 0);
	cpumask_setall(&mce_missing_cpus);
	barrier();

	/*
	 * Let others run again.
	 */
	atomic_set(&mce_executing, 0);

out:
	instrumentation_end();

	return ret;
}

static void mce_clear_state(unsigned long *toclear)
{
	int i;

	for (i = 0; i < this_cpu_read(mce_num_banks); i++) {
		if (test_bit(i, toclear))
			mce_wrmsrl(mca_msr_reg(i, MCA_STATUS), 0);
	}
}

/*
 * Cases where we avoid rendezvous handler timeout:
 * 1) If this CPU is offline.
 *
 * 2) If crashing_cpu was set, e.g. we're entering kdump and we need to
 *  skip those CPUs which remain looping in the 1st kernel - see
 *  crash_nmi_callback().
 *
 * Note: there still is a small window between kexec-ing and the new,
 * kdump kernel establishing a new #MC handler where a broadcasted MCE
 * might not get handled properly.
 */
static noinstr bool mce_check_crashing_cpu(void)
{
	unsigned int cpu = smp_processor_id();

	if (arch_cpu_is_offline(cpu) ||
	    (crashing_cpu != -1 && crashing_cpu != cpu)) {
		u64 mcgstatus;

		mcgstatus = __rdmsr(MSR_IA32_MCG_STATUS);

		if (boot_cpu_data.x86_vendor == X86_VENDOR_ZHAOXIN) {
			if (mcgstatus & MCG_STATUS_LMCES)
				return false;
		}

		if (mcgstatus & MCG_STATUS_RIPV) {
			__wrmsr(MSR_IA32_MCG_STATUS, 0, 0);
			return true;
		}
	}
	return false;
}

static void __mc_scan_banks(struct mce *m, struct pt_regs *regs, struct mce *final,
			    unsigned long *toclear, unsigned long *valid_banks,
			    int no_way_out, int *worst)
{
	struct mce_bank *mce_banks = this_cpu_ptr(mce_banks_array);
	struct mca_config *cfg = &mca_cfg;
	int severity, i;

	for (i = 0; i < this_cpu_read(mce_num_banks); i++) {
		__clear_bit(i, toclear);
		if (!test_bit(i, valid_banks))
			continue;

		if (!mce_banks[i].ctl)
			continue;

		m->misc = 0;
		m->addr = 0;
		m->bank = i;

		m->status = mce_rdmsrl(mca_msr_reg(i, MCA_STATUS));
		if (!(m->status & MCI_STATUS_VAL))
			continue;

		/*
		 * Corrected or non-signaled errors are handled by
		 * machine_check_poll(). Leave them alone, unless this panics.
		 */
		if (!(m->status & (cfg->ser ? MCI_STATUS_S : MCI_STATUS_UC)) &&
			!no_way_out)
			continue;

		/* Set taint even when machine check was not enabled. */
		add_taint(TAINT_MACHINE_CHECK, LOCKDEP_NOW_UNRELIABLE);

		severity = mce_severity(m, regs, cfg->tolerant, NULL, true);

		/*
		 * When machine check was for corrected/deferred handler don't
		 * touch, unless we're panicking.
		 */
		if ((severity == MCE_KEEP_SEVERITY ||
		     severity == MCE_UCNA_SEVERITY) && !no_way_out)
			continue;

		__set_bit(i, toclear);

		/* Machine check event was not enabled. Clear, but ignore. */
		if (severity == MCE_NO_SEVERITY)
			continue;

		mce_read_aux(m, i);

		/* assuming valid severity level != 0 */
		m->severity = severity;

		mce_log(m);

		if (severity > *worst) {
			*final = *m;
			*worst = severity;
		}
	}

	/* mce_clear_state will clear *final, save locally for use later */
	*m = *final;
}

static void kill_me_now(struct callback_head *ch)
{
	struct task_struct *p = container_of(ch, struct task_struct, mce_kill_me);

	p->mce_count = 0;
	force_sig(SIGBUS);
}

static void kill_me_maybe(struct callback_head *cb)
{
	struct task_struct *p = container_of(cb, struct task_struct, mce_kill_me);
	int flags = MF_ACTION_REQUIRED;
	int ret;

	p->mce_count = 0;
	pr_err("Uncorrected hardware memory error in user-access at %llx", p->mce_addr);

	if (!p->mce_ripv)
		flags |= MF_MUST_KILL;

	ret = memory_failure(p->mce_addr >> PAGE_SHIFT, flags);
	if (!ret && !(p->mce_kflags & MCE_IN_KERNEL_COPYIN)) {
		set_mce_nospec(p->mce_addr >> PAGE_SHIFT, p->mce_whole_page);
		sync_core();
		return;
	}

	/*
	 * -EHWPOISON from memory_failure() means that it already sent SIGBUS
	 * to the current process with the proper error info,
	 * -EOPNOTSUPP means hwpoison_filter() filtered the error event,
	 *
	 * In both cases, no further processing is required.
	 */
	if (ret == -EHWPOISON || ret == -EOPNOTSUPP)
		return;

	if (p->mce_vaddr != (void __user *)-1l) {
		force_sig_mceerr(BUS_MCEERR_AR, p->mce_vaddr, PAGE_SHIFT);
	} else {
		pr_err("Memory error not recovered");
		kill_me_now(cb);
	}
}

static void queue_task_work(struct mce *m, char *msg, int kill_current_task)
{
	int count = ++current->mce_count;

	/* First call, save all the details */
	if (count == 1) {
		current->mce_addr = m->addr;
		current->mce_kflags = m->kflags;
		current->mce_ripv = !!(m->mcgstatus & MCG_STATUS_RIPV);
		current->mce_whole_page = whole_page(m);

		if (kill_current_task)
			current->mce_kill_me.func = kill_me_now;
		else
			current->mce_kill_me.func = kill_me_maybe;
	}

	/* Ten is likely overkill. Don't expect more than two faults before task_work() */
	if (count > 10)
		mce_panic("Too many consecutive machine checks while accessing user data", m, msg);

	/* Second or later call, make sure page address matches the one from first call */
	if (count > 1 && (current->mce_addr >> PAGE_SHIFT) != (m->addr >> PAGE_SHIFT))
		mce_panic("Consecutive machine checks to different user pages", m, msg);

	/* Do not call task_work_add() more than once */
	if (count > 1)
		return;

	task_work_add(current, &current->mce_kill_me, TWA_RESUME);
}

/*
 * The actual machine check handler. This only handles real
 * exceptions when something got corrupted coming in through int 18.
 *
 * This is executed in NMI context not subject to normal locking rules. This
 * implies that most kernel services cannot be safely used. Don't even
 * think about putting a printk in there!
 *
 * On Intel systems this is entered on all CPUs in parallel through
 * MCE broadcast. However some CPUs might be broken beyond repair,
 * so be always careful when synchronizing with others.
 *
 * Tracing and kprobes are disabled: if we interrupted a kernel context
 * with IF=1, we need to minimize stack usage.  There are also recursion
 * issues: if the machine check was due to a failure of the memory
 * backing the user stack, tracing that reads the user stack will cause
 * potentially infinite recursion.
 */
noinstr void do_machine_check(struct pt_regs *regs)
{
	DECLARE_BITMAP(valid_banks, MAX_NR_BANKS);
	DECLARE_BITMAP(toclear, MAX_NR_BANKS);
	struct mca_config *cfg = &mca_cfg;
	struct mce m, *final;
	char *msg = NULL;
	int worst = 0;

	/*
	 * Establish sequential order between the CPUs entering the machine
	 * check handler.
	 */
	int order = -1;

	/*
	 * If no_way_out gets set, there is no safe way to recover from this
	 * MCE.  If mca_cfg.tolerant is cranked up, we'll try anyway.
	 */
	int no_way_out = 0;

	/*
	 * If kill_current_task is not set, there might be a way to recover from this
	 * error.
	 */
	int kill_current_task = 0;

	/*
	 * MCEs are always local on AMD. Same is determined by MCG_STATUS_LMCES
	 * on Intel.
	 */
	int lmce = 1;

	this_cpu_inc(mce_exception_count);

	mce_gather_info(&m, regs);
	m.tsc = rdtsc();

	final = this_cpu_ptr(&mces_seen);
	*final = m;

	memset(valid_banks, 0, sizeof(valid_banks));
	no_way_out = mce_no_way_out(&m, &msg, valid_banks, regs);

	barrier();

	/*
	 * When no restart IP might need to kill or panic.
	 * Assume the worst for now, but if we find the
	 * severity is MCE_AR_SEVERITY we have other options.
	 */
	if (!(m.mcgstatus & MCG_STATUS_RIPV))
		kill_current_task = (cfg->tolerant == 3) ? 0 : 1;
	/*
	 * Check if this MCE is signaled to only this logical processor,
	 * on Intel, Zhaoxin only.
	 */
	if (m.cpuvendor == X86_VENDOR_INTEL ||
	    m.cpuvendor == X86_VENDOR_ZHAOXIN)
		lmce = m.mcgstatus & MCG_STATUS_LMCES;

	/*
	 * Local machine check may already know that we have to panic.
	 * Broadcast machine check begins rendezvous in mce_start()
	 * Go through all banks in exclusion of the other CPUs. This way we
	 * don't report duplicated events on shared banks because the first one
	 * to see it will clear it.
	 */
	if (lmce) {
		if (no_way_out && cfg->tolerant < 3)
			mce_panic("Fatal local machine check", &m, msg);
	} else {
		order = mce_start(&no_way_out);
	}

	__mc_scan_banks(&m, regs, final, toclear, valid_banks, no_way_out, &worst);

	if (!no_way_out)
		mce_clear_state(toclear);

	/*
	 * Do most of the synchronization with other CPUs.
	 * When there's any problem use only local no_way_out state.
	 */
	if (!lmce) {
		if (mce_end(order) < 0) {
			if (!no_way_out)
				no_way_out = worst >= MCE_PANIC_SEVERITY;

			if (no_way_out && cfg->tolerant < 3)
				mce_panic("Fatal machine check on current CPU", &m, msg);
		}
	} else {
		/*
		 * If there was a fatal machine check we should have
		 * already called mce_panic earlier in this function.
		 * Since we re-read the banks, we might have found
		 * something new. Check again to see if we found a
		 * fatal error. We call "mce_severity()" again to
		 * make sure we have the right "msg".
		 */
		if (worst >= MCE_PANIC_SEVERITY && mca_cfg.tolerant < 3) {
			mce_severity(&m, regs, cfg->tolerant, &msg, true);
			mce_panic("Local fatal machine check!", &m, msg);
		}
	}

	if (worst != MCE_AR_SEVERITY && !kill_current_task)
		goto out;

	/*
	 * Enable instrumentation around the external facilities like
	 * task_work_add() (via queue_task_work()), fixup_exception() etc.
	 * For now, that is. Fixing this properly would need a lot more involved
	 * reorganization.
	 */
	instrumentation_begin();

	/* Fault was in user mode and we need to take some action */
	if ((m.cs & 3) == 3) {
		/* If this triggers there is no way to recover. Die hard. */
		BUG_ON(!on_thread_stack() || !user_mode(regs));

		queue_task_work(&m, msg, kill_current_task);

	} else {
		/*
		 * Handle an MCE which has happened in kernel space but from
		 * which the kernel can recover: ex_has_fault_handler() has
		 * already verified that the rIP at which the error happened is
		 * a rIP from which the kernel can recover (by jumping to
		 * recovery code specified in _ASM_EXTABLE_FAULT()) and the
		 * corresponding exception handler which would do that is the
		 * proper one.
		 */
		if (m.kflags & MCE_IN_KERNEL_RECOV) {
			if (!fixup_exception(regs, X86_TRAP_MC, 0, 0))
				mce_panic("Failed kernel mode recovery", &m, msg);
		}

		if (m.kflags & MCE_IN_KERNEL_COPYIN)
			queue_task_work(&m, msg, kill_current_task);
	}

	instrumentation_end();

out:
	mce_wrmsrl(MSR_IA32_MCG_STATUS, 0);
}
EXPORT_SYMBOL_GPL(do_machine_check);

#ifndef CONFIG_MEMORY_FAILURE
int memory_failure(unsigned long pfn, int flags)
{
	/* mce_severity() should not hand us an ACTION_REQUIRED error */
	BUG_ON(flags & MF_ACTION_REQUIRED);
	pr_err("Uncorrected memory error in page 0x%lx ignored\n"
	       "Rebuild kernel with CONFIG_MEMORY_FAILURE=y for smarter handling\n",
	       pfn);

	return 0;
}
#endif

/*
 * Periodic polling timer for "silent" machine check errors.  If the
 * poller finds an MCE, poll 2x faster.  When the poller finds no more
 * errors, poll 2x slower (up to check_interval seconds).
 */
static unsigned long check_interval = INITIAL_CHECK_INTERVAL;

static DEFINE_PER_CPU(unsigned long, mce_next_interval); /* in jiffies */
static DEFINE_PER_CPU(struct timer_list, mce_timer);

static unsigned long mce_adjust_timer_default(unsigned long interval)
{
	return interval;
}

static unsigned long (*mce_adjust_timer)(unsigned long interval) = mce_adjust_timer_default;

static void __start_timer(struct timer_list *t, unsigned long interval)
{
	unsigned long when = jiffies + interval;
	unsigned long flags;

	local_irq_save(flags);

	if (!timer_pending(t) || time_before(when, t->expires))
		mod_timer(t, round_jiffies(when));

	local_irq_restore(flags);
}

static void mce_timer_fn(struct timer_list *t)
{
	struct timer_list *cpu_t = this_cpu_ptr(&mce_timer);
	unsigned long iv;

	WARN_ON(cpu_t != t);

	iv = __this_cpu_read(mce_next_interval);

	if (mce_available(this_cpu_ptr(&cpu_info))) {
		machine_check_poll(0, this_cpu_ptr(&mce_poll_banks));

		if (mce_intel_cmci_poll()) {
			iv = mce_adjust_timer(iv);
			goto done;
		}
	}

	/*
	 * Alert userspace if needed. If we logged an MCE, reduce the polling
	 * interval, otherwise increase the polling interval.
	 */
	if (mce_notify_irq())
		iv = max(iv / 2, (unsigned long) HZ/100);
	else
		iv = min(iv * 2, round_jiffies_relative(check_interval * HZ));

done:
	__this_cpu_write(mce_next_interval, iv);
	__start_timer(t, iv);
}

/*
 * Ensure that the timer is firing in @interval from now.
 */
void mce_timer_kick(unsigned long interval)
{
	struct timer_list *t = this_cpu_ptr(&mce_timer);
	unsigned long iv = __this_cpu_read(mce_next_interval);

	__start_timer(t, interval);

	if (interval < iv)
		__this_cpu_write(mce_next_interval, interval);
}

/* Must not be called in IRQ context where del_timer_sync() can deadlock */
static void mce_timer_delete_all(void)
{
	int cpu;

	for_each_online_cpu(cpu)
		del_timer_sync(&per_cpu(mce_timer, cpu));
}

/*
 * Notify the user(s) about new machine check events.
 * Can be called from interrupt context, but not from machine check/NMI
 * context.
 */
int mce_notify_irq(void)
{
	/* Not more than two messages every minute */
	static DEFINE_RATELIMIT_STATE(ratelimit, 60*HZ, 2);

	if (test_and_clear_bit(0, &mce_need_notify)) {
		mce_work_trigger();

		if (__ratelimit(&ratelimit))
			pr_info(HW_ERR "Machine check events logged\n");

		return 1;
	}
	return 0;
}
EXPORT_SYMBOL_GPL(mce_notify_irq);

static void __mcheck_cpu_mce_banks_init(void)
{
	struct mce_bank *mce_banks = this_cpu_ptr(mce_banks_array);
	u8 n_banks = this_cpu_read(mce_num_banks);
	int i;

	for (i = 0; i < n_banks; i++) {
		struct mce_bank *b = &mce_banks[i];

		/*
		 * Init them all, __mcheck_cpu_apply_quirks() is going to apply
		 * the required vendor quirks before
		 * __mcheck_cpu_init_clear_banks() does the final bank setup.
		 */
		b->ctl = -1ULL;
		b->init = true;
	}
}

/*
 * Initialize Machine Checks for a CPU.
 */
static void __mcheck_cpu_cap_init(void)
{
	u64 cap;
	u8 b;

	rdmsrl(MSR_IA32_MCG_CAP, cap);

	b = cap & MCG_BANKCNT_MASK;

	if (b > MAX_NR_BANKS) {
		pr_warn("CPU%d: Using only %u machine check banks out of %u\n",
			smp_processor_id(), MAX_NR_BANKS, b);
		b = MAX_NR_BANKS;
	}

	this_cpu_write(mce_num_banks, b);

	__mcheck_cpu_mce_banks_init();

	/* Use accurate RIP reporting if available. */
	if ((cap & MCG_EXT_P) && MCG_EXT_CNT(cap) >= 9)
		mca_cfg.rip_msr = MSR_IA32_MCG_EIP;

	if (cap & MCG_SER_P)
		mca_cfg.ser = 1;
}

static void __mcheck_cpu_init_generic(void)
{
	enum mcp_flags m_fl = 0;
	mce_banks_t all_banks;
	u64 cap;

	if (!mca_cfg.bootlog)
		m_fl = MCP_DONTLOG;

	/*
	 * Log the machine checks left over from the previous reset. Log them
	 * only, do not start processing them. That will happen in mcheck_late_init()
	 * when all consumers have been registered on the notifier chain.
	 */
	bitmap_fill(all_banks, MAX_NR_BANKS);
	machine_check_poll(MCP_UC | MCP_QUEUE_LOG | m_fl, &all_banks);

	cr4_set_bits(X86_CR4_MCE);

	rdmsrl(MSR_IA32_MCG_CAP, cap);
	if (cap & MCG_CTL_P)
		wrmsr(MSR_IA32_MCG_CTL, 0xffffffff, 0xffffffff);
}

static void __mcheck_cpu_init_clear_banks(void)
{
	struct mce_bank *mce_banks = this_cpu_ptr(mce_banks_array);
	int i;

	for (i = 0; i < this_cpu_read(mce_num_banks); i++) {
		struct mce_bank *b = &mce_banks[i];

		if (!b->init)
			continue;
		wrmsrl(mca_msr_reg(i, MCA_CTL), b->ctl);
		wrmsrl(mca_msr_reg(i, MCA_STATUS), 0);
	}
}

/*
 * Do a final check to see if there are any unused/RAZ banks.
 *
 * This must be done after the banks have been initialized and any quirks have
 * been applied.
 *
 * Do not call this from any user-initiated flows, e.g. CPU hotplug or sysfs.
 * Otherwise, a user who disables a bank will not be able to re-enable it
 * without a system reboot.
 */
static void __mcheck_cpu_check_banks(void)
{
	struct mce_bank *mce_banks = this_cpu_ptr(mce_banks_array);
	u64 msrval;
	int i;

	for (i = 0; i < this_cpu_read(mce_num_banks); i++) {
		struct mce_bank *b = &mce_banks[i];

		if (!b->init)
			continue;

		rdmsrl(mca_msr_reg(i, MCA_CTL), msrval);
		b->init = !!msrval;
	}
}

/*
 * During IFU recovery Sandy Bridge -EP4S processors set the RIPV and
 * EIPV bits in MCG_STATUS to zero on the affected logical processor (SDM
 * Vol 3B Table 15-20). But this confuses both the code that determines
 * whether the machine check occurred in kernel or user mode, and also
 * the severity assessment code. Pretend that EIPV was set, and take the
 * ip/cs values from the pt_regs that mce_gather_info() ignored earlier.
 */
static void quirk_sandybridge_ifu(int bank, struct mce *m, struct pt_regs *regs)
{
	if (bank != 0)
		return;
	if ((m->mcgstatus & (MCG_STATUS_EIPV|MCG_STATUS_RIPV)) != 0)
		return;
	if ((m->status & (MCI_STATUS_OVER|MCI_STATUS_UC|
		          MCI_STATUS_EN|MCI_STATUS_MISCV|MCI_STATUS_ADDRV|
			  MCI_STATUS_PCC|MCI_STATUS_S|MCI_STATUS_AR|
			  MCACOD)) !=
			 (MCI_STATUS_UC|MCI_STATUS_EN|
			  MCI_STATUS_MISCV|MCI_STATUS_ADDRV|MCI_STATUS_S|
			  MCI_STATUS_AR|MCACOD_INSTR))
		return;

	m->mcgstatus |= MCG_STATUS_EIPV;
	m->ip = regs->ip;
	m->cs = regs->cs;
}

/* Add per CPU specific workarounds here */
static int __mcheck_cpu_apply_quirks(struct cpuinfo_x86 *c)
{
	struct mce_bank *mce_banks = this_cpu_ptr(mce_banks_array);
	struct mca_config *cfg = &mca_cfg;

	if (c->x86_vendor == X86_VENDOR_UNKNOWN) {
		pr_info("unknown CPU type - not enabling MCE support\n");
		return -EOPNOTSUPP;
	}

	/* This should be disabled by the BIOS, but isn't always */
	if (c->x86_vendor == X86_VENDOR_AMD) {
		if (c->x86 == 15 && this_cpu_read(mce_num_banks) > 4) {
			/*
			 * disable GART TBL walk error reporting, which
			 * trips off incorrectly with the IOMMU & 3ware
			 * & Cerberus:
			 */
			clear_bit(10, (unsigned long *)&mce_banks[4].ctl);
		}
		if (c->x86 < 0x11 && cfg->bootlog < 0) {
			/*
			 * Lots of broken BIOS around that don't clear them
			 * by default and leave crap in there. Don't log:
			 */
			cfg->bootlog = 0;
		}
		/*
		 * Various K7s with broken bank 0 around. Always disable
		 * by default.
		 */
		if (c->x86 == 6 && this_cpu_read(mce_num_banks) > 0)
			mce_banks[0].ctl = 0;

		/*
		 * overflow_recov is supported for F15h Models 00h-0fh
		 * even though we don't have a CPUID bit for it.
		 */
		if (c->x86 == 0x15 && c->x86_model <= 0xf)
			mce_flags.overflow_recov = 1;

	}

	if (c->x86_vendor == X86_VENDOR_INTEL) {
		/*
		 * SDM documents that on family 6 bank 0 should not be written
		 * because it aliases to another special BIOS controlled
		 * register.
		 * But it's not aliased anymore on model 0x1a+
		 * Don't ignore bank 0 completely because there could be a
		 * valid event later, merely don't write CTL0.
		 */

		if (c->x86 == 6 && c->x86_model < 0x1A && this_cpu_read(mce_num_banks) > 0)
			mce_banks[0].init = false;

		/*
		 * All newer Intel systems support MCE broadcasting. Enable
		 * synchronization with a one second timeout.
		 */
		if ((c->x86 > 6 || (c->x86 == 6 && c->x86_model >= 0xe)) &&
			cfg->monarch_timeout < 0)
			cfg->monarch_timeout = USEC_PER_SEC;

		/*
		 * There are also broken BIOSes on some Pentium M and
		 * earlier systems:
		 */
		if (c->x86 == 6 && c->x86_model <= 13 && cfg->bootlog < 0)
			cfg->bootlog = 0;

		if (c->x86 == 6 && c->x86_model == 45)
			quirk_no_way_out = quirk_sandybridge_ifu;
	}

	if (c->x86_vendor == X86_VENDOR_ZHAOXIN) {
		/*
		 * All newer Zhaoxin CPUs support MCE broadcasting. Enable
		 * synchronization with a one second timeout.
		 */
		if (c->x86 > 6 || (c->x86_model == 0x19 || c->x86_model == 0x1f)) {
			if (cfg->monarch_timeout < 0)
				cfg->monarch_timeout = USEC_PER_SEC;
		}
	}

	if (cfg->monarch_timeout < 0)
		cfg->monarch_timeout = 0;
	if (cfg->bootlog != 0)
		cfg->panic_timeout = 30;

	return 0;
}

static int __mcheck_cpu_ancient_init(struct cpuinfo_x86 *c)
{
	if (c->x86 != 5)
		return 0;

	switch (c->x86_vendor) {
	case X86_VENDOR_INTEL:
		intel_p5_mcheck_init(c);
		return 1;
	case X86_VENDOR_CENTAUR:
		winchip_mcheck_init(c);
		return 1;
	default:
		return 0;
	}

	return 0;
}

/*
 * Init basic CPU features needed for early decoding of MCEs.
 */
static void __mcheck_cpu_init_early(struct cpuinfo_x86 *c)
{
	if (c->x86_vendor == X86_VENDOR_AMD || c->x86_vendor == X86_VENDOR_HYGON) {
		mce_flags.overflow_recov = !!cpu_has(c, X86_FEATURE_OVERFLOW_RECOV);
		mce_flags.succor	 = !!cpu_has(c, X86_FEATURE_SUCCOR);
		mce_flags.smca		 = !!cpu_has(c, X86_FEATURE_SMCA);
		mce_flags.amd_threshold	 = 1;
	}
}

static void mce_centaur_feature_init(struct cpuinfo_x86 *c)
{
	struct mca_config *cfg = &mca_cfg;

	 /*
	  * All newer Centaur CPUs support MCE broadcasting. Enable
	  * synchronization with a one second timeout.
	  */
	if ((c->x86 == 6 && c->x86_model == 0xf && c->x86_stepping >= 0xe) ||
	     c->x86 > 6) {
		if (cfg->monarch_timeout < 0)
			cfg->monarch_timeout = USEC_PER_SEC;
	}
}

static void mce_zhaoxin_feature_init(struct cpuinfo_x86 *c)
{
	struct mce_bank *mce_banks = this_cpu_ptr(mce_banks_array);

	/*
	 * These CPUs have MCA bank 8 which reports only one error type called
	 * SVAD (System View Address Decoder). The reporting of that error is
	 * controlled by IA32_MC8.CTL.0.
	 *
	 * If enabled, prefetching on these CPUs will cause SVAD MCE when
	 * virtual machines start and result in a system  panic. Always disable
	 * bank 8 SVAD error by default.
	 */
	if ((c->x86 == 7 && c->x86_model == 0x1b) ||
	    (c->x86_model == 0x19 || c->x86_model == 0x1f)) {
		if (this_cpu_read(mce_num_banks) > 8)
			mce_banks[8].ctl = 0;
	}

	intel_init_cmci();
	intel_init_lmce();
	mce_adjust_timer = cmci_intel_adjust_timer;
}

static void mce_zhaoxin_feature_clear(struct cpuinfo_x86 *c)
{
	intel_clear_lmce();
}

static void __mcheck_cpu_init_vendor(struct cpuinfo_x86 *c)
{
	switch (c->x86_vendor) {
	case X86_VENDOR_INTEL:
		mce_intel_feature_init(c);
		mce_adjust_timer = cmci_intel_adjust_timer;
		break;

	case X86_VENDOR_AMD: {
		mce_amd_feature_init(c);
		break;
		}

	case X86_VENDOR_HYGON:
		mce_hygon_feature_init(c);
		break;

	case X86_VENDOR_CENTAUR:
		mce_centaur_feature_init(c);
		break;

	case X86_VENDOR_ZHAOXIN:
		mce_zhaoxin_feature_init(c);
		break;

	default:
		break;
	}
}

static void __mcheck_cpu_clear_vendor(struct cpuinfo_x86 *c)
{
	switch (c->x86_vendor) {
	case X86_VENDOR_INTEL:
		mce_intel_feature_clear(c);
		break;

	case X86_VENDOR_ZHAOXIN:
		mce_zhaoxin_feature_clear(c);
		break;

	default:
		break;
	}
}

static void mce_start_timer(struct timer_list *t)
{
	unsigned long iv = check_interval * HZ;

	if (mca_cfg.ignore_ce || !iv)
		return;

	this_cpu_write(mce_next_interval, iv);
	__start_timer(t, iv);
}

static void __mcheck_cpu_setup_timer(void)
{
	struct timer_list *t = this_cpu_ptr(&mce_timer);

	timer_setup(t, mce_timer_fn, TIMER_PINNED);
}

static void __mcheck_cpu_init_timer(void)
{
	struct timer_list *t = this_cpu_ptr(&mce_timer);

	timer_setup(t, mce_timer_fn, TIMER_PINNED);
	mce_start_timer(t);
}

bool filter_mce(struct mce *m)
{
	if (boot_cpu_data.x86_vendor == X86_VENDOR_AMD)
		return amd_filter_mce(m);
	if (boot_cpu_data.x86_vendor == X86_VENDOR_INTEL)
		return intel_filter_mce(m);

	return false;
}

/* Handle unconfigured int18 (should never happen) */
static noinstr void unexpected_machine_check(struct pt_regs *regs)
{
	instrumentation_begin();
	pr_err("CPU#%d: Unexpected int18 (Machine Check)\n",
	       smp_processor_id());
	instrumentation_end();
}

/* Call the installed machine check handler for this CPU setup. */
void (*machine_check_vector)(struct pt_regs *) = unexpected_machine_check;

static __always_inline void exc_machine_check_kernel(struct pt_regs *regs)
{
	irqentry_state_t irq_state;

	WARN_ON_ONCE(user_mode(regs));

	/*
	 * Only required when from kernel mode. See
	 * mce_check_crashing_cpu() for details.
	 */
	if (machine_check_vector == do_machine_check &&
	    mce_check_crashing_cpu())
		return;

	irq_state = irqentry_nmi_enter(regs);
	/*
	 * The call targets are marked noinstr, but objtool can't figure
	 * that out because it's an indirect call. Annotate it.
	 */
	instrumentation_begin();

	machine_check_vector(regs);

	instrumentation_end();
	irqentry_nmi_exit(regs, irq_state);
}

static __always_inline void exc_machine_check_user(struct pt_regs *regs)
{
	irqentry_enter_from_user_mode(regs);
	instrumentation_begin();

	machine_check_vector(regs);

	instrumentation_end();
	irqentry_exit_to_user_mode(regs);
}

#ifdef CONFIG_X86_64
/* MCE hit kernel mode */
DEFINE_IDTENTRY_MCE(exc_machine_check)
{
	unsigned long dr7;

	dr7 = local_db_save();
	exc_machine_check_kernel(regs);
	local_db_restore(dr7);
}

/* The user mode variant. */
DEFINE_IDTENTRY_MCE_USER(exc_machine_check)
{
	unsigned long dr7;

	dr7 = local_db_save();
	exc_machine_check_user(regs);
	local_db_restore(dr7);
}
#else
/* 32bit unified entry point */
DEFINE_IDTENTRY_RAW(exc_machine_check)
{
	unsigned long dr7;

	dr7 = local_db_save();
	if (user_mode(regs))
		exc_machine_check_user(regs);
	else
		exc_machine_check_kernel(regs);
	local_db_restore(dr7);
}
#endif

/*
 * Called for each booted CPU to set up machine checks.
 * Must be called with preempt off:
 */
void mcheck_cpu_init(struct cpuinfo_x86 *c)
{
	if (mca_cfg.disabled)
		return;

	if (__mcheck_cpu_ancient_init(c))
		return;

	if (!mce_available(c))
		return;

	__mcheck_cpu_cap_init();

	if (__mcheck_cpu_apply_quirks(c) < 0) {
		mca_cfg.disabled = 1;
		return;
	}

	if (mce_gen_pool_init()) {
		mca_cfg.disabled = 1;
		pr_emerg("Couldn't allocate MCE records pool!\n");
		return;
	}

	machine_check_vector = do_machine_check;

	__mcheck_cpu_init_early(c);
	__mcheck_cpu_init_generic();
	__mcheck_cpu_init_vendor(c);
	__mcheck_cpu_init_clear_banks();
	__mcheck_cpu_check_banks();
	__mcheck_cpu_setup_timer();
}

/*
 * Called for each booted CPU to clear some machine checks opt-ins
 */
void mcheck_cpu_clear(struct cpuinfo_x86 *c)
{
	if (mca_cfg.disabled)
		return;

	if (!mce_available(c))
		return;

	/*
	 * Possibly to clear general settings generic to x86
	 * __mcheck_cpu_clear_generic(c);
	 */
	__mcheck_cpu_clear_vendor(c);

}

static void __mce_disable_bank(void *arg)
{
	int bank = *((int *)arg);
	__clear_bit(bank, this_cpu_ptr(mce_poll_banks));
	cmci_disable_bank(bank);
}

void mce_disable_bank(int bank)
{
	if (bank >= this_cpu_read(mce_num_banks)) {
		pr_warn(FW_BUG
			"Ignoring request to disable invalid MCA bank %d.\n",
			bank);
		return;
	}
	set_bit(bank, mce_banks_ce_disabled);
	on_each_cpu(__mce_disable_bank, &bank, 1);
}

/*
 * mce=off Disables machine check
 * mce=no_cmci Disables CMCI
 * mce=no_lmce Disables LMCE
 * mce=dont_log_ce Clears corrected events silently, no log created for CEs.
 * mce=print_all Print all machine check logs to console
 * mce=ignore_ce Disables polling and CMCI, corrected events are not cleared.
 * mce=TOLERANCELEVEL[,monarchtimeout] (number, see above)
 *	monarchtimeout is how long to wait for other CPUs on machine
 *	check, or 0 to not wait
 * mce=bootlog Log MCEs from before booting. Disabled by default on AMD Fam10h
	and older.
 * mce=nobootlog Don't log MCEs from before booting.
 * mce=bios_cmci_threshold Don't program the CMCI threshold
 * mce=recovery force enable copy_mc_fragile()
 */
static int __init mcheck_enable(char *str)
{
	struct mca_config *cfg = &mca_cfg;

	if (*str == 0) {
		enable_p5_mce();
		return 1;
	}
	if (*str == '=')
		str++;
	if (!strcmp(str, "off"))
		cfg->disabled = 1;
	else if (!strcmp(str, "no_cmci"))
		cfg->cmci_disabled = true;
	else if (!strcmp(str, "no_lmce"))
		cfg->lmce_disabled = 1;
	else if (!strcmp(str, "dont_log_ce"))
		cfg->dont_log_ce = true;
	else if (!strcmp(str, "print_all"))
		cfg->print_all = true;
	else if (!strcmp(str, "ignore_ce"))
		cfg->ignore_ce = true;
	else if (!strcmp(str, "bootlog") || !strcmp(str, "nobootlog"))
		cfg->bootlog = (str[0] == 'b');
	else if (!strcmp(str, "bios_cmci_threshold"))
		cfg->bios_cmci_threshold = 1;
	else if (!strcmp(str, "recovery"))
		cfg->recovery = 1;
	else if (isdigit(str[0])) {
		if (get_option(&str, &cfg->tolerant) == 2)
			get_option(&str, &(cfg->monarch_timeout));
	} else {
		pr_info("mce argument %s ignored. Please use /sys\n", str);
		return 0;
	}
	return 1;
}
__setup("mce", mcheck_enable);

int __init mcheck_init(void)
{
	mce_register_decode_chain(&early_nb);
	mce_register_decode_chain(&mce_uc_nb);
	mce_register_decode_chain(&mce_default_nb);
	mcheck_vendor_init_severity();

	INIT_WORK(&mce_work, mce_gen_pool_process);
	init_irq_work(&mce_irq_work, mce_irq_work_cb);

	return 0;
}

/*
 * mce_syscore: PM support
 */

/*
 * Disable machine checks on suspend and shutdown. We can't really handle
 * them later.
 */
static void mce_disable_error_reporting(void)
{
	struct mce_bank *mce_banks = this_cpu_ptr(mce_banks_array);
	int i;

	for (i = 0; i < this_cpu_read(mce_num_banks); i++) {
		struct mce_bank *b = &mce_banks[i];

		if (b->init)
			wrmsrl(mca_msr_reg(i, MCA_CTL), 0);
	}
	return;
}

static void vendor_disable_error_reporting(void)
{
	/*
	 * Don't clear on Intel or AMD or Hygon or Zhaoxin CPUs. Some of these
	 * MSRs are socket-wide. Disabling them for just a single offlined CPU
	 * is bad, since it will inhibit reporting for all shared resources on
	 * the socket like the last level cache (LLC), the integrated memory
	 * controller (iMC), etc.
	 */
	if (boot_cpu_data.x86_vendor == X86_VENDOR_INTEL ||
	    boot_cpu_data.x86_vendor == X86_VENDOR_HYGON ||
	    boot_cpu_data.x86_vendor == X86_VENDOR_AMD ||
	    boot_cpu_data.x86_vendor == X86_VENDOR_ZHAOXIN)
		return;

	mce_disable_error_reporting();
}

static int mce_syscore_suspend(void)
{
	vendor_disable_error_reporting();
	return 0;
}

static void mce_syscore_shutdown(void)
{
	vendor_disable_error_reporting();
}

/*
 * On resume clear all MCE state. Don't want to see leftovers from the BIOS.
 * Only one CPU is active at this time, the others get re-added later using
 * CPU hotplug:
 */
static void mce_syscore_resume(void)
{
	__mcheck_cpu_init_generic();
	__mcheck_cpu_init_vendor(raw_cpu_ptr(&cpu_info));
	__mcheck_cpu_init_clear_banks();
}

static struct syscore_ops mce_syscore_ops = {
	.suspend	= mce_syscore_suspend,
	.shutdown	= mce_syscore_shutdown,
	.resume		= mce_syscore_resume,
};

/*
 * mce_device: Sysfs support
 */

static void mce_cpu_restart(void *data)
{
	if (!mce_available(raw_cpu_ptr(&cpu_info)))
		return;
	__mcheck_cpu_init_generic();
	__mcheck_cpu_init_clear_banks();
	__mcheck_cpu_init_timer();
}

/* Reinit MCEs after user configuration changes */
static void mce_restart(void)
{
	mce_timer_delete_all();
	on_each_cpu(mce_cpu_restart, NULL, 1);
	mce_schedule_work();
}

/* Toggle features for corrected errors */
static void mce_disable_cmci(void *data)
{
	if (!mce_available(raw_cpu_ptr(&cpu_info)))
		return;
	cmci_clear();
}

static void mce_enable_ce(void *all)
{
	if (!mce_available(raw_cpu_ptr(&cpu_info)))
		return;
	cmci_reenable();
	cmci_recheck();
	if (all)
		__mcheck_cpu_init_timer();
}

static struct bus_type mce_subsys = {
	.name		= "machinecheck",
	.dev_name	= "machinecheck",
};

DEFINE_PER_CPU(struct device *, mce_device);

static inline struct mce_bank_dev *attr_to_bank(struct device_attribute *attr)
{
	return container_of(attr, struct mce_bank_dev, attr);
}

static ssize_t show_bank(struct device *s, struct device_attribute *attr,
			 char *buf)
{
	u8 bank = attr_to_bank(attr)->bank;
	struct mce_bank *b;

	if (bank >= per_cpu(mce_num_banks, s->id))
		return -EINVAL;

	b = &per_cpu(mce_banks_array, s->id)[bank];

	if (!b->init)
		return -ENODEV;

	return sprintf(buf, "%llx\n", b->ctl);
}

static ssize_t set_bank(struct device *s, struct device_attribute *attr,
			const char *buf, size_t size)
{
	u8 bank = attr_to_bank(attr)->bank;
	struct mce_bank *b;
	u64 new;

	if (kstrtou64(buf, 0, &new) < 0)
		return -EINVAL;

	if (bank >= per_cpu(mce_num_banks, s->id))
		return -EINVAL;

	b = &per_cpu(mce_banks_array, s->id)[bank];

	if (!b->init)
		return -ENODEV;

	b->ctl = new;
	mce_restart();

	return size;
}

static ssize_t set_ignore_ce(struct device *s,
			     struct device_attribute *attr,
			     const char *buf, size_t size)
{
	u64 new;

	if (kstrtou64(buf, 0, &new) < 0)
		return -EINVAL;

	mutex_lock(&mce_sysfs_mutex);
	if (mca_cfg.ignore_ce ^ !!new) {
		if (new) {
			/* disable ce features */
			mce_timer_delete_all();
			on_each_cpu(mce_disable_cmci, NULL, 1);
			mca_cfg.ignore_ce = true;
		} else {
			/* enable ce features */
			mca_cfg.ignore_ce = false;
			on_each_cpu(mce_enable_ce, (void *)1, 1);
		}
	}
	mutex_unlock(&mce_sysfs_mutex);

	return size;
}

static ssize_t set_cmci_disabled(struct device *s,
				 struct device_attribute *attr,
				 const char *buf, size_t size)
{
	u64 new;

	if (kstrtou64(buf, 0, &new) < 0)
		return -EINVAL;

	mutex_lock(&mce_sysfs_mutex);
	if (mca_cfg.cmci_disabled ^ !!new) {
		if (new) {
			/* disable cmci */
			on_each_cpu(mce_disable_cmci, NULL, 1);
			mca_cfg.cmci_disabled = true;
		} else {
			/* enable cmci */
			mca_cfg.cmci_disabled = false;
			on_each_cpu(mce_enable_ce, NULL, 1);
		}
	}
	mutex_unlock(&mce_sysfs_mutex);

	return size;
}

static ssize_t store_int_with_restart(struct device *s,
				      struct device_attribute *attr,
				      const char *buf, size_t size)
{
	unsigned long old_check_interval = check_interval;
	ssize_t ret = device_store_ulong(s, attr, buf, size);

	if (check_interval == old_check_interval)
		return ret;

	mutex_lock(&mce_sysfs_mutex);
	mce_restart();
	mutex_unlock(&mce_sysfs_mutex);

	return ret;
}

static DEVICE_INT_ATTR(tolerant, 0644, mca_cfg.tolerant);
static DEVICE_INT_ATTR(monarch_timeout, 0644, mca_cfg.monarch_timeout);
static DEVICE_BOOL_ATTR(dont_log_ce, 0644, mca_cfg.dont_log_ce);
static DEVICE_BOOL_ATTR(print_all, 0644, mca_cfg.print_all);

static struct dev_ext_attribute dev_attr_check_interval = {
	__ATTR(check_interval, 0644, device_show_int, store_int_with_restart),
	&check_interval
};

static struct dev_ext_attribute dev_attr_ignore_ce = {
	__ATTR(ignore_ce, 0644, device_show_bool, set_ignore_ce),
	&mca_cfg.ignore_ce
};

static struct dev_ext_attribute dev_attr_cmci_disabled = {
	__ATTR(cmci_disabled, 0644, device_show_bool, set_cmci_disabled),
	&mca_cfg.cmci_disabled
};

static struct device_attribute *mce_device_attrs[] = {
	&dev_attr_tolerant.attr,
	&dev_attr_check_interval.attr,
#ifdef CONFIG_X86_MCELOG_LEGACY
	&dev_attr_trigger,
#endif
	&dev_attr_monarch_timeout.attr,
	&dev_attr_dont_log_ce.attr,
	&dev_attr_print_all.attr,
	&dev_attr_ignore_ce.attr,
	&dev_attr_cmci_disabled.attr,
	NULL
};

static cpumask_var_t mce_device_initialized;

static void mce_device_release(struct device *dev)
{
	kfree(dev);
}

/* Per CPU device init. All of the CPUs still share the same bank device: */
static int mce_device_create(unsigned int cpu)
{
	struct device *dev;
	int err;
	int i, j;

	if (!mce_available(&boot_cpu_data))
		return -EIO;

	dev = per_cpu(mce_device, cpu);
	if (dev)
		return 0;

	dev = kzalloc(sizeof(*dev), GFP_KERNEL);
	if (!dev)
		return -ENOMEM;
	dev->id  = cpu;
	dev->bus = &mce_subsys;
	dev->release = &mce_device_release;

	err = device_register(dev);
	if (err) {
		put_device(dev);
		return err;
	}

	for (i = 0; mce_device_attrs[i]; i++) {
		err = device_create_file(dev, mce_device_attrs[i]);
		if (err)
			goto error;
	}
	for (j = 0; j < per_cpu(mce_num_banks, cpu); j++) {
		err = device_create_file(dev, &mce_bank_devs[j].attr);
		if (err)
			goto error2;
	}
	cpumask_set_cpu(cpu, mce_device_initialized);
	per_cpu(mce_device, cpu) = dev;

	return 0;
error2:
	while (--j >= 0)
		device_remove_file(dev, &mce_bank_devs[j].attr);
error:
	while (--i >= 0)
		device_remove_file(dev, mce_device_attrs[i]);

	device_unregister(dev);

	return err;
}

static void mce_device_remove(unsigned int cpu)
{
	struct device *dev = per_cpu(mce_device, cpu);
	int i;

	if (!cpumask_test_cpu(cpu, mce_device_initialized))
		return;

	for (i = 0; mce_device_attrs[i]; i++)
		device_remove_file(dev, mce_device_attrs[i]);

	for (i = 0; i < per_cpu(mce_num_banks, cpu); i++)
		device_remove_file(dev, &mce_bank_devs[i].attr);

	device_unregister(dev);
	cpumask_clear_cpu(cpu, mce_device_initialized);
	per_cpu(mce_device, cpu) = NULL;
}

/* Make sure there are no machine checks on offlined CPUs. */
static void mce_disable_cpu(void)
{
	if (!mce_available(raw_cpu_ptr(&cpu_info)))
		return;

	if (!cpuhp_tasks_frozen)
		cmci_clear();

	vendor_disable_error_reporting();
}

static void mce_reenable_cpu(void)
{
	struct mce_bank *mce_banks = this_cpu_ptr(mce_banks_array);
	int i;

	if (!mce_available(raw_cpu_ptr(&cpu_info)))
		return;

	if (!cpuhp_tasks_frozen)
		cmci_reenable();
	for (i = 0; i < this_cpu_read(mce_num_banks); i++) {
		struct mce_bank *b = &mce_banks[i];

		if (b->init)
			wrmsrl(mca_msr_reg(i, MCA_CTL), b->ctl);
	}
}

static int mce_cpu_dead(unsigned int cpu)
{
	mce_intel_hcpu_update(cpu);

	/* intentionally ignoring frozen here */
	if (!cpuhp_tasks_frozen)
		cmci_rediscover();
	return 0;
}

static int mce_cpu_online(unsigned int cpu)
{
	struct timer_list *t = this_cpu_ptr(&mce_timer);
	int ret;

	mce_device_create(cpu);

	ret = mce_threshold_create_device(cpu);
	if (ret) {
		mce_device_remove(cpu);
		return ret;
	}
	mce_reenable_cpu();
	mce_start_timer(t);
	return 0;
}

static int mce_cpu_pre_down(unsigned int cpu)
{
	struct timer_list *t = this_cpu_ptr(&mce_timer);

	mce_disable_cpu();
	del_timer_sync(t);
	mce_threshold_remove_device(cpu);
	mce_device_remove(cpu);
	return 0;
}

static __init void mce_init_banks(void)
{
	int i;

	for (i = 0; i < MAX_NR_BANKS; i++) {
		struct mce_bank_dev *b = &mce_bank_devs[i];
		struct device_attribute *a = &b->attr;

		b->bank = i;

		sysfs_attr_init(&a->attr);
		a->attr.name	= b->attrname;
		snprintf(b->attrname, ATTR_LEN, "bank%d", i);

		a->attr.mode	= 0644;
		a->show		= show_bank;
		a->store	= set_bank;
	}
}

/*
 * When running on XEN, this initcall is ordered against the XEN mcelog
 * initcall:
 *
 *   device_initcall(xen_late_init_mcelog);
 *   device_initcall_sync(mcheck_init_device);
 */
static __init int mcheck_init_device(void)
{
	int err;

	/*
	 * Check if we have a spare virtual bit. This will only become
	 * a problem if/when we move beyond 5-level page tables.
	 */
	MAYBE_BUILD_BUG_ON(__VIRTUAL_MASK_SHIFT >= 63);

	if (!mce_available(&boot_cpu_data)) {
		err = -EIO;
		goto err_out;
	}

	if (!zalloc_cpumask_var(&mce_device_initialized, GFP_KERNEL)) {
		err = -ENOMEM;
		goto err_out;
	}

	mce_init_banks();

	err = subsys_system_register(&mce_subsys, NULL);
	if (err)
		goto err_out_mem;

	err = cpuhp_setup_state(CPUHP_X86_MCE_DEAD, "x86/mce:dead", NULL,
				mce_cpu_dead);
	if (err)
		goto err_out_mem;

	/*
	 * Invokes mce_cpu_online() on all CPUs which are online when
	 * the state is installed.
	 */
	err = cpuhp_setup_state(CPUHP_AP_ONLINE_DYN, "x86/mce:online",
				mce_cpu_online, mce_cpu_pre_down);
	if (err < 0)
		goto err_out_online;

	register_syscore_ops(&mce_syscore_ops);

	return 0;

err_out_online:
	cpuhp_remove_state(CPUHP_X86_MCE_DEAD);

err_out_mem:
	free_cpumask_var(mce_device_initialized);

err_out:
	pr_err("Unable to init MCE device (rc: %d)\n", err);

	return err;
}
device_initcall_sync(mcheck_init_device);

/*
 * Old style boot options parsing. Only for compatibility.
 */
static int __init mcheck_disable(char *str)
{
	mca_cfg.disabled = 1;
	return 1;
}
__setup("nomce", mcheck_disable);

#ifdef CONFIG_DEBUG_FS
struct dentry *mce_get_debugfs_dir(void)
{
	static struct dentry *dmce;

	if (!dmce)
		dmce = debugfs_create_dir("mce", NULL);

	return dmce;
}

static void mce_reset(void)
{
	cpu_missing = 0;
	atomic_set(&mce_fake_panicked, 0);
	atomic_set(&mce_executing, 0);
	atomic_set(&mce_callin, 0);
	atomic_set(&global_nwo, 0);
	cpumask_setall(&mce_missing_cpus);
}

static int fake_panic_get(void *data, u64 *val)
{
	*val = fake_panic;
	return 0;
}

static int fake_panic_set(void *data, u64 val)
{
	mce_reset();
	fake_panic = val;
	return 0;
}

DEFINE_DEBUGFS_ATTRIBUTE(fake_panic_fops, fake_panic_get, fake_panic_set,
			 "%llu\n");

static void __init mcheck_debugfs_init(void)
{
	struct dentry *dmce;

	dmce = mce_get_debugfs_dir();
	debugfs_create_file_unsafe("fake_panic", 0444, dmce, NULL,
				   &fake_panic_fops);
}
#else
static void __init mcheck_debugfs_init(void) { }
#endif

static int __init mcheck_late_init(void)
{
	if (mca_cfg.recovery)
		enable_copy_mc_fragile();

	mcheck_debugfs_init();

	/*
	 * Flush out everything that has been logged during early boot, now that
	 * everything has been initialized (workqueues, decoders, ...).
	 */
	mce_schedule_work();

	return 0;
}
late_initcall(mcheck_late_init);<|MERGE_RESOLUTION|>--- conflicted
+++ resolved
@@ -275,10 +275,7 @@
 	struct llist_node *pending;
 	struct mce_evt_llist *l;
 	int apei_err = 0;
-<<<<<<< HEAD
-=======
 	struct page *p;
->>>>>>> 5eb2b831
 
 	/*
 	 * Allow instrumentation around external facilities usage. Not that it
