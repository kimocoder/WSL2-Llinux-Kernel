// SPDX-License-Identifier: GPL-2.0-only
#include <linux/export.h>
#include <linux/bitops.h>
#include <linux/elf.h>
#include <linux/mm.h>

#include <linux/io.h>
#include <linux/sched.h>
#include <linux/sched/clock.h>
#include <linux/random.h>
#include <linux/topology.h>
#include <asm/processor.h>
#include <asm/apic.h>
#include <asm/cacheinfo.h>
#include <asm/cpu.h>
#include <asm/spec-ctrl.h>
#include <asm/smp.h>
#include <asm/numa.h>
#include <asm/pci-direct.h>
#include <asm/delay.h>
#include <asm/debugreg.h>
#include <asm/resctrl.h>

#ifdef CONFIG_X86_64
# include <asm/mmconfig.h>
#endif

#include "cpu.h"

/*
 * nodes_per_socket: Stores the number of nodes per socket.
 * Refer to Fam15h Models 00-0fh BKDG - CPUID Fn8000_001E_ECX
 * Node Identifiers[10:8]
 */
static u32 nodes_per_socket = 1;

/*
 * AMD errata checking
 *
 * Errata are defined as arrays of ints using the AMD_LEGACY_ERRATUM() or
 * AMD_OSVW_ERRATUM() macros. The latter is intended for newer errata that
 * have an OSVW id assigned, which it takes as first argument. Both take a
 * variable number of family-specific model-stepping ranges created by
 * AMD_MODEL_RANGE().
 *
 * Example:
 *
 * const int amd_erratum_319[] =
 *	AMD_LEGACY_ERRATUM(AMD_MODEL_RANGE(0x10, 0x2, 0x1, 0x4, 0x2),
 *			   AMD_MODEL_RANGE(0x10, 0x8, 0x0, 0x8, 0x0),
 *			   AMD_MODEL_RANGE(0x10, 0x9, 0x0, 0x9, 0x0));
 */

#define AMD_LEGACY_ERRATUM(...)		{ -1, __VA_ARGS__, 0 }
#define AMD_OSVW_ERRATUM(osvw_id, ...)	{ osvw_id, __VA_ARGS__, 0 }
#define AMD_MODEL_RANGE(f, m_start, s_start, m_end, s_end) \
	((f << 24) | (m_start << 16) | (s_start << 12) | (m_end << 4) | (s_end))
#define AMD_MODEL_RANGE_FAMILY(range)	(((range) >> 24) & 0xff)
#define AMD_MODEL_RANGE_START(range)	(((range) >> 12) & 0xfff)
#define AMD_MODEL_RANGE_END(range)	((range) & 0xfff)

static const int amd_erratum_400[] =
	AMD_OSVW_ERRATUM(1, AMD_MODEL_RANGE(0xf, 0x41, 0x2, 0xff, 0xf),
			    AMD_MODEL_RANGE(0x10, 0x2, 0x1, 0xff, 0xf));

static const int amd_erratum_383[] =
	AMD_OSVW_ERRATUM(3, AMD_MODEL_RANGE(0x10, 0, 0, 0xff, 0xf));

/* #1054: Instructions Retired Performance Counter May Be Inaccurate */
static const int amd_erratum_1054[] =
	AMD_LEGACY_ERRATUM(AMD_MODEL_RANGE(0x17, 0, 0, 0x2f, 0xf));

static const int amd_zenbleed[] =
	AMD_LEGACY_ERRATUM(AMD_MODEL_RANGE(0x17, 0x30, 0x0, 0x4f, 0xf),
			   AMD_MODEL_RANGE(0x17, 0x60, 0x0, 0x7f, 0xf),
			   AMD_MODEL_RANGE(0x17, 0x90, 0x0, 0x91, 0xf),
			   AMD_MODEL_RANGE(0x17, 0xa0, 0x0, 0xaf, 0xf));

static const int amd_div0[] =
	AMD_LEGACY_ERRATUM(AMD_MODEL_RANGE(0x17, 0x00, 0x0, 0x2f, 0xf),
			   AMD_MODEL_RANGE(0x17, 0x50, 0x0, 0x5f, 0xf));

static const int amd_erratum_1485[] =
	AMD_LEGACY_ERRATUM(AMD_MODEL_RANGE(0x19, 0x10, 0x0, 0x1f, 0xf),
			   AMD_MODEL_RANGE(0x19, 0x60, 0x0, 0xaf, 0xf));

static bool cpu_has_amd_erratum(struct cpuinfo_x86 *cpu, const int *erratum)
{
	int osvw_id = *erratum++;
	u32 range;
	u32 ms;

	if (osvw_id >= 0 && osvw_id < 65536 &&
	    cpu_has(cpu, X86_FEATURE_OSVW)) {
		u64 osvw_len;

		rdmsrl(MSR_AMD64_OSVW_ID_LENGTH, osvw_len);
		if (osvw_id < osvw_len) {
			u64 osvw_bits;

			rdmsrl(MSR_AMD64_OSVW_STATUS + (osvw_id >> 6),
			    osvw_bits);
			return osvw_bits & (1ULL << (osvw_id & 0x3f));
		}
	}

	/* OSVW unavailable or ID unknown, match family-model-stepping range */
	ms = (cpu->x86_model << 4) | cpu->x86_stepping;
	while ((range = *erratum++))
		if ((cpu->x86 == AMD_MODEL_RANGE_FAMILY(range)) &&
		    (ms >= AMD_MODEL_RANGE_START(range)) &&
		    (ms <= AMD_MODEL_RANGE_END(range)))
			return true;

	return false;
}

static inline int rdmsrl_amd_safe(unsigned msr, unsigned long long *p)
{
	u32 gprs[8] = { 0 };
	int err;

	WARN_ONCE((boot_cpu_data.x86 != 0xf),
		  "%s should only be used on K8!\n", __func__);

	gprs[1] = msr;
	gprs[7] = 0x9c5a203a;

	err = rdmsr_safe_regs(gprs);

	*p = gprs[0] | ((u64)gprs[2] << 32);

	return err;
}

static inline int wrmsrl_amd_safe(unsigned msr, unsigned long long val)
{
	u32 gprs[8] = { 0 };

	WARN_ONCE((boot_cpu_data.x86 != 0xf),
		  "%s should only be used on K8!\n", __func__);

	gprs[0] = (u32)val;
	gprs[1] = msr;
	gprs[2] = val >> 32;
	gprs[7] = 0x9c5a203a;

	return wrmsr_safe_regs(gprs);
}

/*
 *	B step AMD K6 before B 9730xxxx have hardware bugs that can cause
 *	misexecution of code under Linux. Owners of such processors should
 *	contact AMD for precise details and a CPU swap.
 *
 *	See	http://www.multimania.com/poulot/k6bug.html
 *	and	section 2.6.2 of "AMD-K6 Processor Revision Guide - Model 6"
 *		(Publication # 21266  Issue Date: August 1998)
 *
 *	The following test is erm.. interesting. AMD neglected to up
 *	the chip setting when fixing the bug but they also tweaked some
 *	performance at the same time..
 */

#ifdef CONFIG_X86_32
extern __visible void vide(void);
__asm__(".text\n"
	".globl vide\n"
	".type vide, @function\n"
	".align 4\n"
	"vide: ret\n");
#endif

static void init_amd_k5(struct cpuinfo_x86 *c)
{
#ifdef CONFIG_X86_32
/*
 * General Systems BIOSen alias the cpu frequency registers
 * of the Elan at 0x000df000. Unfortunately, one of the Linux
 * drivers subsequently pokes it, and changes the CPU speed.
 * Workaround : Remove the unneeded alias.
 */
#define CBAR		(0xfffc) /* Configuration Base Address  (32-bit) */
#define CBAR_ENB	(0x80000000)
#define CBAR_KEY	(0X000000CB)
	if (c->x86_model == 9 || c->x86_model == 10) {
		if (inl(CBAR) & CBAR_ENB)
			outl(0 | CBAR_KEY, CBAR);
	}
#endif
}

static void init_amd_k6(struct cpuinfo_x86 *c)
{
#ifdef CONFIG_X86_32
	u32 l, h;
	int mbytes = get_num_physpages() >> (20-PAGE_SHIFT);

	if (c->x86_model < 6) {
		/* Based on AMD doc 20734R - June 2000 */
		if (c->x86_model == 0) {
			clear_cpu_cap(c, X86_FEATURE_APIC);
			set_cpu_cap(c, X86_FEATURE_PGE);
		}
		return;
	}

	if (c->x86_model == 6 && c->x86_stepping == 1) {
		const int K6_BUG_LOOP = 1000000;
		int n;
		void (*f_vide)(void);
		u64 d, d2;

		pr_info("AMD K6 stepping B detected - ");

		/*
		 * It looks like AMD fixed the 2.6.2 bug and improved indirect
		 * calls at the same time.
		 */

		n = K6_BUG_LOOP;
		f_vide = vide;
		OPTIMIZER_HIDE_VAR(f_vide);
		d = rdtsc();
		while (n--)
			f_vide();
		d2 = rdtsc();
		d = d2-d;

		if (d > 20*K6_BUG_LOOP)
			pr_cont("system stability may be impaired when more than 32 MB are used.\n");
		else
			pr_cont("probably OK (after B9730xxxx).\n");
	}

	/* K6 with old style WHCR */
	if (c->x86_model < 8 ||
	   (c->x86_model == 8 && c->x86_stepping < 8)) {
		/* We can only write allocate on the low 508Mb */
		if (mbytes > 508)
			mbytes = 508;

		rdmsr(MSR_K6_WHCR, l, h);
		if ((l&0x0000FFFF) == 0) {
			unsigned long flags;
			l = (1<<0)|((mbytes/4)<<1);
			local_irq_save(flags);
			wbinvd();
			wrmsr(MSR_K6_WHCR, l, h);
			local_irq_restore(flags);
			pr_info("Enabling old style K6 write allocation for %d Mb\n",
				mbytes);
		}
		return;
	}

	if ((c->x86_model == 8 && c->x86_stepping > 7) ||
	     c->x86_model == 9 || c->x86_model == 13) {
		/* The more serious chips .. */

		if (mbytes > 4092)
			mbytes = 4092;

		rdmsr(MSR_K6_WHCR, l, h);
		if ((l&0xFFFF0000) == 0) {
			unsigned long flags;
			l = ((mbytes>>2)<<22)|(1<<16);
			local_irq_save(flags);
			wbinvd();
			wrmsr(MSR_K6_WHCR, l, h);
			local_irq_restore(flags);
			pr_info("Enabling new style K6 write allocation for %d Mb\n",
				mbytes);
		}

		return;
	}

	if (c->x86_model == 10) {
		/* AMD Geode LX is model 10 */
		/* placeholder for any needed mods */
		return;
	}
#endif
}

static void init_amd_k7(struct cpuinfo_x86 *c)
{
#ifdef CONFIG_X86_32
	u32 l, h;

	/*
	 * Bit 15 of Athlon specific MSR 15, needs to be 0
	 * to enable SSE on Palomino/Morgan/Barton CPU's.
	 * If the BIOS didn't enable it already, enable it here.
	 */
	if (c->x86_model >= 6 && c->x86_model <= 10) {
		if (!cpu_has(c, X86_FEATURE_XMM)) {
			pr_info("Enabling disabled K7/SSE Support.\n");
			msr_clear_bit(MSR_K7_HWCR, 15);
			set_cpu_cap(c, X86_FEATURE_XMM);
		}
	}

	/*
	 * It's been determined by AMD that Athlons since model 8 stepping 1
	 * are more robust with CLK_CTL set to 200xxxxx instead of 600xxxxx
	 * As per AMD technical note 27212 0.2
	 */
	if ((c->x86_model == 8 && c->x86_stepping >= 1) || (c->x86_model > 8)) {
		rdmsr(MSR_K7_CLK_CTL, l, h);
		if ((l & 0xfff00000) != 0x20000000) {
			pr_info("CPU: CLK_CTL MSR was %x. Reprogramming to %x\n",
				l, ((l & 0x000fffff)|0x20000000));
			wrmsr(MSR_K7_CLK_CTL, (l & 0x000fffff)|0x20000000, h);
		}
	}

	/* calling is from identify_secondary_cpu() ? */
	if (!c->cpu_index)
		return;

	/*
	 * Certain Athlons might work (for various values of 'work') in SMP
	 * but they are not certified as MP capable.
	 */
	/* Athlon 660/661 is valid. */
	if ((c->x86_model == 6) && ((c->x86_stepping == 0) ||
	    (c->x86_stepping == 1)))
		return;

	/* Duron 670 is valid */
	if ((c->x86_model == 7) && (c->x86_stepping == 0))
		return;

	/*
	 * Athlon 662, Duron 671, and Athlon >model 7 have capability
	 * bit. It's worth noting that the A5 stepping (662) of some
	 * Athlon XP's have the MP bit set.
	 * See http://www.heise.de/newsticker/data/jow-18.10.01-000 for
	 * more.
	 */
	if (((c->x86_model == 6) && (c->x86_stepping >= 2)) ||
	    ((c->x86_model == 7) && (c->x86_stepping >= 1)) ||
	     (c->x86_model > 7))
		if (cpu_has(c, X86_FEATURE_MP))
			return;

	/* If we get here, not a certified SMP capable AMD system. */

	/*
	 * Don't taint if we are running SMP kernel on a single non-MP
	 * approved Athlon
	 */
	WARN_ONCE(1, "WARNING: This combination of AMD"
		" processors is not suitable for SMP.\n");
	add_taint(TAINT_CPU_OUT_OF_SPEC, LOCKDEP_NOW_UNRELIABLE);
#endif
}

#ifdef CONFIG_NUMA
/*
 * To workaround broken NUMA config.  Read the comment in
 * srat_detect_node().
 */
static int nearby_node(int apicid)
{
	int i, node;

	for (i = apicid - 1; i >= 0; i--) {
		node = __apicid_to_node[i];
		if (node != NUMA_NO_NODE && node_online(node))
			return node;
	}
	for (i = apicid + 1; i < MAX_LOCAL_APIC; i++) {
		node = __apicid_to_node[i];
		if (node != NUMA_NO_NODE && node_online(node))
			return node;
	}
	return first_node(node_online_map); /* Shouldn't happen */
}
#endif

/*
 * Fix up cpu_core_id for pre-F17h systems to be in the
 * [0 .. cores_per_node - 1] range. Not really needed but
 * kept so as not to break existing setups.
 */
static void legacy_fixup_core_id(struct cpuinfo_x86 *c)
{
	u32 cus_per_node;

	if (c->x86 >= 0x17)
		return;

	cus_per_node = c->x86_max_cores / nodes_per_socket;
	c->cpu_core_id %= cus_per_node;
}

/*
 * Fixup core topology information for
 * (1) AMD multi-node processors
 *     Assumption: Number of cores in each internal node is the same.
 * (2) AMD processors supporting compute units
 */
static void amd_get_topology(struct cpuinfo_x86 *c)
{
	int cpu = smp_processor_id();

	/* get information required for multi-node processors */
	if (boot_cpu_has(X86_FEATURE_TOPOEXT)) {
		int err;
		u32 eax, ebx, ecx, edx;

		cpuid(0x8000001e, &eax, &ebx, &ecx, &edx);

		c->cpu_die_id  = ecx & 0xff;

		if (c->x86 == 0x15)
			c->cu_id = ebx & 0xff;

		if (c->x86 >= 0x17) {
			c->cpu_core_id = ebx & 0xff;

			if (smp_num_siblings > 1)
				c->x86_max_cores /= smp_num_siblings;
		}

		/*
		 * In case leaf B is available, use it to derive
		 * topology information.
		 */
		err = detect_extended_topology(c);
		if (!err)
			c->x86_coreid_bits = get_count_order(c->x86_max_cores);

		cacheinfo_amd_init_llc_id(c, cpu);

	} else if (cpu_has(c, X86_FEATURE_NODEID_MSR)) {
		u64 value;

		rdmsrl(MSR_FAM10H_NODE_ID, value);
		c->cpu_die_id = value & 7;

		per_cpu(cpu_llc_id, cpu) = c->cpu_die_id;
	} else
		return;

	if (nodes_per_socket > 1) {
		set_cpu_cap(c, X86_FEATURE_AMD_DCM);
		legacy_fixup_core_id(c);
	}
}

/*
 * On a AMD dual core setup the lower bits of the APIC id distinguish the cores.
 * Assumes number of cores is a power of two.
 */
static void amd_detect_cmp(struct cpuinfo_x86 *c)
{
	unsigned bits;
	int cpu = smp_processor_id();

	bits = c->x86_coreid_bits;
	/* Low order bits define the core id (index of core in socket) */
	c->cpu_core_id = c->initial_apicid & ((1 << bits)-1);
	/* Convert the initial APIC ID into the socket ID */
	c->phys_proc_id = c->initial_apicid >> bits;
	/* use socket ID also for last level cache */
	per_cpu(cpu_llc_id, cpu) = c->cpu_die_id = c->phys_proc_id;
}

static void amd_detect_ppin(struct cpuinfo_x86 *c)
{
	unsigned long long val;

	if (!cpu_has(c, X86_FEATURE_AMD_PPIN))
		return;

	/* When PPIN is defined in CPUID, still need to check PPIN_CTL MSR */
	if (rdmsrl_safe(MSR_AMD_PPIN_CTL, &val))
		goto clear_ppin;

	/* PPIN is locked in disabled mode, clear feature bit */
	if ((val & 3UL) == 1UL)
		goto clear_ppin;

	/* If PPIN is disabled, try to enable it */
	if (!(val & 2UL)) {
		wrmsrl_safe(MSR_AMD_PPIN_CTL,  val | 2UL);
		rdmsrl_safe(MSR_AMD_PPIN_CTL, &val);
	}

	/* If PPIN_EN bit is 1, return from here; otherwise fall through */
	if (val & 2UL)
		return;

clear_ppin:
	clear_cpu_cap(c, X86_FEATURE_AMD_PPIN);
}

u32 amd_get_nodes_per_socket(void)
{
	return nodes_per_socket;
}
EXPORT_SYMBOL_GPL(amd_get_nodes_per_socket);

static void srat_detect_node(struct cpuinfo_x86 *c)
{
#ifdef CONFIG_NUMA
	int cpu = smp_processor_id();
	int node;
	unsigned apicid = c->apicid;

	node = numa_cpu_node(cpu);
	if (node == NUMA_NO_NODE)
		node = get_llc_id(cpu);

	/*
	 * On multi-fabric platform (e.g. Numascale NumaChip) a
	 * platform-specific handler needs to be called to fixup some
	 * IDs of the CPU.
	 */
	if (x86_cpuinit.fixup_cpu_id)
		x86_cpuinit.fixup_cpu_id(c, node);

	if (!node_online(node)) {
		/*
		 * Two possibilities here:
		 *
		 * - The CPU is missing memory and no node was created.  In
		 *   that case try picking one from a nearby CPU.
		 *
		 * - The APIC IDs differ from the HyperTransport node IDs
		 *   which the K8 northbridge parsing fills in.  Assume
		 *   they are all increased by a constant offset, but in
		 *   the same order as the HT nodeids.  If that doesn't
		 *   result in a usable node fall back to the path for the
		 *   previous case.
		 *
		 * This workaround operates directly on the mapping between
		 * APIC ID and NUMA node, assuming certain relationship
		 * between APIC ID, HT node ID and NUMA topology.  As going
		 * through CPU mapping may alter the outcome, directly
		 * access __apicid_to_node[].
		 */
		int ht_nodeid = c->initial_apicid;

		if (__apicid_to_node[ht_nodeid] != NUMA_NO_NODE)
			node = __apicid_to_node[ht_nodeid];
		/* Pick a nearby node */
		if (!node_online(node))
			node = nearby_node(apicid);
	}
	numa_set_node(cpu, node);
#endif
}

static void early_init_amd_mc(struct cpuinfo_x86 *c)
{
#ifdef CONFIG_SMP
	unsigned bits, ecx;

	/* Multi core CPU? */
	if (c->extended_cpuid_level < 0x80000008)
		return;

	ecx = cpuid_ecx(0x80000008);

	c->x86_max_cores = (ecx & 0xff) + 1;

	/* CPU telling us the core id bits shift? */
	bits = (ecx >> 12) & 0xF;

	/* Otherwise recompute */
	if (bits == 0) {
		while ((1 << bits) < c->x86_max_cores)
			bits++;
	}

	c->x86_coreid_bits = bits;
#endif
}

static void bsp_init_amd(struct cpuinfo_x86 *c)
{
	if (cpu_has(c, X86_FEATURE_CONSTANT_TSC)) {

		if (c->x86 > 0x10 ||
		    (c->x86 == 0x10 && c->x86_model >= 0x2)) {
			u64 val;

			rdmsrl(MSR_K7_HWCR, val);
			if (!(val & BIT(24)))
				pr_warn(FW_BUG "TSC doesn't count with P0 frequency!\n");
		}
	}

	if (c->x86 == 0x15) {
		unsigned long upperbit;
		u32 cpuid, assoc;

		cpuid	 = cpuid_edx(0x80000005);
		assoc	 = cpuid >> 16 & 0xff;
		upperbit = ((cpuid >> 24) << 10) / assoc;

		va_align.mask	  = (upperbit - 1) & PAGE_MASK;
		va_align.flags    = ALIGN_VA_32 | ALIGN_VA_64;

		/* A random value per boot for bit slice [12:upper_bit) */
		va_align.bits = get_random_int() & va_align.mask;
	}

	if (cpu_has(c, X86_FEATURE_MWAITX))
		use_mwaitx_delay();

	if (boot_cpu_has(X86_FEATURE_TOPOEXT)) {
		u32 ecx;

		ecx = cpuid_ecx(0x8000001e);
		__max_die_per_package = nodes_per_socket = ((ecx >> 8) & 7) + 1;
	} else if (boot_cpu_has(X86_FEATURE_NODEID_MSR)) {
		u64 value;

		rdmsrl(MSR_FAM10H_NODE_ID, value);
		__max_die_per_package = nodes_per_socket = ((value >> 3) & 7) + 1;
	}

	if (!boot_cpu_has(X86_FEATURE_AMD_SSBD) &&
	    !boot_cpu_has(X86_FEATURE_VIRT_SSBD) &&
	    c->x86 >= 0x15 && c->x86 <= 0x17) {
		unsigned int bit;

		switch (c->x86) {
		case 0x15: bit = 54; break;
		case 0x16: bit = 33; break;
		case 0x17: bit = 10; break;
		default: return;
		}
		/*
		 * Try to cache the base value so further operations can
		 * avoid RMW. If that faults, do not enable SSBD.
		 */
		if (!rdmsrl_safe(MSR_AMD64_LS_CFG, &x86_amd_ls_cfg_base)) {
			setup_force_cpu_cap(X86_FEATURE_LS_CFG_SSBD);
			setup_force_cpu_cap(X86_FEATURE_SSBD);
			x86_amd_ls_cfg_ssbd_mask = 1ULL << bit;
		}
	}

	resctrl_cpu_detect(c);
}

static void early_detect_mem_encrypt(struct cpuinfo_x86 *c)
{
	u64 msr;

	/*
	 * BIOS support is required for SME and SEV.
	 *   For SME: If BIOS has enabled SME then adjust x86_phys_bits by
	 *	      the SME physical address space reduction value.
	 *	      If BIOS has not enabled SME then don't advertise the
	 *	      SME feature (set in scattered.c).
	 *   For SEV: If BIOS has not enabled SEV then don't advertise the
	 *            SEV and SEV_ES feature (set in scattered.c).
	 *
	 *   In all cases, since support for SME and SEV requires long mode,
	 *   don't advertise the feature under CONFIG_X86_32.
	 */
	if (cpu_has(c, X86_FEATURE_SME) || cpu_has(c, X86_FEATURE_SEV)) {
		/* Check if memory encryption is enabled */
		rdmsrl(MSR_AMD64_SYSCFG, msr);
		if (!(msr & MSR_AMD64_SYSCFG_MEM_ENCRYPT))
			goto clear_all;

		/*
		 * Always adjust physical address bits. Even though this
		 * will be a value above 32-bits this is still done for
		 * CONFIG_X86_32 so that accurate values are reported.
		 */
		c->x86_phys_bits -= (cpuid_ebx(0x8000001f) >> 6) & 0x3f;

		if (IS_ENABLED(CONFIG_X86_32))
			goto clear_all;

		rdmsrl(MSR_K7_HWCR, msr);
		if (!(msr & MSR_K7_HWCR_SMMLOCK))
			goto clear_sev;

		return;

clear_all:
		setup_clear_cpu_cap(X86_FEATURE_SME);
clear_sev:
		setup_clear_cpu_cap(X86_FEATURE_SEV);
		setup_clear_cpu_cap(X86_FEATURE_SEV_ES);
	}
}

static void early_init_amd(struct cpuinfo_x86 *c)
{
	u64 value;
	u32 dummy;

	early_init_amd_mc(c);

	if (c->x86 >= 0xf)
		set_cpu_cap(c, X86_FEATURE_K8);

	rdmsr_safe(MSR_AMD64_PATCH_LEVEL, &c->microcode, &dummy);

	/*
	 * c->x86_power is 8000_0007 edx. Bit 8 is TSC runs at constant rate
	 * with P/T states and does not stop in deep C-states
	 */
	if (c->x86_power & (1 << 8)) {
		set_cpu_cap(c, X86_FEATURE_CONSTANT_TSC);
		set_cpu_cap(c, X86_FEATURE_NONSTOP_TSC);
	}

	/* Bit 12 of 8000_0007 edx is accumulated power mechanism. */
	if (c->x86_power & BIT(12))
		set_cpu_cap(c, X86_FEATURE_ACC_POWER);

	/* Bit 14 indicates the Runtime Average Power Limit interface. */
	if (c->x86_power & BIT(14))
		set_cpu_cap(c, X86_FEATURE_RAPL);

#ifdef CONFIG_X86_64
	set_cpu_cap(c, X86_FEATURE_SYSCALL32);
#else
	/*  Set MTRR capability flag if appropriate */
	if (c->x86 == 5)
		if (c->x86_model == 13 || c->x86_model == 9 ||
		    (c->x86_model == 8 && c->x86_stepping >= 8))
			set_cpu_cap(c, X86_FEATURE_K6_MTRR);
#endif
#if defined(CONFIG_X86_LOCAL_APIC) && defined(CONFIG_PCI)
	/*
	 * ApicID can always be treated as an 8-bit value for AMD APIC versions
	 * >= 0x10, but even old K8s came out of reset with version 0x10. So, we
	 * can safely set X86_FEATURE_EXTD_APICID unconditionally for families
	 * after 16h.
	 */
	if (boot_cpu_has(X86_FEATURE_APIC)) {
		if (c->x86 > 0x16)
			set_cpu_cap(c, X86_FEATURE_EXTD_APICID);
		else if (c->x86 >= 0xf) {
			/* check CPU config space for extended APIC ID */
			unsigned int val;

			val = read_pci_config(0, 24, 0, 0x68);
			if ((val >> 17 & 0x3) == 0x3)
				set_cpu_cap(c, X86_FEATURE_EXTD_APICID);
		}
	}
#endif

	/*
	 * This is only needed to tell the kernel whether to use VMCALL
	 * and VMMCALL.  VMMCALL is never executed except under virt, so
	 * we can set it unconditionally.
	 */
	set_cpu_cap(c, X86_FEATURE_VMMCALL);

	/* F16h erratum 793, CVE-2013-6885 */
	if (c->x86 == 0x16 && c->x86_model <= 0xf)
		msr_set_bit(MSR_AMD64_LS_CFG, 15);

	/*
	 * Check whether the machine is affected by erratum 400. This is
	 * used to select the proper idle routine and to enable the check
	 * whether the machine is affected in arch_post_acpi_init(), which
	 * sets the X86_BUG_AMD_APIC_C1E bug depending on the MSR check.
	 */
	if (cpu_has_amd_erratum(c, amd_erratum_400))
		set_cpu_bug(c, X86_BUG_AMD_E400);

	early_detect_mem_encrypt(c);

	/* Re-enable TopologyExtensions if switched off by BIOS */
	if (c->x86 == 0x15 &&
	    (c->x86_model >= 0x10 && c->x86_model <= 0x6f) &&
	    !cpu_has(c, X86_FEATURE_TOPOEXT)) {

		if (msr_set_bit(0xc0011005, 54) > 0) {
			rdmsrl(0xc0011005, value);
			if (value & BIT_64(54)) {
				set_cpu_cap(c, X86_FEATURE_TOPOEXT);
				pr_info_once(FW_INFO "CPU: Re-enabling disabled Topology Extensions Support.\n");
			}
		}
	}

	if (cpu_has(c, X86_FEATURE_TOPOEXT))
		smp_num_siblings = ((cpuid_ebx(0x8000001e) >> 8) & 0xff) + 1;
}

static void init_amd_k8(struct cpuinfo_x86 *c)
{
	u32 level;
	u64 value;

	/* On C+ stepping K8 rep microcode works well for copy/memset */
	level = cpuid_eax(1);
	if ((level >= 0x0f48 && level < 0x0f50) || level >= 0x0f58)
		set_cpu_cap(c, X86_FEATURE_REP_GOOD);

	/*
	 * Some BIOSes incorrectly force this feature, but only K8 revision D
	 * (model = 0x14) and later actually support it.
	 * (AMD Erratum #110, docId: 25759).
	 */
	if (c->x86_model < 0x14 && cpu_has(c, X86_FEATURE_LAHF_LM)) {
		clear_cpu_cap(c, X86_FEATURE_LAHF_LM);
		if (!rdmsrl_amd_safe(0xc001100d, &value)) {
			value &= ~BIT_64(32);
			wrmsrl_amd_safe(0xc001100d, value);
		}
	}

	if (!c->x86_model_id[0])
		strcpy(c->x86_model_id, "Hammer");

#ifdef CONFIG_SMP
	/*
	 * Disable TLB flush filter by setting HWCR.FFDIS on K8
	 * bit 6 of msr C001_0015
	 *
	 * Errata 63 for SH-B3 steppings
	 * Errata 122 for all steppings (F+ have it disabled by default)
	 */
	msr_set_bit(MSR_K7_HWCR, 6);
#endif
	set_cpu_bug(c, X86_BUG_SWAPGS_FENCE);
}

static void init_amd_gh(struct cpuinfo_x86 *c)
{
#ifdef CONFIG_MMCONF_FAM10H
	/* do this for boot cpu */
	if (c == &boot_cpu_data)
		check_enable_amd_mmconf_dmi();

	fam10h_check_enable_mmcfg();
#endif

	/*
	 * Disable GART TLB Walk Errors on Fam10h. We do this here because this
	 * is always needed when GART is enabled, even in a kernel which has no
	 * MCE support built in. BIOS should disable GartTlbWlk Errors already.
	 * If it doesn't, we do it here as suggested by the BKDG.
	 *
	 * Fixes: https://bugzilla.kernel.org/show_bug.cgi?id=33012
	 */
	msr_set_bit(MSR_AMD64_MCx_MASK(4), 10);

	/*
	 * On family 10h BIOS may not have properly enabled WC+ support, causing
	 * it to be converted to CD memtype. This may result in performance
	 * degradation for certain nested-paging guests. Prevent this conversion
	 * by clearing bit 24 in MSR_AMD64_BU_CFG2.
	 *
	 * NOTE: we want to use the _safe accessors so as not to #GP kvm
	 * guests on older kvm hosts.
	 */
	msr_clear_bit(MSR_AMD64_BU_CFG2, 24);

	if (cpu_has_amd_erratum(c, amd_erratum_383))
		set_cpu_bug(c, X86_BUG_AMD_TLB_MMATCH);
}

static void init_amd_ln(struct cpuinfo_x86 *c)
{
	/*
	 * Apply erratum 665 fix unconditionally so machines without a BIOS
	 * fix work.
	 */
	msr_set_bit(MSR_AMD64_DE_CFG, 31);
}

static bool rdrand_force;

static int __init rdrand_cmdline(char *str)
{
	if (!str)
		return -EINVAL;

	if (!strcmp(str, "force"))
		rdrand_force = true;
	else
		return -EINVAL;

	return 0;
}
early_param("rdrand", rdrand_cmdline);

static void clear_rdrand_cpuid_bit(struct cpuinfo_x86 *c)
{
	/*
	 * Saving of the MSR used to hide the RDRAND support during
	 * suspend/resume is done by arch/x86/power/cpu.c, which is
	 * dependent on CONFIG_PM_SLEEP.
	 */
	if (!IS_ENABLED(CONFIG_PM_SLEEP))
		return;

	/*
	 * The nordrand option can clear X86_FEATURE_RDRAND, so check for
	 * RDRAND support using the CPUID function directly.
	 */
	if (!(cpuid_ecx(1) & BIT(30)) || rdrand_force)
		return;

	msr_clear_bit(MSR_AMD64_CPUID_FN_1, 62);

	/*
	 * Verify that the CPUID change has occurred in case the kernel is
	 * running virtualized and the hypervisor doesn't support the MSR.
	 */
	if (cpuid_ecx(1) & BIT(30)) {
		pr_info_once("BIOS may not properly restore RDRAND after suspend, but hypervisor does not support hiding RDRAND via CPUID.\n");
		return;
	}

	clear_cpu_cap(c, X86_FEATURE_RDRAND);
	pr_info_once("BIOS may not properly restore RDRAND after suspend, hiding RDRAND via CPUID. Use rdrand=force to reenable.\n");
}

static void init_amd_jg(struct cpuinfo_x86 *c)
{
	/*
	 * Some BIOS implementations do not restore proper RDRAND support
	 * across suspend and resume. Check on whether to hide the RDRAND
	 * instruction support via CPUID.
	 */
	clear_rdrand_cpuid_bit(c);
}

static void init_amd_bd(struct cpuinfo_x86 *c)
{
	u64 value;

	/*
	 * The way access filter has a performance penalty on some workloads.
	 * Disable it on the affected CPUs.
	 */
	if ((c->x86_model >= 0x02) && (c->x86_model < 0x20)) {
		if (!rdmsrl_safe(MSR_F15H_IC_CFG, &value) && !(value & 0x1E)) {
			value |= 0x1E;
			wrmsrl_safe(MSR_F15H_IC_CFG, value);
		}
	}

	/*
	 * Some BIOS implementations do not restore proper RDRAND support
	 * across suspend and resume. Check on whether to hide the RDRAND
	 * instruction support via CPUID.
	 */
	clear_rdrand_cpuid_bit(c);
}

void init_spectral_chicken(struct cpuinfo_x86 *c)
{
#ifdef CONFIG_CPU_UNRET_ENTRY
	u64 value;

	/*
	 * On Zen2 we offer this chicken (bit) on the altar of Speculation.
	 *
	 * This suppresses speculation from the middle of a basic block, i.e. it
	 * suppresses non-branch predictions.
	 *
	 * We use STIBP as a heuristic to filter out Zen2 from the rest of F17H
	 */
	if (!cpu_has(c, X86_FEATURE_HYPERVISOR) && cpu_has(c, X86_FEATURE_AMD_STIBP)) {
		if (!rdmsrl_safe(MSR_ZEN2_SPECTRAL_CHICKEN, &value)) {
			value |= MSR_ZEN2_SPECTRAL_CHICKEN_BIT;
			wrmsrl_safe(MSR_ZEN2_SPECTRAL_CHICKEN, value);
		}
	}
#endif
	/*
	 * Work around Erratum 1386.  The XSAVES instruction malfunctions in
	 * certain circumstances on Zen1/2 uarch, and not all parts have had
	 * updated microcode at the time of writing (March 2023).
	 *
	 * Affected parts all have no supervisor XSAVE states, meaning that
	 * the XSAVEC instruction (which works fine) is equivalent.
	 */
	clear_cpu_cap(c, X86_FEATURE_XSAVES);
}

static void init_amd_zn(struct cpuinfo_x86 *c)
{
	set_cpu_cap(c, X86_FEATURE_ZEN);

#ifdef CONFIG_NUMA
	node_reclaim_distance = 32;
#endif

	/* Fix up CPUID bits, but only if not virtualised. */
	if (!cpu_has(c, X86_FEATURE_HYPERVISOR)) {

		/* Erratum 1076: CPB feature bit not being set in CPUID. */
		if (!cpu_has(c, X86_FEATURE_CPB))
			set_cpu_cap(c, X86_FEATURE_CPB);

		/*
		 * Zen3 (Fam19 model < 0x10) parts are not susceptible to
		 * Branch Type Confusion, but predate the allocation of the
		 * BTC_NO bit.
		 */
		if (c->x86 == 0x19 && !cpu_has(c, X86_FEATURE_BTC_NO))
			set_cpu_cap(c, X86_FEATURE_BTC_NO);
	}
}

static bool cpu_has_zenbleed_microcode(void)
{
	u32 good_rev = 0;

	switch (boot_cpu_data.x86_model) {
	case 0x30 ... 0x3f: good_rev = 0x0830107a; break;
	case 0x60 ... 0x67: good_rev = 0x0860010b; break;
	case 0x68 ... 0x6f: good_rev = 0x08608105; break;
	case 0x70 ... 0x7f: good_rev = 0x08701032; break;
	case 0xa0 ... 0xaf: good_rev = 0x08a00008; break;

	default:
		return false;
		break;
	}

	if (boot_cpu_data.microcode < good_rev)
		return false;

	return true;
}

static void zenbleed_check(struct cpuinfo_x86 *c)
{
	if (!cpu_has_amd_erratum(c, amd_zenbleed))
		return;

	if (cpu_has(c, X86_FEATURE_HYPERVISOR))
		return;

	if (!cpu_has(c, X86_FEATURE_AVX))
		return;

	if (!cpu_has_zenbleed_microcode()) {
		pr_notice_once("Zenbleed: please update your microcode for the most optimal fix\n");
		msr_set_bit(MSR_AMD64_DE_CFG, MSR_AMD64_DE_CFG_ZEN2_FP_BACKUP_FIX_BIT);
	} else {
		msr_clear_bit(MSR_AMD64_DE_CFG, MSR_AMD64_DE_CFG_ZEN2_FP_BACKUP_FIX_BIT);
	}
}

static void init_amd(struct cpuinfo_x86 *c)
{
	early_init_amd(c);

	/*
	 * Bit 31 in normal CPUID used for nonstandard 3DNow ID;
	 * 3DNow is IDd by bit 31 in extended CPUID (1*32+31) anyway
	 */
	clear_cpu_cap(c, 0*32+31);

	if (c->x86 >= 0x10)
		set_cpu_cap(c, X86_FEATURE_REP_GOOD);

	/* get apicid instead of initial apic id from cpuid */
	c->apicid = hard_smp_processor_id();

	/* K6s reports MCEs but don't actually have all the MSRs */
	if (c->x86 < 6)
		clear_cpu_cap(c, X86_FEATURE_MCE);

	switch (c->x86) {
	case 4:    init_amd_k5(c); break;
	case 5:    init_amd_k6(c); break;
	case 6:	   init_amd_k7(c); break;
	case 0xf:  init_amd_k8(c); break;
	case 0x10: init_amd_gh(c); break;
	case 0x12: init_amd_ln(c); break;
	case 0x15: init_amd_bd(c); break;
	case 0x16: init_amd_jg(c); break;
	case 0x17: init_spectral_chicken(c);
		   fallthrough;
	case 0x19: init_amd_zn(c); break;
	}

	/*
	 * Enable workaround for FXSAVE leak on CPUs
	 * without a XSaveErPtr feature
	 */
	if ((c->x86 >= 6) && (!cpu_has(c, X86_FEATURE_XSAVEERPTR)))
		set_cpu_bug(c, X86_BUG_FXSAVE_LEAK);

	cpu_detect_cache_sizes(c);

	amd_detect_cmp(c);
	amd_get_topology(c);
	srat_detect_node(c);
	amd_detect_ppin(c);

	init_amd_cacheinfo(c);

	if (cpu_has(c, X86_FEATURE_XMM2)) {
		/*
		 * Use LFENCE for execution serialization.  On families which
		 * don't have that MSR, LFENCE is already serializing.
		 * msr_set_bit() uses the safe accessors, too, even if the MSR
		 * is not present.
		 */
		msr_set_bit(MSR_AMD64_DE_CFG,
			    MSR_AMD64_DE_CFG_LFENCE_SERIALIZE_BIT);

		/* A serializing LFENCE stops RDTSC speculation */
		set_cpu_cap(c, X86_FEATURE_LFENCE_RDTSC);
	}

	/*
	 * Family 0x12 and above processors have APIC timer
	 * running in deep C states.
	 */
	if (c->x86 > 0x11)
		set_cpu_cap(c, X86_FEATURE_ARAT);

	/* 3DNow or LM implies PREFETCHW */
	if (!cpu_has(c, X86_FEATURE_3DNOWPREFETCH))
		if (cpu_has(c, X86_FEATURE_3DNOW) || cpu_has(c, X86_FEATURE_LM))
			set_cpu_cap(c, X86_FEATURE_3DNOWPREFETCH);

	/* AMD CPUs don't reset SS attributes on SYSRET, Xen does. */
	if (!cpu_has(c, X86_FEATURE_XENPV))
		set_cpu_bug(c, X86_BUG_SYSRET_SS_ATTRS);

	/*
	 * Turn on the Instructions Retired free counter on machines not
	 * susceptible to erratum #1054 "Instructions Retired Performance
	 * Counter May Be Inaccurate".
	 */
	if (cpu_has(c, X86_FEATURE_IRPERF) &&
	    !cpu_has_amd_erratum(c, amd_erratum_1054))
		msr_set_bit(MSR_K7_HWCR, MSR_K7_HWCR_IRPERF_EN_BIT);

	check_null_seg_clears_base(c);

	zenbleed_check(c);

	if (cpu_has_amd_erratum(c, amd_div0)) {
		pr_notice_once("AMD Zen1 DIV0 bug detected. Disable SMT for full protection.\n");
		setup_force_cpu_bug(X86_BUG_DIV0);
	}

	if (!cpu_has(c, X86_FEATURE_HYPERVISOR) &&
	     cpu_has_amd_erratum(c, amd_erratum_1485))
		msr_set_bit(MSR_ZEN4_BP_CFG, MSR_ZEN4_BP_CFG_SHARED_BTB_FIX_BIT);
}

#ifdef CONFIG_X86_32
static unsigned int amd_size_cache(struct cpuinfo_x86 *c, unsigned int size)
{
	/* AMD errata T13 (order #21922) */
	if (c->x86 == 6) {
		/* Duron Rev A0 */
		if (c->x86_model == 3 && c->x86_stepping == 0)
			size = 64;
		/* Tbird rev A1/A2 */
		if (c->x86_model == 4 &&
			(c->x86_stepping == 0 || c->x86_stepping == 1))
			size = 256;
	}
	return size;
}
#endif

static void cpu_detect_tlb_amd(struct cpuinfo_x86 *c)
{
	u32 ebx, eax, ecx, edx;
	u16 mask = 0xfff;

	if (c->x86 < 0xf)
		return;

	if (c->extended_cpuid_level < 0x80000006)
		return;

	cpuid(0x80000006, &eax, &ebx, &ecx, &edx);

	tlb_lld_4k[ENTRIES] = (ebx >> 16) & mask;
	tlb_lli_4k[ENTRIES] = ebx & mask;

	/*
	 * K8 doesn't have 2M/4M entries in the L2 TLB so read out the L1 TLB
	 * characteristics from the CPUID function 0x80000005 instead.
	 */
	if (c->x86 == 0xf) {
		cpuid(0x80000005, &eax, &ebx, &ecx, &edx);
		mask = 0xff;
	}

	/* Handle DTLB 2M and 4M sizes, fall back to L1 if L2 is disabled */
	if (!((eax >> 16) & mask))
		tlb_lld_2m[ENTRIES] = (cpuid_eax(0x80000005) >> 16) & 0xff;
	else
		tlb_lld_2m[ENTRIES] = (eax >> 16) & mask;

	/* a 4M entry uses two 2M entries */
	tlb_lld_4m[ENTRIES] = tlb_lld_2m[ENTRIES] >> 1;

	/* Handle ITLB 2M and 4M sizes, fall back to L1 if L2 is disabled */
	if (!(eax & mask)) {
		/* Erratum 658 */
		if (c->x86 == 0x15 && c->x86_model <= 0x1f) {
			tlb_lli_2m[ENTRIES] = 1024;
		} else {
			cpuid(0x80000005, &eax, &ebx, &ecx, &edx);
			tlb_lli_2m[ENTRIES] = eax & 0xff;
		}
	} else
		tlb_lli_2m[ENTRIES] = eax & mask;

	tlb_lli_4m[ENTRIES] = tlb_lli_2m[ENTRIES] >> 1;
}

static const struct cpu_dev amd_cpu_dev = {
	.c_vendor	= "AMD",
	.c_ident	= { "AuthenticAMD" },
#ifdef CONFIG_X86_32
	.legacy_models = {
		{ .family = 4, .model_names =
		  {
			  [3] = "486 DX/2",
			  [7] = "486 DX/2-WB",
			  [8] = "486 DX/4",
			  [9] = "486 DX/4-WB",
			  [14] = "Am5x86-WT",
			  [15] = "Am5x86-WB"
		  }
		},
	},
	.legacy_cache_size = amd_size_cache,
#endif
	.c_early_init   = early_init_amd,
	.c_detect_tlb	= cpu_detect_tlb_amd,
	.c_bsp_init	= bsp_init_amd,
	.c_init		= init_amd,
	.c_x86_vendor	= X86_VENDOR_AMD,
};

cpu_dev_register(amd_cpu_dev);

void set_dr_addr_mask(unsigned long mask, int dr)
{
	if (!boot_cpu_has(X86_FEATURE_BPEXT))
		return;

	switch (dr) {
	case 0:
		wrmsr(MSR_F16H_DR0_ADDR_MASK, mask, 0);
		break;
	case 1:
	case 2:
	case 3:
		wrmsr(MSR_F16H_DR1_ADDR_MASK - 1 + dr, mask, 0);
		break;
	default:
		break;
	}
}

u32 amd_get_highest_perf(void)
{
	struct cpuinfo_x86 *c = &boot_cpu_data;

	if (c->x86 == 0x17 && ((c->x86_model >= 0x30 && c->x86_model < 0x40) ||
			       (c->x86_model >= 0x70 && c->x86_model < 0x80)))
		return 166;

	if (c->x86 == 0x19 && ((c->x86_model >= 0x20 && c->x86_model < 0x30) ||
			       (c->x86_model >= 0x40 && c->x86_model < 0x70)))
		return 166;

	return 255;
}
EXPORT_SYMBOL_GPL(amd_get_highest_perf);

bool cpu_has_ibpb_brtype_microcode(void)
{
	switch (boot_cpu_data.x86) {
	/* Zen1/2 IBPB flushes branch type predictions too. */
	case 0x17:
		return boot_cpu_has(X86_FEATURE_AMD_IBPB);
	case 0x19:
		/* Poke the MSR bit on Zen3/4 to check its presence. */
		if (!wrmsrl_safe(MSR_IA32_PRED_CMD, PRED_CMD_SBPB)) {
			setup_force_cpu_cap(X86_FEATURE_SBPB);
			return true;
		} else {
			return false;
		}
	default:
		return false;
	}
}

static void zenbleed_check_cpu(void *unused)
{
	struct cpuinfo_x86 *c = &cpu_data(smp_processor_id());

	zenbleed_check(c);
}

void amd_check_microcode(void)
{
<<<<<<< HEAD
=======
	if (boot_cpu_data.x86_vendor != X86_VENDOR_AMD)
		return;

>>>>>>> c33f17e6
	on_each_cpu(zenbleed_check_cpu, NULL, 1);
}

/*
 * Issue a DIV 0/1 insn to clear any division data from previous DIV
 * operations.
 */
void noinstr amd_clear_divider(void)
{
	asm volatile(ALTERNATIVE("", "div %2\n\t", X86_BUG_DIV0)
		     :: "a" (0), "d" (0), "r" (1));
}
EXPORT_SYMBOL_GPL(amd_clear_divider);<|MERGE_RESOLUTION|>--- conflicted
+++ resolved
@@ -1316,12 +1316,9 @@
 
 void amd_check_microcode(void)
 {
-<<<<<<< HEAD
-=======
 	if (boot_cpu_data.x86_vendor != X86_VENDOR_AMD)
 		return;
 
->>>>>>> c33f17e6
 	on_each_cpu(zenbleed_check_cpu, NULL, 1);
 }
 
