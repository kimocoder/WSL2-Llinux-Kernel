// SPDX-License-Identifier: GPL-2.0
/*
 *  Copyright (C) 1994  Linus Torvalds
 *
 *  Cyrix stuff, June 1998 by:
 *	- Rafael R. Reilova (moved everything from head.S),
 *        <rreilova@ececs.uc.edu>
 *	- Channing Corn (tests & fixes),
 *	- Andrew D. Balsa (code cleanup).
 */
#include <linux/init.h>
#include <linux/utsname.h>
#include <linux/cpu.h>
#include <linux/module.h>
#include <linux/nospec.h>
#include <linux/prctl.h>
#include <linux/sched/smt.h>
#include <linux/pgtable.h>
#include <linux/bpf.h>

#include <asm/spec-ctrl.h>
#include <asm/cmdline.h>
#include <asm/bugs.h>
#include <asm/processor.h>
#include <asm/processor-flags.h>
#include <asm/fpu/internal.h>
#include <asm/msr.h>
#include <asm/vmx.h>
#include <asm/paravirt.h>
#include <asm/alternative.h>
#include <asm/set_memory.h>
#include <asm/intel-family.h>
#include <asm/e820/api.h>
#include <asm/hypervisor.h>
#include <asm/tlbflush.h>

#include "cpu.h"

static void __init spectre_v1_select_mitigation(void);
static void __init spectre_v2_select_mitigation(void);
static void __init retbleed_select_mitigation(void);
static void __init spectre_v2_user_select_mitigation(void);
static void __init ssb_select_mitigation(void);
static void __init l1tf_select_mitigation(void);
static void __init mds_select_mitigation(void);
static void __init md_clear_update_mitigation(void);
static void __init md_clear_select_mitigation(void);
static void __init taa_select_mitigation(void);
static void __init mmio_select_mitigation(void);
static void __init srbds_select_mitigation(void);
static void __init l1d_flush_select_mitigation(void);

/* The base value of the SPEC_CTRL MSR without task-specific bits set */
u64 x86_spec_ctrl_base;
EXPORT_SYMBOL_GPL(x86_spec_ctrl_base);

/* The current value of the SPEC_CTRL MSR with task-specific bits set */
DEFINE_PER_CPU(u64, x86_spec_ctrl_current);
EXPORT_SYMBOL_GPL(x86_spec_ctrl_current);

static DEFINE_MUTEX(spec_ctrl_mutex);

/*
 * Keep track of the SPEC_CTRL MSR value for the current task, which may differ
 * from x86_spec_ctrl_base due to STIBP/SSB in __speculation_ctrl_update().
 */
void write_spec_ctrl_current(u64 val, bool force)
{
	if (this_cpu_read(x86_spec_ctrl_current) == val)
		return;

	this_cpu_write(x86_spec_ctrl_current, val);

	/*
	 * When KERNEL_IBRS this MSR is written on return-to-user, unless
	 * forced the update can be delayed until that time.
	 */
	if (force || !cpu_feature_enabled(X86_FEATURE_KERNEL_IBRS))
		wrmsrl(MSR_IA32_SPEC_CTRL, val);
}

u64 spec_ctrl_current(void)
{
	return this_cpu_read(x86_spec_ctrl_current);
}
EXPORT_SYMBOL_GPL(spec_ctrl_current);

/*
 * AMD specific MSR info for Speculative Store Bypass control.
 * x86_amd_ls_cfg_ssbd_mask is initialized in identify_boot_cpu().
 */
u64 __ro_after_init x86_amd_ls_cfg_base;
u64 __ro_after_init x86_amd_ls_cfg_ssbd_mask;

/* Control conditional STIBP in switch_to() */
DEFINE_STATIC_KEY_FALSE(switch_to_cond_stibp);
/* Control conditional IBPB in switch_mm() */
DEFINE_STATIC_KEY_FALSE(switch_mm_cond_ibpb);
/* Control unconditional IBPB in switch_mm() */
DEFINE_STATIC_KEY_FALSE(switch_mm_always_ibpb);

/* Control MDS CPU buffer clear before returning to user space */
DEFINE_STATIC_KEY_FALSE(mds_user_clear);
EXPORT_SYMBOL_GPL(mds_user_clear);
/* Control MDS CPU buffer clear before idling (halt, mwait) */
DEFINE_STATIC_KEY_FALSE(mds_idle_clear);
EXPORT_SYMBOL_GPL(mds_idle_clear);

/*
 * Controls whether l1d flush based mitigations are enabled,
 * based on hw features and admin setting via boot parameter
 * defaults to false
 */
DEFINE_STATIC_KEY_FALSE(switch_mm_cond_l1d_flush);

/* Controls CPU Fill buffer clear before KVM guest MMIO accesses */
DEFINE_STATIC_KEY_FALSE(mmio_stale_data_clear);
EXPORT_SYMBOL_GPL(mmio_stale_data_clear);

void __init check_bugs(void)
{
	identify_boot_cpu();

	/*
	 * identify_boot_cpu() initialized SMT support information, let the
	 * core code know.
	 */
	cpu_smt_check_topology();

	if (!IS_ENABLED(CONFIG_SMP)) {
		pr_info("CPU: ");
		print_cpu_info(&boot_cpu_data);
	}

	/*
	 * Read the SPEC_CTRL MSR to account for reserved bits which may
	 * have unknown values. AMD64_LS_CFG MSR is cached in the early AMD
	 * init code as it is not enumerated and depends on the family.
	 */
	if (boot_cpu_has(X86_FEATURE_MSR_SPEC_CTRL))
		rdmsrl(MSR_IA32_SPEC_CTRL, x86_spec_ctrl_base);

	/* Select the proper CPU mitigations before patching alternatives: */
	spectre_v1_select_mitigation();
	spectre_v2_select_mitigation();
	/*
	 * retbleed_select_mitigation() relies on the state set by
	 * spectre_v2_select_mitigation(); specifically it wants to know about
	 * spectre_v2=ibrs.
	 */
	retbleed_select_mitigation();
	/*
	 * spectre_v2_user_select_mitigation() relies on the state set by
	 * retbleed_select_mitigation(); specifically the STIBP selection is
<<<<<<< HEAD
	 * forced for UNRET.
=======
	 * forced for UNRET or IBPB.
>>>>>>> 64917eb3
	 */
	spectre_v2_user_select_mitigation();
	ssb_select_mitigation();
	l1tf_select_mitigation();
	md_clear_select_mitigation();
	srbds_select_mitigation();
	l1d_flush_select_mitigation();

	arch_smt_update();

#ifdef CONFIG_X86_32
	/*
	 * Check whether we are able to run this kernel safely on SMP.
	 *
	 * - i386 is no longer supported.
	 * - In order to run on anything without a TSC, we need to be
	 *   compiled for a i486.
	 */
	if (boot_cpu_data.x86 < 4)
		panic("Kernel requires i486+ for 'invlpg' and other features");

	init_utsname()->machine[1] =
		'0' + (boot_cpu_data.x86 > 6 ? 6 : boot_cpu_data.x86);
	alternative_instructions();

	fpu__init_check_bugs();
#else /* CONFIG_X86_64 */
	alternative_instructions();

	/*
	 * Make sure the first 2MB area is not mapped by huge pages
	 * There are typically fixed size MTRRs in there and overlapping
	 * MTRRs into large pages causes slow downs.
	 *
	 * Right now we don't do that with gbpages because there seems
	 * very little benefit for that case.
	 */
	if (!direct_gbpages)
		set_memory_4k((unsigned long)__va(0), 1);
#endif
}

/*
 * NOTE: For VMX, this function is not called in the vmexit path.
 * It uses vmx_spec_ctrl_restore_host() instead.
 */
void
x86_virt_spec_ctrl(u64 guest_spec_ctrl, u64 guest_virt_spec_ctrl, bool setguest)
{
	u64 msrval, guestval = guest_spec_ctrl, hostval = spec_ctrl_current();
	struct thread_info *ti = current_thread_info();

	if (static_cpu_has(X86_FEATURE_MSR_SPEC_CTRL)) {
		if (hostval != guestval) {
			msrval = setguest ? guestval : hostval;
			wrmsrl(MSR_IA32_SPEC_CTRL, msrval);
		}
	}

	/*
	 * If SSBD is not handled in MSR_SPEC_CTRL on AMD, update
	 * MSR_AMD64_L2_CFG or MSR_VIRT_SPEC_CTRL if supported.
	 */
	if (!static_cpu_has(X86_FEATURE_LS_CFG_SSBD) &&
	    !static_cpu_has(X86_FEATURE_VIRT_SSBD))
		return;

	/*
	 * If the host has SSBD mitigation enabled, force it in the host's
	 * virtual MSR value. If its not permanently enabled, evaluate
	 * current's TIF_SSBD thread flag.
	 */
	if (static_cpu_has(X86_FEATURE_SPEC_STORE_BYPASS_DISABLE))
		hostval = SPEC_CTRL_SSBD;
	else
		hostval = ssbd_tif_to_spec_ctrl(ti->flags);

	/* Sanitize the guest value */
	guestval = guest_virt_spec_ctrl & SPEC_CTRL_SSBD;

	if (hostval != guestval) {
		unsigned long tif;

		tif = setguest ? ssbd_spec_ctrl_to_tif(guestval) :
				 ssbd_spec_ctrl_to_tif(hostval);

		speculation_ctrl_update(tif);
	}
}
EXPORT_SYMBOL_GPL(x86_virt_spec_ctrl);

static void x86_amd_ssb_disable(void)
{
	u64 msrval = x86_amd_ls_cfg_base | x86_amd_ls_cfg_ssbd_mask;

	if (boot_cpu_has(X86_FEATURE_VIRT_SSBD))
		wrmsrl(MSR_AMD64_VIRT_SPEC_CTRL, SPEC_CTRL_SSBD);
	else if (boot_cpu_has(X86_FEATURE_LS_CFG_SSBD))
		wrmsrl(MSR_AMD64_LS_CFG, msrval);
}

#undef pr_fmt
#define pr_fmt(fmt)	"MDS: " fmt

/* Default mitigation for MDS-affected CPUs */
static enum mds_mitigations mds_mitigation __ro_after_init = MDS_MITIGATION_FULL;
static bool mds_nosmt __ro_after_init = false;

static const char * const mds_strings[] = {
	[MDS_MITIGATION_OFF]	= "Vulnerable",
	[MDS_MITIGATION_FULL]	= "Mitigation: Clear CPU buffers",
	[MDS_MITIGATION_VMWERV]	= "Vulnerable: Clear CPU buffers attempted, no microcode",
};

static void __init mds_select_mitigation(void)
{
	if (!boot_cpu_has_bug(X86_BUG_MDS) || cpu_mitigations_off()) {
		mds_mitigation = MDS_MITIGATION_OFF;
		return;
	}

	if (mds_mitigation == MDS_MITIGATION_FULL) {
		if (!boot_cpu_has(X86_FEATURE_MD_CLEAR))
			mds_mitigation = MDS_MITIGATION_VMWERV;

		static_branch_enable(&mds_user_clear);

		if (!boot_cpu_has(X86_BUG_MSBDS_ONLY) &&
		    (mds_nosmt || cpu_mitigations_auto_nosmt()))
			cpu_smt_disable(false);
	}
}

static int __init mds_cmdline(char *str)
{
	if (!boot_cpu_has_bug(X86_BUG_MDS))
		return 0;

	if (!str)
		return -EINVAL;

	if (!strcmp(str, "off"))
		mds_mitigation = MDS_MITIGATION_OFF;
	else if (!strcmp(str, "full"))
		mds_mitigation = MDS_MITIGATION_FULL;
	else if (!strcmp(str, "full,nosmt")) {
		mds_mitigation = MDS_MITIGATION_FULL;
		mds_nosmt = true;
	}

	return 0;
}
early_param("mds", mds_cmdline);

#undef pr_fmt
#define pr_fmt(fmt)	"TAA: " fmt

enum taa_mitigations {
	TAA_MITIGATION_OFF,
	TAA_MITIGATION_UCODE_NEEDED,
	TAA_MITIGATION_VERW,
	TAA_MITIGATION_TSX_DISABLED,
};

/* Default mitigation for TAA-affected CPUs */
static enum taa_mitigations taa_mitigation __ro_after_init = TAA_MITIGATION_VERW;
static bool taa_nosmt __ro_after_init;

static const char * const taa_strings[] = {
	[TAA_MITIGATION_OFF]		= "Vulnerable",
	[TAA_MITIGATION_UCODE_NEEDED]	= "Vulnerable: Clear CPU buffers attempted, no microcode",
	[TAA_MITIGATION_VERW]		= "Mitigation: Clear CPU buffers",
	[TAA_MITIGATION_TSX_DISABLED]	= "Mitigation: TSX disabled",
};

static void __init taa_select_mitigation(void)
{
	u64 ia32_cap;

	if (!boot_cpu_has_bug(X86_BUG_TAA)) {
		taa_mitigation = TAA_MITIGATION_OFF;
		return;
	}

	/* TSX previously disabled by tsx=off */
	if (!boot_cpu_has(X86_FEATURE_RTM)) {
		taa_mitigation = TAA_MITIGATION_TSX_DISABLED;
		return;
	}

	if (cpu_mitigations_off()) {
		taa_mitigation = TAA_MITIGATION_OFF;
		return;
	}

	/*
	 * TAA mitigation via VERW is turned off if both
	 * tsx_async_abort=off and mds=off are specified.
	 */
	if (taa_mitigation == TAA_MITIGATION_OFF &&
	    mds_mitigation == MDS_MITIGATION_OFF)
		return;

	if (boot_cpu_has(X86_FEATURE_MD_CLEAR))
		taa_mitigation = TAA_MITIGATION_VERW;
	else
		taa_mitigation = TAA_MITIGATION_UCODE_NEEDED;

	/*
	 * VERW doesn't clear the CPU buffers when MD_CLEAR=1 and MDS_NO=1.
	 * A microcode update fixes this behavior to clear CPU buffers. It also
	 * adds support for MSR_IA32_TSX_CTRL which is enumerated by the
	 * ARCH_CAP_TSX_CTRL_MSR bit.
	 *
	 * On MDS_NO=1 CPUs if ARCH_CAP_TSX_CTRL_MSR is not set, microcode
	 * update is required.
	 */
	ia32_cap = x86_read_arch_cap_msr();
	if ( (ia32_cap & ARCH_CAP_MDS_NO) &&
	    !(ia32_cap & ARCH_CAP_TSX_CTRL_MSR))
		taa_mitigation = TAA_MITIGATION_UCODE_NEEDED;

	/*
	 * TSX is enabled, select alternate mitigation for TAA which is
	 * the same as MDS. Enable MDS static branch to clear CPU buffers.
	 *
	 * For guests that can't determine whether the correct microcode is
	 * present on host, enable the mitigation for UCODE_NEEDED as well.
	 */
	static_branch_enable(&mds_user_clear);

	if (taa_nosmt || cpu_mitigations_auto_nosmt())
		cpu_smt_disable(false);
}

static int __init tsx_async_abort_parse_cmdline(char *str)
{
	if (!boot_cpu_has_bug(X86_BUG_TAA))
		return 0;

	if (!str)
		return -EINVAL;

	if (!strcmp(str, "off")) {
		taa_mitigation = TAA_MITIGATION_OFF;
	} else if (!strcmp(str, "full")) {
		taa_mitigation = TAA_MITIGATION_VERW;
	} else if (!strcmp(str, "full,nosmt")) {
		taa_mitigation = TAA_MITIGATION_VERW;
		taa_nosmt = true;
	}

	return 0;
}
early_param("tsx_async_abort", tsx_async_abort_parse_cmdline);

#undef pr_fmt
#define pr_fmt(fmt)	"MMIO Stale Data: " fmt

enum mmio_mitigations {
	MMIO_MITIGATION_OFF,
	MMIO_MITIGATION_UCODE_NEEDED,
	MMIO_MITIGATION_VERW,
};

/* Default mitigation for Processor MMIO Stale Data vulnerabilities */
static enum mmio_mitigations mmio_mitigation __ro_after_init = MMIO_MITIGATION_VERW;
static bool mmio_nosmt __ro_after_init = false;

static const char * const mmio_strings[] = {
	[MMIO_MITIGATION_OFF]		= "Vulnerable",
	[MMIO_MITIGATION_UCODE_NEEDED]	= "Vulnerable: Clear CPU buffers attempted, no microcode",
	[MMIO_MITIGATION_VERW]		= "Mitigation: Clear CPU buffers",
};

static void __init mmio_select_mitigation(void)
{
	u64 ia32_cap;

	if (!boot_cpu_has_bug(X86_BUG_MMIO_STALE_DATA) ||
	    cpu_mitigations_off()) {
		mmio_mitigation = MMIO_MITIGATION_OFF;
		return;
	}

	if (mmio_mitigation == MMIO_MITIGATION_OFF)
		return;

	ia32_cap = x86_read_arch_cap_msr();

	/*
	 * Enable CPU buffer clear mitigation for host and VMM, if also affected
	 * by MDS or TAA. Otherwise, enable mitigation for VMM only.
	 */
	if (boot_cpu_has_bug(X86_BUG_MDS) || (boot_cpu_has_bug(X86_BUG_TAA) &&
					      boot_cpu_has(X86_FEATURE_RTM)))
		static_branch_enable(&mds_user_clear);
	else
		static_branch_enable(&mmio_stale_data_clear);

	/*
	 * If Processor-MMIO-Stale-Data bug is present and Fill Buffer data can
	 * be propagated to uncore buffers, clearing the Fill buffers on idle
	 * is required irrespective of SMT state.
	 */
	if (!(ia32_cap & ARCH_CAP_FBSDP_NO))
		static_branch_enable(&mds_idle_clear);

	/*
	 * Check if the system has the right microcode.
	 *
	 * CPU Fill buffer clear mitigation is enumerated by either an explicit
	 * FB_CLEAR or by the presence of both MD_CLEAR and L1D_FLUSH on MDS
	 * affected systems.
	 */
	if ((ia32_cap & ARCH_CAP_FB_CLEAR) ||
	    (boot_cpu_has(X86_FEATURE_MD_CLEAR) &&
	     boot_cpu_has(X86_FEATURE_FLUSH_L1D) &&
	     !(ia32_cap & ARCH_CAP_MDS_NO)))
		mmio_mitigation = MMIO_MITIGATION_VERW;
	else
		mmio_mitigation = MMIO_MITIGATION_UCODE_NEEDED;

	if (mmio_nosmt || cpu_mitigations_auto_nosmt())
		cpu_smt_disable(false);
}

static int __init mmio_stale_data_parse_cmdline(char *str)
{
	if (!boot_cpu_has_bug(X86_BUG_MMIO_STALE_DATA))
		return 0;

	if (!str)
		return -EINVAL;

	if (!strcmp(str, "off")) {
		mmio_mitigation = MMIO_MITIGATION_OFF;
	} else if (!strcmp(str, "full")) {
		mmio_mitigation = MMIO_MITIGATION_VERW;
	} else if (!strcmp(str, "full,nosmt")) {
		mmio_mitigation = MMIO_MITIGATION_VERW;
		mmio_nosmt = true;
	}

	return 0;
}
early_param("mmio_stale_data", mmio_stale_data_parse_cmdline);

#undef pr_fmt
#define pr_fmt(fmt)     "" fmt

static void __init md_clear_update_mitigation(void)
{
	if (cpu_mitigations_off())
		return;

	if (!static_key_enabled(&mds_user_clear))
		goto out;

	/*
	 * mds_user_clear is now enabled. Update MDS, TAA and MMIO Stale Data
	 * mitigation, if necessary.
	 */
	if (mds_mitigation == MDS_MITIGATION_OFF &&
	    boot_cpu_has_bug(X86_BUG_MDS)) {
		mds_mitigation = MDS_MITIGATION_FULL;
		mds_select_mitigation();
	}
	if (taa_mitigation == TAA_MITIGATION_OFF &&
	    boot_cpu_has_bug(X86_BUG_TAA)) {
		taa_mitigation = TAA_MITIGATION_VERW;
		taa_select_mitigation();
	}
	if (mmio_mitigation == MMIO_MITIGATION_OFF &&
	    boot_cpu_has_bug(X86_BUG_MMIO_STALE_DATA)) {
		mmio_mitigation = MMIO_MITIGATION_VERW;
		mmio_select_mitigation();
	}
out:
	if (boot_cpu_has_bug(X86_BUG_MDS))
		pr_info("MDS: %s\n", mds_strings[mds_mitigation]);
	if (boot_cpu_has_bug(X86_BUG_TAA))
		pr_info("TAA: %s\n", taa_strings[taa_mitigation]);
	if (boot_cpu_has_bug(X86_BUG_MMIO_STALE_DATA))
		pr_info("MMIO Stale Data: %s\n", mmio_strings[mmio_mitigation]);
}

static void __init md_clear_select_mitigation(void)
{
	mds_select_mitigation();
	taa_select_mitigation();
	mmio_select_mitigation();

	/*
	 * As MDS, TAA and MMIO Stale Data mitigations are inter-related, update
	 * and print their mitigation after MDS, TAA and MMIO Stale Data
	 * mitigation selection is done.
	 */
	md_clear_update_mitigation();
}

#undef pr_fmt
#define pr_fmt(fmt)	"SRBDS: " fmt

enum srbds_mitigations {
	SRBDS_MITIGATION_OFF,
	SRBDS_MITIGATION_UCODE_NEEDED,
	SRBDS_MITIGATION_FULL,
	SRBDS_MITIGATION_TSX_OFF,
	SRBDS_MITIGATION_HYPERVISOR,
};

static enum srbds_mitigations srbds_mitigation __ro_after_init = SRBDS_MITIGATION_FULL;

static const char * const srbds_strings[] = {
	[SRBDS_MITIGATION_OFF]		= "Vulnerable",
	[SRBDS_MITIGATION_UCODE_NEEDED]	= "Vulnerable: No microcode",
	[SRBDS_MITIGATION_FULL]		= "Mitigation: Microcode",
	[SRBDS_MITIGATION_TSX_OFF]	= "Mitigation: TSX disabled",
	[SRBDS_MITIGATION_HYPERVISOR]	= "Unknown: Dependent on hypervisor status",
};

static bool srbds_off;

void update_srbds_msr(void)
{
	u64 mcu_ctrl;

	if (!boot_cpu_has_bug(X86_BUG_SRBDS))
		return;

	if (boot_cpu_has(X86_FEATURE_HYPERVISOR))
		return;

	if (srbds_mitigation == SRBDS_MITIGATION_UCODE_NEEDED)
		return;

	rdmsrl(MSR_IA32_MCU_OPT_CTRL, mcu_ctrl);

	switch (srbds_mitigation) {
	case SRBDS_MITIGATION_OFF:
	case SRBDS_MITIGATION_TSX_OFF:
		mcu_ctrl |= RNGDS_MITG_DIS;
		break;
	case SRBDS_MITIGATION_FULL:
		mcu_ctrl &= ~RNGDS_MITG_DIS;
		break;
	default:
		break;
	}

	wrmsrl(MSR_IA32_MCU_OPT_CTRL, mcu_ctrl);
}

static void __init srbds_select_mitigation(void)
{
	u64 ia32_cap;

	if (!boot_cpu_has_bug(X86_BUG_SRBDS))
		return;

	/*
	 * Check to see if this is one of the MDS_NO systems supporting TSX that
	 * are only exposed to SRBDS when TSX is enabled or when CPU is affected
	 * by Processor MMIO Stale Data vulnerability.
	 */
	ia32_cap = x86_read_arch_cap_msr();
	if ((ia32_cap & ARCH_CAP_MDS_NO) && !boot_cpu_has(X86_FEATURE_RTM) &&
	    !boot_cpu_has_bug(X86_BUG_MMIO_STALE_DATA))
		srbds_mitigation = SRBDS_MITIGATION_TSX_OFF;
	else if (boot_cpu_has(X86_FEATURE_HYPERVISOR))
		srbds_mitigation = SRBDS_MITIGATION_HYPERVISOR;
	else if (!boot_cpu_has(X86_FEATURE_SRBDS_CTRL))
		srbds_mitigation = SRBDS_MITIGATION_UCODE_NEEDED;
	else if (cpu_mitigations_off() || srbds_off)
		srbds_mitigation = SRBDS_MITIGATION_OFF;

	update_srbds_msr();
	pr_info("%s\n", srbds_strings[srbds_mitigation]);
}

static int __init srbds_parse_cmdline(char *str)
{
	if (!str)
		return -EINVAL;

	if (!boot_cpu_has_bug(X86_BUG_SRBDS))
		return 0;

	srbds_off = !strcmp(str, "off");
	return 0;
}
early_param("srbds", srbds_parse_cmdline);

#undef pr_fmt
#define pr_fmt(fmt)     "L1D Flush : " fmt

enum l1d_flush_mitigations {
	L1D_FLUSH_OFF = 0,
	L1D_FLUSH_ON,
};

static enum l1d_flush_mitigations l1d_flush_mitigation __initdata = L1D_FLUSH_OFF;

static void __init l1d_flush_select_mitigation(void)
{
	if (!l1d_flush_mitigation || !boot_cpu_has(X86_FEATURE_FLUSH_L1D))
		return;

	static_branch_enable(&switch_mm_cond_l1d_flush);
	pr_info("Conditional flush on switch_mm() enabled\n");
}

static int __init l1d_flush_parse_cmdline(char *str)
{
	if (!strcmp(str, "on"))
		l1d_flush_mitigation = L1D_FLUSH_ON;

	return 0;
}
early_param("l1d_flush", l1d_flush_parse_cmdline);

#undef pr_fmt
#define pr_fmt(fmt)     "Spectre V1 : " fmt

enum spectre_v1_mitigation {
	SPECTRE_V1_MITIGATION_NONE,
	SPECTRE_V1_MITIGATION_AUTO,
};

static enum spectre_v1_mitigation spectre_v1_mitigation __ro_after_init =
	SPECTRE_V1_MITIGATION_AUTO;

static const char * const spectre_v1_strings[] = {
	[SPECTRE_V1_MITIGATION_NONE] = "Vulnerable: __user pointer sanitization and usercopy barriers only; no swapgs barriers",
	[SPECTRE_V1_MITIGATION_AUTO] = "Mitigation: usercopy/swapgs barriers and __user pointer sanitization",
};

/*
 * Does SMAP provide full mitigation against speculative kernel access to
 * userspace?
 */
static bool smap_works_speculatively(void)
{
	if (!boot_cpu_has(X86_FEATURE_SMAP))
		return false;

	/*
	 * On CPUs which are vulnerable to Meltdown, SMAP does not
	 * prevent speculative access to user data in the L1 cache.
	 * Consider SMAP to be non-functional as a mitigation on these
	 * CPUs.
	 */
	if (boot_cpu_has(X86_BUG_CPU_MELTDOWN))
		return false;

	return true;
}

static void __init spectre_v1_select_mitigation(void)
{
	if (!boot_cpu_has_bug(X86_BUG_SPECTRE_V1) || cpu_mitigations_off()) {
		spectre_v1_mitigation = SPECTRE_V1_MITIGATION_NONE;
		return;
	}

	if (spectre_v1_mitigation == SPECTRE_V1_MITIGATION_AUTO) {
		/*
		 * With Spectre v1, a user can speculatively control either
		 * path of a conditional swapgs with a user-controlled GS
		 * value.  The mitigation is to add lfences to both code paths.
		 *
		 * If FSGSBASE is enabled, the user can put a kernel address in
		 * GS, in which case SMAP provides no protection.
		 *
		 * If FSGSBASE is disabled, the user can only put a user space
		 * address in GS.  That makes an attack harder, but still
		 * possible if there's no SMAP protection.
		 */
		if (boot_cpu_has(X86_FEATURE_FSGSBASE) ||
		    !smap_works_speculatively()) {
			/*
			 * Mitigation can be provided from SWAPGS itself or
			 * PTI as the CR3 write in the Meltdown mitigation
			 * is serializing.
			 *
			 * If neither is there, mitigate with an LFENCE to
			 * stop speculation through swapgs.
			 */
			if (boot_cpu_has_bug(X86_BUG_SWAPGS) &&
			    !boot_cpu_has(X86_FEATURE_PTI))
				setup_force_cpu_cap(X86_FEATURE_FENCE_SWAPGS_USER);

			/*
			 * Enable lfences in the kernel entry (non-swapgs)
			 * paths, to prevent user entry from speculatively
			 * skipping swapgs.
			 */
			setup_force_cpu_cap(X86_FEATURE_FENCE_SWAPGS_KERNEL);
		}
	}

	pr_info("%s\n", spectre_v1_strings[spectre_v1_mitigation]);
}

static int __init nospectre_v1_cmdline(char *str)
{
	spectre_v1_mitigation = SPECTRE_V1_MITIGATION_NONE;
	return 0;
}
early_param("nospectre_v1", nospectre_v1_cmdline);

static enum spectre_v2_mitigation spectre_v2_enabled __ro_after_init =
	SPECTRE_V2_NONE;

#undef pr_fmt
#define pr_fmt(fmt)     "RETBleed: " fmt

enum retbleed_mitigation {
	RETBLEED_MITIGATION_NONE,
	RETBLEED_MITIGATION_UNRET,
	RETBLEED_MITIGATION_IBPB,
	RETBLEED_MITIGATION_IBRS,
	RETBLEED_MITIGATION_EIBRS,
};

enum retbleed_mitigation_cmd {
	RETBLEED_CMD_OFF,
	RETBLEED_CMD_AUTO,
	RETBLEED_CMD_UNRET,
	RETBLEED_CMD_IBPB,
};

const char * const retbleed_strings[] = {
	[RETBLEED_MITIGATION_NONE]	= "Vulnerable",
	[RETBLEED_MITIGATION_UNRET]	= "Mitigation: untrained return thunk",
	[RETBLEED_MITIGATION_IBPB]	= "Mitigation: IBPB",
	[RETBLEED_MITIGATION_IBRS]	= "Mitigation: IBRS",
	[RETBLEED_MITIGATION_EIBRS]	= "Mitigation: Enhanced IBRS",
};

static enum retbleed_mitigation retbleed_mitigation __ro_after_init =
	RETBLEED_MITIGATION_NONE;
static enum retbleed_mitigation_cmd retbleed_cmd __ro_after_init =
	RETBLEED_CMD_AUTO;

static int __ro_after_init retbleed_nosmt = false;

static int __init retbleed_parse_cmdline(char *str)
{
	if (!str)
		return -EINVAL;

	while (str) {
		char *next = strchr(str, ',');
		if (next) {
			*next = 0;
			next++;
		}

		if (!strcmp(str, "off")) {
			retbleed_cmd = RETBLEED_CMD_OFF;
		} else if (!strcmp(str, "auto")) {
			retbleed_cmd = RETBLEED_CMD_AUTO;
		} else if (!strcmp(str, "unret")) {
			retbleed_cmd = RETBLEED_CMD_UNRET;
		} else if (!strcmp(str, "ibpb")) {
			retbleed_cmd = RETBLEED_CMD_IBPB;
		} else if (!strcmp(str, "nosmt")) {
			retbleed_nosmt = true;
		} else {
			pr_err("Ignoring unknown retbleed option (%s).", str);
		}

		str = next;
	}

	return 0;
}
early_param("retbleed", retbleed_parse_cmdline);

#define RETBLEED_UNTRAIN_MSG "WARNING: BTB untrained return thunk mitigation is only effective on AMD/Hygon!\n"
#define RETBLEED_INTEL_MSG "WARNING: Spectre v2 mitigation leaves CPU vulnerable to RETBleed attacks, data leaks possible!\n"

static void __init retbleed_select_mitigation(void)
{
	bool mitigate_smt = false;

	if (!boot_cpu_has_bug(X86_BUG_RETBLEED) || cpu_mitigations_off())
		return;

	switch (retbleed_cmd) {
	case RETBLEED_CMD_OFF:
		return;

	case RETBLEED_CMD_UNRET:
		if (IS_ENABLED(CONFIG_CPU_UNRET_ENTRY)) {
			retbleed_mitigation = RETBLEED_MITIGATION_UNRET;
		} else {
			pr_err("WARNING: kernel not compiled with CPU_UNRET_ENTRY.\n");
			goto do_cmd_auto;
		}
		break;

	case RETBLEED_CMD_IBPB:
		if (!boot_cpu_has(X86_FEATURE_IBPB)) {
			pr_err("WARNING: CPU does not support IBPB.\n");
			goto do_cmd_auto;
		} else if (IS_ENABLED(CONFIG_CPU_IBPB_ENTRY)) {
			retbleed_mitigation = RETBLEED_MITIGATION_IBPB;
		} else {
			pr_err("WARNING: kernel not compiled with CPU_IBPB_ENTRY.\n");
			goto do_cmd_auto;
		}
		break;

do_cmd_auto:
	case RETBLEED_CMD_AUTO:
	default:
		if (boot_cpu_data.x86_vendor == X86_VENDOR_AMD ||
		    boot_cpu_data.x86_vendor == X86_VENDOR_HYGON) {
			if (IS_ENABLED(CONFIG_CPU_UNRET_ENTRY))
				retbleed_mitigation = RETBLEED_MITIGATION_UNRET;
			else if (IS_ENABLED(CONFIG_CPU_IBPB_ENTRY) && boot_cpu_has(X86_FEATURE_IBPB))
				retbleed_mitigation = RETBLEED_MITIGATION_IBPB;
		}

		/*
		 * The Intel mitigation (IBRS or eIBRS) was already selected in
		 * spectre_v2_select_mitigation().  'retbleed_mitigation' will
		 * be set accordingly below.
		 */

		break;
	}

	switch (retbleed_mitigation) {
	case RETBLEED_MITIGATION_UNRET:
		setup_force_cpu_cap(X86_FEATURE_RETHUNK);
		setup_force_cpu_cap(X86_FEATURE_UNRET);

		if (boot_cpu_data.x86_vendor != X86_VENDOR_AMD &&
		    boot_cpu_data.x86_vendor != X86_VENDOR_HYGON)
			pr_err(RETBLEED_UNTRAIN_MSG);

		mitigate_smt = true;
		break;

	case RETBLEED_MITIGATION_IBPB:
		setup_force_cpu_cap(X86_FEATURE_ENTRY_IBPB);
		mitigate_smt = true;
		break;

	default:
		break;
	}

	if (mitigate_smt && !boot_cpu_has(X86_FEATURE_STIBP) &&
	    (retbleed_nosmt || cpu_mitigations_auto_nosmt()))
		cpu_smt_disable(false);

	/*
	 * Let IBRS trump all on Intel without affecting the effects of the
	 * retbleed= cmdline option.
	 */
	if (boot_cpu_data.x86_vendor == X86_VENDOR_INTEL) {
		switch (spectre_v2_enabled) {
		case SPECTRE_V2_IBRS:
			retbleed_mitigation = RETBLEED_MITIGATION_IBRS;
			break;
		case SPECTRE_V2_EIBRS:
		case SPECTRE_V2_EIBRS_RETPOLINE:
		case SPECTRE_V2_EIBRS_LFENCE:
			retbleed_mitigation = RETBLEED_MITIGATION_EIBRS;
			break;
		default:
			pr_err(RETBLEED_INTEL_MSG);
		}
	}

	pr_info("%s\n", retbleed_strings[retbleed_mitigation]);
}

#undef pr_fmt
#define pr_fmt(fmt)     "Spectre V2 : " fmt

static enum spectre_v2_user_mitigation spectre_v2_user_stibp __ro_after_init =
	SPECTRE_V2_USER_NONE;
static enum spectre_v2_user_mitigation spectre_v2_user_ibpb __ro_after_init =
	SPECTRE_V2_USER_NONE;

#ifdef CONFIG_RETPOLINE
static bool spectre_v2_bad_module;

bool retpoline_module_ok(bool has_retpoline)
{
	if (spectre_v2_enabled == SPECTRE_V2_NONE || has_retpoline)
		return true;

	pr_err("System may be vulnerable to spectre v2\n");
	spectre_v2_bad_module = true;
	return false;
}

static inline const char *spectre_v2_module_string(void)
{
	return spectre_v2_bad_module ? " - vulnerable module loaded" : "";
}
#else
static inline const char *spectre_v2_module_string(void) { return ""; }
#endif

#define SPECTRE_V2_LFENCE_MSG "WARNING: LFENCE mitigation is not recommended for this CPU, data leaks possible!\n"
#define SPECTRE_V2_EIBRS_EBPF_MSG "WARNING: Unprivileged eBPF is enabled with eIBRS on, data leaks possible via Spectre v2 BHB attacks!\n"
#define SPECTRE_V2_EIBRS_LFENCE_EBPF_SMT_MSG "WARNING: Unprivileged eBPF is enabled with eIBRS+LFENCE mitigation and SMT, data leaks possible via Spectre v2 BHB attacks!\n"
#define SPECTRE_V2_IBRS_PERF_MSG "WARNING: IBRS mitigation selected on Enhanced IBRS CPU, this may cause unnecessary performance loss\n"

#ifdef CONFIG_BPF_SYSCALL
void unpriv_ebpf_notify(int new_state)
{
	if (new_state)
		return;

	/* Unprivileged eBPF is enabled */

	switch (spectre_v2_enabled) {
	case SPECTRE_V2_EIBRS:
		pr_err(SPECTRE_V2_EIBRS_EBPF_MSG);
		break;
	case SPECTRE_V2_EIBRS_LFENCE:
		if (sched_smt_active())
			pr_err(SPECTRE_V2_EIBRS_LFENCE_EBPF_SMT_MSG);
		break;
	default:
		break;
	}
}
#endif

static inline bool match_option(const char *arg, int arglen, const char *opt)
{
	int len = strlen(opt);

	return len == arglen && !strncmp(arg, opt, len);
}

/* The kernel command line selection for spectre v2 */
enum spectre_v2_mitigation_cmd {
	SPECTRE_V2_CMD_NONE,
	SPECTRE_V2_CMD_AUTO,
	SPECTRE_V2_CMD_FORCE,
	SPECTRE_V2_CMD_RETPOLINE,
	SPECTRE_V2_CMD_RETPOLINE_GENERIC,
	SPECTRE_V2_CMD_RETPOLINE_LFENCE,
	SPECTRE_V2_CMD_EIBRS,
	SPECTRE_V2_CMD_EIBRS_RETPOLINE,
	SPECTRE_V2_CMD_EIBRS_LFENCE,
	SPECTRE_V2_CMD_IBRS,
};

enum spectre_v2_user_cmd {
	SPECTRE_V2_USER_CMD_NONE,
	SPECTRE_V2_USER_CMD_AUTO,
	SPECTRE_V2_USER_CMD_FORCE,
	SPECTRE_V2_USER_CMD_PRCTL,
	SPECTRE_V2_USER_CMD_PRCTL_IBPB,
	SPECTRE_V2_USER_CMD_SECCOMP,
	SPECTRE_V2_USER_CMD_SECCOMP_IBPB,
};

static const char * const spectre_v2_user_strings[] = {
	[SPECTRE_V2_USER_NONE]			= "User space: Vulnerable",
	[SPECTRE_V2_USER_STRICT]		= "User space: Mitigation: STIBP protection",
	[SPECTRE_V2_USER_STRICT_PREFERRED]	= "User space: Mitigation: STIBP always-on protection",
	[SPECTRE_V2_USER_PRCTL]			= "User space: Mitigation: STIBP via prctl",
	[SPECTRE_V2_USER_SECCOMP]		= "User space: Mitigation: STIBP via seccomp and prctl",
};

static const struct {
	const char			*option;
	enum spectre_v2_user_cmd	cmd;
	bool				secure;
} v2_user_options[] __initconst = {
	{ "auto",		SPECTRE_V2_USER_CMD_AUTO,		false },
	{ "off",		SPECTRE_V2_USER_CMD_NONE,		false },
	{ "on",			SPECTRE_V2_USER_CMD_FORCE,		true  },
	{ "prctl",		SPECTRE_V2_USER_CMD_PRCTL,		false },
	{ "prctl,ibpb",		SPECTRE_V2_USER_CMD_PRCTL_IBPB,		false },
	{ "seccomp",		SPECTRE_V2_USER_CMD_SECCOMP,		false },
	{ "seccomp,ibpb",	SPECTRE_V2_USER_CMD_SECCOMP_IBPB,	false },
};

static void __init spec_v2_user_print_cond(const char *reason, bool secure)
{
	if (boot_cpu_has_bug(X86_BUG_SPECTRE_V2) != secure)
		pr_info("spectre_v2_user=%s forced on command line.\n", reason);
}

static __ro_after_init enum spectre_v2_mitigation_cmd spectre_v2_cmd;

static enum spectre_v2_user_cmd __init
spectre_v2_parse_user_cmdline(void)
{
	char arg[20];
	int ret, i;

	switch (spectre_v2_cmd) {
	case SPECTRE_V2_CMD_NONE:
		return SPECTRE_V2_USER_CMD_NONE;
	case SPECTRE_V2_CMD_FORCE:
		return SPECTRE_V2_USER_CMD_FORCE;
	default:
		break;
	}

	ret = cmdline_find_option(boot_command_line, "spectre_v2_user",
				  arg, sizeof(arg));
	if (ret < 0)
		return SPECTRE_V2_USER_CMD_AUTO;

	for (i = 0; i < ARRAY_SIZE(v2_user_options); i++) {
		if (match_option(arg, ret, v2_user_options[i].option)) {
			spec_v2_user_print_cond(v2_user_options[i].option,
						v2_user_options[i].secure);
			return v2_user_options[i].cmd;
		}
	}

	pr_err("Unknown user space protection option (%s). Switching to AUTO select\n", arg);
	return SPECTRE_V2_USER_CMD_AUTO;
}

static inline bool spectre_v2_in_ibrs_mode(enum spectre_v2_mitigation mode)
{
	return mode == SPECTRE_V2_IBRS ||
	       mode == SPECTRE_V2_EIBRS ||
	       mode == SPECTRE_V2_EIBRS_RETPOLINE ||
	       mode == SPECTRE_V2_EIBRS_LFENCE;
}

static void __init
spectre_v2_user_select_mitigation(void)
{
	enum spectre_v2_user_mitigation mode = SPECTRE_V2_USER_NONE;
	bool smt_possible = IS_ENABLED(CONFIG_SMP);
	enum spectre_v2_user_cmd cmd;

	if (!boot_cpu_has(X86_FEATURE_IBPB) && !boot_cpu_has(X86_FEATURE_STIBP))
		return;

	if (cpu_smt_control == CPU_SMT_FORCE_DISABLED ||
	    cpu_smt_control == CPU_SMT_NOT_SUPPORTED)
		smt_possible = false;

	cmd = spectre_v2_parse_user_cmdline();
	switch (cmd) {
	case SPECTRE_V2_USER_CMD_NONE:
		goto set_mode;
	case SPECTRE_V2_USER_CMD_FORCE:
		mode = SPECTRE_V2_USER_STRICT;
		break;
	case SPECTRE_V2_USER_CMD_PRCTL:
	case SPECTRE_V2_USER_CMD_PRCTL_IBPB:
		mode = SPECTRE_V2_USER_PRCTL;
		break;
	case SPECTRE_V2_USER_CMD_AUTO:
	case SPECTRE_V2_USER_CMD_SECCOMP:
	case SPECTRE_V2_USER_CMD_SECCOMP_IBPB:
		if (IS_ENABLED(CONFIG_SECCOMP))
			mode = SPECTRE_V2_USER_SECCOMP;
		else
			mode = SPECTRE_V2_USER_PRCTL;
		break;
	}

	/* Initialize Indirect Branch Prediction Barrier */
	if (boot_cpu_has(X86_FEATURE_IBPB)) {
		setup_force_cpu_cap(X86_FEATURE_USE_IBPB);

		spectre_v2_user_ibpb = mode;
		switch (cmd) {
		case SPECTRE_V2_USER_CMD_FORCE:
		case SPECTRE_V2_USER_CMD_PRCTL_IBPB:
		case SPECTRE_V2_USER_CMD_SECCOMP_IBPB:
			static_branch_enable(&switch_mm_always_ibpb);
			spectre_v2_user_ibpb = SPECTRE_V2_USER_STRICT;
			break;
		case SPECTRE_V2_USER_CMD_PRCTL:
		case SPECTRE_V2_USER_CMD_AUTO:
		case SPECTRE_V2_USER_CMD_SECCOMP:
			static_branch_enable(&switch_mm_cond_ibpb);
			break;
		default:
			break;
		}

		pr_info("mitigation: Enabling %s Indirect Branch Prediction Barrier\n",
			static_key_enabled(&switch_mm_always_ibpb) ?
			"always-on" : "conditional");
	}

	/*
	 * If no STIBP, IBRS or enhanced IBRS is enabled, or SMT impossible,
	 * STIBP is not required.
	 */
	if (!boot_cpu_has(X86_FEATURE_STIBP) ||
	    !smt_possible ||
	    spectre_v2_in_ibrs_mode(spectre_v2_enabled))
		return;

	/*
	 * At this point, an STIBP mode other than "off" has been set.
	 * If STIBP support is not being forced, check if STIBP always-on
	 * is preferred.
	 */
	if (mode != SPECTRE_V2_USER_STRICT &&
	    boot_cpu_has(X86_FEATURE_AMD_STIBP_ALWAYS_ON))
		mode = SPECTRE_V2_USER_STRICT_PREFERRED;

<<<<<<< HEAD
	if (retbleed_mitigation == RETBLEED_MITIGATION_UNRET) {
=======
	if (retbleed_mitigation == RETBLEED_MITIGATION_UNRET ||
	    retbleed_mitigation == RETBLEED_MITIGATION_IBPB) {
>>>>>>> 64917eb3
		if (mode != SPECTRE_V2_USER_STRICT &&
		    mode != SPECTRE_V2_USER_STRICT_PREFERRED)
			pr_info("Selecting STIBP always-on mode to complement retbleed mitigation\n");
		mode = SPECTRE_V2_USER_STRICT_PREFERRED;
	}

	spectre_v2_user_stibp = mode;

set_mode:
	pr_info("%s\n", spectre_v2_user_strings[mode]);
}

static const char * const spectre_v2_strings[] = {
	[SPECTRE_V2_NONE]			= "Vulnerable",
	[SPECTRE_V2_RETPOLINE]			= "Mitigation: Retpolines",
	[SPECTRE_V2_LFENCE]			= "Mitigation: LFENCE",
	[SPECTRE_V2_EIBRS]			= "Mitigation: Enhanced IBRS",
	[SPECTRE_V2_EIBRS_LFENCE]		= "Mitigation: Enhanced IBRS + LFENCE",
	[SPECTRE_V2_EIBRS_RETPOLINE]		= "Mitigation: Enhanced IBRS + Retpolines",
	[SPECTRE_V2_IBRS]			= "Mitigation: IBRS",
};

static const struct {
	const char *option;
	enum spectre_v2_mitigation_cmd cmd;
	bool secure;
} mitigation_options[] __initconst = {
	{ "off",		SPECTRE_V2_CMD_NONE,		  false },
	{ "on",			SPECTRE_V2_CMD_FORCE,		  true  },
	{ "retpoline",		SPECTRE_V2_CMD_RETPOLINE,	  false },
	{ "retpoline,amd",	SPECTRE_V2_CMD_RETPOLINE_LFENCE,  false },
	{ "retpoline,lfence",	SPECTRE_V2_CMD_RETPOLINE_LFENCE,  false },
	{ "retpoline,generic",	SPECTRE_V2_CMD_RETPOLINE_GENERIC, false },
	{ "eibrs",		SPECTRE_V2_CMD_EIBRS,		  false },
	{ "eibrs,lfence",	SPECTRE_V2_CMD_EIBRS_LFENCE,	  false },
	{ "eibrs,retpoline",	SPECTRE_V2_CMD_EIBRS_RETPOLINE,	  false },
	{ "auto",		SPECTRE_V2_CMD_AUTO,		  false },
	{ "ibrs",		SPECTRE_V2_CMD_IBRS,              false },
};

static void __init spec_v2_print_cond(const char *reason, bool secure)
{
	if (boot_cpu_has_bug(X86_BUG_SPECTRE_V2) != secure)
		pr_info("%s selected on command line.\n", reason);
}

static enum spectre_v2_mitigation_cmd __init spectre_v2_parse_cmdline(void)
{
	enum spectre_v2_mitigation_cmd cmd = SPECTRE_V2_CMD_AUTO;
	char arg[20];
	int ret, i;

	if (cmdline_find_option_bool(boot_command_line, "nospectre_v2") ||
	    cpu_mitigations_off())
		return SPECTRE_V2_CMD_NONE;

	ret = cmdline_find_option(boot_command_line, "spectre_v2", arg, sizeof(arg));
	if (ret < 0)
		return SPECTRE_V2_CMD_AUTO;

	for (i = 0; i < ARRAY_SIZE(mitigation_options); i++) {
		if (!match_option(arg, ret, mitigation_options[i].option))
			continue;
		cmd = mitigation_options[i].cmd;
		break;
	}

	if (i >= ARRAY_SIZE(mitigation_options)) {
		pr_err("unknown option (%s). Switching to AUTO select\n", arg);
		return SPECTRE_V2_CMD_AUTO;
	}

	if ((cmd == SPECTRE_V2_CMD_RETPOLINE ||
	     cmd == SPECTRE_V2_CMD_RETPOLINE_LFENCE ||
	     cmd == SPECTRE_V2_CMD_RETPOLINE_GENERIC ||
	     cmd == SPECTRE_V2_CMD_EIBRS_LFENCE ||
	     cmd == SPECTRE_V2_CMD_EIBRS_RETPOLINE) &&
	    !IS_ENABLED(CONFIG_RETPOLINE)) {
		pr_err("%s selected but not compiled in. Switching to AUTO select\n",
		       mitigation_options[i].option);
		return SPECTRE_V2_CMD_AUTO;
	}

	if ((cmd == SPECTRE_V2_CMD_EIBRS ||
	     cmd == SPECTRE_V2_CMD_EIBRS_LFENCE ||
	     cmd == SPECTRE_V2_CMD_EIBRS_RETPOLINE) &&
	    !boot_cpu_has(X86_FEATURE_IBRS_ENHANCED)) {
		pr_err("%s selected but CPU doesn't have eIBRS. Switching to AUTO select\n",
		       mitigation_options[i].option);
		return SPECTRE_V2_CMD_AUTO;
	}

	if ((cmd == SPECTRE_V2_CMD_RETPOLINE_LFENCE ||
	     cmd == SPECTRE_V2_CMD_EIBRS_LFENCE) &&
	    !boot_cpu_has(X86_FEATURE_LFENCE_RDTSC)) {
		pr_err("%s selected, but CPU doesn't have a serializing LFENCE. Switching to AUTO select\n",
		       mitigation_options[i].option);
		return SPECTRE_V2_CMD_AUTO;
	}

	if (cmd == SPECTRE_V2_CMD_IBRS && !IS_ENABLED(CONFIG_CPU_IBRS_ENTRY)) {
		pr_err("%s selected but not compiled in. Switching to AUTO select\n",
		       mitigation_options[i].option);
		return SPECTRE_V2_CMD_AUTO;
	}

	if (cmd == SPECTRE_V2_CMD_IBRS && boot_cpu_data.x86_vendor != X86_VENDOR_INTEL) {
		pr_err("%s selected but not Intel CPU. Switching to AUTO select\n",
		       mitigation_options[i].option);
		return SPECTRE_V2_CMD_AUTO;
	}

	if (cmd == SPECTRE_V2_CMD_IBRS && !boot_cpu_has(X86_FEATURE_IBRS)) {
		pr_err("%s selected but CPU doesn't have IBRS. Switching to AUTO select\n",
		       mitigation_options[i].option);
		return SPECTRE_V2_CMD_AUTO;
	}

	if (cmd == SPECTRE_V2_CMD_IBRS && boot_cpu_has(X86_FEATURE_XENPV)) {
		pr_err("%s selected but running as XenPV guest. Switching to AUTO select\n",
		       mitigation_options[i].option);
		return SPECTRE_V2_CMD_AUTO;
	}

	spec_v2_print_cond(mitigation_options[i].option,
			   mitigation_options[i].secure);
	return cmd;
}

static enum spectre_v2_mitigation __init spectre_v2_select_retpoline(void)
{
	if (!IS_ENABLED(CONFIG_RETPOLINE)) {
		pr_err("Kernel not compiled with retpoline; no mitigation available!");
		return SPECTRE_V2_NONE;
	}

	return SPECTRE_V2_RETPOLINE;
}

/* Disable in-kernel use of non-RSB RET predictors */
static void __init spec_ctrl_disable_kernel_rrsba(void)
{
	u64 ia32_cap;

	if (!boot_cpu_has(X86_FEATURE_RRSBA_CTRL))
		return;

	ia32_cap = x86_read_arch_cap_msr();

	if (ia32_cap & ARCH_CAP_RRSBA) {
		x86_spec_ctrl_base |= SPEC_CTRL_RRSBA_DIS_S;
		write_spec_ctrl_current(x86_spec_ctrl_base, true);
	}
}

<<<<<<< HEAD
=======
static void __init spectre_v2_determine_rsb_fill_type_at_vmexit(enum spectre_v2_mitigation mode)
{
	/*
	 * Similar to context switches, there are two types of RSB attacks
	 * after VM exit:
	 *
	 * 1) RSB underflow
	 *
	 * 2) Poisoned RSB entry
	 *
	 * When retpoline is enabled, both are mitigated by filling/clearing
	 * the RSB.
	 *
	 * When IBRS is enabled, while #1 would be mitigated by the IBRS branch
	 * prediction isolation protections, RSB still needs to be cleared
	 * because of #2.  Note that SMEP provides no protection here, unlike
	 * user-space-poisoned RSB entries.
	 *
	 * eIBRS should protect against RSB poisoning, but if the EIBRS_PBRSB
	 * bug is present then a LITE version of RSB protection is required,
	 * just a single call needs to retire before a RET is executed.
	 */
	switch (mode) {
	case SPECTRE_V2_NONE:
		return;

	case SPECTRE_V2_EIBRS_LFENCE:
	case SPECTRE_V2_EIBRS:
		if (boot_cpu_has_bug(X86_BUG_EIBRS_PBRSB)) {
			setup_force_cpu_cap(X86_FEATURE_RSB_VMEXIT_LITE);
			pr_info("Spectre v2 / PBRSB-eIBRS: Retire a single CALL on VMEXIT\n");
		}
		return;

	case SPECTRE_V2_EIBRS_RETPOLINE:
	case SPECTRE_V2_RETPOLINE:
	case SPECTRE_V2_LFENCE:
	case SPECTRE_V2_IBRS:
		setup_force_cpu_cap(X86_FEATURE_RSB_VMEXIT);
		pr_info("Spectre v2 / SpectreRSB : Filling RSB on VMEXIT\n");
		return;
	}

	pr_warn_once("Unknown Spectre v2 mode, disabling RSB mitigation at VM exit");
	dump_stack();
}

>>>>>>> 64917eb3
static void __init spectre_v2_select_mitigation(void)
{
	enum spectre_v2_mitigation_cmd cmd = spectre_v2_parse_cmdline();
	enum spectre_v2_mitigation mode = SPECTRE_V2_NONE;

	/*
	 * If the CPU is not affected and the command line mode is NONE or AUTO
	 * then nothing to do.
	 */
	if (!boot_cpu_has_bug(X86_BUG_SPECTRE_V2) &&
	    (cmd == SPECTRE_V2_CMD_NONE || cmd == SPECTRE_V2_CMD_AUTO))
		return;

	switch (cmd) {
	case SPECTRE_V2_CMD_NONE:
		return;

	case SPECTRE_V2_CMD_FORCE:
	case SPECTRE_V2_CMD_AUTO:
		if (boot_cpu_has(X86_FEATURE_IBRS_ENHANCED)) {
			mode = SPECTRE_V2_EIBRS;
			break;
		}

		if (IS_ENABLED(CONFIG_CPU_IBRS_ENTRY) &&
		    boot_cpu_has_bug(X86_BUG_RETBLEED) &&
		    retbleed_cmd != RETBLEED_CMD_OFF &&
		    boot_cpu_has(X86_FEATURE_IBRS) &&
		    boot_cpu_data.x86_vendor == X86_VENDOR_INTEL) {
			mode = SPECTRE_V2_IBRS;
			break;
		}

		mode = spectre_v2_select_retpoline();
		break;

	case SPECTRE_V2_CMD_RETPOLINE_LFENCE:
		pr_err(SPECTRE_V2_LFENCE_MSG);
		mode = SPECTRE_V2_LFENCE;
		break;

	case SPECTRE_V2_CMD_RETPOLINE_GENERIC:
		mode = SPECTRE_V2_RETPOLINE;
		break;

	case SPECTRE_V2_CMD_RETPOLINE:
		mode = spectre_v2_select_retpoline();
		break;

	case SPECTRE_V2_CMD_IBRS:
		mode = SPECTRE_V2_IBRS;
		break;

	case SPECTRE_V2_CMD_EIBRS:
		mode = SPECTRE_V2_EIBRS;
		break;

	case SPECTRE_V2_CMD_EIBRS_LFENCE:
		mode = SPECTRE_V2_EIBRS_LFENCE;
		break;

	case SPECTRE_V2_CMD_EIBRS_RETPOLINE:
		mode = SPECTRE_V2_EIBRS_RETPOLINE;
		break;
	}

	if (mode == SPECTRE_V2_EIBRS && unprivileged_ebpf_enabled())
		pr_err(SPECTRE_V2_EIBRS_EBPF_MSG);

	if (spectre_v2_in_ibrs_mode(mode)) {
		x86_spec_ctrl_base |= SPEC_CTRL_IBRS;
		write_spec_ctrl_current(x86_spec_ctrl_base, true);
	}

	switch (mode) {
	case SPECTRE_V2_NONE:
	case SPECTRE_V2_EIBRS:
		break;

	case SPECTRE_V2_IBRS:
		setup_force_cpu_cap(X86_FEATURE_KERNEL_IBRS);
<<<<<<< HEAD
=======
		if (boot_cpu_has(X86_FEATURE_IBRS_ENHANCED))
			pr_warn(SPECTRE_V2_IBRS_PERF_MSG);
>>>>>>> 64917eb3
		break;

	case SPECTRE_V2_LFENCE:
	case SPECTRE_V2_EIBRS_LFENCE:
		setup_force_cpu_cap(X86_FEATURE_RETPOLINE_LFENCE);
		fallthrough;

	case SPECTRE_V2_RETPOLINE:
	case SPECTRE_V2_EIBRS_RETPOLINE:
		setup_force_cpu_cap(X86_FEATURE_RETPOLINE);
		break;
	}

	/*
	 * Disable alternate RSB predictions in kernel when indirect CALLs and
	 * JMPs gets protection against BHI and Intramode-BTI, but RET
	 * prediction from a non-RSB predictor is still a risk.
	 */
	if (mode == SPECTRE_V2_EIBRS_LFENCE ||
	    mode == SPECTRE_V2_EIBRS_RETPOLINE ||
	    mode == SPECTRE_V2_RETPOLINE)
		spec_ctrl_disable_kernel_rrsba();

	spectre_v2_enabled = mode;
	pr_info("%s\n", spectre_v2_strings[mode]);

	/*
	 * If Spectre v2 protection has been enabled, fill the RSB during a
	 * context switch.  In general there are two types of RSB attacks
	 * across context switches, for which the CALLs/RETs may be unbalanced.
<<<<<<< HEAD
	 *
	 * 1) RSB underflow
	 *
	 *    Some Intel parts have "bottomless RSB".  When the RSB is empty,
	 *    speculated return targets may come from the branch predictor,
	 *    which could have a user-poisoned BTB or BHB entry.
	 *
	 *    AMD has it even worse: *all* returns are speculated from the BTB,
	 *    regardless of the state of the RSB.
	 *
	 *    When IBRS or eIBRS is enabled, the "user -> kernel" attack
	 *    scenario is mitigated by the IBRS branch prediction isolation
	 *    properties, so the RSB buffer filling wouldn't be necessary to
	 *    protect against this type of attack.
	 *
	 *    The "user -> user" attack scenario is mitigated by RSB filling.
	 *
	 * 2) Poisoned RSB entry
	 *
	 *    If the 'next' in-kernel return stack is shorter than 'prev',
	 *    'next' could be tricked into speculating with a user-poisoned RSB
	 *    entry.
	 *
	 *    The "user -> kernel" attack scenario is mitigated by SMEP and
	 *    eIBRS.
	 *
	 *    The "user -> user" scenario, also known as SpectreBHB, requires
	 *    RSB clearing.
	 *
=======
	 *
	 * 1) RSB underflow
	 *
	 *    Some Intel parts have "bottomless RSB".  When the RSB is empty,
	 *    speculated return targets may come from the branch predictor,
	 *    which could have a user-poisoned BTB or BHB entry.
	 *
	 *    AMD has it even worse: *all* returns are speculated from the BTB,
	 *    regardless of the state of the RSB.
	 *
	 *    When IBRS or eIBRS is enabled, the "user -> kernel" attack
	 *    scenario is mitigated by the IBRS branch prediction isolation
	 *    properties, so the RSB buffer filling wouldn't be necessary to
	 *    protect against this type of attack.
	 *
	 *    The "user -> user" attack scenario is mitigated by RSB filling.
	 *
	 * 2) Poisoned RSB entry
	 *
	 *    If the 'next' in-kernel return stack is shorter than 'prev',
	 *    'next' could be tricked into speculating with a user-poisoned RSB
	 *    entry.
	 *
	 *    The "user -> kernel" attack scenario is mitigated by SMEP and
	 *    eIBRS.
	 *
	 *    The "user -> user" scenario, also known as SpectreBHB, requires
	 *    RSB clearing.
	 *
>>>>>>> 64917eb3
	 * So to mitigate all cases, unconditionally fill RSB on context
	 * switches.
	 *
	 * FIXME: Is this pointless for retbleed-affected AMD?
	 */
	setup_force_cpu_cap(X86_FEATURE_RSB_CTXSW);
	pr_info("Spectre v2 / SpectreRSB mitigation: Filling RSB on context switch\n");

	spectre_v2_determine_rsb_fill_type_at_vmexit(mode);

	/*
<<<<<<< HEAD
	 * Similar to context switches, there are two types of RSB attacks
	 * after vmexit:
	 *
	 * 1) RSB underflow
	 *
	 * 2) Poisoned RSB entry
	 *
	 * When retpoline is enabled, both are mitigated by filling/clearing
	 * the RSB.
	 *
	 * When IBRS is enabled, while #1 would be mitigated by the IBRS branch
	 * prediction isolation protections, RSB still needs to be cleared
	 * because of #2.  Note that SMEP provides no protection here, unlike
	 * user-space-poisoned RSB entries.
	 *
	 * eIBRS, on the other hand, has RSB-poisoning protections, so it
	 * doesn't need RSB clearing after vmexit.
	 */
	if (boot_cpu_has(X86_FEATURE_RETPOLINE) ||
	    boot_cpu_has(X86_FEATURE_KERNEL_IBRS))
		setup_force_cpu_cap(X86_FEATURE_RSB_VMEXIT);

	/*
=======
>>>>>>> 64917eb3
	 * Retpoline protects the kernel, but doesn't protect firmware.  IBRS
	 * and Enhanced IBRS protect firmware too, so enable IBRS around
	 * firmware calls only when IBRS / Enhanced IBRS aren't otherwise
	 * enabled.
	 *
	 * Use "mode" to check Enhanced IBRS instead of boot_cpu_has(), because
	 * the user might select retpoline on the kernel command line and if
	 * the CPU supports Enhanced IBRS, kernel might un-intentionally not
	 * enable IBRS around firmware calls.
	 */
<<<<<<< HEAD
	if (boot_cpu_has(X86_FEATURE_IBRS) && !spectre_v2_in_ibrs_mode(mode)) {
=======
	if (boot_cpu_has_bug(X86_BUG_RETBLEED) &&
	    boot_cpu_has(X86_FEATURE_IBPB) &&
	    (boot_cpu_data.x86_vendor == X86_VENDOR_AMD ||
	     boot_cpu_data.x86_vendor == X86_VENDOR_HYGON)) {

		if (retbleed_cmd != RETBLEED_CMD_IBPB) {
			setup_force_cpu_cap(X86_FEATURE_USE_IBPB_FW);
			pr_info("Enabling Speculation Barrier for firmware calls\n");
		}

	} else if (boot_cpu_has(X86_FEATURE_IBRS) && !spectre_v2_in_ibrs_mode(mode)) {
>>>>>>> 64917eb3
		setup_force_cpu_cap(X86_FEATURE_USE_IBRS_FW);
		pr_info("Enabling Restricted Speculation for firmware calls\n");
	}

	/* Set up IBPB and STIBP depending on the general spectre V2 command */
	spectre_v2_cmd = cmd;
}

static void update_stibp_msr(void * __unused)
{
	u64 val = spec_ctrl_current() | (x86_spec_ctrl_base & SPEC_CTRL_STIBP);
	write_spec_ctrl_current(val, true);
}

/* Update x86_spec_ctrl_base in case SMT state changed. */
static void update_stibp_strict(void)
{
	u64 mask = x86_spec_ctrl_base & ~SPEC_CTRL_STIBP;

	if (sched_smt_active())
		mask |= SPEC_CTRL_STIBP;

	if (mask == x86_spec_ctrl_base)
		return;

	pr_info("Update user space SMT mitigation: STIBP %s\n",
		mask & SPEC_CTRL_STIBP ? "always-on" : "off");
	x86_spec_ctrl_base = mask;
	on_each_cpu(update_stibp_msr, NULL, 1);
}

/* Update the static key controlling the evaluation of TIF_SPEC_IB */
static void update_indir_branch_cond(void)
{
	if (sched_smt_active())
		static_branch_enable(&switch_to_cond_stibp);
	else
		static_branch_disable(&switch_to_cond_stibp);
}

#undef pr_fmt
#define pr_fmt(fmt) fmt

/* Update the static key controlling the MDS CPU buffer clear in idle */
static void update_mds_branch_idle(void)
{
	u64 ia32_cap = x86_read_arch_cap_msr();

	/*
	 * Enable the idle clearing if SMT is active on CPUs which are
	 * affected only by MSBDS and not any other MDS variant.
	 *
	 * The other variants cannot be mitigated when SMT is enabled, so
	 * clearing the buffers on idle just to prevent the Store Buffer
	 * repartitioning leak would be a window dressing exercise.
	 */
	if (!boot_cpu_has_bug(X86_BUG_MSBDS_ONLY))
		return;

	if (sched_smt_active()) {
		static_branch_enable(&mds_idle_clear);
	} else if (mmio_mitigation == MMIO_MITIGATION_OFF ||
		   (ia32_cap & ARCH_CAP_FBSDP_NO)) {
		static_branch_disable(&mds_idle_clear);
	}
}

#define MDS_MSG_SMT "MDS CPU bug present and SMT on, data leak possible. See https://www.kernel.org/doc/html/latest/admin-guide/hw-vuln/mds.html for more details.\n"
#define TAA_MSG_SMT "TAA CPU bug present and SMT on, data leak possible. See https://www.kernel.org/doc/html/latest/admin-guide/hw-vuln/tsx_async_abort.html for more details.\n"
#define MMIO_MSG_SMT "MMIO Stale Data CPU bug present and SMT on, data leak possible. See https://www.kernel.org/doc/html/latest/admin-guide/hw-vuln/processor_mmio_stale_data.html for more details.\n"

void cpu_bugs_smt_update(void)
{
	mutex_lock(&spec_ctrl_mutex);

	if (sched_smt_active() && unprivileged_ebpf_enabled() &&
	    spectre_v2_enabled == SPECTRE_V2_EIBRS_LFENCE)
		pr_warn_once(SPECTRE_V2_EIBRS_LFENCE_EBPF_SMT_MSG);

	switch (spectre_v2_user_stibp) {
	case SPECTRE_V2_USER_NONE:
		break;
	case SPECTRE_V2_USER_STRICT:
	case SPECTRE_V2_USER_STRICT_PREFERRED:
		update_stibp_strict();
		break;
	case SPECTRE_V2_USER_PRCTL:
	case SPECTRE_V2_USER_SECCOMP:
		update_indir_branch_cond();
		break;
	}

	switch (mds_mitigation) {
	case MDS_MITIGATION_FULL:
	case MDS_MITIGATION_VMWERV:
		if (sched_smt_active() && !boot_cpu_has(X86_BUG_MSBDS_ONLY))
			pr_warn_once(MDS_MSG_SMT);
		update_mds_branch_idle();
		break;
	case MDS_MITIGATION_OFF:
		break;
	}

	switch (taa_mitigation) {
	case TAA_MITIGATION_VERW:
	case TAA_MITIGATION_UCODE_NEEDED:
		if (sched_smt_active())
			pr_warn_once(TAA_MSG_SMT);
		break;
	case TAA_MITIGATION_TSX_DISABLED:
	case TAA_MITIGATION_OFF:
		break;
	}

	switch (mmio_mitigation) {
	case MMIO_MITIGATION_VERW:
	case MMIO_MITIGATION_UCODE_NEEDED:
		if (sched_smt_active())
			pr_warn_once(MMIO_MSG_SMT);
		break;
	case MMIO_MITIGATION_OFF:
		break;
	}

	mutex_unlock(&spec_ctrl_mutex);
}

#undef pr_fmt
#define pr_fmt(fmt)	"Speculative Store Bypass: " fmt

static enum ssb_mitigation ssb_mode __ro_after_init = SPEC_STORE_BYPASS_NONE;

/* The kernel command line selection */
enum ssb_mitigation_cmd {
	SPEC_STORE_BYPASS_CMD_NONE,
	SPEC_STORE_BYPASS_CMD_AUTO,
	SPEC_STORE_BYPASS_CMD_ON,
	SPEC_STORE_BYPASS_CMD_PRCTL,
	SPEC_STORE_BYPASS_CMD_SECCOMP,
};

static const char * const ssb_strings[] = {
	[SPEC_STORE_BYPASS_NONE]	= "Vulnerable",
	[SPEC_STORE_BYPASS_DISABLE]	= "Mitigation: Speculative Store Bypass disabled",
	[SPEC_STORE_BYPASS_PRCTL]	= "Mitigation: Speculative Store Bypass disabled via prctl",
	[SPEC_STORE_BYPASS_SECCOMP]	= "Mitigation: Speculative Store Bypass disabled via prctl and seccomp",
};

static const struct {
	const char *option;
	enum ssb_mitigation_cmd cmd;
} ssb_mitigation_options[]  __initconst = {
	{ "auto",	SPEC_STORE_BYPASS_CMD_AUTO },    /* Platform decides */
	{ "on",		SPEC_STORE_BYPASS_CMD_ON },      /* Disable Speculative Store Bypass */
	{ "off",	SPEC_STORE_BYPASS_CMD_NONE },    /* Don't touch Speculative Store Bypass */
	{ "prctl",	SPEC_STORE_BYPASS_CMD_PRCTL },   /* Disable Speculative Store Bypass via prctl */
	{ "seccomp",	SPEC_STORE_BYPASS_CMD_SECCOMP }, /* Disable Speculative Store Bypass via prctl and seccomp */
};

static enum ssb_mitigation_cmd __init ssb_parse_cmdline(void)
{
	enum ssb_mitigation_cmd cmd = SPEC_STORE_BYPASS_CMD_AUTO;
	char arg[20];
	int ret, i;

	if (cmdline_find_option_bool(boot_command_line, "nospec_store_bypass_disable") ||
	    cpu_mitigations_off()) {
		return SPEC_STORE_BYPASS_CMD_NONE;
	} else {
		ret = cmdline_find_option(boot_command_line, "spec_store_bypass_disable",
					  arg, sizeof(arg));
		if (ret < 0)
			return SPEC_STORE_BYPASS_CMD_AUTO;

		for (i = 0; i < ARRAY_SIZE(ssb_mitigation_options); i++) {
			if (!match_option(arg, ret, ssb_mitigation_options[i].option))
				continue;

			cmd = ssb_mitigation_options[i].cmd;
			break;
		}

		if (i >= ARRAY_SIZE(ssb_mitigation_options)) {
			pr_err("unknown option (%s). Switching to AUTO select\n", arg);
			return SPEC_STORE_BYPASS_CMD_AUTO;
		}
	}

	return cmd;
}

static enum ssb_mitigation __init __ssb_select_mitigation(void)
{
	enum ssb_mitigation mode = SPEC_STORE_BYPASS_NONE;
	enum ssb_mitigation_cmd cmd;

	if (!boot_cpu_has(X86_FEATURE_SSBD))
		return mode;

	cmd = ssb_parse_cmdline();
	if (!boot_cpu_has_bug(X86_BUG_SPEC_STORE_BYPASS) &&
	    (cmd == SPEC_STORE_BYPASS_CMD_NONE ||
	     cmd == SPEC_STORE_BYPASS_CMD_AUTO))
		return mode;

	switch (cmd) {
	case SPEC_STORE_BYPASS_CMD_AUTO:
	case SPEC_STORE_BYPASS_CMD_SECCOMP:
		/*
		 * Choose prctl+seccomp as the default mode if seccomp is
		 * enabled.
		 */
		if (IS_ENABLED(CONFIG_SECCOMP))
			mode = SPEC_STORE_BYPASS_SECCOMP;
		else
			mode = SPEC_STORE_BYPASS_PRCTL;
		break;
	case SPEC_STORE_BYPASS_CMD_ON:
		mode = SPEC_STORE_BYPASS_DISABLE;
		break;
	case SPEC_STORE_BYPASS_CMD_PRCTL:
		mode = SPEC_STORE_BYPASS_PRCTL;
		break;
	case SPEC_STORE_BYPASS_CMD_NONE:
		break;
	}

	/*
	 * We have three CPU feature flags that are in play here:
	 *  - X86_BUG_SPEC_STORE_BYPASS - CPU is susceptible.
	 *  - X86_FEATURE_SSBD - CPU is able to turn off speculative store bypass
	 *  - X86_FEATURE_SPEC_STORE_BYPASS_DISABLE - engage the mitigation
	 */
	if (mode == SPEC_STORE_BYPASS_DISABLE) {
		setup_force_cpu_cap(X86_FEATURE_SPEC_STORE_BYPASS_DISABLE);
		/*
		 * Intel uses the SPEC CTRL MSR Bit(2) for this, while AMD may
		 * use a completely different MSR and bit dependent on family.
		 */
		if (!static_cpu_has(X86_FEATURE_SPEC_CTRL_SSBD) &&
		    !static_cpu_has(X86_FEATURE_AMD_SSBD)) {
			x86_amd_ssb_disable();
		} else {
			x86_spec_ctrl_base |= SPEC_CTRL_SSBD;
			write_spec_ctrl_current(x86_spec_ctrl_base, true);
		}
	}

	return mode;
}

static void ssb_select_mitigation(void)
{
	ssb_mode = __ssb_select_mitigation();

	if (boot_cpu_has_bug(X86_BUG_SPEC_STORE_BYPASS))
		pr_info("%s\n", ssb_strings[ssb_mode]);
}

#undef pr_fmt
#define pr_fmt(fmt)     "Speculation prctl: " fmt

static void task_update_spec_tif(struct task_struct *tsk)
{
	/* Force the update of the real TIF bits */
	set_tsk_thread_flag(tsk, TIF_SPEC_FORCE_UPDATE);

	/*
	 * Immediately update the speculation control MSRs for the current
	 * task, but for a non-current task delay setting the CPU
	 * mitigation until it is scheduled next.
	 *
	 * This can only happen for SECCOMP mitigation. For PRCTL it's
	 * always the current task.
	 */
	if (tsk == current)
		speculation_ctrl_update_current();
}

static int l1d_flush_prctl_set(struct task_struct *task, unsigned long ctrl)
{

	if (!static_branch_unlikely(&switch_mm_cond_l1d_flush))
		return -EPERM;

	switch (ctrl) {
	case PR_SPEC_ENABLE:
		set_ti_thread_flag(&task->thread_info, TIF_SPEC_L1D_FLUSH);
		return 0;
	case PR_SPEC_DISABLE:
		clear_ti_thread_flag(&task->thread_info, TIF_SPEC_L1D_FLUSH);
		return 0;
	default:
		return -ERANGE;
	}
}

static int ssb_prctl_set(struct task_struct *task, unsigned long ctrl)
{
	if (ssb_mode != SPEC_STORE_BYPASS_PRCTL &&
	    ssb_mode != SPEC_STORE_BYPASS_SECCOMP)
		return -ENXIO;

	switch (ctrl) {
	case PR_SPEC_ENABLE:
		/* If speculation is force disabled, enable is not allowed */
		if (task_spec_ssb_force_disable(task))
			return -EPERM;
		task_clear_spec_ssb_disable(task);
		task_clear_spec_ssb_noexec(task);
		task_update_spec_tif(task);
		break;
	case PR_SPEC_DISABLE:
		task_set_spec_ssb_disable(task);
		task_clear_spec_ssb_noexec(task);
		task_update_spec_tif(task);
		break;
	case PR_SPEC_FORCE_DISABLE:
		task_set_spec_ssb_disable(task);
		task_set_spec_ssb_force_disable(task);
		task_clear_spec_ssb_noexec(task);
		task_update_spec_tif(task);
		break;
	case PR_SPEC_DISABLE_NOEXEC:
		if (task_spec_ssb_force_disable(task))
			return -EPERM;
		task_set_spec_ssb_disable(task);
		task_set_spec_ssb_noexec(task);
		task_update_spec_tif(task);
		break;
	default:
		return -ERANGE;
	}
	return 0;
}

static bool is_spec_ib_user_controlled(void)
{
	return spectre_v2_user_ibpb == SPECTRE_V2_USER_PRCTL ||
		spectre_v2_user_ibpb == SPECTRE_V2_USER_SECCOMP ||
		spectre_v2_user_stibp == SPECTRE_V2_USER_PRCTL ||
		spectre_v2_user_stibp == SPECTRE_V2_USER_SECCOMP;
}

static int ib_prctl_set(struct task_struct *task, unsigned long ctrl)
{
	switch (ctrl) {
	case PR_SPEC_ENABLE:
		if (spectre_v2_user_ibpb == SPECTRE_V2_USER_NONE &&
		    spectre_v2_user_stibp == SPECTRE_V2_USER_NONE)
			return 0;

		/*
		 * With strict mode for both IBPB and STIBP, the instruction
		 * code paths avoid checking this task flag and instead,
		 * unconditionally run the instruction. However, STIBP and IBPB
		 * are independent and either can be set to conditionally
		 * enabled regardless of the mode of the other.
		 *
		 * If either is set to conditional, allow the task flag to be
		 * updated, unless it was force-disabled by a previous prctl
		 * call. Currently, this is possible on an AMD CPU which has the
		 * feature X86_FEATURE_AMD_STIBP_ALWAYS_ON. In this case, if the
		 * kernel is booted with 'spectre_v2_user=seccomp', then
		 * spectre_v2_user_ibpb == SPECTRE_V2_USER_SECCOMP and
		 * spectre_v2_user_stibp == SPECTRE_V2_USER_STRICT_PREFERRED.
		 */
		if (!is_spec_ib_user_controlled() ||
		    task_spec_ib_force_disable(task))
			return -EPERM;

		task_clear_spec_ib_disable(task);
		task_update_spec_tif(task);
		break;
	case PR_SPEC_DISABLE:
	case PR_SPEC_FORCE_DISABLE:
		/*
		 * Indirect branch speculation is always allowed when
		 * mitigation is force disabled.
		 */
		if (spectre_v2_user_ibpb == SPECTRE_V2_USER_NONE &&
		    spectre_v2_user_stibp == SPECTRE_V2_USER_NONE)
			return -EPERM;

		if (!is_spec_ib_user_controlled())
			return 0;

		task_set_spec_ib_disable(task);
		if (ctrl == PR_SPEC_FORCE_DISABLE)
			task_set_spec_ib_force_disable(task);
		task_update_spec_tif(task);
		break;
	default:
		return -ERANGE;
	}
	return 0;
}

int arch_prctl_spec_ctrl_set(struct task_struct *task, unsigned long which,
			     unsigned long ctrl)
{
	switch (which) {
	case PR_SPEC_STORE_BYPASS:
		return ssb_prctl_set(task, ctrl);
	case PR_SPEC_INDIRECT_BRANCH:
		return ib_prctl_set(task, ctrl);
	case PR_SPEC_L1D_FLUSH:
		return l1d_flush_prctl_set(task, ctrl);
	default:
		return -ENODEV;
	}
}

#ifdef CONFIG_SECCOMP
void arch_seccomp_spec_mitigate(struct task_struct *task)
{
	if (ssb_mode == SPEC_STORE_BYPASS_SECCOMP)
		ssb_prctl_set(task, PR_SPEC_FORCE_DISABLE);
	if (spectre_v2_user_ibpb == SPECTRE_V2_USER_SECCOMP ||
	    spectre_v2_user_stibp == SPECTRE_V2_USER_SECCOMP)
		ib_prctl_set(task, PR_SPEC_FORCE_DISABLE);
}
#endif

static int l1d_flush_prctl_get(struct task_struct *task)
{
	if (!static_branch_unlikely(&switch_mm_cond_l1d_flush))
		return PR_SPEC_FORCE_DISABLE;

	if (test_ti_thread_flag(&task->thread_info, TIF_SPEC_L1D_FLUSH))
		return PR_SPEC_PRCTL | PR_SPEC_ENABLE;
	else
		return PR_SPEC_PRCTL | PR_SPEC_DISABLE;
}

static int ssb_prctl_get(struct task_struct *task)
{
	switch (ssb_mode) {
	case SPEC_STORE_BYPASS_DISABLE:
		return PR_SPEC_DISABLE;
	case SPEC_STORE_BYPASS_SECCOMP:
	case SPEC_STORE_BYPASS_PRCTL:
		if (task_spec_ssb_force_disable(task))
			return PR_SPEC_PRCTL | PR_SPEC_FORCE_DISABLE;
		if (task_spec_ssb_noexec(task))
			return PR_SPEC_PRCTL | PR_SPEC_DISABLE_NOEXEC;
		if (task_spec_ssb_disable(task))
			return PR_SPEC_PRCTL | PR_SPEC_DISABLE;
		return PR_SPEC_PRCTL | PR_SPEC_ENABLE;
	default:
		if (boot_cpu_has_bug(X86_BUG_SPEC_STORE_BYPASS))
			return PR_SPEC_ENABLE;
		return PR_SPEC_NOT_AFFECTED;
	}
}

static int ib_prctl_get(struct task_struct *task)
{
	if (!boot_cpu_has_bug(X86_BUG_SPECTRE_V2))
		return PR_SPEC_NOT_AFFECTED;

	if (spectre_v2_user_ibpb == SPECTRE_V2_USER_NONE &&
	    spectre_v2_user_stibp == SPECTRE_V2_USER_NONE)
		return PR_SPEC_ENABLE;
	else if (is_spec_ib_user_controlled()) {
		if (task_spec_ib_force_disable(task))
			return PR_SPEC_PRCTL | PR_SPEC_FORCE_DISABLE;
		if (task_spec_ib_disable(task))
			return PR_SPEC_PRCTL | PR_SPEC_DISABLE;
		return PR_SPEC_PRCTL | PR_SPEC_ENABLE;
	} else if (spectre_v2_user_ibpb == SPECTRE_V2_USER_STRICT ||
	    spectre_v2_user_stibp == SPECTRE_V2_USER_STRICT ||
	    spectre_v2_user_stibp == SPECTRE_V2_USER_STRICT_PREFERRED)
		return PR_SPEC_DISABLE;
	else
		return PR_SPEC_NOT_AFFECTED;
}

int arch_prctl_spec_ctrl_get(struct task_struct *task, unsigned long which)
{
	switch (which) {
	case PR_SPEC_STORE_BYPASS:
		return ssb_prctl_get(task);
	case PR_SPEC_INDIRECT_BRANCH:
		return ib_prctl_get(task);
	case PR_SPEC_L1D_FLUSH:
		return l1d_flush_prctl_get(task);
	default:
		return -ENODEV;
	}
}

void x86_spec_ctrl_setup_ap(void)
{
	if (boot_cpu_has(X86_FEATURE_MSR_SPEC_CTRL))
		write_spec_ctrl_current(x86_spec_ctrl_base, true);

	if (ssb_mode == SPEC_STORE_BYPASS_DISABLE)
		x86_amd_ssb_disable();
}

bool itlb_multihit_kvm_mitigation;
EXPORT_SYMBOL_GPL(itlb_multihit_kvm_mitigation);

#undef pr_fmt
#define pr_fmt(fmt)	"L1TF: " fmt

/* Default mitigation for L1TF-affected CPUs */
enum l1tf_mitigations l1tf_mitigation __ro_after_init = L1TF_MITIGATION_FLUSH;
#if IS_ENABLED(CONFIG_KVM_INTEL)
EXPORT_SYMBOL_GPL(l1tf_mitigation);
#endif
enum vmx_l1d_flush_state l1tf_vmx_mitigation = VMENTER_L1D_FLUSH_AUTO;
EXPORT_SYMBOL_GPL(l1tf_vmx_mitigation);

/*
 * These CPUs all support 44bits physical address space internally in the
 * cache but CPUID can report a smaller number of physical address bits.
 *
 * The L1TF mitigation uses the top most address bit for the inversion of
 * non present PTEs. When the installed memory reaches into the top most
 * address bit due to memory holes, which has been observed on machines
 * which report 36bits physical address bits and have 32G RAM installed,
 * then the mitigation range check in l1tf_select_mitigation() triggers.
 * This is a false positive because the mitigation is still possible due to
 * the fact that the cache uses 44bit internally. Use the cache bits
 * instead of the reported physical bits and adjust them on the affected
 * machines to 44bit if the reported bits are less than 44.
 */
static void override_cache_bits(struct cpuinfo_x86 *c)
{
	if (c->x86 != 6)
		return;

	switch (c->x86_model) {
	case INTEL_FAM6_NEHALEM:
	case INTEL_FAM6_WESTMERE:
	case INTEL_FAM6_SANDYBRIDGE:
	case INTEL_FAM6_IVYBRIDGE:
	case INTEL_FAM6_HASWELL:
	case INTEL_FAM6_HASWELL_L:
	case INTEL_FAM6_HASWELL_G:
	case INTEL_FAM6_BROADWELL:
	case INTEL_FAM6_BROADWELL_G:
	case INTEL_FAM6_SKYLAKE_L:
	case INTEL_FAM6_SKYLAKE:
	case INTEL_FAM6_KABYLAKE_L:
	case INTEL_FAM6_KABYLAKE:
		if (c->x86_cache_bits < 44)
			c->x86_cache_bits = 44;
		break;
	}
}

static void __init l1tf_select_mitigation(void)
{
	u64 half_pa;

	if (!boot_cpu_has_bug(X86_BUG_L1TF))
		return;

	if (cpu_mitigations_off())
		l1tf_mitigation = L1TF_MITIGATION_OFF;
	else if (cpu_mitigations_auto_nosmt())
		l1tf_mitigation = L1TF_MITIGATION_FLUSH_NOSMT;

	override_cache_bits(&boot_cpu_data);

	switch (l1tf_mitigation) {
	case L1TF_MITIGATION_OFF:
	case L1TF_MITIGATION_FLUSH_NOWARN:
	case L1TF_MITIGATION_FLUSH:
		break;
	case L1TF_MITIGATION_FLUSH_NOSMT:
	case L1TF_MITIGATION_FULL:
		cpu_smt_disable(false);
		break;
	case L1TF_MITIGATION_FULL_FORCE:
		cpu_smt_disable(true);
		break;
	}

#if CONFIG_PGTABLE_LEVELS == 2
	pr_warn("Kernel not compiled for PAE. No mitigation for L1TF\n");
	return;
#endif

	half_pa = (u64)l1tf_pfn_limit() << PAGE_SHIFT;
	if (l1tf_mitigation != L1TF_MITIGATION_OFF &&
			e820__mapped_any(half_pa, ULLONG_MAX - half_pa, E820_TYPE_RAM)) {
		pr_warn("System has more than MAX_PA/2 memory. L1TF mitigation not effective.\n");
		pr_info("You may make it effective by booting the kernel with mem=%llu parameter.\n",
				half_pa);
		pr_info("However, doing so will make a part of your RAM unusable.\n");
		pr_info("Reading https://www.kernel.org/doc/html/latest/admin-guide/hw-vuln/l1tf.html might help you decide.\n");
		return;
	}

	setup_force_cpu_cap(X86_FEATURE_L1TF_PTEINV);
}

static int __init l1tf_cmdline(char *str)
{
	if (!boot_cpu_has_bug(X86_BUG_L1TF))
		return 0;

	if (!str)
		return -EINVAL;

	if (!strcmp(str, "off"))
		l1tf_mitigation = L1TF_MITIGATION_OFF;
	else if (!strcmp(str, "flush,nowarn"))
		l1tf_mitigation = L1TF_MITIGATION_FLUSH_NOWARN;
	else if (!strcmp(str, "flush"))
		l1tf_mitigation = L1TF_MITIGATION_FLUSH;
	else if (!strcmp(str, "flush,nosmt"))
		l1tf_mitigation = L1TF_MITIGATION_FLUSH_NOSMT;
	else if (!strcmp(str, "full"))
		l1tf_mitigation = L1TF_MITIGATION_FULL;
	else if (!strcmp(str, "full,force"))
		l1tf_mitigation = L1TF_MITIGATION_FULL_FORCE;

	return 0;
}
early_param("l1tf", l1tf_cmdline);

#undef pr_fmt
#define pr_fmt(fmt) fmt

#ifdef CONFIG_SYSFS

#define L1TF_DEFAULT_MSG "Mitigation: PTE Inversion"

#if IS_ENABLED(CONFIG_KVM_INTEL)
static const char * const l1tf_vmx_states[] = {
	[VMENTER_L1D_FLUSH_AUTO]		= "auto",
	[VMENTER_L1D_FLUSH_NEVER]		= "vulnerable",
	[VMENTER_L1D_FLUSH_COND]		= "conditional cache flushes",
	[VMENTER_L1D_FLUSH_ALWAYS]		= "cache flushes",
	[VMENTER_L1D_FLUSH_EPT_DISABLED]	= "EPT disabled",
	[VMENTER_L1D_FLUSH_NOT_REQUIRED]	= "flush not necessary"
};

static ssize_t l1tf_show_state(char *buf)
{
	if (l1tf_vmx_mitigation == VMENTER_L1D_FLUSH_AUTO)
		return sprintf(buf, "%s\n", L1TF_DEFAULT_MSG);

	if (l1tf_vmx_mitigation == VMENTER_L1D_FLUSH_EPT_DISABLED ||
	    (l1tf_vmx_mitigation == VMENTER_L1D_FLUSH_NEVER &&
	     sched_smt_active())) {
		return sprintf(buf, "%s; VMX: %s\n", L1TF_DEFAULT_MSG,
			       l1tf_vmx_states[l1tf_vmx_mitigation]);
	}

	return sprintf(buf, "%s; VMX: %s, SMT %s\n", L1TF_DEFAULT_MSG,
		       l1tf_vmx_states[l1tf_vmx_mitigation],
		       sched_smt_active() ? "vulnerable" : "disabled");
}

static ssize_t itlb_multihit_show_state(char *buf)
{
	if (!boot_cpu_has(X86_FEATURE_MSR_IA32_FEAT_CTL) ||
	    !boot_cpu_has(X86_FEATURE_VMX))
		return sprintf(buf, "KVM: Mitigation: VMX unsupported\n");
	else if (!(cr4_read_shadow() & X86_CR4_VMXE))
		return sprintf(buf, "KVM: Mitigation: VMX disabled\n");
	else if (itlb_multihit_kvm_mitigation)
		return sprintf(buf, "KVM: Mitigation: Split huge pages\n");
	else
		return sprintf(buf, "KVM: Vulnerable\n");
}
#else
static ssize_t l1tf_show_state(char *buf)
{
	return sprintf(buf, "%s\n", L1TF_DEFAULT_MSG);
}

static ssize_t itlb_multihit_show_state(char *buf)
{
	return sprintf(buf, "Processor vulnerable\n");
}
#endif

static ssize_t mds_show_state(char *buf)
{
	if (boot_cpu_has(X86_FEATURE_HYPERVISOR)) {
		return sprintf(buf, "%s; SMT Host state unknown\n",
			       mds_strings[mds_mitigation]);
	}

	if (boot_cpu_has(X86_BUG_MSBDS_ONLY)) {
		return sprintf(buf, "%s; SMT %s\n", mds_strings[mds_mitigation],
			       (mds_mitigation == MDS_MITIGATION_OFF ? "vulnerable" :
			        sched_smt_active() ? "mitigated" : "disabled"));
	}

	return sprintf(buf, "%s; SMT %s\n", mds_strings[mds_mitigation],
		       sched_smt_active() ? "vulnerable" : "disabled");
}

static ssize_t tsx_async_abort_show_state(char *buf)
{
	if ((taa_mitigation == TAA_MITIGATION_TSX_DISABLED) ||
	    (taa_mitigation == TAA_MITIGATION_OFF))
		return sprintf(buf, "%s\n", taa_strings[taa_mitigation]);

	if (boot_cpu_has(X86_FEATURE_HYPERVISOR)) {
		return sprintf(buf, "%s; SMT Host state unknown\n",
			       taa_strings[taa_mitigation]);
	}

	return sprintf(buf, "%s; SMT %s\n", taa_strings[taa_mitigation],
		       sched_smt_active() ? "vulnerable" : "disabled");
}

static ssize_t mmio_stale_data_show_state(char *buf)
{
	if (mmio_mitigation == MMIO_MITIGATION_OFF)
		return sysfs_emit(buf, "%s\n", mmio_strings[mmio_mitigation]);

	if (boot_cpu_has(X86_FEATURE_HYPERVISOR)) {
		return sysfs_emit(buf, "%s; SMT Host state unknown\n",
				  mmio_strings[mmio_mitigation]);
	}

	return sysfs_emit(buf, "%s; SMT %s\n", mmio_strings[mmio_mitigation],
			  sched_smt_active() ? "vulnerable" : "disabled");
}

static char *stibp_state(void)
{
	if (spectre_v2_in_ibrs_mode(spectre_v2_enabled))
		return "";

	switch (spectre_v2_user_stibp) {
	case SPECTRE_V2_USER_NONE:
		return ", STIBP: disabled";
	case SPECTRE_V2_USER_STRICT:
		return ", STIBP: forced";
	case SPECTRE_V2_USER_STRICT_PREFERRED:
		return ", STIBP: always-on";
	case SPECTRE_V2_USER_PRCTL:
	case SPECTRE_V2_USER_SECCOMP:
		if (static_key_enabled(&switch_to_cond_stibp))
			return ", STIBP: conditional";
	}
	return "";
}

static char *ibpb_state(void)
{
	if (boot_cpu_has(X86_FEATURE_IBPB)) {
		if (static_key_enabled(&switch_mm_always_ibpb))
			return ", IBPB: always-on";
		if (static_key_enabled(&switch_mm_cond_ibpb))
			return ", IBPB: conditional";
		return ", IBPB: disabled";
	}
	return "";
}

static char *pbrsb_eibrs_state(void)
{
	if (boot_cpu_has_bug(X86_BUG_EIBRS_PBRSB)) {
		if (boot_cpu_has(X86_FEATURE_RSB_VMEXIT_LITE) ||
		    boot_cpu_has(X86_FEATURE_RSB_VMEXIT))
			return ", PBRSB-eIBRS: SW sequence";
		else
			return ", PBRSB-eIBRS: Vulnerable";
	} else {
		return ", PBRSB-eIBRS: Not affected";
	}
}

static ssize_t spectre_v2_show_state(char *buf)
{
	if (spectre_v2_enabled == SPECTRE_V2_LFENCE)
		return sprintf(buf, "Vulnerable: LFENCE\n");

	if (spectre_v2_enabled == SPECTRE_V2_EIBRS && unprivileged_ebpf_enabled())
		return sprintf(buf, "Vulnerable: eIBRS with unprivileged eBPF\n");

	if (sched_smt_active() && unprivileged_ebpf_enabled() &&
	    spectre_v2_enabled == SPECTRE_V2_EIBRS_LFENCE)
		return sprintf(buf, "Vulnerable: eIBRS+LFENCE with unprivileged eBPF and SMT\n");

	return sprintf(buf, "%s%s%s%s%s%s%s\n",
		       spectre_v2_strings[spectre_v2_enabled],
		       ibpb_state(),
		       boot_cpu_has(X86_FEATURE_USE_IBRS_FW) ? ", IBRS_FW" : "",
		       stibp_state(),
		       boot_cpu_has(X86_FEATURE_RSB_CTXSW) ? ", RSB filling" : "",
		       pbrsb_eibrs_state(),
		       spectre_v2_module_string());
}

static ssize_t srbds_show_state(char *buf)
{
	return sprintf(buf, "%s\n", srbds_strings[srbds_mitigation]);
}

static ssize_t retbleed_show_state(char *buf)
{
<<<<<<< HEAD
	if (retbleed_mitigation == RETBLEED_MITIGATION_UNRET) {
	    if (boot_cpu_data.x86_vendor != X86_VENDOR_AMD &&
		boot_cpu_data.x86_vendor != X86_VENDOR_HYGON)
		    return sprintf(buf, "Vulnerable: untrained return thunk on non-Zen uarch\n");
=======
	if (retbleed_mitigation == RETBLEED_MITIGATION_UNRET ||
	    retbleed_mitigation == RETBLEED_MITIGATION_IBPB) {
	    if (boot_cpu_data.x86_vendor != X86_VENDOR_AMD &&
		boot_cpu_data.x86_vendor != X86_VENDOR_HYGON)
		    return sprintf(buf, "Vulnerable: untrained return thunk / IBPB on non-AMD based uarch\n");
>>>>>>> 64917eb3

	    return sprintf(buf, "%s; SMT %s\n",
			   retbleed_strings[retbleed_mitigation],
			   !sched_smt_active() ? "disabled" :
			   spectre_v2_user_stibp == SPECTRE_V2_USER_STRICT ||
			   spectre_v2_user_stibp == SPECTRE_V2_USER_STRICT_PREFERRED ?
			   "enabled with STIBP protection" : "vulnerable");
	}

	return sprintf(buf, "%s\n", retbleed_strings[retbleed_mitigation]);
}

static ssize_t cpu_show_common(struct device *dev, struct device_attribute *attr,
			       char *buf, unsigned int bug)
{
	if (!boot_cpu_has_bug(bug))
		return sprintf(buf, "Not affected\n");

	switch (bug) {
	case X86_BUG_CPU_MELTDOWN:
		if (boot_cpu_has(X86_FEATURE_PTI))
			return sprintf(buf, "Mitigation: PTI\n");

		if (hypervisor_is_type(X86_HYPER_XEN_PV))
			return sprintf(buf, "Unknown (XEN PV detected, hypervisor mitigation required)\n");

		break;

	case X86_BUG_SPECTRE_V1:
		return sprintf(buf, "%s\n", spectre_v1_strings[spectre_v1_mitigation]);

	case X86_BUG_SPECTRE_V2:
		return spectre_v2_show_state(buf);

	case X86_BUG_SPEC_STORE_BYPASS:
		return sprintf(buf, "%s\n", ssb_strings[ssb_mode]);

	case X86_BUG_L1TF:
		if (boot_cpu_has(X86_FEATURE_L1TF_PTEINV))
			return l1tf_show_state(buf);
		break;

	case X86_BUG_MDS:
		return mds_show_state(buf);

	case X86_BUG_TAA:
		return tsx_async_abort_show_state(buf);

	case X86_BUG_ITLB_MULTIHIT:
		return itlb_multihit_show_state(buf);

	case X86_BUG_SRBDS:
		return srbds_show_state(buf);

	case X86_BUG_MMIO_STALE_DATA:
		return mmio_stale_data_show_state(buf);

	case X86_BUG_RETBLEED:
		return retbleed_show_state(buf);

	default:
		break;
	}

	return sprintf(buf, "Vulnerable\n");
}

ssize_t cpu_show_meltdown(struct device *dev, struct device_attribute *attr, char *buf)
{
	return cpu_show_common(dev, attr, buf, X86_BUG_CPU_MELTDOWN);
}

ssize_t cpu_show_spectre_v1(struct device *dev, struct device_attribute *attr, char *buf)
{
	return cpu_show_common(dev, attr, buf, X86_BUG_SPECTRE_V1);
}

ssize_t cpu_show_spectre_v2(struct device *dev, struct device_attribute *attr, char *buf)
{
	return cpu_show_common(dev, attr, buf, X86_BUG_SPECTRE_V2);
}

ssize_t cpu_show_spec_store_bypass(struct device *dev, struct device_attribute *attr, char *buf)
{
	return cpu_show_common(dev, attr, buf, X86_BUG_SPEC_STORE_BYPASS);
}

ssize_t cpu_show_l1tf(struct device *dev, struct device_attribute *attr, char *buf)
{
	return cpu_show_common(dev, attr, buf, X86_BUG_L1TF);
}

ssize_t cpu_show_mds(struct device *dev, struct device_attribute *attr, char *buf)
{
	return cpu_show_common(dev, attr, buf, X86_BUG_MDS);
}

ssize_t cpu_show_tsx_async_abort(struct device *dev, struct device_attribute *attr, char *buf)
{
	return cpu_show_common(dev, attr, buf, X86_BUG_TAA);
}

ssize_t cpu_show_itlb_multihit(struct device *dev, struct device_attribute *attr, char *buf)
{
	return cpu_show_common(dev, attr, buf, X86_BUG_ITLB_MULTIHIT);
}

ssize_t cpu_show_srbds(struct device *dev, struct device_attribute *attr, char *buf)
{
	return cpu_show_common(dev, attr, buf, X86_BUG_SRBDS);
}

ssize_t cpu_show_mmio_stale_data(struct device *dev, struct device_attribute *attr, char *buf)
{
	return cpu_show_common(dev, attr, buf, X86_BUG_MMIO_STALE_DATA);
}

ssize_t cpu_show_retbleed(struct device *dev, struct device_attribute *attr, char *buf)
{
	return cpu_show_common(dev, attr, buf, X86_BUG_RETBLEED);
}
#endif<|MERGE_RESOLUTION|>--- conflicted
+++ resolved
@@ -152,11 +152,7 @@
 	/*
 	 * spectre_v2_user_select_mitigation() relies on the state set by
 	 * retbleed_select_mitigation(); specifically the STIBP selection is
-<<<<<<< HEAD
-	 * forced for UNRET.
-=======
 	 * forced for UNRET or IBPB.
->>>>>>> 64917eb3
 	 */
 	spectre_v2_user_select_mitigation();
 	ssb_select_mitigation();
@@ -1176,12 +1172,8 @@
 	    boot_cpu_has(X86_FEATURE_AMD_STIBP_ALWAYS_ON))
 		mode = SPECTRE_V2_USER_STRICT_PREFERRED;
 
-<<<<<<< HEAD
-	if (retbleed_mitigation == RETBLEED_MITIGATION_UNRET) {
-=======
 	if (retbleed_mitigation == RETBLEED_MITIGATION_UNRET ||
 	    retbleed_mitigation == RETBLEED_MITIGATION_IBPB) {
->>>>>>> 64917eb3
 		if (mode != SPECTRE_V2_USER_STRICT &&
 		    mode != SPECTRE_V2_USER_STRICT_PREFERRED)
 			pr_info("Selecting STIBP always-on mode to complement retbleed mitigation\n");
@@ -1337,8 +1329,6 @@
 	}
 }
 
-<<<<<<< HEAD
-=======
 static void __init spectre_v2_determine_rsb_fill_type_at_vmexit(enum spectre_v2_mitigation mode)
 {
 	/*
@@ -1386,7 +1376,6 @@
 	dump_stack();
 }
 
->>>>>>> 64917eb3
 static void __init spectre_v2_select_mitigation(void)
 {
 	enum spectre_v2_mitigation_cmd cmd = spectre_v2_parse_cmdline();
@@ -1468,11 +1457,8 @@
 
 	case SPECTRE_V2_IBRS:
 		setup_force_cpu_cap(X86_FEATURE_KERNEL_IBRS);
-<<<<<<< HEAD
-=======
 		if (boot_cpu_has(X86_FEATURE_IBRS_ENHANCED))
 			pr_warn(SPECTRE_V2_IBRS_PERF_MSG);
->>>>>>> 64917eb3
 		break;
 
 	case SPECTRE_V2_LFENCE:
@@ -1503,7 +1489,6 @@
 	 * If Spectre v2 protection has been enabled, fill the RSB during a
 	 * context switch.  In general there are two types of RSB attacks
 	 * across context switches, for which the CALLs/RETs may be unbalanced.
-<<<<<<< HEAD
 	 *
 	 * 1) RSB underflow
 	 *
@@ -1533,37 +1518,6 @@
 	 *    The "user -> user" scenario, also known as SpectreBHB, requires
 	 *    RSB clearing.
 	 *
-=======
-	 *
-	 * 1) RSB underflow
-	 *
-	 *    Some Intel parts have "bottomless RSB".  When the RSB is empty,
-	 *    speculated return targets may come from the branch predictor,
-	 *    which could have a user-poisoned BTB or BHB entry.
-	 *
-	 *    AMD has it even worse: *all* returns are speculated from the BTB,
-	 *    regardless of the state of the RSB.
-	 *
-	 *    When IBRS or eIBRS is enabled, the "user -> kernel" attack
-	 *    scenario is mitigated by the IBRS branch prediction isolation
-	 *    properties, so the RSB buffer filling wouldn't be necessary to
-	 *    protect against this type of attack.
-	 *
-	 *    The "user -> user" attack scenario is mitigated by RSB filling.
-	 *
-	 * 2) Poisoned RSB entry
-	 *
-	 *    If the 'next' in-kernel return stack is shorter than 'prev',
-	 *    'next' could be tricked into speculating with a user-poisoned RSB
-	 *    entry.
-	 *
-	 *    The "user -> kernel" attack scenario is mitigated by SMEP and
-	 *    eIBRS.
-	 *
-	 *    The "user -> user" scenario, also known as SpectreBHB, requires
-	 *    RSB clearing.
-	 *
->>>>>>> 64917eb3
 	 * So to mitigate all cases, unconditionally fill RSB on context
 	 * switches.
 	 *
@@ -1575,32 +1529,6 @@
 	spectre_v2_determine_rsb_fill_type_at_vmexit(mode);
 
 	/*
-<<<<<<< HEAD
-	 * Similar to context switches, there are two types of RSB attacks
-	 * after vmexit:
-	 *
-	 * 1) RSB underflow
-	 *
-	 * 2) Poisoned RSB entry
-	 *
-	 * When retpoline is enabled, both are mitigated by filling/clearing
-	 * the RSB.
-	 *
-	 * When IBRS is enabled, while #1 would be mitigated by the IBRS branch
-	 * prediction isolation protections, RSB still needs to be cleared
-	 * because of #2.  Note that SMEP provides no protection here, unlike
-	 * user-space-poisoned RSB entries.
-	 *
-	 * eIBRS, on the other hand, has RSB-poisoning protections, so it
-	 * doesn't need RSB clearing after vmexit.
-	 */
-	if (boot_cpu_has(X86_FEATURE_RETPOLINE) ||
-	    boot_cpu_has(X86_FEATURE_KERNEL_IBRS))
-		setup_force_cpu_cap(X86_FEATURE_RSB_VMEXIT);
-
-	/*
-=======
->>>>>>> 64917eb3
 	 * Retpoline protects the kernel, but doesn't protect firmware.  IBRS
 	 * and Enhanced IBRS protect firmware too, so enable IBRS around
 	 * firmware calls only when IBRS / Enhanced IBRS aren't otherwise
@@ -1611,9 +1539,6 @@
 	 * the CPU supports Enhanced IBRS, kernel might un-intentionally not
 	 * enable IBRS around firmware calls.
 	 */
-<<<<<<< HEAD
-	if (boot_cpu_has(X86_FEATURE_IBRS) && !spectre_v2_in_ibrs_mode(mode)) {
-=======
 	if (boot_cpu_has_bug(X86_BUG_RETBLEED) &&
 	    boot_cpu_has(X86_FEATURE_IBPB) &&
 	    (boot_cpu_data.x86_vendor == X86_VENDOR_AMD ||
@@ -1625,7 +1550,6 @@
 		}
 
 	} else if (boot_cpu_has(X86_FEATURE_IBRS) && !spectre_v2_in_ibrs_mode(mode)) {
->>>>>>> 64917eb3
 		setup_force_cpu_cap(X86_FEATURE_USE_IBRS_FW);
 		pr_info("Enabling Restricted Speculation for firmware calls\n");
 	}
@@ -2430,18 +2354,11 @@
 
 static ssize_t retbleed_show_state(char *buf)
 {
-<<<<<<< HEAD
-	if (retbleed_mitigation == RETBLEED_MITIGATION_UNRET) {
-	    if (boot_cpu_data.x86_vendor != X86_VENDOR_AMD &&
-		boot_cpu_data.x86_vendor != X86_VENDOR_HYGON)
-		    return sprintf(buf, "Vulnerable: untrained return thunk on non-Zen uarch\n");
-=======
 	if (retbleed_mitigation == RETBLEED_MITIGATION_UNRET ||
 	    retbleed_mitigation == RETBLEED_MITIGATION_IBPB) {
 	    if (boot_cpu_data.x86_vendor != X86_VENDOR_AMD &&
 		boot_cpu_data.x86_vendor != X86_VENDOR_HYGON)
 		    return sprintf(buf, "Vulnerable: untrained return thunk / IBPB on non-AMD based uarch\n");
->>>>>>> 64917eb3
 
 	    return sprintf(buf, "%s; SMT %s\n",
 			   retbleed_strings[retbleed_mitigation],
