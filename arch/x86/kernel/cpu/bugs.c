// SPDX-License-Identifier: GPL-2.0
/*
 *  Copyright (C) 1994  Linus Torvalds
 *
 *  Cyrix stuff, June 1998 by:
 *	- Rafael R. Reilova (moved everything from head.S),
 *        <rreilova@ececs.uc.edu>
 *	- Channing Corn (tests & fixes),
 *	- Andrew D. Balsa (code cleanup).
 */
#include <linux/init.h>
#include <linux/utsname.h>
#include <linux/cpu.h>
#include <linux/module.h>
#include <linux/nospec.h>
#include <linux/prctl.h>
#include <linux/sched/smt.h>
#include <linux/pgtable.h>
#include <linux/bpf.h>

#include <asm/spec-ctrl.h>
#include <asm/cmdline.h>
#include <asm/bugs.h>
#include <asm/processor.h>
#include <asm/processor-flags.h>
#include <asm/fpu/internal.h>
#include <asm/msr.h>
#include <asm/vmx.h>
#include <asm/paravirt.h>
#include <asm/alternative.h>
#include <asm/set_memory.h>
#include <asm/intel-family.h>
#include <asm/e820/api.h>
#include <asm/hypervisor.h>
#include <asm/tlbflush.h>

#include "cpu.h"

static void __init spectre_v1_select_mitigation(void);
static void __init spectre_v2_select_mitigation(void);
static void __init retbleed_select_mitigation(void);
static void __init spectre_v2_user_select_mitigation(void);
static void __init ssb_select_mitigation(void);
static void __init l1tf_select_mitigation(void);
static void __init mds_select_mitigation(void);
static void __init md_clear_update_mitigation(void);
static void __init md_clear_select_mitigation(void);
static void __init taa_select_mitigation(void);
static void __init mmio_select_mitigation(void);
static void __init srbds_select_mitigation(void);
static void __init l1d_flush_select_mitigation(void);

/* The base value of the SPEC_CTRL MSR without task-specific bits set */
u64 x86_spec_ctrl_base;
EXPORT_SYMBOL_GPL(x86_spec_ctrl_base);

/* The current value of the SPEC_CTRL MSR with task-specific bits set */
DEFINE_PER_CPU(u64, x86_spec_ctrl_current);
EXPORT_SYMBOL_GPL(x86_spec_ctrl_current);

static DEFINE_MUTEX(spec_ctrl_mutex);

/* Update SPEC_CTRL MSR and its cached copy unconditionally */
static void update_spec_ctrl(u64 val)
{
	this_cpu_write(x86_spec_ctrl_current, val);
	wrmsrl(MSR_IA32_SPEC_CTRL, val);
}

/*
 * Keep track of the SPEC_CTRL MSR value for the current task, which may differ
 * from x86_spec_ctrl_base due to STIBP/SSB in __speculation_ctrl_update().
 */
void update_spec_ctrl_cond(u64 val)
{
	if (this_cpu_read(x86_spec_ctrl_current) == val)
		return;

	this_cpu_write(x86_spec_ctrl_current, val);

	/*
	 * When KERNEL_IBRS this MSR is written on return-to-user, unless
	 * forced the update can be delayed until that time.
	 */
	if (!cpu_feature_enabled(X86_FEATURE_KERNEL_IBRS))
		wrmsrl(MSR_IA32_SPEC_CTRL, val);
}

u64 spec_ctrl_current(void)
{
	return this_cpu_read(x86_spec_ctrl_current);
}
EXPORT_SYMBOL_GPL(spec_ctrl_current);

/*
 * AMD specific MSR info for Speculative Store Bypass control.
 * x86_amd_ls_cfg_ssbd_mask is initialized in identify_boot_cpu().
 */
u64 __ro_after_init x86_amd_ls_cfg_base;
u64 __ro_after_init x86_amd_ls_cfg_ssbd_mask;

/* Control conditional STIBP in switch_to() */
DEFINE_STATIC_KEY_FALSE(switch_to_cond_stibp);
/* Control conditional IBPB in switch_mm() */
DEFINE_STATIC_KEY_FALSE(switch_mm_cond_ibpb);
/* Control unconditional IBPB in switch_mm() */
DEFINE_STATIC_KEY_FALSE(switch_mm_always_ibpb);

/* Control MDS CPU buffer clear before returning to user space */
DEFINE_STATIC_KEY_FALSE(mds_user_clear);
EXPORT_SYMBOL_GPL(mds_user_clear);
/* Control MDS CPU buffer clear before idling (halt, mwait) */
DEFINE_STATIC_KEY_FALSE(mds_idle_clear);
EXPORT_SYMBOL_GPL(mds_idle_clear);

/*
 * Controls whether l1d flush based mitigations are enabled,
 * based on hw features and admin setting via boot parameter
 * defaults to false
 */
DEFINE_STATIC_KEY_FALSE(switch_mm_cond_l1d_flush);

/* Controls CPU Fill buffer clear before KVM guest MMIO accesses */
DEFINE_STATIC_KEY_FALSE(mmio_stale_data_clear);
EXPORT_SYMBOL_GPL(mmio_stale_data_clear);

void __init check_bugs(void)
{
	identify_boot_cpu();

	/*
	 * identify_boot_cpu() initialized SMT support information, let the
	 * core code know.
	 */
	cpu_smt_check_topology();

	if (!IS_ENABLED(CONFIG_SMP)) {
		pr_info("CPU: ");
		print_cpu_info(&boot_cpu_data);
	}

	/*
	 * Read the SPEC_CTRL MSR to account for reserved bits which may
	 * have unknown values. AMD64_LS_CFG MSR is cached in the early AMD
	 * init code as it is not enumerated and depends on the family.
	 */
	if (cpu_feature_enabled(X86_FEATURE_MSR_SPEC_CTRL)) {
		rdmsrl(MSR_IA32_SPEC_CTRL, x86_spec_ctrl_base);

<<<<<<< HEAD
=======
		/*
		 * Previously running kernel (kexec), may have some controls
		 * turned ON. Clear them and let the mitigations setup below
		 * rediscover them based on configuration.
		 */
		x86_spec_ctrl_base &= ~SPEC_CTRL_MITIGATIONS_MASK;
	}

>>>>>>> 9b37665a
	/* Select the proper CPU mitigations before patching alternatives: */
	spectre_v1_select_mitigation();
	spectre_v2_select_mitigation();
	/*
	 * retbleed_select_mitigation() relies on the state set by
	 * spectre_v2_select_mitigation(); specifically it wants to know about
	 * spectre_v2=ibrs.
	 */
	retbleed_select_mitigation();
	/*
	 * spectre_v2_user_select_mitigation() relies on the state set by
	 * retbleed_select_mitigation(); specifically the STIBP selection is
	 * forced for UNRET or IBPB.
	 */
	spectre_v2_user_select_mitigation();
	ssb_select_mitigation();
	l1tf_select_mitigation();
	md_clear_select_mitigation();
	srbds_select_mitigation();
	l1d_flush_select_mitigation();

	arch_smt_update();

#ifdef CONFIG_X86_32
	/*
	 * Check whether we are able to run this kernel safely on SMP.
	 *
	 * - i386 is no longer supported.
	 * - In order to run on anything without a TSC, we need to be
	 *   compiled for a i486.
	 */
	if (boot_cpu_data.x86 < 4)
		panic("Kernel requires i486+ for 'invlpg' and other features");

	init_utsname()->machine[1] =
		'0' + (boot_cpu_data.x86 > 6 ? 6 : boot_cpu_data.x86);
	alternative_instructions();

	fpu__init_check_bugs();
#else /* CONFIG_X86_64 */
	alternative_instructions();

	/*
	 * Make sure the first 2MB area is not mapped by huge pages
	 * There are typically fixed size MTRRs in there and overlapping
	 * MTRRs into large pages causes slow downs.
	 *
	 * Right now we don't do that with gbpages because there seems
	 * very little benefit for that case.
	 */
	if (!direct_gbpages)
		set_memory_4k((unsigned long)__va(0), 1);
#endif
}

/*
 * NOTE: For VMX, this function is not called in the vmexit path.
 * It uses vmx_spec_ctrl_restore_host() instead.
 */
void
x86_virt_spec_ctrl(u64 guest_spec_ctrl, u64 guest_virt_spec_ctrl, bool setguest)
{
	u64 msrval, guestval = guest_spec_ctrl, hostval = spec_ctrl_current();
	struct thread_info *ti = current_thread_info();

	if (static_cpu_has(X86_FEATURE_MSR_SPEC_CTRL)) {
		if (hostval != guestval) {
			msrval = setguest ? guestval : hostval;
			wrmsrl(MSR_IA32_SPEC_CTRL, msrval);
		}
	}

	/*
	 * If SSBD is not handled in MSR_SPEC_CTRL on AMD, update
	 * MSR_AMD64_L2_CFG or MSR_VIRT_SPEC_CTRL if supported.
	 */
	if (!static_cpu_has(X86_FEATURE_LS_CFG_SSBD) &&
	    !static_cpu_has(X86_FEATURE_VIRT_SSBD))
		return;

	/*
	 * If the host has SSBD mitigation enabled, force it in the host's
	 * virtual MSR value. If its not permanently enabled, evaluate
	 * current's TIF_SSBD thread flag.
	 */
	if (static_cpu_has(X86_FEATURE_SPEC_STORE_BYPASS_DISABLE))
		hostval = SPEC_CTRL_SSBD;
	else
		hostval = ssbd_tif_to_spec_ctrl(ti->flags);

	/* Sanitize the guest value */
	guestval = guest_virt_spec_ctrl & SPEC_CTRL_SSBD;

	if (hostval != guestval) {
		unsigned long tif;

		tif = setguest ? ssbd_spec_ctrl_to_tif(guestval) :
				 ssbd_spec_ctrl_to_tif(hostval);

		speculation_ctrl_update(tif);
	}
}
EXPORT_SYMBOL_GPL(x86_virt_spec_ctrl);

static void x86_amd_ssb_disable(void)
{
	u64 msrval = x86_amd_ls_cfg_base | x86_amd_ls_cfg_ssbd_mask;

	if (boot_cpu_has(X86_FEATURE_VIRT_SSBD))
		wrmsrl(MSR_AMD64_VIRT_SPEC_CTRL, SPEC_CTRL_SSBD);
	else if (boot_cpu_has(X86_FEATURE_LS_CFG_SSBD))
		wrmsrl(MSR_AMD64_LS_CFG, msrval);
}

#undef pr_fmt
#define pr_fmt(fmt)	"MDS: " fmt

/* Default mitigation for MDS-affected CPUs */
static enum mds_mitigations mds_mitigation __ro_after_init = MDS_MITIGATION_FULL;
static bool mds_nosmt __ro_after_init = false;

static const char * const mds_strings[] = {
	[MDS_MITIGATION_OFF]	= "Vulnerable",
	[MDS_MITIGATION_FULL]	= "Mitigation: Clear CPU buffers",
	[MDS_MITIGATION_VMWERV]	= "Vulnerable: Clear CPU buffers attempted, no microcode",
};

static void __init mds_select_mitigation(void)
{
	if (!boot_cpu_has_bug(X86_BUG_MDS) || cpu_mitigations_off()) {
		mds_mitigation = MDS_MITIGATION_OFF;
		return;
	}

	if (mds_mitigation == MDS_MITIGATION_FULL) {
		if (!boot_cpu_has(X86_FEATURE_MD_CLEAR))
			mds_mitigation = MDS_MITIGATION_VMWERV;

		static_branch_enable(&mds_user_clear);

		if (!boot_cpu_has(X86_BUG_MSBDS_ONLY) &&
		    (mds_nosmt || cpu_mitigations_auto_nosmt()))
			cpu_smt_disable(false);
	}
}

static int __init mds_cmdline(char *str)
{
	if (!boot_cpu_has_bug(X86_BUG_MDS))
		return 0;

	if (!str)
		return -EINVAL;

	if (!strcmp(str, "off"))
		mds_mitigation = MDS_MITIGATION_OFF;
	else if (!strcmp(str, "full"))
		mds_mitigation = MDS_MITIGATION_FULL;
	else if (!strcmp(str, "full,nosmt")) {
		mds_mitigation = MDS_MITIGATION_FULL;
		mds_nosmt = true;
	}

	return 0;
}
early_param("mds", mds_cmdline);

#undef pr_fmt
#define pr_fmt(fmt)	"TAA: " fmt

enum taa_mitigations {
	TAA_MITIGATION_OFF,
	TAA_MITIGATION_UCODE_NEEDED,
	TAA_MITIGATION_VERW,
	TAA_MITIGATION_TSX_DISABLED,
};

/* Default mitigation for TAA-affected CPUs */
static enum taa_mitigations taa_mitigation __ro_after_init = TAA_MITIGATION_VERW;
static bool taa_nosmt __ro_after_init;

static const char * const taa_strings[] = {
	[TAA_MITIGATION_OFF]		= "Vulnerable",
	[TAA_MITIGATION_UCODE_NEEDED]	= "Vulnerable: Clear CPU buffers attempted, no microcode",
	[TAA_MITIGATION_VERW]		= "Mitigation: Clear CPU buffers",
	[TAA_MITIGATION_TSX_DISABLED]	= "Mitigation: TSX disabled",
};

static void __init taa_select_mitigation(void)
{
	u64 ia32_cap;

	if (!boot_cpu_has_bug(X86_BUG_TAA)) {
		taa_mitigation = TAA_MITIGATION_OFF;
		return;
	}

	/* TSX previously disabled by tsx=off */
	if (!boot_cpu_has(X86_FEATURE_RTM)) {
		taa_mitigation = TAA_MITIGATION_TSX_DISABLED;
		return;
	}

	if (cpu_mitigations_off()) {
		taa_mitigation = TAA_MITIGATION_OFF;
		return;
	}

	/*
	 * TAA mitigation via VERW is turned off if both
	 * tsx_async_abort=off and mds=off are specified.
	 */
	if (taa_mitigation == TAA_MITIGATION_OFF &&
	    mds_mitigation == MDS_MITIGATION_OFF)
		return;

	if (boot_cpu_has(X86_FEATURE_MD_CLEAR))
		taa_mitigation = TAA_MITIGATION_VERW;
	else
		taa_mitigation = TAA_MITIGATION_UCODE_NEEDED;

	/*
	 * VERW doesn't clear the CPU buffers when MD_CLEAR=1 and MDS_NO=1.
	 * A microcode update fixes this behavior to clear CPU buffers. It also
	 * adds support for MSR_IA32_TSX_CTRL which is enumerated by the
	 * ARCH_CAP_TSX_CTRL_MSR bit.
	 *
	 * On MDS_NO=1 CPUs if ARCH_CAP_TSX_CTRL_MSR is not set, microcode
	 * update is required.
	 */
	ia32_cap = x86_read_arch_cap_msr();
	if ( (ia32_cap & ARCH_CAP_MDS_NO) &&
	    !(ia32_cap & ARCH_CAP_TSX_CTRL_MSR))
		taa_mitigation = TAA_MITIGATION_UCODE_NEEDED;

	/*
	 * TSX is enabled, select alternate mitigation for TAA which is
	 * the same as MDS. Enable MDS static branch to clear CPU buffers.
	 *
	 * For guests that can't determine whether the correct microcode is
	 * present on host, enable the mitigation for UCODE_NEEDED as well.
	 */
	static_branch_enable(&mds_user_clear);

	if (taa_nosmt || cpu_mitigations_auto_nosmt())
		cpu_smt_disable(false);
}

static int __init tsx_async_abort_parse_cmdline(char *str)
{
	if (!boot_cpu_has_bug(X86_BUG_TAA))
		return 0;

	if (!str)
		return -EINVAL;

	if (!strcmp(str, "off")) {
		taa_mitigation = TAA_MITIGATION_OFF;
	} else if (!strcmp(str, "full")) {
		taa_mitigation = TAA_MITIGATION_VERW;
	} else if (!strcmp(str, "full,nosmt")) {
		taa_mitigation = TAA_MITIGATION_VERW;
		taa_nosmt = true;
	}

	return 0;
}
early_param("tsx_async_abort", tsx_async_abort_parse_cmdline);

#undef pr_fmt
#define pr_fmt(fmt)	"MMIO Stale Data: " fmt

enum mmio_mitigations {
	MMIO_MITIGATION_OFF,
	MMIO_MITIGATION_UCODE_NEEDED,
	MMIO_MITIGATION_VERW,
};

/* Default mitigation for Processor MMIO Stale Data vulnerabilities */
static enum mmio_mitigations mmio_mitigation __ro_after_init = MMIO_MITIGATION_VERW;
static bool mmio_nosmt __ro_after_init = false;

static const char * const mmio_strings[] = {
	[MMIO_MITIGATION_OFF]		= "Vulnerable",
	[MMIO_MITIGATION_UCODE_NEEDED]	= "Vulnerable: Clear CPU buffers attempted, no microcode",
	[MMIO_MITIGATION_VERW]		= "Mitigation: Clear CPU buffers",
};

static void __init mmio_select_mitigation(void)
{
	u64 ia32_cap;

	if (!boot_cpu_has_bug(X86_BUG_MMIO_STALE_DATA) ||
	     boot_cpu_has_bug(X86_BUG_MMIO_UNKNOWN) ||
	     cpu_mitigations_off()) {
		mmio_mitigation = MMIO_MITIGATION_OFF;
		return;
	}

	if (mmio_mitigation == MMIO_MITIGATION_OFF)
		return;

	ia32_cap = x86_read_arch_cap_msr();

	/*
	 * Enable CPU buffer clear mitigation for host and VMM, if also affected
	 * by MDS or TAA. Otherwise, enable mitigation for VMM only.
	 */
	if (boot_cpu_has_bug(X86_BUG_MDS) || (boot_cpu_has_bug(X86_BUG_TAA) &&
					      boot_cpu_has(X86_FEATURE_RTM)))
		static_branch_enable(&mds_user_clear);
	else
		static_branch_enable(&mmio_stale_data_clear);

	/*
	 * If Processor-MMIO-Stale-Data bug is present and Fill Buffer data can
	 * be propagated to uncore buffers, clearing the Fill buffers on idle
	 * is required irrespective of SMT state.
	 */
	if (!(ia32_cap & ARCH_CAP_FBSDP_NO))
		static_branch_enable(&mds_idle_clear);

	/*
	 * Check if the system has the right microcode.
	 *
	 * CPU Fill buffer clear mitigation is enumerated by either an explicit
	 * FB_CLEAR or by the presence of both MD_CLEAR and L1D_FLUSH on MDS
	 * affected systems.
	 */
	if ((ia32_cap & ARCH_CAP_FB_CLEAR) ||
	    (boot_cpu_has(X86_FEATURE_MD_CLEAR) &&
	     boot_cpu_has(X86_FEATURE_FLUSH_L1D) &&
	     !(ia32_cap & ARCH_CAP_MDS_NO)))
		mmio_mitigation = MMIO_MITIGATION_VERW;
	else
		mmio_mitigation = MMIO_MITIGATION_UCODE_NEEDED;

	if (mmio_nosmt || cpu_mitigations_auto_nosmt())
		cpu_smt_disable(false);
}

static int __init mmio_stale_data_parse_cmdline(char *str)
{
	if (!boot_cpu_has_bug(X86_BUG_MMIO_STALE_DATA))
		return 0;

	if (!str)
		return -EINVAL;

	if (!strcmp(str, "off")) {
		mmio_mitigation = MMIO_MITIGATION_OFF;
	} else if (!strcmp(str, "full")) {
		mmio_mitigation = MMIO_MITIGATION_VERW;
	} else if (!strcmp(str, "full,nosmt")) {
		mmio_mitigation = MMIO_MITIGATION_VERW;
		mmio_nosmt = true;
	}

	return 0;
}
early_param("mmio_stale_data", mmio_stale_data_parse_cmdline);

#undef pr_fmt
#define pr_fmt(fmt)     "" fmt

static void __init md_clear_update_mitigation(void)
{
	if (cpu_mitigations_off())
		return;

	if (!static_key_enabled(&mds_user_clear))
		goto out;

	/*
	 * mds_user_clear is now enabled. Update MDS, TAA and MMIO Stale Data
	 * mitigation, if necessary.
	 */
	if (mds_mitigation == MDS_MITIGATION_OFF &&
	    boot_cpu_has_bug(X86_BUG_MDS)) {
		mds_mitigation = MDS_MITIGATION_FULL;
		mds_select_mitigation();
	}
	if (taa_mitigation == TAA_MITIGATION_OFF &&
	    boot_cpu_has_bug(X86_BUG_TAA)) {
		taa_mitigation = TAA_MITIGATION_VERW;
		taa_select_mitigation();
	}
	if (mmio_mitigation == MMIO_MITIGATION_OFF &&
	    boot_cpu_has_bug(X86_BUG_MMIO_STALE_DATA)) {
		mmio_mitigation = MMIO_MITIGATION_VERW;
		mmio_select_mitigation();
	}
out:
	if (boot_cpu_has_bug(X86_BUG_MDS))
		pr_info("MDS: %s\n", mds_strings[mds_mitigation]);
	if (boot_cpu_has_bug(X86_BUG_TAA))
		pr_info("TAA: %s\n", taa_strings[taa_mitigation]);
	if (boot_cpu_has_bug(X86_BUG_MMIO_STALE_DATA))
		pr_info("MMIO Stale Data: %s\n", mmio_strings[mmio_mitigation]);
	else if (boot_cpu_has_bug(X86_BUG_MMIO_UNKNOWN))
		pr_info("MMIO Stale Data: Unknown: No mitigations\n");
}

static void __init md_clear_select_mitigation(void)
{
	mds_select_mitigation();
	taa_select_mitigation();
	mmio_select_mitigation();

	/*
	 * As MDS, TAA and MMIO Stale Data mitigations are inter-related, update
	 * and print their mitigation after MDS, TAA and MMIO Stale Data
	 * mitigation selection is done.
	 */
	md_clear_update_mitigation();
}

#undef pr_fmt
#define pr_fmt(fmt)	"SRBDS: " fmt

enum srbds_mitigations {
	SRBDS_MITIGATION_OFF,
	SRBDS_MITIGATION_UCODE_NEEDED,
	SRBDS_MITIGATION_FULL,
	SRBDS_MITIGATION_TSX_OFF,
	SRBDS_MITIGATION_HYPERVISOR,
};

static enum srbds_mitigations srbds_mitigation __ro_after_init = SRBDS_MITIGATION_FULL;

static const char * const srbds_strings[] = {
	[SRBDS_MITIGATION_OFF]		= "Vulnerable",
	[SRBDS_MITIGATION_UCODE_NEEDED]	= "Vulnerable: No microcode",
	[SRBDS_MITIGATION_FULL]		= "Mitigation: Microcode",
	[SRBDS_MITIGATION_TSX_OFF]	= "Mitigation: TSX disabled",
	[SRBDS_MITIGATION_HYPERVISOR]	= "Unknown: Dependent on hypervisor status",
};

static bool srbds_off;

void update_srbds_msr(void)
{
	u64 mcu_ctrl;

	if (!boot_cpu_has_bug(X86_BUG_SRBDS))
		return;

	if (boot_cpu_has(X86_FEATURE_HYPERVISOR))
		return;

	if (srbds_mitigation == SRBDS_MITIGATION_UCODE_NEEDED)
		return;

	rdmsrl(MSR_IA32_MCU_OPT_CTRL, mcu_ctrl);

	switch (srbds_mitigation) {
	case SRBDS_MITIGATION_OFF:
	case SRBDS_MITIGATION_TSX_OFF:
		mcu_ctrl |= RNGDS_MITG_DIS;
		break;
	case SRBDS_MITIGATION_FULL:
		mcu_ctrl &= ~RNGDS_MITG_DIS;
		break;
	default:
		break;
	}

	wrmsrl(MSR_IA32_MCU_OPT_CTRL, mcu_ctrl);
}

static void __init srbds_select_mitigation(void)
{
	u64 ia32_cap;

	if (!boot_cpu_has_bug(X86_BUG_SRBDS))
		return;

	/*
	 * Check to see if this is one of the MDS_NO systems supporting TSX that
	 * are only exposed to SRBDS when TSX is enabled or when CPU is affected
	 * by Processor MMIO Stale Data vulnerability.
	 */
	ia32_cap = x86_read_arch_cap_msr();
	if ((ia32_cap & ARCH_CAP_MDS_NO) && !boot_cpu_has(X86_FEATURE_RTM) &&
	    !boot_cpu_has_bug(X86_BUG_MMIO_STALE_DATA))
		srbds_mitigation = SRBDS_MITIGATION_TSX_OFF;
	else if (boot_cpu_has(X86_FEATURE_HYPERVISOR))
		srbds_mitigation = SRBDS_MITIGATION_HYPERVISOR;
	else if (!boot_cpu_has(X86_FEATURE_SRBDS_CTRL))
		srbds_mitigation = SRBDS_MITIGATION_UCODE_NEEDED;
	else if (cpu_mitigations_off() || srbds_off)
		srbds_mitigation = SRBDS_MITIGATION_OFF;

	update_srbds_msr();
	pr_info("%s\n", srbds_strings[srbds_mitigation]);
}

static int __init srbds_parse_cmdline(char *str)
{
	if (!str)
		return -EINVAL;

	if (!boot_cpu_has_bug(X86_BUG_SRBDS))
		return 0;

	srbds_off = !strcmp(str, "off");
	return 0;
}
early_param("srbds", srbds_parse_cmdline);

#undef pr_fmt
#define pr_fmt(fmt)     "L1D Flush : " fmt

enum l1d_flush_mitigations {
	L1D_FLUSH_OFF = 0,
	L1D_FLUSH_ON,
};

static enum l1d_flush_mitigations l1d_flush_mitigation __initdata = L1D_FLUSH_OFF;

static void __init l1d_flush_select_mitigation(void)
{
	if (!l1d_flush_mitigation || !boot_cpu_has(X86_FEATURE_FLUSH_L1D))
		return;

	static_branch_enable(&switch_mm_cond_l1d_flush);
	pr_info("Conditional flush on switch_mm() enabled\n");
}

static int __init l1d_flush_parse_cmdline(char *str)
{
	if (!strcmp(str, "on"))
		l1d_flush_mitigation = L1D_FLUSH_ON;

	return 0;
}
early_param("l1d_flush", l1d_flush_parse_cmdline);

#undef pr_fmt
#define pr_fmt(fmt)     "Spectre V1 : " fmt

enum spectre_v1_mitigation {
	SPECTRE_V1_MITIGATION_NONE,
	SPECTRE_V1_MITIGATION_AUTO,
};

static enum spectre_v1_mitigation spectre_v1_mitigation __ro_after_init =
	SPECTRE_V1_MITIGATION_AUTO;

static const char * const spectre_v1_strings[] = {
	[SPECTRE_V1_MITIGATION_NONE] = "Vulnerable: __user pointer sanitization and usercopy barriers only; no swapgs barriers",
	[SPECTRE_V1_MITIGATION_AUTO] = "Mitigation: usercopy/swapgs barriers and __user pointer sanitization",
};

/*
 * Does SMAP provide full mitigation against speculative kernel access to
 * userspace?
 */
static bool smap_works_speculatively(void)
{
	if (!boot_cpu_has(X86_FEATURE_SMAP))
		return false;

	/*
	 * On CPUs which are vulnerable to Meltdown, SMAP does not
	 * prevent speculative access to user data in the L1 cache.
	 * Consider SMAP to be non-functional as a mitigation on these
	 * CPUs.
	 */
	if (boot_cpu_has(X86_BUG_CPU_MELTDOWN))
		return false;

	return true;
}

static void __init spectre_v1_select_mitigation(void)
{
	if (!boot_cpu_has_bug(X86_BUG_SPECTRE_V1) || cpu_mitigations_off()) {
		spectre_v1_mitigation = SPECTRE_V1_MITIGATION_NONE;
		return;
	}

	if (spectre_v1_mitigation == SPECTRE_V1_MITIGATION_AUTO) {
		/*
		 * With Spectre v1, a user can speculatively control either
		 * path of a conditional swapgs with a user-controlled GS
		 * value.  The mitigation is to add lfences to both code paths.
		 *
		 * If FSGSBASE is enabled, the user can put a kernel address in
		 * GS, in which case SMAP provides no protection.
		 *
		 * If FSGSBASE is disabled, the user can only put a user space
		 * address in GS.  That makes an attack harder, but still
		 * possible if there's no SMAP protection.
		 */
		if (boot_cpu_has(X86_FEATURE_FSGSBASE) ||
		    !smap_works_speculatively()) {
			/*
			 * Mitigation can be provided from SWAPGS itself or
			 * PTI as the CR3 write in the Meltdown mitigation
			 * is serializing.
			 *
			 * If neither is there, mitigate with an LFENCE to
			 * stop speculation through swapgs.
			 */
			if (boot_cpu_has_bug(X86_BUG_SWAPGS) &&
			    !boot_cpu_has(X86_FEATURE_PTI))
				setup_force_cpu_cap(X86_FEATURE_FENCE_SWAPGS_USER);

			/*
			 * Enable lfences in the kernel entry (non-swapgs)
			 * paths, to prevent user entry from speculatively
			 * skipping swapgs.
			 */
			setup_force_cpu_cap(X86_FEATURE_FENCE_SWAPGS_KERNEL);
		}
	}

	pr_info("%s\n", spectre_v1_strings[spectre_v1_mitigation]);
}

static int __init nospectre_v1_cmdline(char *str)
{
	spectre_v1_mitigation = SPECTRE_V1_MITIGATION_NONE;
	return 0;
}
early_param("nospectre_v1", nospectre_v1_cmdline);

static enum spectre_v2_mitigation spectre_v2_enabled __ro_after_init =
	SPECTRE_V2_NONE;

#undef pr_fmt
#define pr_fmt(fmt)     "RETBleed: " fmt

enum retbleed_mitigation {
	RETBLEED_MITIGATION_NONE,
	RETBLEED_MITIGATION_UNRET,
	RETBLEED_MITIGATION_IBPB,
	RETBLEED_MITIGATION_IBRS,
	RETBLEED_MITIGATION_EIBRS,
};

enum retbleed_mitigation_cmd {
	RETBLEED_CMD_OFF,
	RETBLEED_CMD_AUTO,
	RETBLEED_CMD_UNRET,
	RETBLEED_CMD_IBPB,
};

const char * const retbleed_strings[] = {
	[RETBLEED_MITIGATION_NONE]	= "Vulnerable",
	[RETBLEED_MITIGATION_UNRET]	= "Mitigation: untrained return thunk",
	[RETBLEED_MITIGATION_IBPB]	= "Mitigation: IBPB",
	[RETBLEED_MITIGATION_IBRS]	= "Mitigation: IBRS",
	[RETBLEED_MITIGATION_EIBRS]	= "Mitigation: Enhanced IBRS",
};

static enum retbleed_mitigation retbleed_mitigation __ro_after_init =
	RETBLEED_MITIGATION_NONE;
static enum retbleed_mitigation_cmd retbleed_cmd __ro_after_init =
	RETBLEED_CMD_AUTO;

static int __ro_after_init retbleed_nosmt = false;

static int __init retbleed_parse_cmdline(char *str)
{
	if (!str)
		return -EINVAL;

	while (str) {
		char *next = strchr(str, ',');
		if (next) {
			*next = 0;
			next++;
		}

		if (!strcmp(str, "off")) {
			retbleed_cmd = RETBLEED_CMD_OFF;
		} else if (!strcmp(str, "auto")) {
			retbleed_cmd = RETBLEED_CMD_AUTO;
		} else if (!strcmp(str, "unret")) {
			retbleed_cmd = RETBLEED_CMD_UNRET;
		} else if (!strcmp(str, "ibpb")) {
			retbleed_cmd = RETBLEED_CMD_IBPB;
		} else if (!strcmp(str, "nosmt")) {
			retbleed_nosmt = true;
		} else {
			pr_err("Ignoring unknown retbleed option (%s).", str);
		}

		str = next;
	}

	return 0;
}
early_param("retbleed", retbleed_parse_cmdline);

#define RETBLEED_UNTRAIN_MSG "WARNING: BTB untrained return thunk mitigation is only effective on AMD/Hygon!\n"
#define RETBLEED_INTEL_MSG "WARNING: Spectre v2 mitigation leaves CPU vulnerable to RETBleed attacks, data leaks possible!\n"

static void __init retbleed_select_mitigation(void)
{
	bool mitigate_smt = false;

	if (!boot_cpu_has_bug(X86_BUG_RETBLEED) || cpu_mitigations_off())
		return;

	switch (retbleed_cmd) {
	case RETBLEED_CMD_OFF:
		return;

	case RETBLEED_CMD_UNRET:
		if (IS_ENABLED(CONFIG_CPU_UNRET_ENTRY)) {
			retbleed_mitigation = RETBLEED_MITIGATION_UNRET;
		} else {
			pr_err("WARNING: kernel not compiled with CPU_UNRET_ENTRY.\n");
			goto do_cmd_auto;
		}
		break;

	case RETBLEED_CMD_IBPB:
		if (!boot_cpu_has(X86_FEATURE_IBPB)) {
			pr_err("WARNING: CPU does not support IBPB.\n");
			goto do_cmd_auto;
		} else if (IS_ENABLED(CONFIG_CPU_IBPB_ENTRY)) {
			retbleed_mitigation = RETBLEED_MITIGATION_IBPB;
		} else {
			pr_err("WARNING: kernel not compiled with CPU_IBPB_ENTRY.\n");
			goto do_cmd_auto;
		}
		break;

do_cmd_auto:
	case RETBLEED_CMD_AUTO:
	default:
		if (boot_cpu_data.x86_vendor == X86_VENDOR_AMD ||
		    boot_cpu_data.x86_vendor == X86_VENDOR_HYGON) {
			if (IS_ENABLED(CONFIG_CPU_UNRET_ENTRY))
				retbleed_mitigation = RETBLEED_MITIGATION_UNRET;
			else if (IS_ENABLED(CONFIG_CPU_IBPB_ENTRY) && boot_cpu_has(X86_FEATURE_IBPB))
				retbleed_mitigation = RETBLEED_MITIGATION_IBPB;
		}

		/*
		 * The Intel mitigation (IBRS or eIBRS) was already selected in
		 * spectre_v2_select_mitigation().  'retbleed_mitigation' will
		 * be set accordingly below.
		 */

		break;
	}

	switch (retbleed_mitigation) {
	case RETBLEED_MITIGATION_UNRET:
		setup_force_cpu_cap(X86_FEATURE_RETHUNK);
		setup_force_cpu_cap(X86_FEATURE_UNRET);

		if (boot_cpu_data.x86_vendor != X86_VENDOR_AMD &&
		    boot_cpu_data.x86_vendor != X86_VENDOR_HYGON)
			pr_err(RETBLEED_UNTRAIN_MSG);

		mitigate_smt = true;
		break;

	case RETBLEED_MITIGATION_IBPB:
		setup_force_cpu_cap(X86_FEATURE_ENTRY_IBPB);
		mitigate_smt = true;
		break;

	default:
		break;
	}

	if (mitigate_smt && !boot_cpu_has(X86_FEATURE_STIBP) &&
	    (retbleed_nosmt || cpu_mitigations_auto_nosmt()))
		cpu_smt_disable(false);

	/*
	 * Let IBRS trump all on Intel without affecting the effects of the
	 * retbleed= cmdline option.
	 */
	if (boot_cpu_data.x86_vendor == X86_VENDOR_INTEL) {
		switch (spectre_v2_enabled) {
		case SPECTRE_V2_IBRS:
			retbleed_mitigation = RETBLEED_MITIGATION_IBRS;
			break;
		case SPECTRE_V2_EIBRS:
		case SPECTRE_V2_EIBRS_RETPOLINE:
		case SPECTRE_V2_EIBRS_LFENCE:
			retbleed_mitigation = RETBLEED_MITIGATION_EIBRS;
			break;
		default:
			pr_err(RETBLEED_INTEL_MSG);
		}
	}

	pr_info("%s\n", retbleed_strings[retbleed_mitigation]);
}

#undef pr_fmt
#define pr_fmt(fmt)     "Spectre V2 : " fmt

static enum spectre_v2_user_mitigation spectre_v2_user_stibp __ro_after_init =
	SPECTRE_V2_USER_NONE;
static enum spectre_v2_user_mitigation spectre_v2_user_ibpb __ro_after_init =
	SPECTRE_V2_USER_NONE;

#ifdef CONFIG_RETPOLINE
static bool spectre_v2_bad_module;

bool retpoline_module_ok(bool has_retpoline)
{
	if (spectre_v2_enabled == SPECTRE_V2_NONE || has_retpoline)
		return true;

	pr_err("System may be vulnerable to spectre v2\n");
	spectre_v2_bad_module = true;
	return false;
}

static inline const char *spectre_v2_module_string(void)
{
	return spectre_v2_bad_module ? " - vulnerable module loaded" : "";
}
#else
static inline const char *spectre_v2_module_string(void) { return ""; }
#endif

#define SPECTRE_V2_LFENCE_MSG "WARNING: LFENCE mitigation is not recommended for this CPU, data leaks possible!\n"
#define SPECTRE_V2_EIBRS_EBPF_MSG "WARNING: Unprivileged eBPF is enabled with eIBRS on, data leaks possible via Spectre v2 BHB attacks!\n"
#define SPECTRE_V2_EIBRS_LFENCE_EBPF_SMT_MSG "WARNING: Unprivileged eBPF is enabled with eIBRS+LFENCE mitigation and SMT, data leaks possible via Spectre v2 BHB attacks!\n"
#define SPECTRE_V2_IBRS_PERF_MSG "WARNING: IBRS mitigation selected on Enhanced IBRS CPU, this may cause unnecessary performance loss\n"

#ifdef CONFIG_BPF_SYSCALL
void unpriv_ebpf_notify(int new_state)
{
	if (new_state)
		return;

	/* Unprivileged eBPF is enabled */

	switch (spectre_v2_enabled) {
	case SPECTRE_V2_EIBRS:
		pr_err(SPECTRE_V2_EIBRS_EBPF_MSG);
		break;
	case SPECTRE_V2_EIBRS_LFENCE:
		if (sched_smt_active())
			pr_err(SPECTRE_V2_EIBRS_LFENCE_EBPF_SMT_MSG);
		break;
	default:
		break;
	}
}
#endif

static inline bool match_option(const char *arg, int arglen, const char *opt)
{
	int len = strlen(opt);

	return len == arglen && !strncmp(arg, opt, len);
}

/* The kernel command line selection for spectre v2 */
enum spectre_v2_mitigation_cmd {
	SPECTRE_V2_CMD_NONE,
	SPECTRE_V2_CMD_AUTO,
	SPECTRE_V2_CMD_FORCE,
	SPECTRE_V2_CMD_RETPOLINE,
	SPECTRE_V2_CMD_RETPOLINE_GENERIC,
	SPECTRE_V2_CMD_RETPOLINE_LFENCE,
	SPECTRE_V2_CMD_EIBRS,
	SPECTRE_V2_CMD_EIBRS_RETPOLINE,
	SPECTRE_V2_CMD_EIBRS_LFENCE,
	SPECTRE_V2_CMD_IBRS,
};

enum spectre_v2_user_cmd {
	SPECTRE_V2_USER_CMD_NONE,
	SPECTRE_V2_USER_CMD_AUTO,
	SPECTRE_V2_USER_CMD_FORCE,
	SPECTRE_V2_USER_CMD_PRCTL,
	SPECTRE_V2_USER_CMD_PRCTL_IBPB,
	SPECTRE_V2_USER_CMD_SECCOMP,
	SPECTRE_V2_USER_CMD_SECCOMP_IBPB,
};

static const char * const spectre_v2_user_strings[] = {
	[SPECTRE_V2_USER_NONE]			= "User space: Vulnerable",
	[SPECTRE_V2_USER_STRICT]		= "User space: Mitigation: STIBP protection",
	[SPECTRE_V2_USER_STRICT_PREFERRED]	= "User space: Mitigation: STIBP always-on protection",
	[SPECTRE_V2_USER_PRCTL]			= "User space: Mitigation: STIBP via prctl",
	[SPECTRE_V2_USER_SECCOMP]		= "User space: Mitigation: STIBP via seccomp and prctl",
};

static const struct {
	const char			*option;
	enum spectre_v2_user_cmd	cmd;
	bool				secure;
} v2_user_options[] __initconst = {
	{ "auto",		SPECTRE_V2_USER_CMD_AUTO,		false },
	{ "off",		SPECTRE_V2_USER_CMD_NONE,		false },
	{ "on",			SPECTRE_V2_USER_CMD_FORCE,		true  },
	{ "prctl",		SPECTRE_V2_USER_CMD_PRCTL,		false },
	{ "prctl,ibpb",		SPECTRE_V2_USER_CMD_PRCTL_IBPB,		false },
	{ "seccomp",		SPECTRE_V2_USER_CMD_SECCOMP,		false },
	{ "seccomp,ibpb",	SPECTRE_V2_USER_CMD_SECCOMP_IBPB,	false },
};

static void __init spec_v2_user_print_cond(const char *reason, bool secure)
{
	if (boot_cpu_has_bug(X86_BUG_SPECTRE_V2) != secure)
		pr_info("spectre_v2_user=%s forced on command line.\n", reason);
}

static __ro_after_init enum spectre_v2_mitigation_cmd spectre_v2_cmd;

static enum spectre_v2_user_cmd __init
spectre_v2_parse_user_cmdline(void)
{
	char arg[20];
	int ret, i;

	switch (spectre_v2_cmd) {
	case SPECTRE_V2_CMD_NONE:
		return SPECTRE_V2_USER_CMD_NONE;
	case SPECTRE_V2_CMD_FORCE:
		return SPECTRE_V2_USER_CMD_FORCE;
	default:
		break;
	}

	ret = cmdline_find_option(boot_command_line, "spectre_v2_user",
				  arg, sizeof(arg));
	if (ret < 0)
		return SPECTRE_V2_USER_CMD_AUTO;

	for (i = 0; i < ARRAY_SIZE(v2_user_options); i++) {
		if (match_option(arg, ret, v2_user_options[i].option)) {
			spec_v2_user_print_cond(v2_user_options[i].option,
						v2_user_options[i].secure);
			return v2_user_options[i].cmd;
		}
	}

	pr_err("Unknown user space protection option (%s). Switching to AUTO select\n", arg);
	return SPECTRE_V2_USER_CMD_AUTO;
}

<<<<<<< HEAD
static inline bool spectre_v2_in_ibrs_mode(enum spectre_v2_mitigation mode)
{
	return mode == SPECTRE_V2_IBRS ||
	       mode == SPECTRE_V2_EIBRS ||
=======
static inline bool spectre_v2_in_eibrs_mode(enum spectre_v2_mitigation mode)
{
	return mode == SPECTRE_V2_EIBRS ||
>>>>>>> 9b37665a
	       mode == SPECTRE_V2_EIBRS_RETPOLINE ||
	       mode == SPECTRE_V2_EIBRS_LFENCE;
}

<<<<<<< HEAD
=======
static inline bool spectre_v2_in_ibrs_mode(enum spectre_v2_mitigation mode)
{
	return spectre_v2_in_eibrs_mode(mode) || mode == SPECTRE_V2_IBRS;
}

>>>>>>> 9b37665a
static void __init
spectre_v2_user_select_mitigation(void)
{
	enum spectre_v2_user_mitigation mode = SPECTRE_V2_USER_NONE;
	bool smt_possible = IS_ENABLED(CONFIG_SMP);
	enum spectre_v2_user_cmd cmd;

	if (!boot_cpu_has(X86_FEATURE_IBPB) && !boot_cpu_has(X86_FEATURE_STIBP))
		return;

	if (cpu_smt_control == CPU_SMT_FORCE_DISABLED ||
	    cpu_smt_control == CPU_SMT_NOT_SUPPORTED)
		smt_possible = false;

	cmd = spectre_v2_parse_user_cmdline();
	switch (cmd) {
	case SPECTRE_V2_USER_CMD_NONE:
		goto set_mode;
	case SPECTRE_V2_USER_CMD_FORCE:
		mode = SPECTRE_V2_USER_STRICT;
		break;
	case SPECTRE_V2_USER_CMD_PRCTL:
	case SPECTRE_V2_USER_CMD_PRCTL_IBPB:
		mode = SPECTRE_V2_USER_PRCTL;
		break;
	case SPECTRE_V2_USER_CMD_AUTO:
	case SPECTRE_V2_USER_CMD_SECCOMP:
	case SPECTRE_V2_USER_CMD_SECCOMP_IBPB:
		if (IS_ENABLED(CONFIG_SECCOMP))
			mode = SPECTRE_V2_USER_SECCOMP;
		else
			mode = SPECTRE_V2_USER_PRCTL;
		break;
	}

	/* Initialize Indirect Branch Prediction Barrier */
	if (boot_cpu_has(X86_FEATURE_IBPB)) {
		setup_force_cpu_cap(X86_FEATURE_USE_IBPB);

		spectre_v2_user_ibpb = mode;
		switch (cmd) {
		case SPECTRE_V2_USER_CMD_FORCE:
		case SPECTRE_V2_USER_CMD_PRCTL_IBPB:
		case SPECTRE_V2_USER_CMD_SECCOMP_IBPB:
			static_branch_enable(&switch_mm_always_ibpb);
			spectre_v2_user_ibpb = SPECTRE_V2_USER_STRICT;
			break;
		case SPECTRE_V2_USER_CMD_PRCTL:
		case SPECTRE_V2_USER_CMD_AUTO:
		case SPECTRE_V2_USER_CMD_SECCOMP:
			static_branch_enable(&switch_mm_cond_ibpb);
			break;
		default:
			break;
		}

		pr_info("mitigation: Enabling %s Indirect Branch Prediction Barrier\n",
			static_key_enabled(&switch_mm_always_ibpb) ?
			"always-on" : "conditional");
	}

	/*
<<<<<<< HEAD
	 * If no STIBP, IBRS or enhanced IBRS is enabled, or SMT impossible,
	 * STIBP is not required.
	 */
	if (!boot_cpu_has(X86_FEATURE_STIBP) ||
	    !smt_possible ||
	    spectre_v2_in_ibrs_mode(spectre_v2_enabled))
=======
	 * If no STIBP, enhanced IBRS is enabled, or SMT impossible, STIBP
	 * is not required.
	 *
	 * Enhanced IBRS also protects against cross-thread branch target
	 * injection in user-mode as the IBRS bit remains always set which
	 * implicitly enables cross-thread protections.  However, in legacy IBRS
	 * mode, the IBRS bit is set only on kernel entry and cleared on return
	 * to userspace. This disables the implicit cross-thread protection,
	 * so allow for STIBP to be selected in that case.
	 */
	if (!boot_cpu_has(X86_FEATURE_STIBP) ||
	    !smt_possible ||
	    spectre_v2_in_eibrs_mode(spectre_v2_enabled))
>>>>>>> 9b37665a
		return;

	/*
	 * At this point, an STIBP mode other than "off" has been set.
	 * If STIBP support is not being forced, check if STIBP always-on
	 * is preferred.
	 */
	if (mode != SPECTRE_V2_USER_STRICT &&
	    boot_cpu_has(X86_FEATURE_AMD_STIBP_ALWAYS_ON))
		mode = SPECTRE_V2_USER_STRICT_PREFERRED;

	if (retbleed_mitigation == RETBLEED_MITIGATION_UNRET ||
	    retbleed_mitigation == RETBLEED_MITIGATION_IBPB) {
		if (mode != SPECTRE_V2_USER_STRICT &&
		    mode != SPECTRE_V2_USER_STRICT_PREFERRED)
			pr_info("Selecting STIBP always-on mode to complement retbleed mitigation\n");
		mode = SPECTRE_V2_USER_STRICT_PREFERRED;
	}

	spectre_v2_user_stibp = mode;

set_mode:
	pr_info("%s\n", spectre_v2_user_strings[mode]);
}

static const char * const spectre_v2_strings[] = {
	[SPECTRE_V2_NONE]			= "Vulnerable",
	[SPECTRE_V2_RETPOLINE]			= "Mitigation: Retpolines",
	[SPECTRE_V2_LFENCE]			= "Mitigation: LFENCE",
	[SPECTRE_V2_EIBRS]			= "Mitigation: Enhanced IBRS",
	[SPECTRE_V2_EIBRS_LFENCE]		= "Mitigation: Enhanced IBRS + LFENCE",
	[SPECTRE_V2_EIBRS_RETPOLINE]		= "Mitigation: Enhanced IBRS + Retpolines",
	[SPECTRE_V2_IBRS]			= "Mitigation: IBRS",
};

static const struct {
	const char *option;
	enum spectre_v2_mitigation_cmd cmd;
	bool secure;
} mitigation_options[] __initconst = {
	{ "off",		SPECTRE_V2_CMD_NONE,		  false },
	{ "on",			SPECTRE_V2_CMD_FORCE,		  true  },
	{ "retpoline",		SPECTRE_V2_CMD_RETPOLINE,	  false },
	{ "retpoline,amd",	SPECTRE_V2_CMD_RETPOLINE_LFENCE,  false },
	{ "retpoline,lfence",	SPECTRE_V2_CMD_RETPOLINE_LFENCE,  false },
	{ "retpoline,generic",	SPECTRE_V2_CMD_RETPOLINE_GENERIC, false },
	{ "eibrs",		SPECTRE_V2_CMD_EIBRS,		  false },
	{ "eibrs,lfence",	SPECTRE_V2_CMD_EIBRS_LFENCE,	  false },
	{ "eibrs,retpoline",	SPECTRE_V2_CMD_EIBRS_RETPOLINE,	  false },
	{ "auto",		SPECTRE_V2_CMD_AUTO,		  false },
	{ "ibrs",		SPECTRE_V2_CMD_IBRS,              false },
};

static void __init spec_v2_print_cond(const char *reason, bool secure)
{
	if (boot_cpu_has_bug(X86_BUG_SPECTRE_V2) != secure)
		pr_info("%s selected on command line.\n", reason);
}

static enum spectre_v2_mitigation_cmd __init spectre_v2_parse_cmdline(void)
{
	enum spectre_v2_mitigation_cmd cmd = SPECTRE_V2_CMD_AUTO;
	char arg[20];
	int ret, i;

	if (cmdline_find_option_bool(boot_command_line, "nospectre_v2") ||
	    cpu_mitigations_off())
		return SPECTRE_V2_CMD_NONE;

	ret = cmdline_find_option(boot_command_line, "spectre_v2", arg, sizeof(arg));
	if (ret < 0)
		return SPECTRE_V2_CMD_AUTO;

	for (i = 0; i < ARRAY_SIZE(mitigation_options); i++) {
		if (!match_option(arg, ret, mitigation_options[i].option))
			continue;
		cmd = mitigation_options[i].cmd;
		break;
	}

	if (i >= ARRAY_SIZE(mitigation_options)) {
		pr_err("unknown option (%s). Switching to AUTO select\n", arg);
		return SPECTRE_V2_CMD_AUTO;
	}

	if ((cmd == SPECTRE_V2_CMD_RETPOLINE ||
	     cmd == SPECTRE_V2_CMD_RETPOLINE_LFENCE ||
	     cmd == SPECTRE_V2_CMD_RETPOLINE_GENERIC ||
	     cmd == SPECTRE_V2_CMD_EIBRS_LFENCE ||
	     cmd == SPECTRE_V2_CMD_EIBRS_RETPOLINE) &&
	    !IS_ENABLED(CONFIG_RETPOLINE)) {
		pr_err("%s selected but not compiled in. Switching to AUTO select\n",
		       mitigation_options[i].option);
		return SPECTRE_V2_CMD_AUTO;
	}

	if ((cmd == SPECTRE_V2_CMD_EIBRS ||
	     cmd == SPECTRE_V2_CMD_EIBRS_LFENCE ||
	     cmd == SPECTRE_V2_CMD_EIBRS_RETPOLINE) &&
	    !boot_cpu_has(X86_FEATURE_IBRS_ENHANCED)) {
		pr_err("%s selected but CPU doesn't have eIBRS. Switching to AUTO select\n",
		       mitigation_options[i].option);
		return SPECTRE_V2_CMD_AUTO;
	}

	if ((cmd == SPECTRE_V2_CMD_RETPOLINE_LFENCE ||
	     cmd == SPECTRE_V2_CMD_EIBRS_LFENCE) &&
	    !boot_cpu_has(X86_FEATURE_LFENCE_RDTSC)) {
		pr_err("%s selected, but CPU doesn't have a serializing LFENCE. Switching to AUTO select\n",
		       mitigation_options[i].option);
		return SPECTRE_V2_CMD_AUTO;
	}

	if (cmd == SPECTRE_V2_CMD_IBRS && !IS_ENABLED(CONFIG_CPU_IBRS_ENTRY)) {
		pr_err("%s selected but not compiled in. Switching to AUTO select\n",
		       mitigation_options[i].option);
		return SPECTRE_V2_CMD_AUTO;
	}

	if (cmd == SPECTRE_V2_CMD_IBRS && boot_cpu_data.x86_vendor != X86_VENDOR_INTEL) {
		pr_err("%s selected but not Intel CPU. Switching to AUTO select\n",
		       mitigation_options[i].option);
		return SPECTRE_V2_CMD_AUTO;
	}

	if (cmd == SPECTRE_V2_CMD_IBRS && !boot_cpu_has(X86_FEATURE_IBRS)) {
		pr_err("%s selected but CPU doesn't have IBRS. Switching to AUTO select\n",
		       mitigation_options[i].option);
		return SPECTRE_V2_CMD_AUTO;
	}

	if (cmd == SPECTRE_V2_CMD_IBRS && boot_cpu_has(X86_FEATURE_XENPV)) {
		pr_err("%s selected but running as XenPV guest. Switching to AUTO select\n",
		       mitigation_options[i].option);
		return SPECTRE_V2_CMD_AUTO;
	}

	spec_v2_print_cond(mitigation_options[i].option,
			   mitigation_options[i].secure);
	return cmd;
}

static enum spectre_v2_mitigation __init spectre_v2_select_retpoline(void)
{
	if (!IS_ENABLED(CONFIG_RETPOLINE)) {
		pr_err("Kernel not compiled with retpoline; no mitigation available!");
		return SPECTRE_V2_NONE;
	}

	return SPECTRE_V2_RETPOLINE;
}

/* Disable in-kernel use of non-RSB RET predictors */
static void __init spec_ctrl_disable_kernel_rrsba(void)
{
	u64 ia32_cap;

	if (!boot_cpu_has(X86_FEATURE_RRSBA_CTRL))
		return;

	ia32_cap = x86_read_arch_cap_msr();

	if (ia32_cap & ARCH_CAP_RRSBA) {
		x86_spec_ctrl_base |= SPEC_CTRL_RRSBA_DIS_S;
		update_spec_ctrl(x86_spec_ctrl_base);
	}
}

static void __init spectre_v2_determine_rsb_fill_type_at_vmexit(enum spectre_v2_mitigation mode)
{
	/*
	 * Similar to context switches, there are two types of RSB attacks
	 * after VM exit:
	 *
	 * 1) RSB underflow
	 *
	 * 2) Poisoned RSB entry
	 *
	 * When retpoline is enabled, both are mitigated by filling/clearing
	 * the RSB.
	 *
	 * When IBRS is enabled, while #1 would be mitigated by the IBRS branch
	 * prediction isolation protections, RSB still needs to be cleared
	 * because of #2.  Note that SMEP provides no protection here, unlike
	 * user-space-poisoned RSB entries.
	 *
	 * eIBRS should protect against RSB poisoning, but if the EIBRS_PBRSB
	 * bug is present then a LITE version of RSB protection is required,
	 * just a single call needs to retire before a RET is executed.
	 */
	switch (mode) {
	case SPECTRE_V2_NONE:
		return;

	case SPECTRE_V2_EIBRS_LFENCE:
	case SPECTRE_V2_EIBRS:
		if (boot_cpu_has_bug(X86_BUG_EIBRS_PBRSB)) {
			setup_force_cpu_cap(X86_FEATURE_RSB_VMEXIT_LITE);
			pr_info("Spectre v2 / PBRSB-eIBRS: Retire a single CALL on VMEXIT\n");
		}
		return;

	case SPECTRE_V2_EIBRS_RETPOLINE:
	case SPECTRE_V2_RETPOLINE:
	case SPECTRE_V2_LFENCE:
	case SPECTRE_V2_IBRS:
		setup_force_cpu_cap(X86_FEATURE_RSB_VMEXIT);
		pr_info("Spectre v2 / SpectreRSB : Filling RSB on VMEXIT\n");
		return;
	}

	pr_warn_once("Unknown Spectre v2 mode, disabling RSB mitigation at VM exit");
	dump_stack();
}

static void __init spectre_v2_select_mitigation(void)
{
	enum spectre_v2_mitigation_cmd cmd = spectre_v2_parse_cmdline();
	enum spectre_v2_mitigation mode = SPECTRE_V2_NONE;

	/*
	 * If the CPU is not affected and the command line mode is NONE or AUTO
	 * then nothing to do.
	 */
	if (!boot_cpu_has_bug(X86_BUG_SPECTRE_V2) &&
	    (cmd == SPECTRE_V2_CMD_NONE || cmd == SPECTRE_V2_CMD_AUTO))
		return;

	switch (cmd) {
	case SPECTRE_V2_CMD_NONE:
		return;

	case SPECTRE_V2_CMD_FORCE:
	case SPECTRE_V2_CMD_AUTO:
		if (boot_cpu_has(X86_FEATURE_IBRS_ENHANCED)) {
			mode = SPECTRE_V2_EIBRS;
			break;
		}

		if (IS_ENABLED(CONFIG_CPU_IBRS_ENTRY) &&
		    boot_cpu_has_bug(X86_BUG_RETBLEED) &&
		    retbleed_cmd != RETBLEED_CMD_OFF &&
		    boot_cpu_has(X86_FEATURE_IBRS) &&
		    boot_cpu_data.x86_vendor == X86_VENDOR_INTEL) {
			mode = SPECTRE_V2_IBRS;
			break;
		}

		mode = spectre_v2_select_retpoline();
		break;

	case SPECTRE_V2_CMD_RETPOLINE_LFENCE:
		pr_err(SPECTRE_V2_LFENCE_MSG);
		mode = SPECTRE_V2_LFENCE;
		break;

	case SPECTRE_V2_CMD_RETPOLINE_GENERIC:
		mode = SPECTRE_V2_RETPOLINE;
		break;

	case SPECTRE_V2_CMD_RETPOLINE:
		mode = spectre_v2_select_retpoline();
		break;

	case SPECTRE_V2_CMD_IBRS:
		mode = SPECTRE_V2_IBRS;
		break;

	case SPECTRE_V2_CMD_EIBRS:
		mode = SPECTRE_V2_EIBRS;
		break;

	case SPECTRE_V2_CMD_EIBRS_LFENCE:
		mode = SPECTRE_V2_EIBRS_LFENCE;
		break;

	case SPECTRE_V2_CMD_EIBRS_RETPOLINE:
		mode = SPECTRE_V2_EIBRS_RETPOLINE;
		break;
	}

	if (mode == SPECTRE_V2_EIBRS && unprivileged_ebpf_enabled())
		pr_err(SPECTRE_V2_EIBRS_EBPF_MSG);

	if (spectre_v2_in_ibrs_mode(mode)) {
		x86_spec_ctrl_base |= SPEC_CTRL_IBRS;
		update_spec_ctrl(x86_spec_ctrl_base);
	}

	switch (mode) {
	case SPECTRE_V2_NONE:
	case SPECTRE_V2_EIBRS:
		break;

	case SPECTRE_V2_IBRS:
		setup_force_cpu_cap(X86_FEATURE_KERNEL_IBRS);
		if (boot_cpu_has(X86_FEATURE_IBRS_ENHANCED))
			pr_warn(SPECTRE_V2_IBRS_PERF_MSG);
		break;

	case SPECTRE_V2_LFENCE:
	case SPECTRE_V2_EIBRS_LFENCE:
		setup_force_cpu_cap(X86_FEATURE_RETPOLINE_LFENCE);
		fallthrough;

	case SPECTRE_V2_RETPOLINE:
	case SPECTRE_V2_EIBRS_RETPOLINE:
		setup_force_cpu_cap(X86_FEATURE_RETPOLINE);
		break;
	}

	/*
	 * Disable alternate RSB predictions in kernel when indirect CALLs and
	 * JMPs gets protection against BHI and Intramode-BTI, but RET
	 * prediction from a non-RSB predictor is still a risk.
	 */
	if (mode == SPECTRE_V2_EIBRS_LFENCE ||
	    mode == SPECTRE_V2_EIBRS_RETPOLINE ||
	    mode == SPECTRE_V2_RETPOLINE)
		spec_ctrl_disable_kernel_rrsba();

	spectre_v2_enabled = mode;
	pr_info("%s\n", spectre_v2_strings[mode]);

	/*
	 * If Spectre v2 protection has been enabled, fill the RSB during a
	 * context switch.  In general there are two types of RSB attacks
	 * across context switches, for which the CALLs/RETs may be unbalanced.
	 *
	 * 1) RSB underflow
	 *
	 *    Some Intel parts have "bottomless RSB".  When the RSB is empty,
	 *    speculated return targets may come from the branch predictor,
	 *    which could have a user-poisoned BTB or BHB entry.
	 *
	 *    AMD has it even worse: *all* returns are speculated from the BTB,
	 *    regardless of the state of the RSB.
	 *
	 *    When IBRS or eIBRS is enabled, the "user -> kernel" attack
	 *    scenario is mitigated by the IBRS branch prediction isolation
	 *    properties, so the RSB buffer filling wouldn't be necessary to
	 *    protect against this type of attack.
	 *
	 *    The "user -> user" attack scenario is mitigated by RSB filling.
<<<<<<< HEAD
	 *
	 * 2) Poisoned RSB entry
	 *
=======
	 *
	 * 2) Poisoned RSB entry
	 *
>>>>>>> 9b37665a
	 *    If the 'next' in-kernel return stack is shorter than 'prev',
	 *    'next' could be tricked into speculating with a user-poisoned RSB
	 *    entry.
	 *
	 *    The "user -> kernel" attack scenario is mitigated by SMEP and
	 *    eIBRS.
	 *
	 *    The "user -> user" scenario, also known as SpectreBHB, requires
	 *    RSB clearing.
	 *
	 * So to mitigate all cases, unconditionally fill RSB on context
	 * switches.
	 *
	 * FIXME: Is this pointless for retbleed-affected AMD?
	 */
	setup_force_cpu_cap(X86_FEATURE_RSB_CTXSW);
	pr_info("Spectre v2 / SpectreRSB mitigation: Filling RSB on context switch\n");

	spectre_v2_determine_rsb_fill_type_at_vmexit(mode);

	/*
	 * Retpoline protects the kernel, but doesn't protect firmware.  IBRS
	 * and Enhanced IBRS protect firmware too, so enable IBRS around
	 * firmware calls only when IBRS / Enhanced IBRS aren't otherwise
	 * enabled.
	 *
	 * Use "mode" to check Enhanced IBRS instead of boot_cpu_has(), because
	 * the user might select retpoline on the kernel command line and if
	 * the CPU supports Enhanced IBRS, kernel might un-intentionally not
	 * enable IBRS around firmware calls.
	 */
	if (boot_cpu_has_bug(X86_BUG_RETBLEED) &&
	    boot_cpu_has(X86_FEATURE_IBPB) &&
	    (boot_cpu_data.x86_vendor == X86_VENDOR_AMD ||
	     boot_cpu_data.x86_vendor == X86_VENDOR_HYGON)) {

		if (retbleed_cmd != RETBLEED_CMD_IBPB) {
			setup_force_cpu_cap(X86_FEATURE_USE_IBPB_FW);
			pr_info("Enabling Speculation Barrier for firmware calls\n");
		}

	} else if (boot_cpu_has(X86_FEATURE_IBRS) && !spectre_v2_in_ibrs_mode(mode)) {
		setup_force_cpu_cap(X86_FEATURE_USE_IBRS_FW);
		pr_info("Enabling Restricted Speculation for firmware calls\n");
	}

	/* Set up IBPB and STIBP depending on the general spectre V2 command */
	spectre_v2_cmd = cmd;
}

static void update_stibp_msr(void * __unused)
{
	u64 val = spec_ctrl_current() | (x86_spec_ctrl_base & SPEC_CTRL_STIBP);
	update_spec_ctrl(val);
}

/* Update x86_spec_ctrl_base in case SMT state changed. */
static void update_stibp_strict(void)
{
	u64 mask = x86_spec_ctrl_base & ~SPEC_CTRL_STIBP;

	if (sched_smt_active())
		mask |= SPEC_CTRL_STIBP;

	if (mask == x86_spec_ctrl_base)
		return;

	pr_info("Update user space SMT mitigation: STIBP %s\n",
		mask & SPEC_CTRL_STIBP ? "always-on" : "off");
	x86_spec_ctrl_base = mask;
	on_each_cpu(update_stibp_msr, NULL, 1);
}

/* Update the static key controlling the evaluation of TIF_SPEC_IB */
static void update_indir_branch_cond(void)
{
	if (sched_smt_active())
		static_branch_enable(&switch_to_cond_stibp);
	else
		static_branch_disable(&switch_to_cond_stibp);
}

#undef pr_fmt
#define pr_fmt(fmt) fmt

/* Update the static key controlling the MDS CPU buffer clear in idle */
static void update_mds_branch_idle(void)
{
	u64 ia32_cap = x86_read_arch_cap_msr();

	/*
	 * Enable the idle clearing if SMT is active on CPUs which are
	 * affected only by MSBDS and not any other MDS variant.
	 *
	 * The other variants cannot be mitigated when SMT is enabled, so
	 * clearing the buffers on idle just to prevent the Store Buffer
	 * repartitioning leak would be a window dressing exercise.
	 */
	if (!boot_cpu_has_bug(X86_BUG_MSBDS_ONLY))
		return;

	if (sched_smt_active()) {
		static_branch_enable(&mds_idle_clear);
	} else if (mmio_mitigation == MMIO_MITIGATION_OFF ||
		   (ia32_cap & ARCH_CAP_FBSDP_NO)) {
		static_branch_disable(&mds_idle_clear);
	}
}

#define MDS_MSG_SMT "MDS CPU bug present and SMT on, data leak possible. See https://www.kernel.org/doc/html/latest/admin-guide/hw-vuln/mds.html for more details.\n"
#define TAA_MSG_SMT "TAA CPU bug present and SMT on, data leak possible. See https://www.kernel.org/doc/html/latest/admin-guide/hw-vuln/tsx_async_abort.html for more details.\n"
#define MMIO_MSG_SMT "MMIO Stale Data CPU bug present and SMT on, data leak possible. See https://www.kernel.org/doc/html/latest/admin-guide/hw-vuln/processor_mmio_stale_data.html for more details.\n"

void cpu_bugs_smt_update(void)
{
	mutex_lock(&spec_ctrl_mutex);

	if (sched_smt_active() && unprivileged_ebpf_enabled() &&
	    spectre_v2_enabled == SPECTRE_V2_EIBRS_LFENCE)
		pr_warn_once(SPECTRE_V2_EIBRS_LFENCE_EBPF_SMT_MSG);

	switch (spectre_v2_user_stibp) {
	case SPECTRE_V2_USER_NONE:
		break;
	case SPECTRE_V2_USER_STRICT:
	case SPECTRE_V2_USER_STRICT_PREFERRED:
		update_stibp_strict();
		break;
	case SPECTRE_V2_USER_PRCTL:
	case SPECTRE_V2_USER_SECCOMP:
		update_indir_branch_cond();
		break;
	}

	switch (mds_mitigation) {
	case MDS_MITIGATION_FULL:
	case MDS_MITIGATION_VMWERV:
		if (sched_smt_active() && !boot_cpu_has(X86_BUG_MSBDS_ONLY))
			pr_warn_once(MDS_MSG_SMT);
		update_mds_branch_idle();
		break;
	case MDS_MITIGATION_OFF:
		break;
	}

	switch (taa_mitigation) {
	case TAA_MITIGATION_VERW:
	case TAA_MITIGATION_UCODE_NEEDED:
		if (sched_smt_active())
			pr_warn_once(TAA_MSG_SMT);
		break;
	case TAA_MITIGATION_TSX_DISABLED:
	case TAA_MITIGATION_OFF:
		break;
	}

	switch (mmio_mitigation) {
	case MMIO_MITIGATION_VERW:
	case MMIO_MITIGATION_UCODE_NEEDED:
		if (sched_smt_active())
			pr_warn_once(MMIO_MSG_SMT);
		break;
	case MMIO_MITIGATION_OFF:
		break;
	}

	mutex_unlock(&spec_ctrl_mutex);
}

#undef pr_fmt
#define pr_fmt(fmt)	"Speculative Store Bypass: " fmt

static enum ssb_mitigation ssb_mode __ro_after_init = SPEC_STORE_BYPASS_NONE;

/* The kernel command line selection */
enum ssb_mitigation_cmd {
	SPEC_STORE_BYPASS_CMD_NONE,
	SPEC_STORE_BYPASS_CMD_AUTO,
	SPEC_STORE_BYPASS_CMD_ON,
	SPEC_STORE_BYPASS_CMD_PRCTL,
	SPEC_STORE_BYPASS_CMD_SECCOMP,
};

static const char * const ssb_strings[] = {
	[SPEC_STORE_BYPASS_NONE]	= "Vulnerable",
	[SPEC_STORE_BYPASS_DISABLE]	= "Mitigation: Speculative Store Bypass disabled",
	[SPEC_STORE_BYPASS_PRCTL]	= "Mitigation: Speculative Store Bypass disabled via prctl",
	[SPEC_STORE_BYPASS_SECCOMP]	= "Mitigation: Speculative Store Bypass disabled via prctl and seccomp",
};

static const struct {
	const char *option;
	enum ssb_mitigation_cmd cmd;
} ssb_mitigation_options[]  __initconst = {
	{ "auto",	SPEC_STORE_BYPASS_CMD_AUTO },    /* Platform decides */
	{ "on",		SPEC_STORE_BYPASS_CMD_ON },      /* Disable Speculative Store Bypass */
	{ "off",	SPEC_STORE_BYPASS_CMD_NONE },    /* Don't touch Speculative Store Bypass */
	{ "prctl",	SPEC_STORE_BYPASS_CMD_PRCTL },   /* Disable Speculative Store Bypass via prctl */
	{ "seccomp",	SPEC_STORE_BYPASS_CMD_SECCOMP }, /* Disable Speculative Store Bypass via prctl and seccomp */
};

static enum ssb_mitigation_cmd __init ssb_parse_cmdline(void)
{
	enum ssb_mitigation_cmd cmd = SPEC_STORE_BYPASS_CMD_AUTO;
	char arg[20];
	int ret, i;

	if (cmdline_find_option_bool(boot_command_line, "nospec_store_bypass_disable") ||
	    cpu_mitigations_off()) {
		return SPEC_STORE_BYPASS_CMD_NONE;
	} else {
		ret = cmdline_find_option(boot_command_line, "spec_store_bypass_disable",
					  arg, sizeof(arg));
		if (ret < 0)
			return SPEC_STORE_BYPASS_CMD_AUTO;

		for (i = 0; i < ARRAY_SIZE(ssb_mitigation_options); i++) {
			if (!match_option(arg, ret, ssb_mitigation_options[i].option))
				continue;

			cmd = ssb_mitigation_options[i].cmd;
			break;
		}

		if (i >= ARRAY_SIZE(ssb_mitigation_options)) {
			pr_err("unknown option (%s). Switching to AUTO select\n", arg);
			return SPEC_STORE_BYPASS_CMD_AUTO;
		}
	}

	return cmd;
}

static enum ssb_mitigation __init __ssb_select_mitigation(void)
{
	enum ssb_mitigation mode = SPEC_STORE_BYPASS_NONE;
	enum ssb_mitigation_cmd cmd;

	if (!boot_cpu_has(X86_FEATURE_SSBD))
		return mode;

	cmd = ssb_parse_cmdline();
	if (!boot_cpu_has_bug(X86_BUG_SPEC_STORE_BYPASS) &&
	    (cmd == SPEC_STORE_BYPASS_CMD_NONE ||
	     cmd == SPEC_STORE_BYPASS_CMD_AUTO))
		return mode;

	switch (cmd) {
	case SPEC_STORE_BYPASS_CMD_AUTO:
	case SPEC_STORE_BYPASS_CMD_SECCOMP:
		/*
		 * Choose prctl+seccomp as the default mode if seccomp is
		 * enabled.
		 */
		if (IS_ENABLED(CONFIG_SECCOMP))
			mode = SPEC_STORE_BYPASS_SECCOMP;
		else
			mode = SPEC_STORE_BYPASS_PRCTL;
		break;
	case SPEC_STORE_BYPASS_CMD_ON:
		mode = SPEC_STORE_BYPASS_DISABLE;
		break;
	case SPEC_STORE_BYPASS_CMD_PRCTL:
		mode = SPEC_STORE_BYPASS_PRCTL;
		break;
	case SPEC_STORE_BYPASS_CMD_NONE:
		break;
	}

	/*
	 * We have three CPU feature flags that are in play here:
	 *  - X86_BUG_SPEC_STORE_BYPASS - CPU is susceptible.
	 *  - X86_FEATURE_SSBD - CPU is able to turn off speculative store bypass
	 *  - X86_FEATURE_SPEC_STORE_BYPASS_DISABLE - engage the mitigation
	 */
	if (mode == SPEC_STORE_BYPASS_DISABLE) {
		setup_force_cpu_cap(X86_FEATURE_SPEC_STORE_BYPASS_DISABLE);
		/*
		 * Intel uses the SPEC CTRL MSR Bit(2) for this, while AMD may
		 * use a completely different MSR and bit dependent on family.
		 */
		if (!static_cpu_has(X86_FEATURE_SPEC_CTRL_SSBD) &&
		    !static_cpu_has(X86_FEATURE_AMD_SSBD)) {
			x86_amd_ssb_disable();
		} else {
			x86_spec_ctrl_base |= SPEC_CTRL_SSBD;
			update_spec_ctrl(x86_spec_ctrl_base);
		}
	}

	return mode;
}

static void ssb_select_mitigation(void)
{
	ssb_mode = __ssb_select_mitigation();

	if (boot_cpu_has_bug(X86_BUG_SPEC_STORE_BYPASS))
		pr_info("%s\n", ssb_strings[ssb_mode]);
}

#undef pr_fmt
#define pr_fmt(fmt)     "Speculation prctl: " fmt

static void task_update_spec_tif(struct task_struct *tsk)
{
	/* Force the update of the real TIF bits */
	set_tsk_thread_flag(tsk, TIF_SPEC_FORCE_UPDATE);

	/*
	 * Immediately update the speculation control MSRs for the current
	 * task, but for a non-current task delay setting the CPU
	 * mitigation until it is scheduled next.
	 *
	 * This can only happen for SECCOMP mitigation. For PRCTL it's
	 * always the current task.
	 */
	if (tsk == current)
		speculation_ctrl_update_current();
}

static int l1d_flush_prctl_set(struct task_struct *task, unsigned long ctrl)
{

	if (!static_branch_unlikely(&switch_mm_cond_l1d_flush))
		return -EPERM;

	switch (ctrl) {
	case PR_SPEC_ENABLE:
		set_ti_thread_flag(&task->thread_info, TIF_SPEC_L1D_FLUSH);
		return 0;
	case PR_SPEC_DISABLE:
		clear_ti_thread_flag(&task->thread_info, TIF_SPEC_L1D_FLUSH);
		return 0;
	default:
		return -ERANGE;
	}
}

static int ssb_prctl_set(struct task_struct *task, unsigned long ctrl)
{
	if (ssb_mode != SPEC_STORE_BYPASS_PRCTL &&
	    ssb_mode != SPEC_STORE_BYPASS_SECCOMP)
		return -ENXIO;

	switch (ctrl) {
	case PR_SPEC_ENABLE:
		/* If speculation is force disabled, enable is not allowed */
		if (task_spec_ssb_force_disable(task))
			return -EPERM;
		task_clear_spec_ssb_disable(task);
		task_clear_spec_ssb_noexec(task);
		task_update_spec_tif(task);
		break;
	case PR_SPEC_DISABLE:
		task_set_spec_ssb_disable(task);
		task_clear_spec_ssb_noexec(task);
		task_update_spec_tif(task);
		break;
	case PR_SPEC_FORCE_DISABLE:
		task_set_spec_ssb_disable(task);
		task_set_spec_ssb_force_disable(task);
		task_clear_spec_ssb_noexec(task);
		task_update_spec_tif(task);
		break;
	case PR_SPEC_DISABLE_NOEXEC:
		if (task_spec_ssb_force_disable(task))
			return -EPERM;
		task_set_spec_ssb_disable(task);
		task_set_spec_ssb_noexec(task);
		task_update_spec_tif(task);
		break;
	default:
		return -ERANGE;
	}
	return 0;
}

static bool is_spec_ib_user_controlled(void)
{
	return spectre_v2_user_ibpb == SPECTRE_V2_USER_PRCTL ||
		spectre_v2_user_ibpb == SPECTRE_V2_USER_SECCOMP ||
		spectre_v2_user_stibp == SPECTRE_V2_USER_PRCTL ||
		spectre_v2_user_stibp == SPECTRE_V2_USER_SECCOMP;
}

static int ib_prctl_set(struct task_struct *task, unsigned long ctrl)
{
	switch (ctrl) {
	case PR_SPEC_ENABLE:
		if (spectre_v2_user_ibpb == SPECTRE_V2_USER_NONE &&
		    spectre_v2_user_stibp == SPECTRE_V2_USER_NONE)
			return 0;

		/*
		 * With strict mode for both IBPB and STIBP, the instruction
		 * code paths avoid checking this task flag and instead,
		 * unconditionally run the instruction. However, STIBP and IBPB
		 * are independent and either can be set to conditionally
		 * enabled regardless of the mode of the other.
		 *
		 * If either is set to conditional, allow the task flag to be
		 * updated, unless it was force-disabled by a previous prctl
		 * call. Currently, this is possible on an AMD CPU which has the
		 * feature X86_FEATURE_AMD_STIBP_ALWAYS_ON. In this case, if the
		 * kernel is booted with 'spectre_v2_user=seccomp', then
		 * spectre_v2_user_ibpb == SPECTRE_V2_USER_SECCOMP and
		 * spectre_v2_user_stibp == SPECTRE_V2_USER_STRICT_PREFERRED.
		 */
		if (!is_spec_ib_user_controlled() ||
		    task_spec_ib_force_disable(task))
			return -EPERM;

		task_clear_spec_ib_disable(task);
		task_update_spec_tif(task);
		break;
	case PR_SPEC_DISABLE:
	case PR_SPEC_FORCE_DISABLE:
		/*
		 * Indirect branch speculation is always allowed when
		 * mitigation is force disabled.
		 */
		if (spectre_v2_user_ibpb == SPECTRE_V2_USER_NONE &&
		    spectre_v2_user_stibp == SPECTRE_V2_USER_NONE)
			return -EPERM;

		if (!is_spec_ib_user_controlled())
			return 0;

		task_set_spec_ib_disable(task);
		if (ctrl == PR_SPEC_FORCE_DISABLE)
			task_set_spec_ib_force_disable(task);
		task_update_spec_tif(task);
		if (task == current)
			indirect_branch_prediction_barrier();
		break;
	default:
		return -ERANGE;
	}
	return 0;
}

int arch_prctl_spec_ctrl_set(struct task_struct *task, unsigned long which,
			     unsigned long ctrl)
{
	switch (which) {
	case PR_SPEC_STORE_BYPASS:
		return ssb_prctl_set(task, ctrl);
	case PR_SPEC_INDIRECT_BRANCH:
		return ib_prctl_set(task, ctrl);
	case PR_SPEC_L1D_FLUSH:
		return l1d_flush_prctl_set(task, ctrl);
	default:
		return -ENODEV;
	}
}

#ifdef CONFIG_SECCOMP
void arch_seccomp_spec_mitigate(struct task_struct *task)
{
	if (ssb_mode == SPEC_STORE_BYPASS_SECCOMP)
		ssb_prctl_set(task, PR_SPEC_FORCE_DISABLE);
	if (spectre_v2_user_ibpb == SPECTRE_V2_USER_SECCOMP ||
	    spectre_v2_user_stibp == SPECTRE_V2_USER_SECCOMP)
		ib_prctl_set(task, PR_SPEC_FORCE_DISABLE);
}
#endif

static int l1d_flush_prctl_get(struct task_struct *task)
{
	if (!static_branch_unlikely(&switch_mm_cond_l1d_flush))
		return PR_SPEC_FORCE_DISABLE;

	if (test_ti_thread_flag(&task->thread_info, TIF_SPEC_L1D_FLUSH))
		return PR_SPEC_PRCTL | PR_SPEC_ENABLE;
	else
		return PR_SPEC_PRCTL | PR_SPEC_DISABLE;
}

static int ssb_prctl_get(struct task_struct *task)
{
	switch (ssb_mode) {
	case SPEC_STORE_BYPASS_DISABLE:
		return PR_SPEC_DISABLE;
	case SPEC_STORE_BYPASS_SECCOMP:
	case SPEC_STORE_BYPASS_PRCTL:
		if (task_spec_ssb_force_disable(task))
			return PR_SPEC_PRCTL | PR_SPEC_FORCE_DISABLE;
		if (task_spec_ssb_noexec(task))
			return PR_SPEC_PRCTL | PR_SPEC_DISABLE_NOEXEC;
		if (task_spec_ssb_disable(task))
			return PR_SPEC_PRCTL | PR_SPEC_DISABLE;
		return PR_SPEC_PRCTL | PR_SPEC_ENABLE;
	default:
		if (boot_cpu_has_bug(X86_BUG_SPEC_STORE_BYPASS))
			return PR_SPEC_ENABLE;
		return PR_SPEC_NOT_AFFECTED;
	}
}

static int ib_prctl_get(struct task_struct *task)
{
	if (!boot_cpu_has_bug(X86_BUG_SPECTRE_V2))
		return PR_SPEC_NOT_AFFECTED;

	if (spectre_v2_user_ibpb == SPECTRE_V2_USER_NONE &&
	    spectre_v2_user_stibp == SPECTRE_V2_USER_NONE)
		return PR_SPEC_ENABLE;
	else if (is_spec_ib_user_controlled()) {
		if (task_spec_ib_force_disable(task))
			return PR_SPEC_PRCTL | PR_SPEC_FORCE_DISABLE;
		if (task_spec_ib_disable(task))
			return PR_SPEC_PRCTL | PR_SPEC_DISABLE;
		return PR_SPEC_PRCTL | PR_SPEC_ENABLE;
	} else if (spectre_v2_user_ibpb == SPECTRE_V2_USER_STRICT ||
	    spectre_v2_user_stibp == SPECTRE_V2_USER_STRICT ||
	    spectre_v2_user_stibp == SPECTRE_V2_USER_STRICT_PREFERRED)
		return PR_SPEC_DISABLE;
	else
		return PR_SPEC_NOT_AFFECTED;
}

int arch_prctl_spec_ctrl_get(struct task_struct *task, unsigned long which)
{
	switch (which) {
	case PR_SPEC_STORE_BYPASS:
		return ssb_prctl_get(task);
	case PR_SPEC_INDIRECT_BRANCH:
		return ib_prctl_get(task);
	case PR_SPEC_L1D_FLUSH:
		return l1d_flush_prctl_get(task);
	default:
		return -ENODEV;
	}
}

void x86_spec_ctrl_setup_ap(void)
{
	if (boot_cpu_has(X86_FEATURE_MSR_SPEC_CTRL))
		update_spec_ctrl(x86_spec_ctrl_base);

	if (ssb_mode == SPEC_STORE_BYPASS_DISABLE)
		x86_amd_ssb_disable();
}

bool itlb_multihit_kvm_mitigation;
EXPORT_SYMBOL_GPL(itlb_multihit_kvm_mitigation);

#undef pr_fmt
#define pr_fmt(fmt)	"L1TF: " fmt

/* Default mitigation for L1TF-affected CPUs */
enum l1tf_mitigations l1tf_mitigation __ro_after_init = L1TF_MITIGATION_FLUSH;
#if IS_ENABLED(CONFIG_KVM_INTEL)
EXPORT_SYMBOL_GPL(l1tf_mitigation);
#endif
enum vmx_l1d_flush_state l1tf_vmx_mitigation = VMENTER_L1D_FLUSH_AUTO;
EXPORT_SYMBOL_GPL(l1tf_vmx_mitigation);

/*
 * These CPUs all support 44bits physical address space internally in the
 * cache but CPUID can report a smaller number of physical address bits.
 *
 * The L1TF mitigation uses the top most address bit for the inversion of
 * non present PTEs. When the installed memory reaches into the top most
 * address bit due to memory holes, which has been observed on machines
 * which report 36bits physical address bits and have 32G RAM installed,
 * then the mitigation range check in l1tf_select_mitigation() triggers.
 * This is a false positive because the mitigation is still possible due to
 * the fact that the cache uses 44bit internally. Use the cache bits
 * instead of the reported physical bits and adjust them on the affected
 * machines to 44bit if the reported bits are less than 44.
 */
static void override_cache_bits(struct cpuinfo_x86 *c)
{
	if (c->x86 != 6)
		return;

	switch (c->x86_model) {
	case INTEL_FAM6_NEHALEM:
	case INTEL_FAM6_WESTMERE:
	case INTEL_FAM6_SANDYBRIDGE:
	case INTEL_FAM6_IVYBRIDGE:
	case INTEL_FAM6_HASWELL:
	case INTEL_FAM6_HASWELL_L:
	case INTEL_FAM6_HASWELL_G:
	case INTEL_FAM6_BROADWELL:
	case INTEL_FAM6_BROADWELL_G:
	case INTEL_FAM6_SKYLAKE_L:
	case INTEL_FAM6_SKYLAKE:
	case INTEL_FAM6_KABYLAKE_L:
	case INTEL_FAM6_KABYLAKE:
		if (c->x86_cache_bits < 44)
			c->x86_cache_bits = 44;
		break;
	}
}

static void __init l1tf_select_mitigation(void)
{
	u64 half_pa;

	if (!boot_cpu_has_bug(X86_BUG_L1TF))
		return;

	if (cpu_mitigations_off())
		l1tf_mitigation = L1TF_MITIGATION_OFF;
	else if (cpu_mitigations_auto_nosmt())
		l1tf_mitigation = L1TF_MITIGATION_FLUSH_NOSMT;

	override_cache_bits(&boot_cpu_data);

	switch (l1tf_mitigation) {
	case L1TF_MITIGATION_OFF:
	case L1TF_MITIGATION_FLUSH_NOWARN:
	case L1TF_MITIGATION_FLUSH:
		break;
	case L1TF_MITIGATION_FLUSH_NOSMT:
	case L1TF_MITIGATION_FULL:
		cpu_smt_disable(false);
		break;
	case L1TF_MITIGATION_FULL_FORCE:
		cpu_smt_disable(true);
		break;
	}

#if CONFIG_PGTABLE_LEVELS == 2
	pr_warn("Kernel not compiled for PAE. No mitigation for L1TF\n");
	return;
#endif

	half_pa = (u64)l1tf_pfn_limit() << PAGE_SHIFT;
	if (l1tf_mitigation != L1TF_MITIGATION_OFF &&
			e820__mapped_any(half_pa, ULLONG_MAX - half_pa, E820_TYPE_RAM)) {
		pr_warn("System has more than MAX_PA/2 memory. L1TF mitigation not effective.\n");
		pr_info("You may make it effective by booting the kernel with mem=%llu parameter.\n",
				half_pa);
		pr_info("However, doing so will make a part of your RAM unusable.\n");
		pr_info("Reading https://www.kernel.org/doc/html/latest/admin-guide/hw-vuln/l1tf.html might help you decide.\n");
		return;
	}

	setup_force_cpu_cap(X86_FEATURE_L1TF_PTEINV);
}

static int __init l1tf_cmdline(char *str)
{
	if (!boot_cpu_has_bug(X86_BUG_L1TF))
		return 0;

	if (!str)
		return -EINVAL;

	if (!strcmp(str, "off"))
		l1tf_mitigation = L1TF_MITIGATION_OFF;
	else if (!strcmp(str, "flush,nowarn"))
		l1tf_mitigation = L1TF_MITIGATION_FLUSH_NOWARN;
	else if (!strcmp(str, "flush"))
		l1tf_mitigation = L1TF_MITIGATION_FLUSH;
	else if (!strcmp(str, "flush,nosmt"))
		l1tf_mitigation = L1TF_MITIGATION_FLUSH_NOSMT;
	else if (!strcmp(str, "full"))
		l1tf_mitigation = L1TF_MITIGATION_FULL;
	else if (!strcmp(str, "full,force"))
		l1tf_mitigation = L1TF_MITIGATION_FULL_FORCE;

	return 0;
}
early_param("l1tf", l1tf_cmdline);

#undef pr_fmt
#define pr_fmt(fmt) fmt

#ifdef CONFIG_SYSFS

#define L1TF_DEFAULT_MSG "Mitigation: PTE Inversion"

#if IS_ENABLED(CONFIG_KVM_INTEL)
static const char * const l1tf_vmx_states[] = {
	[VMENTER_L1D_FLUSH_AUTO]		= "auto",
	[VMENTER_L1D_FLUSH_NEVER]		= "vulnerable",
	[VMENTER_L1D_FLUSH_COND]		= "conditional cache flushes",
	[VMENTER_L1D_FLUSH_ALWAYS]		= "cache flushes",
	[VMENTER_L1D_FLUSH_EPT_DISABLED]	= "EPT disabled",
	[VMENTER_L1D_FLUSH_NOT_REQUIRED]	= "flush not necessary"
};

static ssize_t l1tf_show_state(char *buf)
{
	if (l1tf_vmx_mitigation == VMENTER_L1D_FLUSH_AUTO)
		return sprintf(buf, "%s\n", L1TF_DEFAULT_MSG);

	if (l1tf_vmx_mitigation == VMENTER_L1D_FLUSH_EPT_DISABLED ||
	    (l1tf_vmx_mitigation == VMENTER_L1D_FLUSH_NEVER &&
	     sched_smt_active())) {
		return sprintf(buf, "%s; VMX: %s\n", L1TF_DEFAULT_MSG,
			       l1tf_vmx_states[l1tf_vmx_mitigation]);
	}

	return sprintf(buf, "%s; VMX: %s, SMT %s\n", L1TF_DEFAULT_MSG,
		       l1tf_vmx_states[l1tf_vmx_mitigation],
		       sched_smt_active() ? "vulnerable" : "disabled");
}

static ssize_t itlb_multihit_show_state(char *buf)
{
	if (!boot_cpu_has(X86_FEATURE_MSR_IA32_FEAT_CTL) ||
	    !boot_cpu_has(X86_FEATURE_VMX))
		return sprintf(buf, "KVM: Mitigation: VMX unsupported\n");
	else if (!(cr4_read_shadow() & X86_CR4_VMXE))
		return sprintf(buf, "KVM: Mitigation: VMX disabled\n");
	else if (itlb_multihit_kvm_mitigation)
		return sprintf(buf, "KVM: Mitigation: Split huge pages\n");
	else
		return sprintf(buf, "KVM: Vulnerable\n");
}
#else
static ssize_t l1tf_show_state(char *buf)
{
	return sprintf(buf, "%s\n", L1TF_DEFAULT_MSG);
}

static ssize_t itlb_multihit_show_state(char *buf)
{
	return sprintf(buf, "Processor vulnerable\n");
}
#endif

static ssize_t mds_show_state(char *buf)
{
	if (boot_cpu_has(X86_FEATURE_HYPERVISOR)) {
		return sprintf(buf, "%s; SMT Host state unknown\n",
			       mds_strings[mds_mitigation]);
	}

	if (boot_cpu_has(X86_BUG_MSBDS_ONLY)) {
		return sprintf(buf, "%s; SMT %s\n", mds_strings[mds_mitigation],
			       (mds_mitigation == MDS_MITIGATION_OFF ? "vulnerable" :
			        sched_smt_active() ? "mitigated" : "disabled"));
	}

	return sprintf(buf, "%s; SMT %s\n", mds_strings[mds_mitigation],
		       sched_smt_active() ? "vulnerable" : "disabled");
}

static ssize_t tsx_async_abort_show_state(char *buf)
{
	if ((taa_mitigation == TAA_MITIGATION_TSX_DISABLED) ||
	    (taa_mitigation == TAA_MITIGATION_OFF))
		return sprintf(buf, "%s\n", taa_strings[taa_mitigation]);

	if (boot_cpu_has(X86_FEATURE_HYPERVISOR)) {
		return sprintf(buf, "%s; SMT Host state unknown\n",
			       taa_strings[taa_mitigation]);
	}

	return sprintf(buf, "%s; SMT %s\n", taa_strings[taa_mitigation],
		       sched_smt_active() ? "vulnerable" : "disabled");
}

static ssize_t mmio_stale_data_show_state(char *buf)
{
	if (boot_cpu_has_bug(X86_BUG_MMIO_UNKNOWN))
		return sysfs_emit(buf, "Unknown: No mitigations\n");

	if (mmio_mitigation == MMIO_MITIGATION_OFF)
		return sysfs_emit(buf, "%s\n", mmio_strings[mmio_mitigation]);

	if (boot_cpu_has(X86_FEATURE_HYPERVISOR)) {
		return sysfs_emit(buf, "%s; SMT Host state unknown\n",
				  mmio_strings[mmio_mitigation]);
	}

	return sysfs_emit(buf, "%s; SMT %s\n", mmio_strings[mmio_mitigation],
			  sched_smt_active() ? "vulnerable" : "disabled");
}

static char *stibp_state(void)
{
<<<<<<< HEAD
	if (spectre_v2_in_ibrs_mode(spectre_v2_enabled))
=======
	if (spectre_v2_in_eibrs_mode(spectre_v2_enabled))
>>>>>>> 9b37665a
		return "";

	switch (spectre_v2_user_stibp) {
	case SPECTRE_V2_USER_NONE:
		return ", STIBP: disabled";
	case SPECTRE_V2_USER_STRICT:
		return ", STIBP: forced";
	case SPECTRE_V2_USER_STRICT_PREFERRED:
		return ", STIBP: always-on";
	case SPECTRE_V2_USER_PRCTL:
	case SPECTRE_V2_USER_SECCOMP:
		if (static_key_enabled(&switch_to_cond_stibp))
			return ", STIBP: conditional";
	}
	return "";
}

static char *ibpb_state(void)
{
	if (boot_cpu_has(X86_FEATURE_IBPB)) {
		if (static_key_enabled(&switch_mm_always_ibpb))
			return ", IBPB: always-on";
		if (static_key_enabled(&switch_mm_cond_ibpb))
			return ", IBPB: conditional";
		return ", IBPB: disabled";
	}
	return "";
}

static char *pbrsb_eibrs_state(void)
{
	if (boot_cpu_has_bug(X86_BUG_EIBRS_PBRSB)) {
		if (boot_cpu_has(X86_FEATURE_RSB_VMEXIT_LITE) ||
		    boot_cpu_has(X86_FEATURE_RSB_VMEXIT))
			return ", PBRSB-eIBRS: SW sequence";
		else
			return ", PBRSB-eIBRS: Vulnerable";
	} else {
		return ", PBRSB-eIBRS: Not affected";
	}
}

static ssize_t spectre_v2_show_state(char *buf)
{
	if (spectre_v2_enabled == SPECTRE_V2_LFENCE)
		return sprintf(buf, "Vulnerable: LFENCE\n");

	if (spectre_v2_enabled == SPECTRE_V2_EIBRS && unprivileged_ebpf_enabled())
		return sprintf(buf, "Vulnerable: eIBRS with unprivileged eBPF\n");

	if (sched_smt_active() && unprivileged_ebpf_enabled() &&
	    spectre_v2_enabled == SPECTRE_V2_EIBRS_LFENCE)
		return sprintf(buf, "Vulnerable: eIBRS+LFENCE with unprivileged eBPF and SMT\n");

	return sprintf(buf, "%s%s%s%s%s%s%s\n",
		       spectre_v2_strings[spectre_v2_enabled],
		       ibpb_state(),
		       boot_cpu_has(X86_FEATURE_USE_IBRS_FW) ? ", IBRS_FW" : "",
		       stibp_state(),
		       boot_cpu_has(X86_FEATURE_RSB_CTXSW) ? ", RSB filling" : "",
		       pbrsb_eibrs_state(),
		       spectre_v2_module_string());
}

static ssize_t srbds_show_state(char *buf)
{
	return sprintf(buf, "%s\n", srbds_strings[srbds_mitigation]);
}

static ssize_t retbleed_show_state(char *buf)
{
	if (retbleed_mitigation == RETBLEED_MITIGATION_UNRET ||
	    retbleed_mitigation == RETBLEED_MITIGATION_IBPB) {
	    if (boot_cpu_data.x86_vendor != X86_VENDOR_AMD &&
		boot_cpu_data.x86_vendor != X86_VENDOR_HYGON)
		    return sprintf(buf, "Vulnerable: untrained return thunk / IBPB on non-AMD based uarch\n");

	    return sprintf(buf, "%s; SMT %s\n",
			   retbleed_strings[retbleed_mitigation],
			   !sched_smt_active() ? "disabled" :
			   spectre_v2_user_stibp == SPECTRE_V2_USER_STRICT ||
			   spectre_v2_user_stibp == SPECTRE_V2_USER_STRICT_PREFERRED ?
			   "enabled with STIBP protection" : "vulnerable");
	}

	return sprintf(buf, "%s\n", retbleed_strings[retbleed_mitigation]);
}

static ssize_t cpu_show_common(struct device *dev, struct device_attribute *attr,
			       char *buf, unsigned int bug)
{
	if (!boot_cpu_has_bug(bug))
		return sprintf(buf, "Not affected\n");

	switch (bug) {
	case X86_BUG_CPU_MELTDOWN:
		if (boot_cpu_has(X86_FEATURE_PTI))
			return sprintf(buf, "Mitigation: PTI\n");

		if (hypervisor_is_type(X86_HYPER_XEN_PV))
			return sprintf(buf, "Unknown (XEN PV detected, hypervisor mitigation required)\n");

		break;

	case X86_BUG_SPECTRE_V1:
		return sprintf(buf, "%s\n", spectre_v1_strings[spectre_v1_mitigation]);

	case X86_BUG_SPECTRE_V2:
		return spectre_v2_show_state(buf);

	case X86_BUG_SPEC_STORE_BYPASS:
		return sprintf(buf, "%s\n", ssb_strings[ssb_mode]);

	case X86_BUG_L1TF:
		if (boot_cpu_has(X86_FEATURE_L1TF_PTEINV))
			return l1tf_show_state(buf);
		break;

	case X86_BUG_MDS:
		return mds_show_state(buf);

	case X86_BUG_TAA:
		return tsx_async_abort_show_state(buf);

	case X86_BUG_ITLB_MULTIHIT:
		return itlb_multihit_show_state(buf);

	case X86_BUG_SRBDS:
		return srbds_show_state(buf);

	case X86_BUG_MMIO_STALE_DATA:
	case X86_BUG_MMIO_UNKNOWN:
		return mmio_stale_data_show_state(buf);

	case X86_BUG_RETBLEED:
		return retbleed_show_state(buf);

	default:
		break;
	}

	return sprintf(buf, "Vulnerable\n");
}

ssize_t cpu_show_meltdown(struct device *dev, struct device_attribute *attr, char *buf)
{
	return cpu_show_common(dev, attr, buf, X86_BUG_CPU_MELTDOWN);
}

ssize_t cpu_show_spectre_v1(struct device *dev, struct device_attribute *attr, char *buf)
{
	return cpu_show_common(dev, attr, buf, X86_BUG_SPECTRE_V1);
}

ssize_t cpu_show_spectre_v2(struct device *dev, struct device_attribute *attr, char *buf)
{
	return cpu_show_common(dev, attr, buf, X86_BUG_SPECTRE_V2);
}

ssize_t cpu_show_spec_store_bypass(struct device *dev, struct device_attribute *attr, char *buf)
{
	return cpu_show_common(dev, attr, buf, X86_BUG_SPEC_STORE_BYPASS);
}

ssize_t cpu_show_l1tf(struct device *dev, struct device_attribute *attr, char *buf)
{
	return cpu_show_common(dev, attr, buf, X86_BUG_L1TF);
}

ssize_t cpu_show_mds(struct device *dev, struct device_attribute *attr, char *buf)
{
	return cpu_show_common(dev, attr, buf, X86_BUG_MDS);
}

ssize_t cpu_show_tsx_async_abort(struct device *dev, struct device_attribute *attr, char *buf)
{
	return cpu_show_common(dev, attr, buf, X86_BUG_TAA);
}

ssize_t cpu_show_itlb_multihit(struct device *dev, struct device_attribute *attr, char *buf)
{
	return cpu_show_common(dev, attr, buf, X86_BUG_ITLB_MULTIHIT);
}

ssize_t cpu_show_srbds(struct device *dev, struct device_attribute *attr, char *buf)
{
	return cpu_show_common(dev, attr, buf, X86_BUG_SRBDS);
}

ssize_t cpu_show_mmio_stale_data(struct device *dev, struct device_attribute *attr, char *buf)
{
	if (boot_cpu_has_bug(X86_BUG_MMIO_UNKNOWN))
		return cpu_show_common(dev, attr, buf, X86_BUG_MMIO_UNKNOWN);
	else
		return cpu_show_common(dev, attr, buf, X86_BUG_MMIO_STALE_DATA);
}

ssize_t cpu_show_retbleed(struct device *dev, struct device_attribute *attr, char *buf)
{
	return cpu_show_common(dev, attr, buf, X86_BUG_RETBLEED);
}
#endif<|MERGE_RESOLUTION|>--- conflicted
+++ resolved
@@ -147,8 +147,6 @@
 	if (cpu_feature_enabled(X86_FEATURE_MSR_SPEC_CTRL)) {
 		rdmsrl(MSR_IA32_SPEC_CTRL, x86_spec_ctrl_base);
 
-<<<<<<< HEAD
-=======
 		/*
 		 * Previously running kernel (kexec), may have some controls
 		 * turned ON. Clear them and let the mitigations setup below
@@ -157,7 +155,6 @@
 		x86_spec_ctrl_base &= ~SPEC_CTRL_MITIGATIONS_MASK;
 	}
 
->>>>>>> 9b37665a
 	/* Select the proper CPU mitigations before patching alternatives: */
 	spectre_v1_select_mitigation();
 	spectre_v2_select_mitigation();
@@ -1106,28 +1103,18 @@
 	return SPECTRE_V2_USER_CMD_AUTO;
 }
 
-<<<<<<< HEAD
-static inline bool spectre_v2_in_ibrs_mode(enum spectre_v2_mitigation mode)
-{
-	return mode == SPECTRE_V2_IBRS ||
-	       mode == SPECTRE_V2_EIBRS ||
-=======
 static inline bool spectre_v2_in_eibrs_mode(enum spectre_v2_mitigation mode)
 {
 	return mode == SPECTRE_V2_EIBRS ||
->>>>>>> 9b37665a
 	       mode == SPECTRE_V2_EIBRS_RETPOLINE ||
 	       mode == SPECTRE_V2_EIBRS_LFENCE;
 }
 
-<<<<<<< HEAD
-=======
 static inline bool spectre_v2_in_ibrs_mode(enum spectre_v2_mitigation mode)
 {
 	return spectre_v2_in_eibrs_mode(mode) || mode == SPECTRE_V2_IBRS;
 }
 
->>>>>>> 9b37665a
 static void __init
 spectre_v2_user_select_mitigation(void)
 {
@@ -1190,14 +1177,6 @@
 	}
 
 	/*
-<<<<<<< HEAD
-	 * If no STIBP, IBRS or enhanced IBRS is enabled, or SMT impossible,
-	 * STIBP is not required.
-	 */
-	if (!boot_cpu_has(X86_FEATURE_STIBP) ||
-	    !smt_possible ||
-	    spectre_v2_in_ibrs_mode(spectre_v2_enabled))
-=======
 	 * If no STIBP, enhanced IBRS is enabled, or SMT impossible, STIBP
 	 * is not required.
 	 *
@@ -1211,7 +1190,6 @@
 	if (!boot_cpu_has(X86_FEATURE_STIBP) ||
 	    !smt_possible ||
 	    spectre_v2_in_eibrs_mode(spectre_v2_enabled))
->>>>>>> 9b37665a
 		return;
 
 	/*
@@ -1556,15 +1534,9 @@
 	 *    protect against this type of attack.
 	 *
 	 *    The "user -> user" attack scenario is mitigated by RSB filling.
-<<<<<<< HEAD
 	 *
 	 * 2) Poisoned RSB entry
 	 *
-=======
-	 *
-	 * 2) Poisoned RSB entry
-	 *
->>>>>>> 9b37665a
 	 *    If the 'next' in-kernel return stack is shorter than 'prev',
 	 *    'next' could be tricked into speculating with a user-poisoned RSB
 	 *    entry.
@@ -2344,11 +2316,7 @@
 
 static char *stibp_state(void)
 {
-<<<<<<< HEAD
-	if (spectre_v2_in_ibrs_mode(spectre_v2_enabled))
-=======
 	if (spectre_v2_in_eibrs_mode(spectre_v2_enabled))
->>>>>>> 9b37665a
 		return "";
 
 	switch (spectre_v2_user_stibp) {
