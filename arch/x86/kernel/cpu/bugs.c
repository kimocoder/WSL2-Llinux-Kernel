// SPDX-License-Identifier: GPL-2.0
/*
 *  Copyright (C) 1994  Linus Torvalds
 *
 *  Cyrix stuff, June 1998 by:
 *	- Rafael R. Reilova (moved everything from head.S),
 *        <rreilova@ececs.uc.edu>
 *	- Channing Corn (tests & fixes),
 *	- Andrew D. Balsa (code cleanup).
 */
#include <linux/init.h>
#include <linux/cpu.h>
#include <linux/module.h>
#include <linux/nospec.h>
#include <linux/prctl.h>
#include <linux/sched/smt.h>
#include <linux/pgtable.h>
#include <linux/bpf.h>

#include <asm/spec-ctrl.h>
#include <asm/cmdline.h>
#include <asm/bugs.h>
#include <asm/processor.h>
#include <asm/processor-flags.h>
#include <asm/fpu/internal.h>
#include <asm/msr.h>
#include <asm/vmx.h>
#include <asm/paravirt.h>
#include <asm/intel-family.h>
#include <asm/e820/api.h>
#include <asm/hypervisor.h>
#include <asm/tlbflush.h>

#include "cpu.h"

static void __init spectre_v1_select_mitigation(void);
static void __init spectre_v2_select_mitigation(void);
static void __init retbleed_select_mitigation(void);
static void __init spectre_v2_user_select_mitigation(void);
static void __init ssb_select_mitigation(void);
static void __init l1tf_select_mitigation(void);
static void __init mds_select_mitigation(void);
static void __init md_clear_update_mitigation(void);
static void __init md_clear_select_mitigation(void);
static void __init taa_select_mitigation(void);
static void __init mmio_select_mitigation(void);
static void __init srbds_select_mitigation(void);
static void __init l1d_flush_select_mitigation(void);
static void __init gds_select_mitigation(void);
static void __init srso_select_mitigation(void);

/* The base value of the SPEC_CTRL MSR without task-specific bits set */
u64 x86_spec_ctrl_base;
EXPORT_SYMBOL_GPL(x86_spec_ctrl_base);

/* The current value of the SPEC_CTRL MSR with task-specific bits set */
DEFINE_PER_CPU(u64, x86_spec_ctrl_current);
EXPORT_SYMBOL_GPL(x86_spec_ctrl_current);

u64 x86_pred_cmd __ro_after_init = PRED_CMD_IBPB;
EXPORT_SYMBOL_GPL(x86_pred_cmd);

static DEFINE_MUTEX(spec_ctrl_mutex);

void (*x86_return_thunk)(void) __ro_after_init = &__x86_return_thunk;

/* Update SPEC_CTRL MSR and its cached copy unconditionally */
static void update_spec_ctrl(u64 val)
{
	this_cpu_write(x86_spec_ctrl_current, val);
	wrmsrl(MSR_IA32_SPEC_CTRL, val);
}

/*
 * Keep track of the SPEC_CTRL MSR value for the current task, which may differ
 * from x86_spec_ctrl_base due to STIBP/SSB in __speculation_ctrl_update().
 */
void update_spec_ctrl_cond(u64 val)
{
	if (this_cpu_read(x86_spec_ctrl_current) == val)
		return;

	this_cpu_write(x86_spec_ctrl_current, val);

	/*
	 * When KERNEL_IBRS this MSR is written on return-to-user, unless
	 * forced the update can be delayed until that time.
	 */
	if (!cpu_feature_enabled(X86_FEATURE_KERNEL_IBRS))
		wrmsrl(MSR_IA32_SPEC_CTRL, val);
}

u64 spec_ctrl_current(void)
{
	return this_cpu_read(x86_spec_ctrl_current);
}
EXPORT_SYMBOL_GPL(spec_ctrl_current);

/*
 * AMD specific MSR info for Speculative Store Bypass control.
 * x86_amd_ls_cfg_ssbd_mask is initialized in identify_boot_cpu().
 */
u64 __ro_after_init x86_amd_ls_cfg_base;
u64 __ro_after_init x86_amd_ls_cfg_ssbd_mask;

/* Control conditional STIBP in switch_to() */
DEFINE_STATIC_KEY_FALSE(switch_to_cond_stibp);
/* Control conditional IBPB in switch_mm() */
DEFINE_STATIC_KEY_FALSE(switch_mm_cond_ibpb);
/* Control unconditional IBPB in switch_mm() */
DEFINE_STATIC_KEY_FALSE(switch_mm_always_ibpb);

/* Control MDS CPU buffer clear before returning to user space */
DEFINE_STATIC_KEY_FALSE(mds_user_clear);
EXPORT_SYMBOL_GPL(mds_user_clear);
/* Control MDS CPU buffer clear before idling (halt, mwait) */
DEFINE_STATIC_KEY_FALSE(mds_idle_clear);
EXPORT_SYMBOL_GPL(mds_idle_clear);

/*
 * Controls whether l1d flush based mitigations are enabled,
 * based on hw features and admin setting via boot parameter
 * defaults to false
 */
DEFINE_STATIC_KEY_FALSE(switch_mm_cond_l1d_flush);

/* Controls CPU Fill buffer clear before KVM guest MMIO accesses */
DEFINE_STATIC_KEY_FALSE(mmio_stale_data_clear);
EXPORT_SYMBOL_GPL(mmio_stale_data_clear);

void __init cpu_select_mitigations(void)
{
	/*
	 * Read the SPEC_CTRL MSR to account for reserved bits which may
	 * have unknown values. AMD64_LS_CFG MSR is cached in the early AMD
	 * init code as it is not enumerated and depends on the family.
	 */
	if (cpu_feature_enabled(X86_FEATURE_MSR_SPEC_CTRL)) {
		rdmsrl(MSR_IA32_SPEC_CTRL, x86_spec_ctrl_base);

		/*
		 * Previously running kernel (kexec), may have some controls
		 * turned ON. Clear them and let the mitigations setup below
		 * rediscover them based on configuration.
		 */
		x86_spec_ctrl_base &= ~SPEC_CTRL_MITIGATIONS_MASK;
	}

	/* Select the proper CPU mitigations before patching alternatives: */
	spectre_v1_select_mitigation();
	spectre_v2_select_mitigation();
	/*
	 * retbleed_select_mitigation() relies on the state set by
	 * spectre_v2_select_mitigation(); specifically it wants to know about
	 * spectre_v2=ibrs.
	 */
	retbleed_select_mitigation();
	/*
	 * spectre_v2_user_select_mitigation() relies on the state set by
	 * retbleed_select_mitigation(); specifically the STIBP selection is
	 * forced for UNRET or IBPB.
	 */
	spectre_v2_user_select_mitigation();
	ssb_select_mitigation();
	l1tf_select_mitigation();
	md_clear_select_mitigation();
	srbds_select_mitigation();
	l1d_flush_select_mitigation();

	/*
	 * srso_select_mitigation() depends and must run after
	 * retbleed_select_mitigation().
	 */
	srso_select_mitigation();
	gds_select_mitigation();
}

/*
 * NOTE: For VMX, this function is not called in the vmexit path.
 * It uses vmx_spec_ctrl_restore_host() instead.
 */
void
x86_virt_spec_ctrl(u64 guest_spec_ctrl, u64 guest_virt_spec_ctrl, bool setguest)
{
	u64 msrval, guestval = guest_spec_ctrl, hostval = spec_ctrl_current();
	struct thread_info *ti = current_thread_info();

	if (static_cpu_has(X86_FEATURE_MSR_SPEC_CTRL)) {
		if (hostval != guestval) {
			msrval = setguest ? guestval : hostval;
			wrmsrl(MSR_IA32_SPEC_CTRL, msrval);
		}
	}

	/*
	 * If SSBD is not handled in MSR_SPEC_CTRL on AMD, update
	 * MSR_AMD64_L2_CFG or MSR_VIRT_SPEC_CTRL if supported.
	 */
	if (!static_cpu_has(X86_FEATURE_LS_CFG_SSBD) &&
	    !static_cpu_has(X86_FEATURE_VIRT_SSBD))
		return;

	/*
	 * If the host has SSBD mitigation enabled, force it in the host's
	 * virtual MSR value. If its not permanently enabled, evaluate
	 * current's TIF_SSBD thread flag.
	 */
	if (static_cpu_has(X86_FEATURE_SPEC_STORE_BYPASS_DISABLE))
		hostval = SPEC_CTRL_SSBD;
	else
		hostval = ssbd_tif_to_spec_ctrl(ti->flags);

	/* Sanitize the guest value */
	guestval = guest_virt_spec_ctrl & SPEC_CTRL_SSBD;

	if (hostval != guestval) {
		unsigned long tif;

		tif = setguest ? ssbd_spec_ctrl_to_tif(guestval) :
				 ssbd_spec_ctrl_to_tif(hostval);

		speculation_ctrl_update(tif);
	}
}
EXPORT_SYMBOL_GPL(x86_virt_spec_ctrl);

static void x86_amd_ssb_disable(void)
{
	u64 msrval = x86_amd_ls_cfg_base | x86_amd_ls_cfg_ssbd_mask;

	if (boot_cpu_has(X86_FEATURE_VIRT_SSBD))
		wrmsrl(MSR_AMD64_VIRT_SPEC_CTRL, SPEC_CTRL_SSBD);
	else if (boot_cpu_has(X86_FEATURE_LS_CFG_SSBD))
		wrmsrl(MSR_AMD64_LS_CFG, msrval);
}

#undef pr_fmt
#define pr_fmt(fmt)	"MDS: " fmt

/* Default mitigation for MDS-affected CPUs */
static enum mds_mitigations mds_mitigation __ro_after_init = MDS_MITIGATION_FULL;
static bool mds_nosmt __ro_after_init = false;

static const char * const mds_strings[] = {
	[MDS_MITIGATION_OFF]	= "Vulnerable",
	[MDS_MITIGATION_FULL]	= "Mitigation: Clear CPU buffers",
	[MDS_MITIGATION_VMWERV]	= "Vulnerable: Clear CPU buffers attempted, no microcode",
};

static void __init mds_select_mitigation(void)
{
	if (!boot_cpu_has_bug(X86_BUG_MDS) || cpu_mitigations_off()) {
		mds_mitigation = MDS_MITIGATION_OFF;
		return;
	}

	if (mds_mitigation == MDS_MITIGATION_FULL) {
		if (!boot_cpu_has(X86_FEATURE_MD_CLEAR))
			mds_mitigation = MDS_MITIGATION_VMWERV;

		static_branch_enable(&mds_user_clear);

		if (!boot_cpu_has(X86_BUG_MSBDS_ONLY) &&
		    (mds_nosmt || cpu_mitigations_auto_nosmt()))
			cpu_smt_disable(false);
	}
}

static int __init mds_cmdline(char *str)
{
	if (!boot_cpu_has_bug(X86_BUG_MDS))
		return 0;

	if (!str)
		return -EINVAL;

	if (!strcmp(str, "off"))
		mds_mitigation = MDS_MITIGATION_OFF;
	else if (!strcmp(str, "full"))
		mds_mitigation = MDS_MITIGATION_FULL;
	else if (!strcmp(str, "full,nosmt")) {
		mds_mitigation = MDS_MITIGATION_FULL;
		mds_nosmt = true;
	}

	return 0;
}
early_param("mds", mds_cmdline);

#undef pr_fmt
#define pr_fmt(fmt)	"TAA: " fmt

enum taa_mitigations {
	TAA_MITIGATION_OFF,
	TAA_MITIGATION_UCODE_NEEDED,
	TAA_MITIGATION_VERW,
	TAA_MITIGATION_TSX_DISABLED,
};

/* Default mitigation for TAA-affected CPUs */
static enum taa_mitigations taa_mitigation __ro_after_init = TAA_MITIGATION_VERW;
static bool taa_nosmt __ro_after_init;

static const char * const taa_strings[] = {
	[TAA_MITIGATION_OFF]		= "Vulnerable",
	[TAA_MITIGATION_UCODE_NEEDED]	= "Vulnerable: Clear CPU buffers attempted, no microcode",
	[TAA_MITIGATION_VERW]		= "Mitigation: Clear CPU buffers",
	[TAA_MITIGATION_TSX_DISABLED]	= "Mitigation: TSX disabled",
};

static void __init taa_select_mitigation(void)
{
	u64 ia32_cap;

	if (!boot_cpu_has_bug(X86_BUG_TAA)) {
		taa_mitigation = TAA_MITIGATION_OFF;
		return;
	}

	/* TSX previously disabled by tsx=off */
	if (!boot_cpu_has(X86_FEATURE_RTM)) {
		taa_mitigation = TAA_MITIGATION_TSX_DISABLED;
		return;
	}

	if (cpu_mitigations_off()) {
		taa_mitigation = TAA_MITIGATION_OFF;
		return;
	}

	/*
	 * TAA mitigation via VERW is turned off if both
	 * tsx_async_abort=off and mds=off are specified.
	 */
	if (taa_mitigation == TAA_MITIGATION_OFF &&
	    mds_mitigation == MDS_MITIGATION_OFF)
		return;

	if (boot_cpu_has(X86_FEATURE_MD_CLEAR))
		taa_mitigation = TAA_MITIGATION_VERW;
	else
		taa_mitigation = TAA_MITIGATION_UCODE_NEEDED;

	/*
	 * VERW doesn't clear the CPU buffers when MD_CLEAR=1 and MDS_NO=1.
	 * A microcode update fixes this behavior to clear CPU buffers. It also
	 * adds support for MSR_IA32_TSX_CTRL which is enumerated by the
	 * ARCH_CAP_TSX_CTRL_MSR bit.
	 *
	 * On MDS_NO=1 CPUs if ARCH_CAP_TSX_CTRL_MSR is not set, microcode
	 * update is required.
	 */
	ia32_cap = x86_read_arch_cap_msr();
	if ( (ia32_cap & ARCH_CAP_MDS_NO) &&
	    !(ia32_cap & ARCH_CAP_TSX_CTRL_MSR))
		taa_mitigation = TAA_MITIGATION_UCODE_NEEDED;

	/*
	 * TSX is enabled, select alternate mitigation for TAA which is
	 * the same as MDS. Enable MDS static branch to clear CPU buffers.
	 *
	 * For guests that can't determine whether the correct microcode is
	 * present on host, enable the mitigation for UCODE_NEEDED as well.
	 */
	static_branch_enable(&mds_user_clear);

	if (taa_nosmt || cpu_mitigations_auto_nosmt())
		cpu_smt_disable(false);
}

static int __init tsx_async_abort_parse_cmdline(char *str)
{
	if (!boot_cpu_has_bug(X86_BUG_TAA))
		return 0;

	if (!str)
		return -EINVAL;

	if (!strcmp(str, "off")) {
		taa_mitigation = TAA_MITIGATION_OFF;
	} else if (!strcmp(str, "full")) {
		taa_mitigation = TAA_MITIGATION_VERW;
	} else if (!strcmp(str, "full,nosmt")) {
		taa_mitigation = TAA_MITIGATION_VERW;
		taa_nosmt = true;
	}

	return 0;
}
early_param("tsx_async_abort", tsx_async_abort_parse_cmdline);

#undef pr_fmt
#define pr_fmt(fmt)	"MMIO Stale Data: " fmt

enum mmio_mitigations {
	MMIO_MITIGATION_OFF,
	MMIO_MITIGATION_UCODE_NEEDED,
	MMIO_MITIGATION_VERW,
};

/* Default mitigation for Processor MMIO Stale Data vulnerabilities */
static enum mmio_mitigations mmio_mitigation __ro_after_init = MMIO_MITIGATION_VERW;
static bool mmio_nosmt __ro_after_init = false;

static const char * const mmio_strings[] = {
	[MMIO_MITIGATION_OFF]		= "Vulnerable",
	[MMIO_MITIGATION_UCODE_NEEDED]	= "Vulnerable: Clear CPU buffers attempted, no microcode",
	[MMIO_MITIGATION_VERW]		= "Mitigation: Clear CPU buffers",
};

static void __init mmio_select_mitigation(void)
{
	u64 ia32_cap;

	if (!boot_cpu_has_bug(X86_BUG_MMIO_STALE_DATA) ||
	     boot_cpu_has_bug(X86_BUG_MMIO_UNKNOWN) ||
	     cpu_mitigations_off()) {
		mmio_mitigation = MMIO_MITIGATION_OFF;
		return;
	}

	if (mmio_mitigation == MMIO_MITIGATION_OFF)
		return;

	ia32_cap = x86_read_arch_cap_msr();

	/*
	 * Enable CPU buffer clear mitigation for host and VMM, if also affected
	 * by MDS or TAA. Otherwise, enable mitigation for VMM only.
	 */
	if (boot_cpu_has_bug(X86_BUG_MDS) || (boot_cpu_has_bug(X86_BUG_TAA) &&
					      boot_cpu_has(X86_FEATURE_RTM)))
		static_branch_enable(&mds_user_clear);
	else
		static_branch_enable(&mmio_stale_data_clear);

	/*
	 * If Processor-MMIO-Stale-Data bug is present and Fill Buffer data can
	 * be propagated to uncore buffers, clearing the Fill buffers on idle
	 * is required irrespective of SMT state.
	 */
	if (!(ia32_cap & ARCH_CAP_FBSDP_NO))
		static_branch_enable(&mds_idle_clear);

	/*
	 * Check if the system has the right microcode.
	 *
	 * CPU Fill buffer clear mitigation is enumerated by either an explicit
	 * FB_CLEAR or by the presence of both MD_CLEAR and L1D_FLUSH on MDS
	 * affected systems.
	 */
	if ((ia32_cap & ARCH_CAP_FB_CLEAR) ||
	    (boot_cpu_has(X86_FEATURE_MD_CLEAR) &&
	     boot_cpu_has(X86_FEATURE_FLUSH_L1D) &&
	     !(ia32_cap & ARCH_CAP_MDS_NO)))
		mmio_mitigation = MMIO_MITIGATION_VERW;
	else
		mmio_mitigation = MMIO_MITIGATION_UCODE_NEEDED;

	if (mmio_nosmt || cpu_mitigations_auto_nosmt())
		cpu_smt_disable(false);
}

static int __init mmio_stale_data_parse_cmdline(char *str)
{
	if (!boot_cpu_has_bug(X86_BUG_MMIO_STALE_DATA))
		return 0;

	if (!str)
		return -EINVAL;

	if (!strcmp(str, "off")) {
		mmio_mitigation = MMIO_MITIGATION_OFF;
	} else if (!strcmp(str, "full")) {
		mmio_mitigation = MMIO_MITIGATION_VERW;
	} else if (!strcmp(str, "full,nosmt")) {
		mmio_mitigation = MMIO_MITIGATION_VERW;
		mmio_nosmt = true;
	}

	return 0;
}
early_param("mmio_stale_data", mmio_stale_data_parse_cmdline);

#undef pr_fmt
#define pr_fmt(fmt)     "" fmt

static void __init md_clear_update_mitigation(void)
{
	if (cpu_mitigations_off())
		return;

	if (!static_key_enabled(&mds_user_clear))
		goto out;

	/*
	 * mds_user_clear is now enabled. Update MDS, TAA and MMIO Stale Data
	 * mitigation, if necessary.
	 */
	if (mds_mitigation == MDS_MITIGATION_OFF &&
	    boot_cpu_has_bug(X86_BUG_MDS)) {
		mds_mitigation = MDS_MITIGATION_FULL;
		mds_select_mitigation();
	}
	if (taa_mitigation == TAA_MITIGATION_OFF &&
	    boot_cpu_has_bug(X86_BUG_TAA)) {
		taa_mitigation = TAA_MITIGATION_VERW;
		taa_select_mitigation();
	}
	if (mmio_mitigation == MMIO_MITIGATION_OFF &&
	    boot_cpu_has_bug(X86_BUG_MMIO_STALE_DATA)) {
		mmio_mitigation = MMIO_MITIGATION_VERW;
		mmio_select_mitigation();
	}
out:
	if (boot_cpu_has_bug(X86_BUG_MDS))
		pr_info("MDS: %s\n", mds_strings[mds_mitigation]);
	if (boot_cpu_has_bug(X86_BUG_TAA))
		pr_info("TAA: %s\n", taa_strings[taa_mitigation]);
	if (boot_cpu_has_bug(X86_BUG_MMIO_STALE_DATA))
		pr_info("MMIO Stale Data: %s\n", mmio_strings[mmio_mitigation]);
	else if (boot_cpu_has_bug(X86_BUG_MMIO_UNKNOWN))
		pr_info("MMIO Stale Data: Unknown: No mitigations\n");
}

static void __init md_clear_select_mitigation(void)
{
	mds_select_mitigation();
	taa_select_mitigation();
	mmio_select_mitigation();

	/*
	 * As MDS, TAA and MMIO Stale Data mitigations are inter-related, update
	 * and print their mitigation after MDS, TAA and MMIO Stale Data
	 * mitigation selection is done.
	 */
	md_clear_update_mitigation();
}

#undef pr_fmt
#define pr_fmt(fmt)	"SRBDS: " fmt

enum srbds_mitigations {
	SRBDS_MITIGATION_OFF,
	SRBDS_MITIGATION_UCODE_NEEDED,
	SRBDS_MITIGATION_FULL,
	SRBDS_MITIGATION_TSX_OFF,
	SRBDS_MITIGATION_HYPERVISOR,
};

static enum srbds_mitigations srbds_mitigation __ro_after_init = SRBDS_MITIGATION_FULL;

static const char * const srbds_strings[] = {
	[SRBDS_MITIGATION_OFF]		= "Vulnerable",
	[SRBDS_MITIGATION_UCODE_NEEDED]	= "Vulnerable: No microcode",
	[SRBDS_MITIGATION_FULL]		= "Mitigation: Microcode",
	[SRBDS_MITIGATION_TSX_OFF]	= "Mitigation: TSX disabled",
	[SRBDS_MITIGATION_HYPERVISOR]	= "Unknown: Dependent on hypervisor status",
};

static bool srbds_off;

void update_srbds_msr(void)
{
	u64 mcu_ctrl;

	if (!boot_cpu_has_bug(X86_BUG_SRBDS))
		return;

	if (boot_cpu_has(X86_FEATURE_HYPERVISOR))
		return;

	if (srbds_mitigation == SRBDS_MITIGATION_UCODE_NEEDED)
		return;

	rdmsrl(MSR_IA32_MCU_OPT_CTRL, mcu_ctrl);

	switch (srbds_mitigation) {
	case SRBDS_MITIGATION_OFF:
	case SRBDS_MITIGATION_TSX_OFF:
		mcu_ctrl |= RNGDS_MITG_DIS;
		break;
	case SRBDS_MITIGATION_FULL:
		mcu_ctrl &= ~RNGDS_MITG_DIS;
		break;
	default:
		break;
	}

	wrmsrl(MSR_IA32_MCU_OPT_CTRL, mcu_ctrl);
}

static void __init srbds_select_mitigation(void)
{
	u64 ia32_cap;

	if (!boot_cpu_has_bug(X86_BUG_SRBDS))
		return;

	/*
	 * Check to see if this is one of the MDS_NO systems supporting TSX that
	 * are only exposed to SRBDS when TSX is enabled or when CPU is affected
	 * by Processor MMIO Stale Data vulnerability.
	 */
	ia32_cap = x86_read_arch_cap_msr();
	if ((ia32_cap & ARCH_CAP_MDS_NO) && !boot_cpu_has(X86_FEATURE_RTM) &&
	    !boot_cpu_has_bug(X86_BUG_MMIO_STALE_DATA))
		srbds_mitigation = SRBDS_MITIGATION_TSX_OFF;
	else if (boot_cpu_has(X86_FEATURE_HYPERVISOR))
		srbds_mitigation = SRBDS_MITIGATION_HYPERVISOR;
	else if (!boot_cpu_has(X86_FEATURE_SRBDS_CTRL))
		srbds_mitigation = SRBDS_MITIGATION_UCODE_NEEDED;
	else if (cpu_mitigations_off() || srbds_off)
		srbds_mitigation = SRBDS_MITIGATION_OFF;

	update_srbds_msr();
	pr_info("%s\n", srbds_strings[srbds_mitigation]);
}

static int __init srbds_parse_cmdline(char *str)
{
	if (!str)
		return -EINVAL;

	if (!boot_cpu_has_bug(X86_BUG_SRBDS))
		return 0;

	srbds_off = !strcmp(str, "off");
	return 0;
}
early_param("srbds", srbds_parse_cmdline);

#undef pr_fmt
#define pr_fmt(fmt)     "L1D Flush : " fmt

enum l1d_flush_mitigations {
	L1D_FLUSH_OFF = 0,
	L1D_FLUSH_ON,
};

static enum l1d_flush_mitigations l1d_flush_mitigation __initdata = L1D_FLUSH_OFF;

static void __init l1d_flush_select_mitigation(void)
{
	if (!l1d_flush_mitigation || !boot_cpu_has(X86_FEATURE_FLUSH_L1D))
		return;

	static_branch_enable(&switch_mm_cond_l1d_flush);
	pr_info("Conditional flush on switch_mm() enabled\n");
}

static int __init l1d_flush_parse_cmdline(char *str)
{
	if (!strcmp(str, "on"))
		l1d_flush_mitigation = L1D_FLUSH_ON;

	return 0;
}
early_param("l1d_flush", l1d_flush_parse_cmdline);

#undef pr_fmt
#define pr_fmt(fmt)	"GDS: " fmt

enum gds_mitigations {
	GDS_MITIGATION_OFF,
	GDS_MITIGATION_UCODE_NEEDED,
	GDS_MITIGATION_FORCE,
	GDS_MITIGATION_FULL,
	GDS_MITIGATION_FULL_LOCKED,
	GDS_MITIGATION_HYPERVISOR,
};

#if IS_ENABLED(CONFIG_GDS_FORCE_MITIGATION)
static enum gds_mitigations gds_mitigation __ro_after_init = GDS_MITIGATION_FORCE;
#else
static enum gds_mitigations gds_mitigation __ro_after_init = GDS_MITIGATION_FULL;
#endif

static const char * const gds_strings[] = {
	[GDS_MITIGATION_OFF]		= "Vulnerable",
	[GDS_MITIGATION_UCODE_NEEDED]	= "Vulnerable: No microcode",
	[GDS_MITIGATION_FORCE]		= "Mitigation: AVX disabled, no microcode",
	[GDS_MITIGATION_FULL]		= "Mitigation: Microcode",
	[GDS_MITIGATION_FULL_LOCKED]	= "Mitigation: Microcode (locked)",
	[GDS_MITIGATION_HYPERVISOR]	= "Unknown: Dependent on hypervisor status",
};

bool gds_ucode_mitigated(void)
{
	return (gds_mitigation == GDS_MITIGATION_FULL ||
		gds_mitigation == GDS_MITIGATION_FULL_LOCKED);
}
EXPORT_SYMBOL_GPL(gds_ucode_mitigated);

void update_gds_msr(void)
{
	u64 mcu_ctrl_after;
	u64 mcu_ctrl;

	switch (gds_mitigation) {
	case GDS_MITIGATION_OFF:
		rdmsrl(MSR_IA32_MCU_OPT_CTRL, mcu_ctrl);
		mcu_ctrl |= GDS_MITG_DIS;
		break;
	case GDS_MITIGATION_FULL_LOCKED:
		/*
		 * The LOCKED state comes from the boot CPU. APs might not have
		 * the same state. Make sure the mitigation is enabled on all
		 * CPUs.
		 */
	case GDS_MITIGATION_FULL:
		rdmsrl(MSR_IA32_MCU_OPT_CTRL, mcu_ctrl);
		mcu_ctrl &= ~GDS_MITG_DIS;
		break;
	case GDS_MITIGATION_FORCE:
	case GDS_MITIGATION_UCODE_NEEDED:
	case GDS_MITIGATION_HYPERVISOR:
		return;
	};

	wrmsrl(MSR_IA32_MCU_OPT_CTRL, mcu_ctrl);

	/*
	 * Check to make sure that the WRMSR value was not ignored. Writes to
	 * GDS_MITG_DIS will be ignored if this processor is locked but the boot
	 * processor was not.
	 */
	rdmsrl(MSR_IA32_MCU_OPT_CTRL, mcu_ctrl_after);
	WARN_ON_ONCE(mcu_ctrl != mcu_ctrl_after);
}

static void __init gds_select_mitigation(void)
{
	u64 mcu_ctrl;

	if (!boot_cpu_has_bug(X86_BUG_GDS))
		return;

	if (boot_cpu_has(X86_FEATURE_HYPERVISOR)) {
		gds_mitigation = GDS_MITIGATION_HYPERVISOR;
		goto out;
	}

	if (cpu_mitigations_off())
		gds_mitigation = GDS_MITIGATION_OFF;
	/* Will verify below that mitigation _can_ be disabled */

	/* No microcode */
	if (!(x86_read_arch_cap_msr() & ARCH_CAP_GDS_CTRL)) {
		if (gds_mitigation == GDS_MITIGATION_FORCE) {
			/*
			 * This only needs to be done on the boot CPU so do it
			 * here rather than in update_gds_msr()
			 */
			setup_clear_cpu_cap(X86_FEATURE_AVX);
			pr_warn("Microcode update needed! Disabling AVX as mitigation.\n");
		} else {
			gds_mitigation = GDS_MITIGATION_UCODE_NEEDED;
		}
		goto out;
	}

	/* Microcode has mitigation, use it */
	if (gds_mitigation == GDS_MITIGATION_FORCE)
		gds_mitigation = GDS_MITIGATION_FULL;

	rdmsrl(MSR_IA32_MCU_OPT_CTRL, mcu_ctrl);
	if (mcu_ctrl & GDS_MITG_LOCKED) {
		if (gds_mitigation == GDS_MITIGATION_OFF)
			pr_warn("Mitigation locked. Disable failed.\n");

		/*
		 * The mitigation is selected from the boot CPU. All other CPUs
		 * _should_ have the same state. If the boot CPU isn't locked
		 * but others are then update_gds_msr() will WARN() of the state
		 * mismatch. If the boot CPU is locked update_gds_msr() will
		 * ensure the other CPUs have the mitigation enabled.
		 */
		gds_mitigation = GDS_MITIGATION_FULL_LOCKED;
	}

	update_gds_msr();
out:
	pr_info("%s\n", gds_strings[gds_mitigation]);
}

static int __init gds_parse_cmdline(char *str)
{
	if (!str)
		return -EINVAL;

	if (!boot_cpu_has_bug(X86_BUG_GDS))
		return 0;

	if (!strcmp(str, "off"))
		gds_mitigation = GDS_MITIGATION_OFF;
	else if (!strcmp(str, "force"))
		gds_mitigation = GDS_MITIGATION_FORCE;

	return 0;
}
early_param("gather_data_sampling", gds_parse_cmdline);

#undef pr_fmt
#define pr_fmt(fmt)     "Spectre V1 : " fmt

enum spectre_v1_mitigation {
	SPECTRE_V1_MITIGATION_NONE,
	SPECTRE_V1_MITIGATION_AUTO,
};

static enum spectre_v1_mitigation spectre_v1_mitigation __ro_after_init =
	SPECTRE_V1_MITIGATION_AUTO;

static const char * const spectre_v1_strings[] = {
	[SPECTRE_V1_MITIGATION_NONE] = "Vulnerable: __user pointer sanitization and usercopy barriers only; no swapgs barriers",
	[SPECTRE_V1_MITIGATION_AUTO] = "Mitigation: usercopy/swapgs barriers and __user pointer sanitization",
};

/*
 * Does SMAP provide full mitigation against speculative kernel access to
 * userspace?
 */
static bool smap_works_speculatively(void)
{
	if (!boot_cpu_has(X86_FEATURE_SMAP))
		return false;

	/*
	 * On CPUs which are vulnerable to Meltdown, SMAP does not
	 * prevent speculative access to user data in the L1 cache.
	 * Consider SMAP to be non-functional as a mitigation on these
	 * CPUs.
	 */
	if (boot_cpu_has(X86_BUG_CPU_MELTDOWN))
		return false;

	return true;
}

static void __init spectre_v1_select_mitigation(void)
{
	if (!boot_cpu_has_bug(X86_BUG_SPECTRE_V1) || cpu_mitigations_off()) {
		spectre_v1_mitigation = SPECTRE_V1_MITIGATION_NONE;
		return;
	}

	if (spectre_v1_mitigation == SPECTRE_V1_MITIGATION_AUTO) {
		/*
		 * With Spectre v1, a user can speculatively control either
		 * path of a conditional swapgs with a user-controlled GS
		 * value.  The mitigation is to add lfences to both code paths.
		 *
		 * If FSGSBASE is enabled, the user can put a kernel address in
		 * GS, in which case SMAP provides no protection.
		 *
		 * If FSGSBASE is disabled, the user can only put a user space
		 * address in GS.  That makes an attack harder, but still
		 * possible if there's no SMAP protection.
		 */
		if (boot_cpu_has(X86_FEATURE_FSGSBASE) ||
		    !smap_works_speculatively()) {
			/*
			 * Mitigation can be provided from SWAPGS itself or
			 * PTI as the CR3 write in the Meltdown mitigation
			 * is serializing.
			 *
			 * If neither is there, mitigate with an LFENCE to
			 * stop speculation through swapgs.
			 */
			if (boot_cpu_has_bug(X86_BUG_SWAPGS) &&
			    !boot_cpu_has(X86_FEATURE_PTI))
				setup_force_cpu_cap(X86_FEATURE_FENCE_SWAPGS_USER);

			/*
			 * Enable lfences in the kernel entry (non-swapgs)
			 * paths, to prevent user entry from speculatively
			 * skipping swapgs.
			 */
			setup_force_cpu_cap(X86_FEATURE_FENCE_SWAPGS_KERNEL);
		}
	}

	pr_info("%s\n", spectre_v1_strings[spectre_v1_mitigation]);
}

static int __init nospectre_v1_cmdline(char *str)
{
	spectre_v1_mitigation = SPECTRE_V1_MITIGATION_NONE;
	return 0;
}
early_param("nospectre_v1", nospectre_v1_cmdline);

static enum spectre_v2_mitigation spectre_v2_enabled __ro_after_init =
	SPECTRE_V2_NONE;

#undef pr_fmt
#define pr_fmt(fmt)     "RETBleed: " fmt

enum retbleed_mitigation {
	RETBLEED_MITIGATION_NONE,
	RETBLEED_MITIGATION_UNRET,
	RETBLEED_MITIGATION_IBPB,
	RETBLEED_MITIGATION_IBRS,
	RETBLEED_MITIGATION_EIBRS,
};

enum retbleed_mitigation_cmd {
	RETBLEED_CMD_OFF,
	RETBLEED_CMD_AUTO,
	RETBLEED_CMD_UNRET,
	RETBLEED_CMD_IBPB,
};

const char * const retbleed_strings[] = {
	[RETBLEED_MITIGATION_NONE]	= "Vulnerable",
	[RETBLEED_MITIGATION_UNRET]	= "Mitigation: untrained return thunk",
	[RETBLEED_MITIGATION_IBPB]	= "Mitigation: IBPB",
	[RETBLEED_MITIGATION_IBRS]	= "Mitigation: IBRS",
	[RETBLEED_MITIGATION_EIBRS]	= "Mitigation: Enhanced IBRS",
};

static enum retbleed_mitigation retbleed_mitigation __ro_after_init =
	RETBLEED_MITIGATION_NONE;
static enum retbleed_mitigation_cmd retbleed_cmd __ro_after_init =
	RETBLEED_CMD_AUTO;

static int __ro_after_init retbleed_nosmt = false;

static int __init retbleed_parse_cmdline(char *str)
{
	if (!str)
		return -EINVAL;

	while (str) {
		char *next = strchr(str, ',');
		if (next) {
			*next = 0;
			next++;
		}

		if (!strcmp(str, "off")) {
			retbleed_cmd = RETBLEED_CMD_OFF;
		} else if (!strcmp(str, "auto")) {
			retbleed_cmd = RETBLEED_CMD_AUTO;
		} else if (!strcmp(str, "unret")) {
			retbleed_cmd = RETBLEED_CMD_UNRET;
		} else if (!strcmp(str, "ibpb")) {
			retbleed_cmd = RETBLEED_CMD_IBPB;
		} else if (!strcmp(str, "nosmt")) {
			retbleed_nosmt = true;
		} else {
			pr_err("Ignoring unknown retbleed option (%s).", str);
		}

		str = next;
	}

	return 0;
}
early_param("retbleed", retbleed_parse_cmdline);

#define RETBLEED_UNTRAIN_MSG "WARNING: BTB untrained return thunk mitigation is only effective on AMD/Hygon!\n"
#define RETBLEED_INTEL_MSG "WARNING: Spectre v2 mitigation leaves CPU vulnerable to RETBleed attacks, data leaks possible!\n"

static void __init retbleed_select_mitigation(void)
{
	bool mitigate_smt = false;

	if (!boot_cpu_has_bug(X86_BUG_RETBLEED) || cpu_mitigations_off())
		return;

	switch (retbleed_cmd) {
	case RETBLEED_CMD_OFF:
		return;

	case RETBLEED_CMD_UNRET:
		if (IS_ENABLED(CONFIG_CPU_UNRET_ENTRY)) {
			retbleed_mitigation = RETBLEED_MITIGATION_UNRET;
		} else {
			pr_err("WARNING: kernel not compiled with CPU_UNRET_ENTRY.\n");
			goto do_cmd_auto;
		}
		break;

	case RETBLEED_CMD_IBPB:
		if (!boot_cpu_has(X86_FEATURE_IBPB)) {
			pr_err("WARNING: CPU does not support IBPB.\n");
			goto do_cmd_auto;
		} else if (IS_ENABLED(CONFIG_CPU_IBPB_ENTRY)) {
			retbleed_mitigation = RETBLEED_MITIGATION_IBPB;
		} else {
			pr_err("WARNING: kernel not compiled with CPU_IBPB_ENTRY.\n");
			goto do_cmd_auto;
		}
		break;

do_cmd_auto:
	case RETBLEED_CMD_AUTO:
	default:
		if (boot_cpu_data.x86_vendor == X86_VENDOR_AMD ||
		    boot_cpu_data.x86_vendor == X86_VENDOR_HYGON) {
			if (IS_ENABLED(CONFIG_CPU_UNRET_ENTRY))
				retbleed_mitigation = RETBLEED_MITIGATION_UNRET;
			else if (IS_ENABLED(CONFIG_CPU_IBPB_ENTRY) && boot_cpu_has(X86_FEATURE_IBPB))
				retbleed_mitigation = RETBLEED_MITIGATION_IBPB;
		}

		/*
		 * The Intel mitigation (IBRS or eIBRS) was already selected in
		 * spectre_v2_select_mitigation().  'retbleed_mitigation' will
		 * be set accordingly below.
		 */

		break;
	}

	switch (retbleed_mitigation) {
	case RETBLEED_MITIGATION_UNRET:
		setup_force_cpu_cap(X86_FEATURE_RETHUNK);
		setup_force_cpu_cap(X86_FEATURE_UNRET);

		if (IS_ENABLED(CONFIG_RETHUNK))
			x86_return_thunk = retbleed_return_thunk;

		if (boot_cpu_data.x86_vendor != X86_VENDOR_AMD &&
		    boot_cpu_data.x86_vendor != X86_VENDOR_HYGON)
			pr_err(RETBLEED_UNTRAIN_MSG);

		mitigate_smt = true;
		break;

	case RETBLEED_MITIGATION_IBPB:
		setup_force_cpu_cap(X86_FEATURE_ENTRY_IBPB);
		mitigate_smt = true;
		break;

	default:
		break;
	}

	if (mitigate_smt && !boot_cpu_has(X86_FEATURE_STIBP) &&
	    (retbleed_nosmt || cpu_mitigations_auto_nosmt()))
		cpu_smt_disable(false);

	/*
	 * Let IBRS trump all on Intel without affecting the effects of the
	 * retbleed= cmdline option.
	 */
	if (boot_cpu_data.x86_vendor == X86_VENDOR_INTEL) {
		switch (spectre_v2_enabled) {
		case SPECTRE_V2_IBRS:
			retbleed_mitigation = RETBLEED_MITIGATION_IBRS;
			break;
		case SPECTRE_V2_EIBRS:
		case SPECTRE_V2_EIBRS_RETPOLINE:
		case SPECTRE_V2_EIBRS_LFENCE:
			retbleed_mitigation = RETBLEED_MITIGATION_EIBRS;
			break;
		default:
			pr_err(RETBLEED_INTEL_MSG);
		}
	}

	pr_info("%s\n", retbleed_strings[retbleed_mitigation]);
}

#undef pr_fmt
#define pr_fmt(fmt)     "Spectre V2 : " fmt

static enum spectre_v2_user_mitigation spectre_v2_user_stibp __ro_after_init =
	SPECTRE_V2_USER_NONE;
static enum spectre_v2_user_mitigation spectre_v2_user_ibpb __ro_after_init =
	SPECTRE_V2_USER_NONE;

#ifdef CONFIG_RETPOLINE
static bool spectre_v2_bad_module;

bool retpoline_module_ok(bool has_retpoline)
{
	if (spectre_v2_enabled == SPECTRE_V2_NONE || has_retpoline)
		return true;

	pr_err("System may be vulnerable to spectre v2\n");
	spectre_v2_bad_module = true;
	return false;
}

static inline const char *spectre_v2_module_string(void)
{
	return spectre_v2_bad_module ? " - vulnerable module loaded" : "";
}
#else
static inline const char *spectre_v2_module_string(void) { return ""; }
#endif

#define SPECTRE_V2_LFENCE_MSG "WARNING: LFENCE mitigation is not recommended for this CPU, data leaks possible!\n"
#define SPECTRE_V2_EIBRS_EBPF_MSG "WARNING: Unprivileged eBPF is enabled with eIBRS on, data leaks possible via Spectre v2 BHB attacks!\n"
#define SPECTRE_V2_EIBRS_LFENCE_EBPF_SMT_MSG "WARNING: Unprivileged eBPF is enabled with eIBRS+LFENCE mitigation and SMT, data leaks possible via Spectre v2 BHB attacks!\n"
#define SPECTRE_V2_IBRS_PERF_MSG "WARNING: IBRS mitigation selected on Enhanced IBRS CPU, this may cause unnecessary performance loss\n"

#ifdef CONFIG_BPF_SYSCALL
void unpriv_ebpf_notify(int new_state)
{
	if (new_state)
		return;

	/* Unprivileged eBPF is enabled */

	switch (spectre_v2_enabled) {
	case SPECTRE_V2_EIBRS:
		pr_err(SPECTRE_V2_EIBRS_EBPF_MSG);
		break;
	case SPECTRE_V2_EIBRS_LFENCE:
		if (sched_smt_active())
			pr_err(SPECTRE_V2_EIBRS_LFENCE_EBPF_SMT_MSG);
		break;
	default:
		break;
	}
}
#endif

static inline bool match_option(const char *arg, int arglen, const char *opt)
{
	int len = strlen(opt);

	return len == arglen && !strncmp(arg, opt, len);
}

/* The kernel command line selection for spectre v2 */
enum spectre_v2_mitigation_cmd {
	SPECTRE_V2_CMD_NONE,
	SPECTRE_V2_CMD_AUTO,
	SPECTRE_V2_CMD_FORCE,
	SPECTRE_V2_CMD_RETPOLINE,
	SPECTRE_V2_CMD_RETPOLINE_GENERIC,
	SPECTRE_V2_CMD_RETPOLINE_LFENCE,
	SPECTRE_V2_CMD_EIBRS,
	SPECTRE_V2_CMD_EIBRS_RETPOLINE,
	SPECTRE_V2_CMD_EIBRS_LFENCE,
	SPECTRE_V2_CMD_IBRS,
};

enum spectre_v2_user_cmd {
	SPECTRE_V2_USER_CMD_NONE,
	SPECTRE_V2_USER_CMD_AUTO,
	SPECTRE_V2_USER_CMD_FORCE,
	SPECTRE_V2_USER_CMD_PRCTL,
	SPECTRE_V2_USER_CMD_PRCTL_IBPB,
	SPECTRE_V2_USER_CMD_SECCOMP,
	SPECTRE_V2_USER_CMD_SECCOMP_IBPB,
};

static const char * const spectre_v2_user_strings[] = {
	[SPECTRE_V2_USER_NONE]			= "User space: Vulnerable",
	[SPECTRE_V2_USER_STRICT]		= "User space: Mitigation: STIBP protection",
	[SPECTRE_V2_USER_STRICT_PREFERRED]	= "User space: Mitigation: STIBP always-on protection",
	[SPECTRE_V2_USER_PRCTL]			= "User space: Mitigation: STIBP via prctl",
	[SPECTRE_V2_USER_SECCOMP]		= "User space: Mitigation: STIBP via seccomp and prctl",
};

static const struct {
	const char			*option;
	enum spectre_v2_user_cmd	cmd;
	bool				secure;
} v2_user_options[] __initconst = {
	{ "auto",		SPECTRE_V2_USER_CMD_AUTO,		false },
	{ "off",		SPECTRE_V2_USER_CMD_NONE,		false },
	{ "on",			SPECTRE_V2_USER_CMD_FORCE,		true  },
	{ "prctl",		SPECTRE_V2_USER_CMD_PRCTL,		false },
	{ "prctl,ibpb",		SPECTRE_V2_USER_CMD_PRCTL_IBPB,		false },
	{ "seccomp",		SPECTRE_V2_USER_CMD_SECCOMP,		false },
	{ "seccomp,ibpb",	SPECTRE_V2_USER_CMD_SECCOMP_IBPB,	false },
};

static void __init spec_v2_user_print_cond(const char *reason, bool secure)
{
	if (boot_cpu_has_bug(X86_BUG_SPECTRE_V2) != secure)
		pr_info("spectre_v2_user=%s forced on command line.\n", reason);
}

static __ro_after_init enum spectre_v2_mitigation_cmd spectre_v2_cmd;

static enum spectre_v2_user_cmd __init
spectre_v2_parse_user_cmdline(void)
{
	char arg[20];
	int ret, i;

	switch (spectre_v2_cmd) {
	case SPECTRE_V2_CMD_NONE:
		return SPECTRE_V2_USER_CMD_NONE;
	case SPECTRE_V2_CMD_FORCE:
		return SPECTRE_V2_USER_CMD_FORCE;
	default:
		break;
	}

	ret = cmdline_find_option(boot_command_line, "spectre_v2_user",
				  arg, sizeof(arg));
	if (ret < 0)
		return SPECTRE_V2_USER_CMD_AUTO;

	for (i = 0; i < ARRAY_SIZE(v2_user_options); i++) {
		if (match_option(arg, ret, v2_user_options[i].option)) {
			spec_v2_user_print_cond(v2_user_options[i].option,
						v2_user_options[i].secure);
			return v2_user_options[i].cmd;
		}
	}

	pr_err("Unknown user space protection option (%s). Switching to AUTO select\n", arg);
	return SPECTRE_V2_USER_CMD_AUTO;
}

static inline bool spectre_v2_in_eibrs_mode(enum spectre_v2_mitigation mode)
{
	return mode == SPECTRE_V2_EIBRS ||
	       mode == SPECTRE_V2_EIBRS_RETPOLINE ||
	       mode == SPECTRE_V2_EIBRS_LFENCE;
}

static inline bool spectre_v2_in_ibrs_mode(enum spectre_v2_mitigation mode)
{
	return spectre_v2_in_eibrs_mode(mode) || mode == SPECTRE_V2_IBRS;
}

static void __init
spectre_v2_user_select_mitigation(void)
{
	enum spectre_v2_user_mitigation mode = SPECTRE_V2_USER_NONE;
	bool smt_possible = IS_ENABLED(CONFIG_SMP);
	enum spectre_v2_user_cmd cmd;

	if (!boot_cpu_has(X86_FEATURE_IBPB) && !boot_cpu_has(X86_FEATURE_STIBP))
		return;

	if (cpu_smt_control == CPU_SMT_FORCE_DISABLED ||
	    cpu_smt_control == CPU_SMT_NOT_SUPPORTED)
		smt_possible = false;

	cmd = spectre_v2_parse_user_cmdline();
	switch (cmd) {
	case SPECTRE_V2_USER_CMD_NONE:
		goto set_mode;
	case SPECTRE_V2_USER_CMD_FORCE:
		mode = SPECTRE_V2_USER_STRICT;
		break;
	case SPECTRE_V2_USER_CMD_PRCTL:
	case SPECTRE_V2_USER_CMD_PRCTL_IBPB:
		mode = SPECTRE_V2_USER_PRCTL;
		break;
	case SPECTRE_V2_USER_CMD_AUTO:
	case SPECTRE_V2_USER_CMD_SECCOMP:
	case SPECTRE_V2_USER_CMD_SECCOMP_IBPB:
		if (IS_ENABLED(CONFIG_SECCOMP))
			mode = SPECTRE_V2_USER_SECCOMP;
		else
			mode = SPECTRE_V2_USER_PRCTL;
		break;
	}

	/* Initialize Indirect Branch Prediction Barrier */
	if (boot_cpu_has(X86_FEATURE_IBPB)) {
		setup_force_cpu_cap(X86_FEATURE_USE_IBPB);

		spectre_v2_user_ibpb = mode;
		switch (cmd) {
		case SPECTRE_V2_USER_CMD_FORCE:
		case SPECTRE_V2_USER_CMD_PRCTL_IBPB:
		case SPECTRE_V2_USER_CMD_SECCOMP_IBPB:
			static_branch_enable(&switch_mm_always_ibpb);
			spectre_v2_user_ibpb = SPECTRE_V2_USER_STRICT;
			break;
		case SPECTRE_V2_USER_CMD_PRCTL:
		case SPECTRE_V2_USER_CMD_AUTO:
		case SPECTRE_V2_USER_CMD_SECCOMP:
			static_branch_enable(&switch_mm_cond_ibpb);
			break;
		default:
			break;
		}

		pr_info("mitigation: Enabling %s Indirect Branch Prediction Barrier\n",
			static_key_enabled(&switch_mm_always_ibpb) ?
			"always-on" : "conditional");
	}

	/*
	 * If no STIBP, enhanced IBRS is enabled, or SMT impossible, STIBP
	 * is not required.
	 *
	 * Enhanced IBRS also protects against cross-thread branch target
	 * injection in user-mode as the IBRS bit remains always set which
	 * implicitly enables cross-thread protections.  However, in legacy IBRS
	 * mode, the IBRS bit is set only on kernel entry and cleared on return
	 * to userspace. This disables the implicit cross-thread protection,
	 * so allow for STIBP to be selected in that case.
	 */
	if (!boot_cpu_has(X86_FEATURE_STIBP) ||
	    !smt_possible ||
	    spectre_v2_in_eibrs_mode(spectre_v2_enabled))
		return;

	/*
	 * At this point, an STIBP mode other than "off" has been set.
	 * If STIBP support is not being forced, check if STIBP always-on
	 * is preferred.
	 */
	if (mode != SPECTRE_V2_USER_STRICT &&
	    boot_cpu_has(X86_FEATURE_AMD_STIBP_ALWAYS_ON))
		mode = SPECTRE_V2_USER_STRICT_PREFERRED;

	if (retbleed_mitigation == RETBLEED_MITIGATION_UNRET ||
	    retbleed_mitigation == RETBLEED_MITIGATION_IBPB) {
		if (mode != SPECTRE_V2_USER_STRICT &&
		    mode != SPECTRE_V2_USER_STRICT_PREFERRED)
			pr_info("Selecting STIBP always-on mode to complement retbleed mitigation\n");
		mode = SPECTRE_V2_USER_STRICT_PREFERRED;
	}

	spectre_v2_user_stibp = mode;

set_mode:
	pr_info("%s\n", spectre_v2_user_strings[mode]);
}

static const char * const spectre_v2_strings[] = {
	[SPECTRE_V2_NONE]			= "Vulnerable",
	[SPECTRE_V2_RETPOLINE]			= "Mitigation: Retpolines",
	[SPECTRE_V2_LFENCE]			= "Mitigation: LFENCE",
	[SPECTRE_V2_EIBRS]			= "Mitigation: Enhanced IBRS",
	[SPECTRE_V2_EIBRS_LFENCE]		= "Mitigation: Enhanced IBRS + LFENCE",
	[SPECTRE_V2_EIBRS_RETPOLINE]		= "Mitigation: Enhanced IBRS + Retpolines",
	[SPECTRE_V2_IBRS]			= "Mitigation: IBRS",
};

static const struct {
	const char *option;
	enum spectre_v2_mitigation_cmd cmd;
	bool secure;
} mitigation_options[] __initconst = {
	{ "off",		SPECTRE_V2_CMD_NONE,		  false },
	{ "on",			SPECTRE_V2_CMD_FORCE,		  true  },
	{ "retpoline",		SPECTRE_V2_CMD_RETPOLINE,	  false },
	{ "retpoline,amd",	SPECTRE_V2_CMD_RETPOLINE_LFENCE,  false },
	{ "retpoline,lfence",	SPECTRE_V2_CMD_RETPOLINE_LFENCE,  false },
	{ "retpoline,generic",	SPECTRE_V2_CMD_RETPOLINE_GENERIC, false },
	{ "eibrs",		SPECTRE_V2_CMD_EIBRS,		  false },
	{ "eibrs,lfence",	SPECTRE_V2_CMD_EIBRS_LFENCE,	  false },
	{ "eibrs,retpoline",	SPECTRE_V2_CMD_EIBRS_RETPOLINE,	  false },
	{ "auto",		SPECTRE_V2_CMD_AUTO,		  false },
	{ "ibrs",		SPECTRE_V2_CMD_IBRS,              false },
};

static void __init spec_v2_print_cond(const char *reason, bool secure)
{
	if (boot_cpu_has_bug(X86_BUG_SPECTRE_V2) != secure)
		pr_info("%s selected on command line.\n", reason);
}

static enum spectre_v2_mitigation_cmd __init spectre_v2_parse_cmdline(void)
{
	enum spectre_v2_mitigation_cmd cmd = SPECTRE_V2_CMD_AUTO;
	char arg[20];
	int ret, i;

	if (cmdline_find_option_bool(boot_command_line, "nospectre_v2") ||
	    cpu_mitigations_off())
		return SPECTRE_V2_CMD_NONE;

	ret = cmdline_find_option(boot_command_line, "spectre_v2", arg, sizeof(arg));
	if (ret < 0)
		return SPECTRE_V2_CMD_AUTO;

	for (i = 0; i < ARRAY_SIZE(mitigation_options); i++) {
		if (!match_option(arg, ret, mitigation_options[i].option))
			continue;
		cmd = mitigation_options[i].cmd;
		break;
	}

	if (i >= ARRAY_SIZE(mitigation_options)) {
		pr_err("unknown option (%s). Switching to AUTO select\n", arg);
		return SPECTRE_V2_CMD_AUTO;
	}

	if ((cmd == SPECTRE_V2_CMD_RETPOLINE ||
	     cmd == SPECTRE_V2_CMD_RETPOLINE_LFENCE ||
	     cmd == SPECTRE_V2_CMD_RETPOLINE_GENERIC ||
	     cmd == SPECTRE_V2_CMD_EIBRS_LFENCE ||
	     cmd == SPECTRE_V2_CMD_EIBRS_RETPOLINE) &&
	    !IS_ENABLED(CONFIG_RETPOLINE)) {
		pr_err("%s selected but not compiled in. Switching to AUTO select\n",
		       mitigation_options[i].option);
		return SPECTRE_V2_CMD_AUTO;
	}

	if ((cmd == SPECTRE_V2_CMD_EIBRS ||
	     cmd == SPECTRE_V2_CMD_EIBRS_LFENCE ||
	     cmd == SPECTRE_V2_CMD_EIBRS_RETPOLINE) &&
	    !boot_cpu_has(X86_FEATURE_IBRS_ENHANCED)) {
		pr_err("%s selected but CPU doesn't have eIBRS. Switching to AUTO select\n",
		       mitigation_options[i].option);
		return SPECTRE_V2_CMD_AUTO;
	}

	if ((cmd == SPECTRE_V2_CMD_RETPOLINE_LFENCE ||
	     cmd == SPECTRE_V2_CMD_EIBRS_LFENCE) &&
	    !boot_cpu_has(X86_FEATURE_LFENCE_RDTSC)) {
		pr_err("%s selected, but CPU doesn't have a serializing LFENCE. Switching to AUTO select\n",
		       mitigation_options[i].option);
		return SPECTRE_V2_CMD_AUTO;
	}

	if (cmd == SPECTRE_V2_CMD_IBRS && !IS_ENABLED(CONFIG_CPU_IBRS_ENTRY)) {
		pr_err("%s selected but not compiled in. Switching to AUTO select\n",
		       mitigation_options[i].option);
		return SPECTRE_V2_CMD_AUTO;
	}

	if (cmd == SPECTRE_V2_CMD_IBRS && boot_cpu_data.x86_vendor != X86_VENDOR_INTEL) {
		pr_err("%s selected but not Intel CPU. Switching to AUTO select\n",
		       mitigation_options[i].option);
		return SPECTRE_V2_CMD_AUTO;
	}

	if (cmd == SPECTRE_V2_CMD_IBRS && !boot_cpu_has(X86_FEATURE_IBRS)) {
		pr_err("%s selected but CPU doesn't have IBRS. Switching to AUTO select\n",
		       mitigation_options[i].option);
		return SPECTRE_V2_CMD_AUTO;
	}

	if (cmd == SPECTRE_V2_CMD_IBRS && boot_cpu_has(X86_FEATURE_XENPV)) {
		pr_err("%s selected but running as XenPV guest. Switching to AUTO select\n",
		       mitigation_options[i].option);
		return SPECTRE_V2_CMD_AUTO;
	}

	spec_v2_print_cond(mitigation_options[i].option,
			   mitigation_options[i].secure);
	return cmd;
}

static enum spectre_v2_mitigation __init spectre_v2_select_retpoline(void)
{
	if (!IS_ENABLED(CONFIG_RETPOLINE)) {
		pr_err("Kernel not compiled with retpoline; no mitigation available!");
		return SPECTRE_V2_NONE;
	}

	return SPECTRE_V2_RETPOLINE;
}

/* Disable in-kernel use of non-RSB RET predictors */
static void __init spec_ctrl_disable_kernel_rrsba(void)
{
	u64 ia32_cap;

	if (!boot_cpu_has(X86_FEATURE_RRSBA_CTRL))
		return;

	ia32_cap = x86_read_arch_cap_msr();

	if (ia32_cap & ARCH_CAP_RRSBA) {
		x86_spec_ctrl_base |= SPEC_CTRL_RRSBA_DIS_S;
		update_spec_ctrl(x86_spec_ctrl_base);
	}
}

static void __init spectre_v2_determine_rsb_fill_type_at_vmexit(enum spectre_v2_mitigation mode)
{
	/*
	 * Similar to context switches, there are two types of RSB attacks
	 * after VM exit:
	 *
	 * 1) RSB underflow
	 *
	 * 2) Poisoned RSB entry
	 *
	 * When retpoline is enabled, both are mitigated by filling/clearing
	 * the RSB.
	 *
	 * When IBRS is enabled, while #1 would be mitigated by the IBRS branch
	 * prediction isolation protections, RSB still needs to be cleared
	 * because of #2.  Note that SMEP provides no protection here, unlike
	 * user-space-poisoned RSB entries.
	 *
	 * eIBRS should protect against RSB poisoning, but if the EIBRS_PBRSB
	 * bug is present then a LITE version of RSB protection is required,
	 * just a single call needs to retire before a RET is executed.
	 */
	switch (mode) {
	case SPECTRE_V2_NONE:
		return;

	case SPECTRE_V2_EIBRS_LFENCE:
	case SPECTRE_V2_EIBRS:
		if (boot_cpu_has_bug(X86_BUG_EIBRS_PBRSB)) {
			setup_force_cpu_cap(X86_FEATURE_RSB_VMEXIT_LITE);
			pr_info("Spectre v2 / PBRSB-eIBRS: Retire a single CALL on VMEXIT\n");
		}
		return;

	case SPECTRE_V2_EIBRS_RETPOLINE:
	case SPECTRE_V2_RETPOLINE:
	case SPECTRE_V2_LFENCE:
	case SPECTRE_V2_IBRS:
		setup_force_cpu_cap(X86_FEATURE_RSB_VMEXIT);
		pr_info("Spectre v2 / SpectreRSB : Filling RSB on VMEXIT\n");
		return;
	}

	pr_warn_once("Unknown Spectre v2 mode, disabling RSB mitigation at VM exit");
	dump_stack();
}

static void __init spectre_v2_select_mitigation(void)
{
	enum spectre_v2_mitigation_cmd cmd = spectre_v2_parse_cmdline();
	enum spectre_v2_mitigation mode = SPECTRE_V2_NONE;

	/*
	 * If the CPU is not affected and the command line mode is NONE or AUTO
	 * then nothing to do.
	 */
	if (!boot_cpu_has_bug(X86_BUG_SPECTRE_V2) &&
	    (cmd == SPECTRE_V2_CMD_NONE || cmd == SPECTRE_V2_CMD_AUTO))
		return;

	switch (cmd) {
	case SPECTRE_V2_CMD_NONE:
		return;

	case SPECTRE_V2_CMD_FORCE:
	case SPECTRE_V2_CMD_AUTO:
		if (boot_cpu_has(X86_FEATURE_IBRS_ENHANCED)) {
			mode = SPECTRE_V2_EIBRS;
			break;
		}

		if (IS_ENABLED(CONFIG_CPU_IBRS_ENTRY) &&
		    boot_cpu_has_bug(X86_BUG_RETBLEED) &&
		    retbleed_cmd != RETBLEED_CMD_OFF &&
		    boot_cpu_has(X86_FEATURE_IBRS) &&
		    boot_cpu_data.x86_vendor == X86_VENDOR_INTEL) {
			mode = SPECTRE_V2_IBRS;
			break;
		}

		mode = spectre_v2_select_retpoline();
		break;

	case SPECTRE_V2_CMD_RETPOLINE_LFENCE:
		pr_err(SPECTRE_V2_LFENCE_MSG);
		mode = SPECTRE_V2_LFENCE;
		break;

	case SPECTRE_V2_CMD_RETPOLINE_GENERIC:
		mode = SPECTRE_V2_RETPOLINE;
		break;

	case SPECTRE_V2_CMD_RETPOLINE:
		mode = spectre_v2_select_retpoline();
		break;

	case SPECTRE_V2_CMD_IBRS:
		mode = SPECTRE_V2_IBRS;
		break;

	case SPECTRE_V2_CMD_EIBRS:
		mode = SPECTRE_V2_EIBRS;
		break;

	case SPECTRE_V2_CMD_EIBRS_LFENCE:
		mode = SPECTRE_V2_EIBRS_LFENCE;
		break;

	case SPECTRE_V2_CMD_EIBRS_RETPOLINE:
		mode = SPECTRE_V2_EIBRS_RETPOLINE;
		break;
	}

	if (mode == SPECTRE_V2_EIBRS && unprivileged_ebpf_enabled())
		pr_err(SPECTRE_V2_EIBRS_EBPF_MSG);

	if (spectre_v2_in_ibrs_mode(mode)) {
		x86_spec_ctrl_base |= SPEC_CTRL_IBRS;
		update_spec_ctrl(x86_spec_ctrl_base);
	}

	switch (mode) {
	case SPECTRE_V2_NONE:
	case SPECTRE_V2_EIBRS:
		break;

	case SPECTRE_V2_IBRS:
		setup_force_cpu_cap(X86_FEATURE_KERNEL_IBRS);
		if (boot_cpu_has(X86_FEATURE_IBRS_ENHANCED))
			pr_warn(SPECTRE_V2_IBRS_PERF_MSG);
		break;

	case SPECTRE_V2_LFENCE:
	case SPECTRE_V2_EIBRS_LFENCE:
		setup_force_cpu_cap(X86_FEATURE_RETPOLINE_LFENCE);
		fallthrough;

	case SPECTRE_V2_RETPOLINE:
	case SPECTRE_V2_EIBRS_RETPOLINE:
		setup_force_cpu_cap(X86_FEATURE_RETPOLINE);
		break;
	}

	/*
	 * Disable alternate RSB predictions in kernel when indirect CALLs and
	 * JMPs gets protection against BHI and Intramode-BTI, but RET
	 * prediction from a non-RSB predictor is still a risk.
	 */
	if (mode == SPECTRE_V2_EIBRS_LFENCE ||
	    mode == SPECTRE_V2_EIBRS_RETPOLINE ||
	    mode == SPECTRE_V2_RETPOLINE)
		spec_ctrl_disable_kernel_rrsba();

	spectre_v2_enabled = mode;
	pr_info("%s\n", spectre_v2_strings[mode]);

	/*
	 * If Spectre v2 protection has been enabled, fill the RSB during a
	 * context switch.  In general there are two types of RSB attacks
	 * across context switches, for which the CALLs/RETs may be unbalanced.
	 *
	 * 1) RSB underflow
	 *
	 *    Some Intel parts have "bottomless RSB".  When the RSB is empty,
	 *    speculated return targets may come from the branch predictor,
	 *    which could have a user-poisoned BTB or BHB entry.
	 *
	 *    AMD has it even worse: *all* returns are speculated from the BTB,
	 *    regardless of the state of the RSB.
	 *
	 *    When IBRS or eIBRS is enabled, the "user -> kernel" attack
	 *    scenario is mitigated by the IBRS branch prediction isolation
	 *    properties, so the RSB buffer filling wouldn't be necessary to
	 *    protect against this type of attack.
	 *
	 *    The "user -> user" attack scenario is mitigated by RSB filling.
	 *
	 * 2) Poisoned RSB entry
	 *
	 *    If the 'next' in-kernel return stack is shorter than 'prev',
	 *    'next' could be tricked into speculating with a user-poisoned RSB
	 *    entry.
	 *
	 *    The "user -> kernel" attack scenario is mitigated by SMEP and
	 *    eIBRS.
	 *
	 *    The "user -> user" scenario, also known as SpectreBHB, requires
	 *    RSB clearing.
	 *
	 * So to mitigate all cases, unconditionally fill RSB on context
	 * switches.
	 *
	 * FIXME: Is this pointless for retbleed-affected AMD?
	 */
	setup_force_cpu_cap(X86_FEATURE_RSB_CTXSW);
	pr_info("Spectre v2 / SpectreRSB mitigation: Filling RSB on context switch\n");

	spectre_v2_determine_rsb_fill_type_at_vmexit(mode);

	/*
	 * Retpoline protects the kernel, but doesn't protect firmware.  IBRS
	 * and Enhanced IBRS protect firmware too, so enable IBRS around
	 * firmware calls only when IBRS / Enhanced IBRS aren't otherwise
	 * enabled.
	 *
	 * Use "mode" to check Enhanced IBRS instead of boot_cpu_has(), because
	 * the user might select retpoline on the kernel command line and if
	 * the CPU supports Enhanced IBRS, kernel might un-intentionally not
	 * enable IBRS around firmware calls.
	 */
	if (boot_cpu_has_bug(X86_BUG_RETBLEED) &&
	    boot_cpu_has(X86_FEATURE_IBPB) &&
	    (boot_cpu_data.x86_vendor == X86_VENDOR_AMD ||
	     boot_cpu_data.x86_vendor == X86_VENDOR_HYGON)) {

		if (retbleed_cmd != RETBLEED_CMD_IBPB) {
			setup_force_cpu_cap(X86_FEATURE_USE_IBPB_FW);
			pr_info("Enabling Speculation Barrier for firmware calls\n");
		}

	} else if (boot_cpu_has(X86_FEATURE_IBRS) && !spectre_v2_in_ibrs_mode(mode)) {
		setup_force_cpu_cap(X86_FEATURE_USE_IBRS_FW);
		pr_info("Enabling Restricted Speculation for firmware calls\n");
	}

	/* Set up IBPB and STIBP depending on the general spectre V2 command */
	spectre_v2_cmd = cmd;
}

static void update_stibp_msr(void * __unused)
{
	u64 val = spec_ctrl_current() | (x86_spec_ctrl_base & SPEC_CTRL_STIBP);
	update_spec_ctrl(val);
}

/* Update x86_spec_ctrl_base in case SMT state changed. */
static void update_stibp_strict(void)
{
	u64 mask = x86_spec_ctrl_base & ~SPEC_CTRL_STIBP;

	if (sched_smt_active())
		mask |= SPEC_CTRL_STIBP;

	if (mask == x86_spec_ctrl_base)
		return;

	pr_info("Update user space SMT mitigation: STIBP %s\n",
		mask & SPEC_CTRL_STIBP ? "always-on" : "off");
	x86_spec_ctrl_base = mask;
	on_each_cpu(update_stibp_msr, NULL, 1);
}

/* Update the static key controlling the evaluation of TIF_SPEC_IB */
static void update_indir_branch_cond(void)
{
	if (sched_smt_active())
		static_branch_enable(&switch_to_cond_stibp);
	else
		static_branch_disable(&switch_to_cond_stibp);
}

#undef pr_fmt
#define pr_fmt(fmt) fmt

/* Update the static key controlling the MDS CPU buffer clear in idle */
static void update_mds_branch_idle(void)
{
	u64 ia32_cap = x86_read_arch_cap_msr();

	/*
	 * Enable the idle clearing if SMT is active on CPUs which are
	 * affected only by MSBDS and not any other MDS variant.
	 *
	 * The other variants cannot be mitigated when SMT is enabled, so
	 * clearing the buffers on idle just to prevent the Store Buffer
	 * repartitioning leak would be a window dressing exercise.
	 */
	if (!boot_cpu_has_bug(X86_BUG_MSBDS_ONLY))
		return;

	if (sched_smt_active()) {
		static_branch_enable(&mds_idle_clear);
	} else if (mmio_mitigation == MMIO_MITIGATION_OFF ||
		   (ia32_cap & ARCH_CAP_FBSDP_NO)) {
		static_branch_disable(&mds_idle_clear);
	}
}

#define MDS_MSG_SMT "MDS CPU bug present and SMT on, data leak possible. See https://www.kernel.org/doc/html/latest/admin-guide/hw-vuln/mds.html for more details.\n"
#define TAA_MSG_SMT "TAA CPU bug present and SMT on, data leak possible. See https://www.kernel.org/doc/html/latest/admin-guide/hw-vuln/tsx_async_abort.html for more details.\n"
#define MMIO_MSG_SMT "MMIO Stale Data CPU bug present and SMT on, data leak possible. See https://www.kernel.org/doc/html/latest/admin-guide/hw-vuln/processor_mmio_stale_data.html for more details.\n"

void cpu_bugs_smt_update(void)
{
	mutex_lock(&spec_ctrl_mutex);

	if (sched_smt_active() && unprivileged_ebpf_enabled() &&
	    spectre_v2_enabled == SPECTRE_V2_EIBRS_LFENCE)
		pr_warn_once(SPECTRE_V2_EIBRS_LFENCE_EBPF_SMT_MSG);

	switch (spectre_v2_user_stibp) {
	case SPECTRE_V2_USER_NONE:
		break;
	case SPECTRE_V2_USER_STRICT:
	case SPECTRE_V2_USER_STRICT_PREFERRED:
		update_stibp_strict();
		break;
	case SPECTRE_V2_USER_PRCTL:
	case SPECTRE_V2_USER_SECCOMP:
		update_indir_branch_cond();
		break;
	}

	switch (mds_mitigation) {
	case MDS_MITIGATION_FULL:
	case MDS_MITIGATION_VMWERV:
		if (sched_smt_active() && !boot_cpu_has(X86_BUG_MSBDS_ONLY))
			pr_warn_once(MDS_MSG_SMT);
		update_mds_branch_idle();
		break;
	case MDS_MITIGATION_OFF:
		break;
	}

	switch (taa_mitigation) {
	case TAA_MITIGATION_VERW:
	case TAA_MITIGATION_UCODE_NEEDED:
		if (sched_smt_active())
			pr_warn_once(TAA_MSG_SMT);
		break;
	case TAA_MITIGATION_TSX_DISABLED:
	case TAA_MITIGATION_OFF:
		break;
	}

	switch (mmio_mitigation) {
	case MMIO_MITIGATION_VERW:
	case MMIO_MITIGATION_UCODE_NEEDED:
		if (sched_smt_active())
			pr_warn_once(MMIO_MSG_SMT);
		break;
	case MMIO_MITIGATION_OFF:
		break;
	}

	mutex_unlock(&spec_ctrl_mutex);
}

#undef pr_fmt
#define pr_fmt(fmt)	"Speculative Store Bypass: " fmt

static enum ssb_mitigation ssb_mode __ro_after_init = SPEC_STORE_BYPASS_NONE;

/* The kernel command line selection */
enum ssb_mitigation_cmd {
	SPEC_STORE_BYPASS_CMD_NONE,
	SPEC_STORE_BYPASS_CMD_AUTO,
	SPEC_STORE_BYPASS_CMD_ON,
	SPEC_STORE_BYPASS_CMD_PRCTL,
	SPEC_STORE_BYPASS_CMD_SECCOMP,
};

static const char * const ssb_strings[] = {
	[SPEC_STORE_BYPASS_NONE]	= "Vulnerable",
	[SPEC_STORE_BYPASS_DISABLE]	= "Mitigation: Speculative Store Bypass disabled",
	[SPEC_STORE_BYPASS_PRCTL]	= "Mitigation: Speculative Store Bypass disabled via prctl",
	[SPEC_STORE_BYPASS_SECCOMP]	= "Mitigation: Speculative Store Bypass disabled via prctl and seccomp",
};

static const struct {
	const char *option;
	enum ssb_mitigation_cmd cmd;
} ssb_mitigation_options[]  __initconst = {
	{ "auto",	SPEC_STORE_BYPASS_CMD_AUTO },    /* Platform decides */
	{ "on",		SPEC_STORE_BYPASS_CMD_ON },      /* Disable Speculative Store Bypass */
	{ "off",	SPEC_STORE_BYPASS_CMD_NONE },    /* Don't touch Speculative Store Bypass */
	{ "prctl",	SPEC_STORE_BYPASS_CMD_PRCTL },   /* Disable Speculative Store Bypass via prctl */
	{ "seccomp",	SPEC_STORE_BYPASS_CMD_SECCOMP }, /* Disable Speculative Store Bypass via prctl and seccomp */
};

static enum ssb_mitigation_cmd __init ssb_parse_cmdline(void)
{
	enum ssb_mitigation_cmd cmd = SPEC_STORE_BYPASS_CMD_AUTO;
	char arg[20];
	int ret, i;

	if (cmdline_find_option_bool(boot_command_line, "nospec_store_bypass_disable") ||
	    cpu_mitigations_off()) {
		return SPEC_STORE_BYPASS_CMD_NONE;
	} else {
		ret = cmdline_find_option(boot_command_line, "spec_store_bypass_disable",
					  arg, sizeof(arg));
		if (ret < 0)
			return SPEC_STORE_BYPASS_CMD_AUTO;

		for (i = 0; i < ARRAY_SIZE(ssb_mitigation_options); i++) {
			if (!match_option(arg, ret, ssb_mitigation_options[i].option))
				continue;

			cmd = ssb_mitigation_options[i].cmd;
			break;
		}

		if (i >= ARRAY_SIZE(ssb_mitigation_options)) {
			pr_err("unknown option (%s). Switching to AUTO select\n", arg);
			return SPEC_STORE_BYPASS_CMD_AUTO;
		}
	}

	return cmd;
}

static enum ssb_mitigation __init __ssb_select_mitigation(void)
{
	enum ssb_mitigation mode = SPEC_STORE_BYPASS_NONE;
	enum ssb_mitigation_cmd cmd;

	if (!boot_cpu_has(X86_FEATURE_SSBD))
		return mode;

	cmd = ssb_parse_cmdline();
	if (!boot_cpu_has_bug(X86_BUG_SPEC_STORE_BYPASS) &&
	    (cmd == SPEC_STORE_BYPASS_CMD_NONE ||
	     cmd == SPEC_STORE_BYPASS_CMD_AUTO))
		return mode;

	switch (cmd) {
	case SPEC_STORE_BYPASS_CMD_AUTO:
	case SPEC_STORE_BYPASS_CMD_SECCOMP:
		/*
		 * Choose prctl+seccomp as the default mode if seccomp is
		 * enabled.
		 */
		if (IS_ENABLED(CONFIG_SECCOMP))
			mode = SPEC_STORE_BYPASS_SECCOMP;
		else
			mode = SPEC_STORE_BYPASS_PRCTL;
		break;
	case SPEC_STORE_BYPASS_CMD_ON:
		mode = SPEC_STORE_BYPASS_DISABLE;
		break;
	case SPEC_STORE_BYPASS_CMD_PRCTL:
		mode = SPEC_STORE_BYPASS_PRCTL;
		break;
	case SPEC_STORE_BYPASS_CMD_NONE:
		break;
	}

	/*
	 * We have three CPU feature flags that are in play here:
	 *  - X86_BUG_SPEC_STORE_BYPASS - CPU is susceptible.
	 *  - X86_FEATURE_SSBD - CPU is able to turn off speculative store bypass
	 *  - X86_FEATURE_SPEC_STORE_BYPASS_DISABLE - engage the mitigation
	 */
	if (mode == SPEC_STORE_BYPASS_DISABLE) {
		setup_force_cpu_cap(X86_FEATURE_SPEC_STORE_BYPASS_DISABLE);
		/*
		 * Intel uses the SPEC CTRL MSR Bit(2) for this, while AMD may
		 * use a completely different MSR and bit dependent on family.
		 */
		if (!static_cpu_has(X86_FEATURE_SPEC_CTRL_SSBD) &&
		    !static_cpu_has(X86_FEATURE_AMD_SSBD)) {
			x86_amd_ssb_disable();
		} else {
			x86_spec_ctrl_base |= SPEC_CTRL_SSBD;
			update_spec_ctrl(x86_spec_ctrl_base);
		}
	}

	return mode;
}

static void ssb_select_mitigation(void)
{
	ssb_mode = __ssb_select_mitigation();

	if (boot_cpu_has_bug(X86_BUG_SPEC_STORE_BYPASS))
		pr_info("%s\n", ssb_strings[ssb_mode]);
}

#undef pr_fmt
#define pr_fmt(fmt)     "Speculation prctl: " fmt

static void task_update_spec_tif(struct task_struct *tsk)
{
	/* Force the update of the real TIF bits */
	set_tsk_thread_flag(tsk, TIF_SPEC_FORCE_UPDATE);

	/*
	 * Immediately update the speculation control MSRs for the current
	 * task, but for a non-current task delay setting the CPU
	 * mitigation until it is scheduled next.
	 *
	 * This can only happen for SECCOMP mitigation. For PRCTL it's
	 * always the current task.
	 */
	if (tsk == current)
		speculation_ctrl_update_current();
}

static int l1d_flush_prctl_set(struct task_struct *task, unsigned long ctrl)
{

	if (!static_branch_unlikely(&switch_mm_cond_l1d_flush))
		return -EPERM;

	switch (ctrl) {
	case PR_SPEC_ENABLE:
		set_ti_thread_flag(&task->thread_info, TIF_SPEC_L1D_FLUSH);
		return 0;
	case PR_SPEC_DISABLE:
		clear_ti_thread_flag(&task->thread_info, TIF_SPEC_L1D_FLUSH);
		return 0;
	default:
		return -ERANGE;
	}
}

static int ssb_prctl_set(struct task_struct *task, unsigned long ctrl)
{
	if (ssb_mode != SPEC_STORE_BYPASS_PRCTL &&
	    ssb_mode != SPEC_STORE_BYPASS_SECCOMP)
		return -ENXIO;

	switch (ctrl) {
	case PR_SPEC_ENABLE:
		/* If speculation is force disabled, enable is not allowed */
		if (task_spec_ssb_force_disable(task))
			return -EPERM;
		task_clear_spec_ssb_disable(task);
		task_clear_spec_ssb_noexec(task);
		task_update_spec_tif(task);
		break;
	case PR_SPEC_DISABLE:
		task_set_spec_ssb_disable(task);
		task_clear_spec_ssb_noexec(task);
		task_update_spec_tif(task);
		break;
	case PR_SPEC_FORCE_DISABLE:
		task_set_spec_ssb_disable(task);
		task_set_spec_ssb_force_disable(task);
		task_clear_spec_ssb_noexec(task);
		task_update_spec_tif(task);
		break;
	case PR_SPEC_DISABLE_NOEXEC:
		if (task_spec_ssb_force_disable(task))
			return -EPERM;
		task_set_spec_ssb_disable(task);
		task_set_spec_ssb_noexec(task);
		task_update_spec_tif(task);
		break;
	default:
		return -ERANGE;
	}
	return 0;
}

static bool is_spec_ib_user_controlled(void)
{
	return spectre_v2_user_ibpb == SPECTRE_V2_USER_PRCTL ||
		spectre_v2_user_ibpb == SPECTRE_V2_USER_SECCOMP ||
		spectre_v2_user_stibp == SPECTRE_V2_USER_PRCTL ||
		spectre_v2_user_stibp == SPECTRE_V2_USER_SECCOMP;
}

static int ib_prctl_set(struct task_struct *task, unsigned long ctrl)
{
	switch (ctrl) {
	case PR_SPEC_ENABLE:
		if (spectre_v2_user_ibpb == SPECTRE_V2_USER_NONE &&
		    spectre_v2_user_stibp == SPECTRE_V2_USER_NONE)
			return 0;

		/*
		 * With strict mode for both IBPB and STIBP, the instruction
		 * code paths avoid checking this task flag and instead,
		 * unconditionally run the instruction. However, STIBP and IBPB
		 * are independent and either can be set to conditionally
		 * enabled regardless of the mode of the other.
		 *
		 * If either is set to conditional, allow the task flag to be
		 * updated, unless it was force-disabled by a previous prctl
		 * call. Currently, this is possible on an AMD CPU which has the
		 * feature X86_FEATURE_AMD_STIBP_ALWAYS_ON. In this case, if the
		 * kernel is booted with 'spectre_v2_user=seccomp', then
		 * spectre_v2_user_ibpb == SPECTRE_V2_USER_SECCOMP and
		 * spectre_v2_user_stibp == SPECTRE_V2_USER_STRICT_PREFERRED.
		 */
		if (!is_spec_ib_user_controlled() ||
		    task_spec_ib_force_disable(task))
			return -EPERM;

		task_clear_spec_ib_disable(task);
		task_update_spec_tif(task);
		break;
	case PR_SPEC_DISABLE:
	case PR_SPEC_FORCE_DISABLE:
		/*
		 * Indirect branch speculation is always allowed when
		 * mitigation is force disabled.
		 */
		if (spectre_v2_user_ibpb == SPECTRE_V2_USER_NONE &&
		    spectre_v2_user_stibp == SPECTRE_V2_USER_NONE)
			return -EPERM;

		if (!is_spec_ib_user_controlled())
			return 0;

		task_set_spec_ib_disable(task);
		if (ctrl == PR_SPEC_FORCE_DISABLE)
			task_set_spec_ib_force_disable(task);
		task_update_spec_tif(task);
		if (task == current)
			indirect_branch_prediction_barrier();
		break;
	default:
		return -ERANGE;
	}
	return 0;
}

int arch_prctl_spec_ctrl_set(struct task_struct *task, unsigned long which,
			     unsigned long ctrl)
{
	switch (which) {
	case PR_SPEC_STORE_BYPASS:
		return ssb_prctl_set(task, ctrl);
	case PR_SPEC_INDIRECT_BRANCH:
		return ib_prctl_set(task, ctrl);
	case PR_SPEC_L1D_FLUSH:
		return l1d_flush_prctl_set(task, ctrl);
	default:
		return -ENODEV;
	}
}

#ifdef CONFIG_SECCOMP
void arch_seccomp_spec_mitigate(struct task_struct *task)
{
	if (ssb_mode == SPEC_STORE_BYPASS_SECCOMP)
		ssb_prctl_set(task, PR_SPEC_FORCE_DISABLE);
	if (spectre_v2_user_ibpb == SPECTRE_V2_USER_SECCOMP ||
	    spectre_v2_user_stibp == SPECTRE_V2_USER_SECCOMP)
		ib_prctl_set(task, PR_SPEC_FORCE_DISABLE);
}
#endif

static int l1d_flush_prctl_get(struct task_struct *task)
{
	if (!static_branch_unlikely(&switch_mm_cond_l1d_flush))
		return PR_SPEC_FORCE_DISABLE;

	if (test_ti_thread_flag(&task->thread_info, TIF_SPEC_L1D_FLUSH))
		return PR_SPEC_PRCTL | PR_SPEC_ENABLE;
	else
		return PR_SPEC_PRCTL | PR_SPEC_DISABLE;
}

static int ssb_prctl_get(struct task_struct *task)
{
	switch (ssb_mode) {
	case SPEC_STORE_BYPASS_DISABLE:
		return PR_SPEC_DISABLE;
	case SPEC_STORE_BYPASS_SECCOMP:
	case SPEC_STORE_BYPASS_PRCTL:
		if (task_spec_ssb_force_disable(task))
			return PR_SPEC_PRCTL | PR_SPEC_FORCE_DISABLE;
		if (task_spec_ssb_noexec(task))
			return PR_SPEC_PRCTL | PR_SPEC_DISABLE_NOEXEC;
		if (task_spec_ssb_disable(task))
			return PR_SPEC_PRCTL | PR_SPEC_DISABLE;
		return PR_SPEC_PRCTL | PR_SPEC_ENABLE;
	default:
		if (boot_cpu_has_bug(X86_BUG_SPEC_STORE_BYPASS))
			return PR_SPEC_ENABLE;
		return PR_SPEC_NOT_AFFECTED;
	}
}

static int ib_prctl_get(struct task_struct *task)
{
	if (!boot_cpu_has_bug(X86_BUG_SPECTRE_V2))
		return PR_SPEC_NOT_AFFECTED;

	if (spectre_v2_user_ibpb == SPECTRE_V2_USER_NONE &&
	    spectre_v2_user_stibp == SPECTRE_V2_USER_NONE)
		return PR_SPEC_ENABLE;
	else if (is_spec_ib_user_controlled()) {
		if (task_spec_ib_force_disable(task))
			return PR_SPEC_PRCTL | PR_SPEC_FORCE_DISABLE;
		if (task_spec_ib_disable(task))
			return PR_SPEC_PRCTL | PR_SPEC_DISABLE;
		return PR_SPEC_PRCTL | PR_SPEC_ENABLE;
	} else if (spectre_v2_user_ibpb == SPECTRE_V2_USER_STRICT ||
	    spectre_v2_user_stibp == SPECTRE_V2_USER_STRICT ||
	    spectre_v2_user_stibp == SPECTRE_V2_USER_STRICT_PREFERRED)
		return PR_SPEC_DISABLE;
	else
		return PR_SPEC_NOT_AFFECTED;
}

int arch_prctl_spec_ctrl_get(struct task_struct *task, unsigned long which)
{
	switch (which) {
	case PR_SPEC_STORE_BYPASS:
		return ssb_prctl_get(task);
	case PR_SPEC_INDIRECT_BRANCH:
		return ib_prctl_get(task);
	case PR_SPEC_L1D_FLUSH:
		return l1d_flush_prctl_get(task);
	default:
		return -ENODEV;
	}
}

void x86_spec_ctrl_setup_ap(void)
{
	if (boot_cpu_has(X86_FEATURE_MSR_SPEC_CTRL))
		update_spec_ctrl(x86_spec_ctrl_base);

	if (ssb_mode == SPEC_STORE_BYPASS_DISABLE)
		x86_amd_ssb_disable();
}

bool itlb_multihit_kvm_mitigation;
EXPORT_SYMBOL_GPL(itlb_multihit_kvm_mitigation);

#undef pr_fmt
#define pr_fmt(fmt)	"L1TF: " fmt

/* Default mitigation for L1TF-affected CPUs */
enum l1tf_mitigations l1tf_mitigation __ro_after_init = L1TF_MITIGATION_FLUSH;
#if IS_ENABLED(CONFIG_KVM_INTEL)
EXPORT_SYMBOL_GPL(l1tf_mitigation);
#endif
enum vmx_l1d_flush_state l1tf_vmx_mitigation = VMENTER_L1D_FLUSH_AUTO;
EXPORT_SYMBOL_GPL(l1tf_vmx_mitigation);

/*
 * These CPUs all support 44bits physical address space internally in the
 * cache but CPUID can report a smaller number of physical address bits.
 *
 * The L1TF mitigation uses the top most address bit for the inversion of
 * non present PTEs. When the installed memory reaches into the top most
 * address bit due to memory holes, which has been observed on machines
 * which report 36bits physical address bits and have 32G RAM installed,
 * then the mitigation range check in l1tf_select_mitigation() triggers.
 * This is a false positive because the mitigation is still possible due to
 * the fact that the cache uses 44bit internally. Use the cache bits
 * instead of the reported physical bits and adjust them on the affected
 * machines to 44bit if the reported bits are less than 44.
 */
static void override_cache_bits(struct cpuinfo_x86 *c)
{
	if (c->x86 != 6)
		return;

	switch (c->x86_model) {
	case INTEL_FAM6_NEHALEM:
	case INTEL_FAM6_WESTMERE:
	case INTEL_FAM6_SANDYBRIDGE:
	case INTEL_FAM6_IVYBRIDGE:
	case INTEL_FAM6_HASWELL:
	case INTEL_FAM6_HASWELL_L:
	case INTEL_FAM6_HASWELL_G:
	case INTEL_FAM6_BROADWELL:
	case INTEL_FAM6_BROADWELL_G:
	case INTEL_FAM6_SKYLAKE_L:
	case INTEL_FAM6_SKYLAKE:
	case INTEL_FAM6_KABYLAKE_L:
	case INTEL_FAM6_KABYLAKE:
		if (c->x86_cache_bits < 44)
			c->x86_cache_bits = 44;
		break;
	}
}

static void __init l1tf_select_mitigation(void)
{
	u64 half_pa;

	if (!boot_cpu_has_bug(X86_BUG_L1TF))
		return;

	if (cpu_mitigations_off())
		l1tf_mitigation = L1TF_MITIGATION_OFF;
	else if (cpu_mitigations_auto_nosmt())
		l1tf_mitigation = L1TF_MITIGATION_FLUSH_NOSMT;

	override_cache_bits(&boot_cpu_data);

	switch (l1tf_mitigation) {
	case L1TF_MITIGATION_OFF:
	case L1TF_MITIGATION_FLUSH_NOWARN:
	case L1TF_MITIGATION_FLUSH:
		break;
	case L1TF_MITIGATION_FLUSH_NOSMT:
	case L1TF_MITIGATION_FULL:
		cpu_smt_disable(false);
		break;
	case L1TF_MITIGATION_FULL_FORCE:
		cpu_smt_disable(true);
		break;
	}

#if CONFIG_PGTABLE_LEVELS == 2
	pr_warn("Kernel not compiled for PAE. No mitigation for L1TF\n");
	return;
#endif

	half_pa = (u64)l1tf_pfn_limit() << PAGE_SHIFT;
	if (l1tf_mitigation != L1TF_MITIGATION_OFF &&
			e820__mapped_any(half_pa, ULLONG_MAX - half_pa, E820_TYPE_RAM)) {
		pr_warn("System has more than MAX_PA/2 memory. L1TF mitigation not effective.\n");
		pr_info("You may make it effective by booting the kernel with mem=%llu parameter.\n",
				half_pa);
		pr_info("However, doing so will make a part of your RAM unusable.\n");
		pr_info("Reading https://www.kernel.org/doc/html/latest/admin-guide/hw-vuln/l1tf.html might help you decide.\n");
		return;
	}

	setup_force_cpu_cap(X86_FEATURE_L1TF_PTEINV);
}

static int __init l1tf_cmdline(char *str)
{
	if (!boot_cpu_has_bug(X86_BUG_L1TF))
		return 0;

	if (!str)
		return -EINVAL;

	if (!strcmp(str, "off"))
		l1tf_mitigation = L1TF_MITIGATION_OFF;
	else if (!strcmp(str, "flush,nowarn"))
		l1tf_mitigation = L1TF_MITIGATION_FLUSH_NOWARN;
	else if (!strcmp(str, "flush"))
		l1tf_mitigation = L1TF_MITIGATION_FLUSH;
	else if (!strcmp(str, "flush,nosmt"))
		l1tf_mitigation = L1TF_MITIGATION_FLUSH_NOSMT;
	else if (!strcmp(str, "full"))
		l1tf_mitigation = L1TF_MITIGATION_FULL;
	else if (!strcmp(str, "full,force"))
		l1tf_mitigation = L1TF_MITIGATION_FULL_FORCE;

	return 0;
}
early_param("l1tf", l1tf_cmdline);

#undef pr_fmt
#define pr_fmt(fmt)	"Speculative Return Stack Overflow: " fmt

enum srso_mitigation {
	SRSO_MITIGATION_NONE,
	SRSO_MITIGATION_MICROCODE,
	SRSO_MITIGATION_SAFE_RET,
	SRSO_MITIGATION_IBPB,
	SRSO_MITIGATION_IBPB_ON_VMEXIT,
};

enum srso_mitigation_cmd {
	SRSO_CMD_OFF,
	SRSO_CMD_MICROCODE,
	SRSO_CMD_SAFE_RET,
	SRSO_CMD_IBPB,
	SRSO_CMD_IBPB_ON_VMEXIT,
};

static const char * const srso_strings[] = {
	[SRSO_MITIGATION_NONE]           = "Vulnerable",
	[SRSO_MITIGATION_MICROCODE]      = "Mitigation: microcode",
	[SRSO_MITIGATION_SAFE_RET]	 = "Mitigation: safe RET",
	[SRSO_MITIGATION_IBPB]		 = "Mitigation: IBPB",
	[SRSO_MITIGATION_IBPB_ON_VMEXIT] = "Mitigation: IBPB on VMEXIT only"
};

static enum srso_mitigation srso_mitigation __ro_after_init = SRSO_MITIGATION_NONE;
static enum srso_mitigation_cmd srso_cmd __ro_after_init = SRSO_CMD_SAFE_RET;

static int __init srso_parse_cmdline(char *str)
{
	if (!str)
		return -EINVAL;

	if (!strcmp(str, "off"))
		srso_cmd = SRSO_CMD_OFF;
	else if (!strcmp(str, "microcode"))
		srso_cmd = SRSO_CMD_MICROCODE;
	else if (!strcmp(str, "safe-ret"))
		srso_cmd = SRSO_CMD_SAFE_RET;
	else if (!strcmp(str, "ibpb"))
		srso_cmd = SRSO_CMD_IBPB;
	else if (!strcmp(str, "ibpb-vmexit"))
		srso_cmd = SRSO_CMD_IBPB_ON_VMEXIT;
	else
		pr_err("Ignoring unknown SRSO option (%s).", str);

	return 0;
}
early_param("spec_rstack_overflow", srso_parse_cmdline);

#define SRSO_NOTICE "WARNING: See https://kernel.org/doc/html/latest/admin-guide/hw-vuln/srso.html for mitigation options."

static void __init srso_select_mitigation(void)
{
	bool has_microcode;

	if (!boot_cpu_has_bug(X86_BUG_SRSO) || cpu_mitigations_off())
		goto pred_cmd;

	/*
	 * The first check is for the kernel running as a guest in order
	 * for guests to verify whether IBPB is a viable mitigation.
	 */
	has_microcode = boot_cpu_has(X86_FEATURE_IBPB_BRTYPE) || cpu_has_ibpb_brtype_microcode();
	if (!has_microcode) {
		pr_warn("IBPB-extending microcode not applied!\n");
		pr_warn(SRSO_NOTICE);
	} else {
		/*
		 * Enable the synthetic (even if in a real CPUID leaf)
		 * flags for guests.
		 */
		setup_force_cpu_cap(X86_FEATURE_IBPB_BRTYPE);

		/*
		 * Zen1/2 with SMT off aren't vulnerable after the right
		 * IBPB microcode has been applied.
		 */
		if (boot_cpu_data.x86 < 0x19 && !cpu_smt_possible()) {
			setup_force_cpu_cap(X86_FEATURE_SRSO_NO);
			return;
		}
	}

	if (retbleed_mitigation == RETBLEED_MITIGATION_IBPB) {
		if (has_microcode) {
			pr_err("Retbleed IBPB mitigation enabled, using same for SRSO\n");
			srso_mitigation = SRSO_MITIGATION_IBPB;
			goto pred_cmd;
		}
	}

	switch (srso_cmd) {
	case SRSO_CMD_OFF:
		goto pred_cmd;

	case SRSO_CMD_MICROCODE:
		if (has_microcode) {
			srso_mitigation = SRSO_MITIGATION_MICROCODE;
			pr_warn(SRSO_NOTICE);
		}
		break;

	case SRSO_CMD_SAFE_RET:
		if (IS_ENABLED(CONFIG_CPU_SRSO)) {
			/*
			 * Enable the return thunk for generated code
			 * like ftrace, static_call, etc.
			 */
			setup_force_cpu_cap(X86_FEATURE_RETHUNK);
			setup_force_cpu_cap(X86_FEATURE_UNRET);

			if (boot_cpu_data.x86 == 0x19) {
				setup_force_cpu_cap(X86_FEATURE_SRSO_ALIAS);
				x86_return_thunk = srso_alias_return_thunk;
			} else {
				setup_force_cpu_cap(X86_FEATURE_SRSO);
				x86_return_thunk = srso_return_thunk;
			}
			srso_mitigation = SRSO_MITIGATION_SAFE_RET;
		} else {
			pr_err("WARNING: kernel not compiled with CPU_SRSO.\n");
			goto pred_cmd;
		}
		break;

	case SRSO_CMD_IBPB:
		if (IS_ENABLED(CONFIG_CPU_IBPB_ENTRY)) {
			if (has_microcode) {
				setup_force_cpu_cap(X86_FEATURE_ENTRY_IBPB);
				srso_mitigation = SRSO_MITIGATION_IBPB;
			}
		} else {
			pr_err("WARNING: kernel not compiled with CPU_IBPB_ENTRY.\n");
			goto pred_cmd;
		}
		break;

	case SRSO_CMD_IBPB_ON_VMEXIT:
		if (IS_ENABLED(CONFIG_CPU_SRSO)) {
			if (!boot_cpu_has(X86_FEATURE_ENTRY_IBPB) && has_microcode) {
				setup_force_cpu_cap(X86_FEATURE_IBPB_ON_VMEXIT);
				srso_mitigation = SRSO_MITIGATION_IBPB_ON_VMEXIT;
			}
		} else {
			pr_err("WARNING: kernel not compiled with CPU_SRSO.\n");
			goto pred_cmd;
                }
		break;

	default:
		break;
	}

	pr_info("%s%s\n", srso_strings[srso_mitigation], (has_microcode ? "" : ", no microcode"));

pred_cmd:
<<<<<<< HEAD
	if ((boot_cpu_has(X86_FEATURE_SRSO_NO) || srso_cmd == SRSO_CMD_OFF) &&
=======
	if ((!boot_cpu_has_bug(X86_BUG_SRSO) || srso_cmd == SRSO_CMD_OFF) &&
>>>>>>> c33f17e6
	     boot_cpu_has(X86_FEATURE_SBPB))
		x86_pred_cmd = PRED_CMD_SBPB;
}

#undef pr_fmt
#define pr_fmt(fmt) fmt

#ifdef CONFIG_SYSFS

#define L1TF_DEFAULT_MSG "Mitigation: PTE Inversion"

#if IS_ENABLED(CONFIG_KVM_INTEL)
static const char * const l1tf_vmx_states[] = {
	[VMENTER_L1D_FLUSH_AUTO]		= "auto",
	[VMENTER_L1D_FLUSH_NEVER]		= "vulnerable",
	[VMENTER_L1D_FLUSH_COND]		= "conditional cache flushes",
	[VMENTER_L1D_FLUSH_ALWAYS]		= "cache flushes",
	[VMENTER_L1D_FLUSH_EPT_DISABLED]	= "EPT disabled",
	[VMENTER_L1D_FLUSH_NOT_REQUIRED]	= "flush not necessary"
};

static ssize_t l1tf_show_state(char *buf)
{
	if (l1tf_vmx_mitigation == VMENTER_L1D_FLUSH_AUTO)
		return sprintf(buf, "%s\n", L1TF_DEFAULT_MSG);

	if (l1tf_vmx_mitigation == VMENTER_L1D_FLUSH_EPT_DISABLED ||
	    (l1tf_vmx_mitigation == VMENTER_L1D_FLUSH_NEVER &&
	     sched_smt_active())) {
		return sprintf(buf, "%s; VMX: %s\n", L1TF_DEFAULT_MSG,
			       l1tf_vmx_states[l1tf_vmx_mitigation]);
	}

	return sprintf(buf, "%s; VMX: %s, SMT %s\n", L1TF_DEFAULT_MSG,
		       l1tf_vmx_states[l1tf_vmx_mitigation],
		       sched_smt_active() ? "vulnerable" : "disabled");
}

static ssize_t itlb_multihit_show_state(char *buf)
{
	if (!boot_cpu_has(X86_FEATURE_MSR_IA32_FEAT_CTL) ||
	    !boot_cpu_has(X86_FEATURE_VMX))
		return sprintf(buf, "KVM: Mitigation: VMX unsupported\n");
	else if (!(cr4_read_shadow() & X86_CR4_VMXE))
		return sprintf(buf, "KVM: Mitigation: VMX disabled\n");
	else if (itlb_multihit_kvm_mitigation)
		return sprintf(buf, "KVM: Mitigation: Split huge pages\n");
	else
		return sprintf(buf, "KVM: Vulnerable\n");
}
#else
static ssize_t l1tf_show_state(char *buf)
{
	return sprintf(buf, "%s\n", L1TF_DEFAULT_MSG);
}

static ssize_t itlb_multihit_show_state(char *buf)
{
	return sprintf(buf, "Processor vulnerable\n");
}
#endif

static ssize_t mds_show_state(char *buf)
{
	if (boot_cpu_has(X86_FEATURE_HYPERVISOR)) {
		return sprintf(buf, "%s; SMT Host state unknown\n",
			       mds_strings[mds_mitigation]);
	}

	if (boot_cpu_has(X86_BUG_MSBDS_ONLY)) {
		return sprintf(buf, "%s; SMT %s\n", mds_strings[mds_mitigation],
			       (mds_mitigation == MDS_MITIGATION_OFF ? "vulnerable" :
			        sched_smt_active() ? "mitigated" : "disabled"));
	}

	return sprintf(buf, "%s; SMT %s\n", mds_strings[mds_mitigation],
		       sched_smt_active() ? "vulnerable" : "disabled");
}

static ssize_t tsx_async_abort_show_state(char *buf)
{
	if ((taa_mitigation == TAA_MITIGATION_TSX_DISABLED) ||
	    (taa_mitigation == TAA_MITIGATION_OFF))
		return sprintf(buf, "%s\n", taa_strings[taa_mitigation]);

	if (boot_cpu_has(X86_FEATURE_HYPERVISOR)) {
		return sprintf(buf, "%s; SMT Host state unknown\n",
			       taa_strings[taa_mitigation]);
	}

	return sprintf(buf, "%s; SMT %s\n", taa_strings[taa_mitigation],
		       sched_smt_active() ? "vulnerable" : "disabled");
}

static ssize_t mmio_stale_data_show_state(char *buf)
{
	if (boot_cpu_has_bug(X86_BUG_MMIO_UNKNOWN))
		return sysfs_emit(buf, "Unknown: No mitigations\n");

	if (mmio_mitigation == MMIO_MITIGATION_OFF)
		return sysfs_emit(buf, "%s\n", mmio_strings[mmio_mitigation]);

	if (boot_cpu_has(X86_FEATURE_HYPERVISOR)) {
		return sysfs_emit(buf, "%s; SMT Host state unknown\n",
				  mmio_strings[mmio_mitigation]);
	}

	return sysfs_emit(buf, "%s; SMT %s\n", mmio_strings[mmio_mitigation],
			  sched_smt_active() ? "vulnerable" : "disabled");
}

static char *stibp_state(void)
{
	if (spectre_v2_in_eibrs_mode(spectre_v2_enabled))
		return "";

	switch (spectre_v2_user_stibp) {
	case SPECTRE_V2_USER_NONE:
		return ", STIBP: disabled";
	case SPECTRE_V2_USER_STRICT:
		return ", STIBP: forced";
	case SPECTRE_V2_USER_STRICT_PREFERRED:
		return ", STIBP: always-on";
	case SPECTRE_V2_USER_PRCTL:
	case SPECTRE_V2_USER_SECCOMP:
		if (static_key_enabled(&switch_to_cond_stibp))
			return ", STIBP: conditional";
	}
	return "";
}

static char *ibpb_state(void)
{
	if (boot_cpu_has(X86_FEATURE_IBPB)) {
		if (static_key_enabled(&switch_mm_always_ibpb))
			return ", IBPB: always-on";
		if (static_key_enabled(&switch_mm_cond_ibpb))
			return ", IBPB: conditional";
		return ", IBPB: disabled";
	}
	return "";
}

static char *pbrsb_eibrs_state(void)
{
	if (boot_cpu_has_bug(X86_BUG_EIBRS_PBRSB)) {
		if (boot_cpu_has(X86_FEATURE_RSB_VMEXIT_LITE) ||
		    boot_cpu_has(X86_FEATURE_RSB_VMEXIT))
			return ", PBRSB-eIBRS: SW sequence";
		else
			return ", PBRSB-eIBRS: Vulnerable";
	} else {
		return ", PBRSB-eIBRS: Not affected";
	}
}

static ssize_t spectre_v2_show_state(char *buf)
{
	if (spectre_v2_enabled == SPECTRE_V2_LFENCE)
		return sprintf(buf, "Vulnerable: LFENCE\n");

	if (spectre_v2_enabled == SPECTRE_V2_EIBRS && unprivileged_ebpf_enabled())
		return sprintf(buf, "Vulnerable: eIBRS with unprivileged eBPF\n");

	if (sched_smt_active() && unprivileged_ebpf_enabled() &&
	    spectre_v2_enabled == SPECTRE_V2_EIBRS_LFENCE)
		return sprintf(buf, "Vulnerable: eIBRS+LFENCE with unprivileged eBPF and SMT\n");

	return sprintf(buf, "%s%s%s%s%s%s%s\n",
		       spectre_v2_strings[spectre_v2_enabled],
		       ibpb_state(),
		       boot_cpu_has(X86_FEATURE_USE_IBRS_FW) ? ", IBRS_FW" : "",
		       stibp_state(),
		       boot_cpu_has(X86_FEATURE_RSB_CTXSW) ? ", RSB filling" : "",
		       pbrsb_eibrs_state(),
		       spectre_v2_module_string());
}

static ssize_t srbds_show_state(char *buf)
{
	return sprintf(buf, "%s\n", srbds_strings[srbds_mitigation]);
}

static ssize_t retbleed_show_state(char *buf)
{
	if (retbleed_mitigation == RETBLEED_MITIGATION_UNRET ||
	    retbleed_mitigation == RETBLEED_MITIGATION_IBPB) {
	    if (boot_cpu_data.x86_vendor != X86_VENDOR_AMD &&
		boot_cpu_data.x86_vendor != X86_VENDOR_HYGON)
		    return sprintf(buf, "Vulnerable: untrained return thunk / IBPB on non-AMD based uarch\n");

	    return sprintf(buf, "%s; SMT %s\n",
			   retbleed_strings[retbleed_mitigation],
			   !sched_smt_active() ? "disabled" :
			   spectre_v2_user_stibp == SPECTRE_V2_USER_STRICT ||
			   spectre_v2_user_stibp == SPECTRE_V2_USER_STRICT_PREFERRED ?
			   "enabled with STIBP protection" : "vulnerable");
	}

	return sprintf(buf, "%s\n", retbleed_strings[retbleed_mitigation]);
}

static ssize_t gds_show_state(char *buf)
{
	return sysfs_emit(buf, "%s\n", gds_strings[gds_mitigation]);
}

static ssize_t srso_show_state(char *buf)
{
	if (boot_cpu_has(X86_FEATURE_SRSO_NO))
		return sysfs_emit(buf, "Mitigation: SMT disabled\n");

	return sysfs_emit(buf, "%s%s\n",
			  srso_strings[srso_mitigation],
			  boot_cpu_has(X86_FEATURE_IBPB_BRTYPE) ? "" : ", no microcode");
}

static ssize_t cpu_show_common(struct device *dev, struct device_attribute *attr,
			       char *buf, unsigned int bug)
{
	if (!boot_cpu_has_bug(bug))
		return sprintf(buf, "Not affected\n");

	switch (bug) {
	case X86_BUG_CPU_MELTDOWN:
		if (boot_cpu_has(X86_FEATURE_PTI))
			return sprintf(buf, "Mitigation: PTI\n");

		if (hypervisor_is_type(X86_HYPER_XEN_PV))
			return sprintf(buf, "Unknown (XEN PV detected, hypervisor mitigation required)\n");

		break;

	case X86_BUG_SPECTRE_V1:
		return sprintf(buf, "%s\n", spectre_v1_strings[spectre_v1_mitigation]);

	case X86_BUG_SPECTRE_V2:
		return spectre_v2_show_state(buf);

	case X86_BUG_SPEC_STORE_BYPASS:
		return sprintf(buf, "%s\n", ssb_strings[ssb_mode]);

	case X86_BUG_L1TF:
		if (boot_cpu_has(X86_FEATURE_L1TF_PTEINV))
			return l1tf_show_state(buf);
		break;

	case X86_BUG_MDS:
		return mds_show_state(buf);

	case X86_BUG_TAA:
		return tsx_async_abort_show_state(buf);

	case X86_BUG_ITLB_MULTIHIT:
		return itlb_multihit_show_state(buf);

	case X86_BUG_SRBDS:
		return srbds_show_state(buf);

	case X86_BUG_MMIO_STALE_DATA:
	case X86_BUG_MMIO_UNKNOWN:
		return mmio_stale_data_show_state(buf);

	case X86_BUG_RETBLEED:
		return retbleed_show_state(buf);

	case X86_BUG_GDS:
		return gds_show_state(buf);

	case X86_BUG_SRSO:
		return srso_show_state(buf);

	default:
		break;
	}

	return sprintf(buf, "Vulnerable\n");
}

ssize_t cpu_show_meltdown(struct device *dev, struct device_attribute *attr, char *buf)
{
	return cpu_show_common(dev, attr, buf, X86_BUG_CPU_MELTDOWN);
}

ssize_t cpu_show_spectre_v1(struct device *dev, struct device_attribute *attr, char *buf)
{
	return cpu_show_common(dev, attr, buf, X86_BUG_SPECTRE_V1);
}

ssize_t cpu_show_spectre_v2(struct device *dev, struct device_attribute *attr, char *buf)
{
	return cpu_show_common(dev, attr, buf, X86_BUG_SPECTRE_V2);
}

ssize_t cpu_show_spec_store_bypass(struct device *dev, struct device_attribute *attr, char *buf)
{
	return cpu_show_common(dev, attr, buf, X86_BUG_SPEC_STORE_BYPASS);
}

ssize_t cpu_show_l1tf(struct device *dev, struct device_attribute *attr, char *buf)
{
	return cpu_show_common(dev, attr, buf, X86_BUG_L1TF);
}

ssize_t cpu_show_mds(struct device *dev, struct device_attribute *attr, char *buf)
{
	return cpu_show_common(dev, attr, buf, X86_BUG_MDS);
}

ssize_t cpu_show_tsx_async_abort(struct device *dev, struct device_attribute *attr, char *buf)
{
	return cpu_show_common(dev, attr, buf, X86_BUG_TAA);
}

ssize_t cpu_show_itlb_multihit(struct device *dev, struct device_attribute *attr, char *buf)
{
	return cpu_show_common(dev, attr, buf, X86_BUG_ITLB_MULTIHIT);
}

ssize_t cpu_show_srbds(struct device *dev, struct device_attribute *attr, char *buf)
{
	return cpu_show_common(dev, attr, buf, X86_BUG_SRBDS);
}

ssize_t cpu_show_mmio_stale_data(struct device *dev, struct device_attribute *attr, char *buf)
{
	if (boot_cpu_has_bug(X86_BUG_MMIO_UNKNOWN))
		return cpu_show_common(dev, attr, buf, X86_BUG_MMIO_UNKNOWN);
	else
		return cpu_show_common(dev, attr, buf, X86_BUG_MMIO_STALE_DATA);
}

ssize_t cpu_show_retbleed(struct device *dev, struct device_attribute *attr, char *buf)
{
	return cpu_show_common(dev, attr, buf, X86_BUG_RETBLEED);
}

ssize_t cpu_show_gds(struct device *dev, struct device_attribute *attr, char *buf)
{
	return cpu_show_common(dev, attr, buf, X86_BUG_GDS);
}

ssize_t cpu_show_spec_rstack_overflow(struct device *dev, struct device_attribute *attr, char *buf)
{
	return cpu_show_common(dev, attr, buf, X86_BUG_SRSO);
}
#endif<|MERGE_RESOLUTION|>--- conflicted
+++ resolved
@@ -2477,11 +2477,7 @@
 	pr_info("%s%s\n", srso_strings[srso_mitigation], (has_microcode ? "" : ", no microcode"));
 
 pred_cmd:
-<<<<<<< HEAD
-	if ((boot_cpu_has(X86_FEATURE_SRSO_NO) || srso_cmd == SRSO_CMD_OFF) &&
-=======
 	if ((!boot_cpu_has_bug(X86_BUG_SRSO) || srso_cmd == SRSO_CMD_OFF) &&
->>>>>>> c33f17e6
 	     boot_cpu_has(X86_FEATURE_SBPB))
 		x86_pred_cmd = PRED_CMD_SBPB;
 }
