--- conflicted
+++ resolved
@@ -279,11 +279,7 @@
 		if (ret != -EFAULT)
 			return -EINVAL;
 
-<<<<<<< HEAD
-		if (!fault_in_readable(buf, size))
-=======
 		if (!fault_in_readable(buf, fpu_user_xstate_size))
->>>>>>> 5eb2b831
 			goto retry;
 		return -EFAULT;
 	}
