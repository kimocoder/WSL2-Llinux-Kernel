--- conflicted
+++ resolved
@@ -519,10 +519,7 @@
 		MSR_TSX_FORCE_ABORT,
 		MSR_IA32_MCU_OPT_CTRL,
 		MSR_AMD64_LS_CFG,
-<<<<<<< HEAD
-=======
 		MSR_AMD64_DE_CFG,
->>>>>>> ea6ea9fa
 	};
 
 	msr_build_context(spec_msr_id, ARRAY_SIZE(spec_msr_id));
