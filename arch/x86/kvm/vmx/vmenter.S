--- conflicted
+++ resolved
@@ -197,13 +197,6 @@
 	 * entries and (in some cases) RSB underflow.
 	 *
 	 * eIBRS has its own protection against poisoned RSB, so it doesn't
-<<<<<<< HEAD
-	 * need the RSB filling sequence.  But it does need to be enabled
-	 * before the first unbalanced RET.
-         */
-
-	FILL_RETURN_BUFFER %_ASM_CX, RSB_CLEAR_LOOPS, X86_FEATURE_RSB_VMEXIT
-=======
 	 * need the RSB filling sequence.  But it does need to be enabled, and a
 	 * single call to retire, before the first unbalanced RET.
          */
@@ -211,7 +204,6 @@
 	FILL_RETURN_BUFFER %_ASM_CX, RSB_CLEAR_LOOPS, X86_FEATURE_RSB_VMEXIT,\
 			   X86_FEATURE_RSB_VMEXIT_LITE
 
->>>>>>> 64917eb3
 
 	pop %_ASM_ARG2	/* @flags */
 	pop %_ASM_ARG1	/* @vmx */
