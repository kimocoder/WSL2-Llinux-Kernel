// SPDX-License-Identifier: GPL-2.0-only
/*
 * Kernel-based Virtual Machine driver for Linux
 *
 * derived from drivers/kvm/kvm_main.c
 *
 * Copyright (C) 2006 Qumranet, Inc.
 * Copyright (C) 2008 Qumranet, Inc.
 * Copyright IBM Corporation, 2008
 * Copyright 2010 Red Hat, Inc. and/or its affiliates.
 *
 * Authors:
 *   Avi Kivity   <avi@qumranet.com>
 *   Yaniv Kamay  <yaniv@qumranet.com>
 *   Amit Shah    <amit.shah@qumranet.com>
 *   Ben-Ami Yassour <benami@il.ibm.com>
 */

#include <linux/kvm_host.h>
#include "irq.h"
#include "ioapic.h"
#include "mmu.h"
#include "i8254.h"
#include "tss.h"
#include "kvm_cache_regs.h"
#include "kvm_emulate.h"
#include "x86.h"
#include "cpuid.h"
#include "pmu.h"
#include "hyperv.h"
#include "lapic.h"
#include "xen.h"

#include <linux/clocksource.h>
#include <linux/interrupt.h>
#include <linux/kvm.h>
#include <linux/fs.h>
#include <linux/vmalloc.h>
#include <linux/export.h>
#include <linux/moduleparam.h>
#include <linux/mman.h>
#include <linux/highmem.h>
#include <linux/iommu.h>
#include <linux/intel-iommu.h>
#include <linux/cpufreq.h>
#include <linux/user-return-notifier.h>
#include <linux/srcu.h>
#include <linux/slab.h>
#include <linux/perf_event.h>
#include <linux/uaccess.h>
#include <linux/hash.h>
#include <linux/pci.h>
#include <linux/timekeeper_internal.h>
#include <linux/pvclock_gtod.h>
#include <linux/kvm_irqfd.h>
#include <linux/irqbypass.h>
#include <linux/sched/stat.h>
#include <linux/sched/isolation.h>
#include <linux/mem_encrypt.h>
#include <linux/entry-kvm.h>
#include <linux/suspend.h>

#include <trace/events/kvm.h>

#include <asm/debugreg.h>
#include <asm/msr.h>
#include <asm/desc.h>
#include <asm/mce.h>
#include <asm/pkru.h>
#include <linux/kernel_stat.h>
#include <asm/fpu/internal.h> /* Ugh! */
#include <asm/pvclock.h>
#include <asm/div64.h>
#include <asm/irq_remapping.h>
#include <asm/mshyperv.h>
#include <asm/hypervisor.h>
#include <asm/tlbflush.h>
#include <asm/intel_pt.h>
#include <asm/emulate_prefix.h>
#include <asm/sgx.h>
#include <clocksource/hyperv_timer.h>

#define CREATE_TRACE_POINTS
#include "trace.h"

#define MAX_IO_MSRS 256
#define KVM_MAX_MCE_BANKS 32
u64 __read_mostly kvm_mce_cap_supported = MCG_CTL_P | MCG_SER_P;
EXPORT_SYMBOL_GPL(kvm_mce_cap_supported);

#define emul_to_vcpu(ctxt) \
	((struct kvm_vcpu *)(ctxt)->vcpu)

/* EFER defaults:
 * - enable syscall per default because its emulated by KVM
 * - enable LME and LMA per default on 64 bit KVM
 */
#ifdef CONFIG_X86_64
static
u64 __read_mostly efer_reserved_bits = ~((u64)(EFER_SCE | EFER_LME | EFER_LMA));
#else
static u64 __read_mostly efer_reserved_bits = ~((u64)EFER_SCE);
#endif

static u64 __read_mostly cr4_reserved_bits = CR4_RESERVED_BITS;

#define KVM_EXIT_HYPERCALL_VALID_MASK (1 << KVM_HC_MAP_GPA_RANGE)

#define KVM_X2APIC_API_VALID_FLAGS (KVM_X2APIC_API_USE_32BIT_IDS | \
                                    KVM_X2APIC_API_DISABLE_BROADCAST_QUIRK)

static void update_cr8_intercept(struct kvm_vcpu *vcpu);
static void process_nmi(struct kvm_vcpu *vcpu);
static void process_smi(struct kvm_vcpu *vcpu);
static void enter_smm(struct kvm_vcpu *vcpu);
static void __kvm_set_rflags(struct kvm_vcpu *vcpu, unsigned long rflags);
static void store_regs(struct kvm_vcpu *vcpu);
static int sync_regs(struct kvm_vcpu *vcpu);

static int __set_sregs2(struct kvm_vcpu *vcpu, struct kvm_sregs2 *sregs2);
static void __get_sregs2(struct kvm_vcpu *vcpu, struct kvm_sregs2 *sregs2);

struct kvm_x86_ops kvm_x86_ops __read_mostly;
EXPORT_SYMBOL_GPL(kvm_x86_ops);

#define KVM_X86_OP(func)					     \
	DEFINE_STATIC_CALL_NULL(kvm_x86_##func,			     \
				*(((struct kvm_x86_ops *)0)->func));
#define KVM_X86_OP_NULL KVM_X86_OP
#include <asm/kvm-x86-ops.h>
EXPORT_STATIC_CALL_GPL(kvm_x86_get_cs_db_l_bits);
EXPORT_STATIC_CALL_GPL(kvm_x86_cache_reg);
EXPORT_STATIC_CALL_GPL(kvm_x86_tlb_flush_current);

static bool __read_mostly ignore_msrs = 0;
module_param(ignore_msrs, bool, S_IRUGO | S_IWUSR);

bool __read_mostly report_ignored_msrs = true;
module_param(report_ignored_msrs, bool, S_IRUGO | S_IWUSR);
EXPORT_SYMBOL_GPL(report_ignored_msrs);

unsigned int min_timer_period_us = 200;
module_param(min_timer_period_us, uint, S_IRUGO | S_IWUSR);

static bool __read_mostly kvmclock_periodic_sync = true;
module_param(kvmclock_periodic_sync, bool, S_IRUGO);

bool __read_mostly kvm_has_tsc_control;
EXPORT_SYMBOL_GPL(kvm_has_tsc_control);
u32  __read_mostly kvm_max_guest_tsc_khz;
EXPORT_SYMBOL_GPL(kvm_max_guest_tsc_khz);
u8   __read_mostly kvm_tsc_scaling_ratio_frac_bits;
EXPORT_SYMBOL_GPL(kvm_tsc_scaling_ratio_frac_bits);
u64  __read_mostly kvm_max_tsc_scaling_ratio;
EXPORT_SYMBOL_GPL(kvm_max_tsc_scaling_ratio);
u64 __read_mostly kvm_default_tsc_scaling_ratio;
EXPORT_SYMBOL_GPL(kvm_default_tsc_scaling_ratio);
bool __read_mostly kvm_has_bus_lock_exit;
EXPORT_SYMBOL_GPL(kvm_has_bus_lock_exit);

/* tsc tolerance in parts per million - default to 1/2 of the NTP threshold */
static u32 __read_mostly tsc_tolerance_ppm = 250;
module_param(tsc_tolerance_ppm, uint, S_IRUGO | S_IWUSR);

/*
 * lapic timer advance (tscdeadline mode only) in nanoseconds.  '-1' enables
 * adaptive tuning starting from default advancement of 1000ns.  '0' disables
 * advancement entirely.  Any other value is used as-is and disables adaptive
 * tuning, i.e. allows privileged userspace to set an exact advancement time.
 */
static int __read_mostly lapic_timer_advance_ns = -1;
module_param(lapic_timer_advance_ns, int, S_IRUGO | S_IWUSR);

static bool __read_mostly vector_hashing = true;
module_param(vector_hashing, bool, S_IRUGO);

bool __read_mostly enable_vmware_backdoor = false;
module_param(enable_vmware_backdoor, bool, S_IRUGO);
EXPORT_SYMBOL_GPL(enable_vmware_backdoor);

static bool __read_mostly force_emulation_prefix = false;
module_param(force_emulation_prefix, bool, S_IRUGO);

int __read_mostly pi_inject_timer = -1;
module_param(pi_inject_timer, bint, S_IRUGO | S_IWUSR);

/* Enable/disable SMT_RSB bug mitigation */
bool __read_mostly mitigate_smt_rsb;
module_param(mitigate_smt_rsb, bool, 0444);

/*
 * Restoring the host value for MSRs that are only consumed when running in
 * usermode, e.g. SYSCALL MSRs and TSC_AUX, can be deferred until the CPU
 * returns to userspace, i.e. the kernel can run with the guest's value.
 */
#define KVM_MAX_NR_USER_RETURN_MSRS 16

struct kvm_user_return_msrs {
	struct user_return_notifier urn;
	bool registered;
	struct kvm_user_return_msr_values {
		u64 host;
		u64 curr;
	} values[KVM_MAX_NR_USER_RETURN_MSRS];
};

u32 __read_mostly kvm_nr_uret_msrs;
EXPORT_SYMBOL_GPL(kvm_nr_uret_msrs);
static u32 __read_mostly kvm_uret_msrs_list[KVM_MAX_NR_USER_RETURN_MSRS];
static struct kvm_user_return_msrs __percpu *user_return_msrs;

#define KVM_SUPPORTED_XCR0     (XFEATURE_MASK_FP | XFEATURE_MASK_SSE \
				| XFEATURE_MASK_YMM | XFEATURE_MASK_BNDREGS \
				| XFEATURE_MASK_BNDCSR | XFEATURE_MASK_AVX512 \
				| XFEATURE_MASK_PKRU)

u64 __read_mostly host_efer;
EXPORT_SYMBOL_GPL(host_efer);

bool __read_mostly allow_smaller_maxphyaddr = 0;
EXPORT_SYMBOL_GPL(allow_smaller_maxphyaddr);

bool __read_mostly enable_apicv = true;
EXPORT_SYMBOL_GPL(enable_apicv);

u64 __read_mostly host_xss;
EXPORT_SYMBOL_GPL(host_xss);
u64 __read_mostly supported_xss;
EXPORT_SYMBOL_GPL(supported_xss);

const struct _kvm_stats_desc kvm_vm_stats_desc[] = {
	KVM_GENERIC_VM_STATS(),
	STATS_DESC_COUNTER(VM, mmu_shadow_zapped),
	STATS_DESC_COUNTER(VM, mmu_pte_write),
	STATS_DESC_COUNTER(VM, mmu_pde_zapped),
	STATS_DESC_COUNTER(VM, mmu_flooded),
	STATS_DESC_COUNTER(VM, mmu_recycled),
	STATS_DESC_COUNTER(VM, mmu_cache_miss),
	STATS_DESC_ICOUNTER(VM, mmu_unsync),
	STATS_DESC_ICOUNTER(VM, pages_4k),
	STATS_DESC_ICOUNTER(VM, pages_2m),
	STATS_DESC_ICOUNTER(VM, pages_1g),
	STATS_DESC_ICOUNTER(VM, nx_lpage_splits),
	STATS_DESC_PCOUNTER(VM, max_mmu_rmap_size),
	STATS_DESC_PCOUNTER(VM, max_mmu_page_hash_collisions)
};

const struct kvm_stats_header kvm_vm_stats_header = {
	.name_size = KVM_STATS_NAME_SIZE,
	.num_desc = ARRAY_SIZE(kvm_vm_stats_desc),
	.id_offset = sizeof(struct kvm_stats_header),
	.desc_offset = sizeof(struct kvm_stats_header) + KVM_STATS_NAME_SIZE,
	.data_offset = sizeof(struct kvm_stats_header) + KVM_STATS_NAME_SIZE +
		       sizeof(kvm_vm_stats_desc),
};

const struct _kvm_stats_desc kvm_vcpu_stats_desc[] = {
	KVM_GENERIC_VCPU_STATS(),
	STATS_DESC_COUNTER(VCPU, pf_fixed),
	STATS_DESC_COUNTER(VCPU, pf_guest),
	STATS_DESC_COUNTER(VCPU, tlb_flush),
	STATS_DESC_COUNTER(VCPU, invlpg),
	STATS_DESC_COUNTER(VCPU, exits),
	STATS_DESC_COUNTER(VCPU, io_exits),
	STATS_DESC_COUNTER(VCPU, mmio_exits),
	STATS_DESC_COUNTER(VCPU, signal_exits),
	STATS_DESC_COUNTER(VCPU, irq_window_exits),
	STATS_DESC_COUNTER(VCPU, nmi_window_exits),
	STATS_DESC_COUNTER(VCPU, l1d_flush),
	STATS_DESC_COUNTER(VCPU, halt_exits),
	STATS_DESC_COUNTER(VCPU, request_irq_exits),
	STATS_DESC_COUNTER(VCPU, irq_exits),
	STATS_DESC_COUNTER(VCPU, host_state_reload),
	STATS_DESC_COUNTER(VCPU, fpu_reload),
	STATS_DESC_COUNTER(VCPU, insn_emulation),
	STATS_DESC_COUNTER(VCPU, insn_emulation_fail),
	STATS_DESC_COUNTER(VCPU, hypercalls),
	STATS_DESC_COUNTER(VCPU, irq_injections),
	STATS_DESC_COUNTER(VCPU, nmi_injections),
	STATS_DESC_COUNTER(VCPU, req_event),
	STATS_DESC_COUNTER(VCPU, nested_run),
	STATS_DESC_COUNTER(VCPU, directed_yield_attempted),
	STATS_DESC_COUNTER(VCPU, directed_yield_successful),
	STATS_DESC_COUNTER(VCPU, preemption_reported),
	STATS_DESC_COUNTER(VCPU, preemption_other),
	STATS_DESC_ICOUNTER(VCPU, guest_mode)
};

const struct kvm_stats_header kvm_vcpu_stats_header = {
	.name_size = KVM_STATS_NAME_SIZE,
	.num_desc = ARRAY_SIZE(kvm_vcpu_stats_desc),
	.id_offset = sizeof(struct kvm_stats_header),
	.desc_offset = sizeof(struct kvm_stats_header) + KVM_STATS_NAME_SIZE,
	.data_offset = sizeof(struct kvm_stats_header) + KVM_STATS_NAME_SIZE +
		       sizeof(kvm_vcpu_stats_desc),
};

u64 __read_mostly host_xcr0;
u64 __read_mostly supported_xcr0;
EXPORT_SYMBOL_GPL(supported_xcr0);

static struct kmem_cache *x86_fpu_cache;

static struct kmem_cache *x86_emulator_cache;

/*
 * When called, it means the previous get/set msr reached an invalid msr.
 * Return true if we want to ignore/silent this failed msr access.
 */
static bool kvm_msr_ignored_check(u32 msr, u64 data, bool write)
{
	const char *op = write ? "wrmsr" : "rdmsr";

	if (ignore_msrs) {
		if (report_ignored_msrs)
			kvm_pr_unimpl("ignored %s: 0x%x data 0x%llx\n",
				      op, msr, data);
		/* Mask the error */
		return true;
	} else {
		kvm_debug_ratelimited("unhandled %s: 0x%x data 0x%llx\n",
				      op, msr, data);
		return false;
	}
}

static struct kmem_cache *kvm_alloc_emulator_cache(void)
{
	unsigned int useroffset = offsetof(struct x86_emulate_ctxt, src);
	unsigned int size = sizeof(struct x86_emulate_ctxt);

	return kmem_cache_create_usercopy("x86_emulator", size,
					  __alignof__(struct x86_emulate_ctxt),
					  SLAB_ACCOUNT, useroffset,
					  size - useroffset, NULL);
}

static int emulator_fix_hypercall(struct x86_emulate_ctxt *ctxt);

static inline void kvm_async_pf_hash_reset(struct kvm_vcpu *vcpu)
{
	int i;
	for (i = 0; i < ASYNC_PF_PER_VCPU; i++)
		vcpu->arch.apf.gfns[i] = ~0;
}

static void kvm_on_user_return(struct user_return_notifier *urn)
{
	unsigned slot;
	struct kvm_user_return_msrs *msrs
		= container_of(urn, struct kvm_user_return_msrs, urn);
	struct kvm_user_return_msr_values *values;
	unsigned long flags;

	/*
	 * Disabling irqs at this point since the following code could be
	 * interrupted and executed through kvm_arch_hardware_disable()
	 */
	local_irq_save(flags);
	if (msrs->registered) {
		msrs->registered = false;
		user_return_notifier_unregister(urn);
	}
	local_irq_restore(flags);
	for (slot = 0; slot < kvm_nr_uret_msrs; ++slot) {
		values = &msrs->values[slot];
		if (values->host != values->curr) {
			wrmsrl(kvm_uret_msrs_list[slot], values->host);
			values->curr = values->host;
		}
	}
}

static int kvm_probe_user_return_msr(u32 msr)
{
	u64 val;
	int ret;

	preempt_disable();
	ret = rdmsrl_safe(msr, &val);
	if (ret)
		goto out;
	ret = wrmsrl_safe(msr, val);
out:
	preempt_enable();
	return ret;
}

int kvm_add_user_return_msr(u32 msr)
{
	BUG_ON(kvm_nr_uret_msrs >= KVM_MAX_NR_USER_RETURN_MSRS);

	if (kvm_probe_user_return_msr(msr))
		return -1;

	kvm_uret_msrs_list[kvm_nr_uret_msrs] = msr;
	return kvm_nr_uret_msrs++;
}
EXPORT_SYMBOL_GPL(kvm_add_user_return_msr);

int kvm_find_user_return_msr(u32 msr)
{
	int i;

	for (i = 0; i < kvm_nr_uret_msrs; ++i) {
		if (kvm_uret_msrs_list[i] == msr)
			return i;
	}
	return -1;
}
EXPORT_SYMBOL_GPL(kvm_find_user_return_msr);

static void kvm_user_return_msr_cpu_online(void)
{
	unsigned int cpu = smp_processor_id();
	struct kvm_user_return_msrs *msrs = per_cpu_ptr(user_return_msrs, cpu);
	u64 value;
	int i;

	for (i = 0; i < kvm_nr_uret_msrs; ++i) {
		rdmsrl_safe(kvm_uret_msrs_list[i], &value);
		msrs->values[i].host = value;
		msrs->values[i].curr = value;
	}
}

int kvm_set_user_return_msr(unsigned slot, u64 value, u64 mask)
{
	unsigned int cpu = smp_processor_id();
	struct kvm_user_return_msrs *msrs = per_cpu_ptr(user_return_msrs, cpu);
	int err;

	value = (value & mask) | (msrs->values[slot].host & ~mask);
	if (value == msrs->values[slot].curr)
		return 0;
	err = wrmsrl_safe(kvm_uret_msrs_list[slot], value);
	if (err)
		return 1;

	msrs->values[slot].curr = value;
	if (!msrs->registered) {
		msrs->urn.on_user_return = kvm_on_user_return;
		user_return_notifier_register(&msrs->urn);
		msrs->registered = true;
	}
	return 0;
}
EXPORT_SYMBOL_GPL(kvm_set_user_return_msr);

static void drop_user_return_notifiers(void)
{
	unsigned int cpu = smp_processor_id();
	struct kvm_user_return_msrs *msrs = per_cpu_ptr(user_return_msrs, cpu);

	if (msrs->registered)
		kvm_on_user_return(&msrs->urn);
}

u64 kvm_get_apic_base(struct kvm_vcpu *vcpu)
{
	return vcpu->arch.apic_base;
}
EXPORT_SYMBOL_GPL(kvm_get_apic_base);

enum lapic_mode kvm_get_apic_mode(struct kvm_vcpu *vcpu)
{
	return kvm_apic_mode(kvm_get_apic_base(vcpu));
}
EXPORT_SYMBOL_GPL(kvm_get_apic_mode);

int kvm_set_apic_base(struct kvm_vcpu *vcpu, struct msr_data *msr_info)
{
	enum lapic_mode old_mode = kvm_get_apic_mode(vcpu);
	enum lapic_mode new_mode = kvm_apic_mode(msr_info->data);
	u64 reserved_bits = kvm_vcpu_reserved_gpa_bits_raw(vcpu) | 0x2ff |
		(guest_cpuid_has(vcpu, X86_FEATURE_X2APIC) ? 0 : X2APIC_ENABLE);

	if ((msr_info->data & reserved_bits) != 0 || new_mode == LAPIC_MODE_INVALID)
		return 1;
	if (!msr_info->host_initiated) {
		if (old_mode == LAPIC_MODE_X2APIC && new_mode == LAPIC_MODE_XAPIC)
			return 1;
		if (old_mode == LAPIC_MODE_DISABLED && new_mode == LAPIC_MODE_X2APIC)
			return 1;
	}

	kvm_lapic_set_base(vcpu, msr_info->data);
	kvm_recalculate_apic_map(vcpu->kvm);
	return 0;
}
EXPORT_SYMBOL_GPL(kvm_set_apic_base);

/*
 * Handle a fault on a hardware virtualization (VMX or SVM) instruction.
 *
 * Hardware virtualization extension instructions may fault if a reboot turns
 * off virtualization while processes are running.  Usually after catching the
 * fault we just panic; during reboot instead the instruction is ignored.
 */
noinstr void kvm_spurious_fault(void)
{
	/* Fault while not rebooting.  We want the trace. */
	BUG_ON(!kvm_rebooting);
}
EXPORT_SYMBOL_GPL(kvm_spurious_fault);

#define EXCPT_BENIGN		0
#define EXCPT_CONTRIBUTORY	1
#define EXCPT_PF		2

static int exception_class(int vector)
{
	switch (vector) {
	case PF_VECTOR:
		return EXCPT_PF;
	case DE_VECTOR:
	case TS_VECTOR:
	case NP_VECTOR:
	case SS_VECTOR:
	case GP_VECTOR:
		return EXCPT_CONTRIBUTORY;
	default:
		break;
	}
	return EXCPT_BENIGN;
}

#define EXCPT_FAULT		0
#define EXCPT_TRAP		1
#define EXCPT_ABORT		2
#define EXCPT_INTERRUPT		3
#define EXCPT_DB		4

static int exception_type(int vector)
{
	unsigned int mask;

	if (WARN_ON(vector > 31 || vector == NMI_VECTOR))
		return EXCPT_INTERRUPT;

	mask = 1 << vector;

	/*
	 * #DBs can be trap-like or fault-like, the caller must check other CPU
	 * state, e.g. DR6, to determine whether a #DB is a trap or fault.
	 */
	if (mask & (1 << DB_VECTOR))
		return EXCPT_DB;

	if (mask & ((1 << BP_VECTOR) | (1 << OF_VECTOR)))
		return EXCPT_TRAP;

	if (mask & ((1 << DF_VECTOR) | (1 << MC_VECTOR)))
		return EXCPT_ABORT;

	/* Reserved exceptions will result in fault */
	return EXCPT_FAULT;
}

void kvm_deliver_exception_payload(struct kvm_vcpu *vcpu)
{
	unsigned nr = vcpu->arch.exception.nr;
	bool has_payload = vcpu->arch.exception.has_payload;
	unsigned long payload = vcpu->arch.exception.payload;

	if (!has_payload)
		return;

	switch (nr) {
	case DB_VECTOR:
		/*
		 * "Certain debug exceptions may clear bit 0-3.  The
		 * remaining contents of the DR6 register are never
		 * cleared by the processor".
		 */
		vcpu->arch.dr6 &= ~DR_TRAP_BITS;
		/*
		 * In order to reflect the #DB exception payload in guest
		 * dr6, three components need to be considered: active low
		 * bit, FIXED_1 bits and active high bits (e.g. DR6_BD,
		 * DR6_BS and DR6_BT)
		 * DR6_ACTIVE_LOW contains the FIXED_1 and active low bits.
		 * In the target guest dr6:
		 * FIXED_1 bits should always be set.
		 * Active low bits should be cleared if 1-setting in payload.
		 * Active high bits should be set if 1-setting in payload.
		 *
		 * Note, the payload is compatible with the pending debug
		 * exceptions/exit qualification under VMX, that active_low bits
		 * are active high in payload.
		 * So they need to be flipped for DR6.
		 */
		vcpu->arch.dr6 |= DR6_ACTIVE_LOW;
		vcpu->arch.dr6 |= payload;
		vcpu->arch.dr6 ^= payload & DR6_ACTIVE_LOW;

		/*
		 * The #DB payload is defined as compatible with the 'pending
		 * debug exceptions' field under VMX, not DR6. While bit 12 is
		 * defined in the 'pending debug exceptions' field (enabled
		 * breakpoint), it is reserved and must be zero in DR6.
		 */
		vcpu->arch.dr6 &= ~BIT(12);
		break;
	case PF_VECTOR:
		vcpu->arch.cr2 = payload;
		break;
	}

	vcpu->arch.exception.has_payload = false;
	vcpu->arch.exception.payload = 0;
}
EXPORT_SYMBOL_GPL(kvm_deliver_exception_payload);

/* Forcibly leave the nested mode in cases like a vCPU reset */
static void kvm_leave_nested(struct kvm_vcpu *vcpu)
{
	kvm_x86_ops.nested_ops->leave_nested(vcpu);
}

static void kvm_multiple_exception(struct kvm_vcpu *vcpu,
		unsigned nr, bool has_error, u32 error_code,
	        bool has_payload, unsigned long payload, bool reinject)
{
	u32 prev_nr;
	int class1, class2;

	kvm_make_request(KVM_REQ_EVENT, vcpu);

	if (!vcpu->arch.exception.pending && !vcpu->arch.exception.injected) {
	queue:
		if (reinject) {
			/*
			 * On vmentry, vcpu->arch.exception.pending is only
			 * true if an event injection was blocked by
			 * nested_run_pending.  In that case, however,
			 * vcpu_enter_guest requests an immediate exit,
			 * and the guest shouldn't proceed far enough to
			 * need reinjection.
			 */
			WARN_ON_ONCE(vcpu->arch.exception.pending);
			vcpu->arch.exception.injected = true;
			if (WARN_ON_ONCE(has_payload)) {
				/*
				 * A reinjected event has already
				 * delivered its payload.
				 */
				has_payload = false;
				payload = 0;
			}
		} else {
			vcpu->arch.exception.pending = true;
			vcpu->arch.exception.injected = false;
		}
		vcpu->arch.exception.has_error_code = has_error;
		vcpu->arch.exception.nr = nr;
		vcpu->arch.exception.error_code = error_code;
		vcpu->arch.exception.has_payload = has_payload;
		vcpu->arch.exception.payload = payload;
		if (!is_guest_mode(vcpu))
			kvm_deliver_exception_payload(vcpu);
		return;
	}

	/* to check exception */
	prev_nr = vcpu->arch.exception.nr;
	if (prev_nr == DF_VECTOR) {
		/* triple fault -> shutdown */
		kvm_make_request(KVM_REQ_TRIPLE_FAULT, vcpu);
		return;
	}
	class1 = exception_class(prev_nr);
	class2 = exception_class(nr);
	if ((class1 == EXCPT_CONTRIBUTORY && class2 == EXCPT_CONTRIBUTORY)
		|| (class1 == EXCPT_PF && class2 != EXCPT_BENIGN)) {
		/*
		 * Generate double fault per SDM Table 5-5.  Set
		 * exception.pending = true so that the double fault
		 * can trigger a nested vmexit.
		 */
		vcpu->arch.exception.pending = true;
		vcpu->arch.exception.injected = false;
		vcpu->arch.exception.has_error_code = true;
		vcpu->arch.exception.nr = DF_VECTOR;
		vcpu->arch.exception.error_code = 0;
		vcpu->arch.exception.has_payload = false;
		vcpu->arch.exception.payload = 0;
	} else
		/* replace previous exception with a new one in a hope
		   that instruction re-execution will regenerate lost
		   exception */
		goto queue;
}

void kvm_queue_exception(struct kvm_vcpu *vcpu, unsigned nr)
{
	kvm_multiple_exception(vcpu, nr, false, 0, false, 0, false);
}
EXPORT_SYMBOL_GPL(kvm_queue_exception);

void kvm_requeue_exception(struct kvm_vcpu *vcpu, unsigned nr)
{
	kvm_multiple_exception(vcpu, nr, false, 0, false, 0, true);
}
EXPORT_SYMBOL_GPL(kvm_requeue_exception);

void kvm_queue_exception_p(struct kvm_vcpu *vcpu, unsigned nr,
			   unsigned long payload)
{
	kvm_multiple_exception(vcpu, nr, false, 0, true, payload, false);
}
EXPORT_SYMBOL_GPL(kvm_queue_exception_p);

static void kvm_queue_exception_e_p(struct kvm_vcpu *vcpu, unsigned nr,
				    u32 error_code, unsigned long payload)
{
	kvm_multiple_exception(vcpu, nr, true, error_code,
			       true, payload, false);
}

int kvm_complete_insn_gp(struct kvm_vcpu *vcpu, int err)
{
	if (err)
		kvm_inject_gp(vcpu, 0);
	else
		return kvm_skip_emulated_instruction(vcpu);

	return 1;
}
EXPORT_SYMBOL_GPL(kvm_complete_insn_gp);

void kvm_inject_page_fault(struct kvm_vcpu *vcpu, struct x86_exception *fault)
{
	++vcpu->stat.pf_guest;
	vcpu->arch.exception.nested_apf =
		is_guest_mode(vcpu) && fault->async_page_fault;
	if (vcpu->arch.exception.nested_apf) {
		vcpu->arch.apf.nested_apf_token = fault->address;
		kvm_queue_exception_e(vcpu, PF_VECTOR, fault->error_code);
	} else {
		kvm_queue_exception_e_p(vcpu, PF_VECTOR, fault->error_code,
					fault->address);
	}
}
EXPORT_SYMBOL_GPL(kvm_inject_page_fault);

bool kvm_inject_emulated_page_fault(struct kvm_vcpu *vcpu,
				    struct x86_exception *fault)
{
	struct kvm_mmu *fault_mmu;
	WARN_ON_ONCE(fault->vector != PF_VECTOR);

	fault_mmu = fault->nested_page_fault ? vcpu->arch.mmu :
					       vcpu->arch.walk_mmu;

	/*
	 * Invalidate the TLB entry for the faulting address, if it exists,
	 * else the access will fault indefinitely (and to emulate hardware).
	 */
	if ((fault->error_code & PFERR_PRESENT_MASK) &&
	    !(fault->error_code & PFERR_RSVD_MASK))
		kvm_mmu_invalidate_gva(vcpu, fault_mmu, fault->address,
				       fault_mmu->root_hpa);

	fault_mmu->inject_page_fault(vcpu, fault);
	return fault->nested_page_fault;
}
EXPORT_SYMBOL_GPL(kvm_inject_emulated_page_fault);

void kvm_inject_nmi(struct kvm_vcpu *vcpu)
{
	atomic_inc(&vcpu->arch.nmi_queued);
	kvm_make_request(KVM_REQ_NMI, vcpu);
}
EXPORT_SYMBOL_GPL(kvm_inject_nmi);

void kvm_queue_exception_e(struct kvm_vcpu *vcpu, unsigned nr, u32 error_code)
{
	kvm_multiple_exception(vcpu, nr, true, error_code, false, 0, false);
}
EXPORT_SYMBOL_GPL(kvm_queue_exception_e);

void kvm_requeue_exception_e(struct kvm_vcpu *vcpu, unsigned nr, u32 error_code)
{
	kvm_multiple_exception(vcpu, nr, true, error_code, false, 0, true);
}
EXPORT_SYMBOL_GPL(kvm_requeue_exception_e);

/*
 * Checks if cpl <= required_cpl; if true, return true.  Otherwise queue
 * a #GP and return false.
 */
bool kvm_require_cpl(struct kvm_vcpu *vcpu, int required_cpl)
{
	if (static_call(kvm_x86_get_cpl)(vcpu) <= required_cpl)
		return true;
	kvm_queue_exception_e(vcpu, GP_VECTOR, 0);
	return false;
}
EXPORT_SYMBOL_GPL(kvm_require_cpl);

bool kvm_require_dr(struct kvm_vcpu *vcpu, int dr)
{
	if ((dr != 4 && dr != 5) || !kvm_read_cr4_bits(vcpu, X86_CR4_DE))
		return true;

	kvm_queue_exception(vcpu, UD_VECTOR);
	return false;
}
EXPORT_SYMBOL_GPL(kvm_require_dr);

/*
 * This function will be used to read from the physical memory of the currently
 * running guest. The difference to kvm_vcpu_read_guest_page is that this function
 * can read from guest physical or from the guest's guest physical memory.
 */
int kvm_read_guest_page_mmu(struct kvm_vcpu *vcpu, struct kvm_mmu *mmu,
			    gfn_t ngfn, void *data, int offset, int len,
			    u32 access)
{
	struct x86_exception exception;
	gfn_t real_gfn;
	gpa_t ngpa;

	ngpa     = gfn_to_gpa(ngfn);
	real_gfn = mmu->translate_gpa(vcpu, ngpa, access, &exception);
	if (real_gfn == UNMAPPED_GVA)
		return -EFAULT;

	real_gfn = gpa_to_gfn(real_gfn);

	return kvm_vcpu_read_guest_page(vcpu, real_gfn, data, offset, len);
}
EXPORT_SYMBOL_GPL(kvm_read_guest_page_mmu);

static inline u64 pdptr_rsvd_bits(struct kvm_vcpu *vcpu)
{
	return vcpu->arch.reserved_gpa_bits | rsvd_bits(5, 8) | rsvd_bits(1, 2);
}

/*
 * Load the pae pdptrs.  Return 1 if they are all valid, 0 otherwise.
 */
int load_pdptrs(struct kvm_vcpu *vcpu, struct kvm_mmu *mmu, unsigned long cr3)
{
	gfn_t pdpt_gfn = cr3 >> PAGE_SHIFT;
	unsigned offset = ((cr3 & (PAGE_SIZE-1)) >> 5) << 2;
	int i;
	int ret;
	u64 pdpte[ARRAY_SIZE(mmu->pdptrs)];

	ret = kvm_read_guest_page_mmu(vcpu, mmu, pdpt_gfn, pdpte,
				      offset * sizeof(u64), sizeof(pdpte),
				      PFERR_USER_MASK|PFERR_WRITE_MASK);
	if (ret < 0) {
		ret = 0;
		goto out;
	}
	for (i = 0; i < ARRAY_SIZE(pdpte); ++i) {
		if ((pdpte[i] & PT_PRESENT_MASK) &&
		    (pdpte[i] & pdptr_rsvd_bits(vcpu))) {
			ret = 0;
			goto out;
		}
	}
	ret = 1;

	memcpy(mmu->pdptrs, pdpte, sizeof(mmu->pdptrs));
	kvm_register_mark_dirty(vcpu, VCPU_EXREG_PDPTR);
	kvm_make_request(KVM_REQ_LOAD_MMU_PGD, vcpu);
	vcpu->arch.pdptrs_from_userspace = false;

out:

	return ret;
}
EXPORT_SYMBOL_GPL(load_pdptrs);

void kvm_post_set_cr0(struct kvm_vcpu *vcpu, unsigned long old_cr0, unsigned long cr0)
{
	if ((cr0 ^ old_cr0) & X86_CR0_PG) {
		kvm_clear_async_pf_completion_queue(vcpu);
		kvm_async_pf_hash_reset(vcpu);
	}

	if ((cr0 ^ old_cr0) & KVM_MMU_CR0_ROLE_BITS)
		kvm_mmu_reset_context(vcpu);

	if (((cr0 ^ old_cr0) & X86_CR0_CD) &&
	    kvm_arch_has_noncoherent_dma(vcpu->kvm) &&
	    !kvm_check_has_quirk(vcpu->kvm, KVM_X86_QUIRK_CD_NW_CLEARED))
		kvm_zap_gfn_range(vcpu->kvm, 0, ~0ULL);
}
EXPORT_SYMBOL_GPL(kvm_post_set_cr0);

int kvm_set_cr0(struct kvm_vcpu *vcpu, unsigned long cr0)
{
	unsigned long old_cr0 = kvm_read_cr0(vcpu);
	unsigned long pdptr_bits = X86_CR0_CD | X86_CR0_NW | X86_CR0_PG;

	cr0 |= X86_CR0_ET;

#ifdef CONFIG_X86_64
	if (cr0 & 0xffffffff00000000UL)
		return 1;
#endif

	cr0 &= ~CR0_RESERVED_BITS;

	if ((cr0 & X86_CR0_NW) && !(cr0 & X86_CR0_CD))
		return 1;

	if ((cr0 & X86_CR0_PG) && !(cr0 & X86_CR0_PE))
		return 1;

#ifdef CONFIG_X86_64
	if ((vcpu->arch.efer & EFER_LME) && !is_paging(vcpu) &&
	    (cr0 & X86_CR0_PG)) {
		int cs_db, cs_l;

		if (!is_pae(vcpu))
			return 1;
		static_call(kvm_x86_get_cs_db_l_bits)(vcpu, &cs_db, &cs_l);
		if (cs_l)
			return 1;
	}
#endif
	if (!(vcpu->arch.efer & EFER_LME) && (cr0 & X86_CR0_PG) &&
	    is_pae(vcpu) && ((cr0 ^ old_cr0) & pdptr_bits) &&
	    !load_pdptrs(vcpu, vcpu->arch.walk_mmu, kvm_read_cr3(vcpu)))
		return 1;

	if (!(cr0 & X86_CR0_PG) && kvm_read_cr4_bits(vcpu, X86_CR4_PCIDE))
		return 1;

	static_call(kvm_x86_set_cr0)(vcpu, cr0);

	kvm_post_set_cr0(vcpu, old_cr0, cr0);

	return 0;
}
EXPORT_SYMBOL_GPL(kvm_set_cr0);

void kvm_lmsw(struct kvm_vcpu *vcpu, unsigned long msw)
{
	(void)kvm_set_cr0(vcpu, kvm_read_cr0_bits(vcpu, ~0x0eul) | (msw & 0x0f));
}
EXPORT_SYMBOL_GPL(kvm_lmsw);

void kvm_load_guest_xsave_state(struct kvm_vcpu *vcpu)
{
	if (vcpu->arch.guest_state_protected)
		return;

	if (kvm_read_cr4_bits(vcpu, X86_CR4_OSXSAVE)) {

		if (vcpu->arch.xcr0 != host_xcr0)
			xsetbv(XCR_XFEATURE_ENABLED_MASK, vcpu->arch.xcr0);

		if (vcpu->arch.xsaves_enabled &&
		    vcpu->arch.ia32_xss != host_xss)
			wrmsrl(MSR_IA32_XSS, vcpu->arch.ia32_xss);
	}

	if (static_cpu_has(X86_FEATURE_PKU) &&
	    (kvm_read_cr4_bits(vcpu, X86_CR4_PKE) ||
	     (vcpu->arch.xcr0 & XFEATURE_MASK_PKRU)) &&
	    vcpu->arch.pkru != vcpu->arch.host_pkru)
		write_pkru(vcpu->arch.pkru);
}
EXPORT_SYMBOL_GPL(kvm_load_guest_xsave_state);

void kvm_load_host_xsave_state(struct kvm_vcpu *vcpu)
{
	if (vcpu->arch.guest_state_protected)
		return;

	if (static_cpu_has(X86_FEATURE_PKU) &&
	    (kvm_read_cr4_bits(vcpu, X86_CR4_PKE) ||
	     (vcpu->arch.xcr0 & XFEATURE_MASK_PKRU))) {
		vcpu->arch.pkru = rdpkru();
		if (vcpu->arch.pkru != vcpu->arch.host_pkru)
			write_pkru(vcpu->arch.host_pkru);
	}

	if (kvm_read_cr4_bits(vcpu, X86_CR4_OSXSAVE)) {

		if (vcpu->arch.xcr0 != host_xcr0)
			xsetbv(XCR_XFEATURE_ENABLED_MASK, host_xcr0);

		if (vcpu->arch.xsaves_enabled &&
		    vcpu->arch.ia32_xss != host_xss)
			wrmsrl(MSR_IA32_XSS, host_xss);
	}

}
EXPORT_SYMBOL_GPL(kvm_load_host_xsave_state);

static int __kvm_set_xcr(struct kvm_vcpu *vcpu, u32 index, u64 xcr)
{
	u64 xcr0 = xcr;
	u64 old_xcr0 = vcpu->arch.xcr0;
	u64 valid_bits;

	/* Only support XCR_XFEATURE_ENABLED_MASK(xcr0) now  */
	if (index != XCR_XFEATURE_ENABLED_MASK)
		return 1;
	if (!(xcr0 & XFEATURE_MASK_FP))
		return 1;
	if ((xcr0 & XFEATURE_MASK_YMM) && !(xcr0 & XFEATURE_MASK_SSE))
		return 1;

	/*
	 * Do not allow the guest to set bits that we do not support
	 * saving.  However, xcr0 bit 0 is always set, even if the
	 * emulated CPU does not support XSAVE (see fx_init).
	 */
	valid_bits = vcpu->arch.guest_supported_xcr0 | XFEATURE_MASK_FP;
	if (xcr0 & ~valid_bits)
		return 1;

	if ((!(xcr0 & XFEATURE_MASK_BNDREGS)) !=
	    (!(xcr0 & XFEATURE_MASK_BNDCSR)))
		return 1;

	if (xcr0 & XFEATURE_MASK_AVX512) {
		if (!(xcr0 & XFEATURE_MASK_YMM))
			return 1;
		if ((xcr0 & XFEATURE_MASK_AVX512) != XFEATURE_MASK_AVX512)
			return 1;
	}
	vcpu->arch.xcr0 = xcr0;

	if ((xcr0 ^ old_xcr0) & XFEATURE_MASK_EXTEND)
		kvm_update_cpuid_runtime(vcpu);
	return 0;
}

int kvm_emulate_xsetbv(struct kvm_vcpu *vcpu)
{
	/* Note, #UD due to CR4.OSXSAVE=0 has priority over the intercept. */
	if (static_call(kvm_x86_get_cpl)(vcpu) != 0 ||
	    __kvm_set_xcr(vcpu, kvm_rcx_read(vcpu), kvm_read_edx_eax(vcpu))) {
		kvm_inject_gp(vcpu, 0);
		return 1;
	}

	return kvm_skip_emulated_instruction(vcpu);
}
EXPORT_SYMBOL_GPL(kvm_emulate_xsetbv);

bool __kvm_is_valid_cr4(struct kvm_vcpu *vcpu, unsigned long cr4)
{
	if (cr4 & cr4_reserved_bits)
		return false;

	if (cr4 & vcpu->arch.cr4_guest_rsvd_bits)
		return false;

	return true;
}
EXPORT_SYMBOL_GPL(__kvm_is_valid_cr4);

static bool kvm_is_valid_cr4(struct kvm_vcpu *vcpu, unsigned long cr4)
{
	return __kvm_is_valid_cr4(vcpu, cr4) &&
	       static_call(kvm_x86_is_valid_cr4)(vcpu, cr4);
}

void kvm_post_set_cr4(struct kvm_vcpu *vcpu, unsigned long old_cr4, unsigned long cr4)
{
	if (((cr4 ^ old_cr4) & KVM_MMU_CR4_ROLE_BITS) ||
	    (!(cr4 & X86_CR4_PCIDE) && (old_cr4 & X86_CR4_PCIDE)))
		kvm_mmu_reset_context(vcpu);
}
EXPORT_SYMBOL_GPL(kvm_post_set_cr4);

int kvm_set_cr4(struct kvm_vcpu *vcpu, unsigned long cr4)
{
	unsigned long old_cr4 = kvm_read_cr4(vcpu);
	unsigned long pdptr_bits = X86_CR4_PGE | X86_CR4_PSE | X86_CR4_PAE |
				   X86_CR4_SMEP;

	if (!kvm_is_valid_cr4(vcpu, cr4))
		return 1;

	if (is_long_mode(vcpu)) {
		if (!(cr4 & X86_CR4_PAE))
			return 1;
		if ((cr4 ^ old_cr4) & X86_CR4_LA57)
			return 1;
	} else if (is_paging(vcpu) && (cr4 & X86_CR4_PAE)
		   && ((cr4 ^ old_cr4) & pdptr_bits)
		   && !load_pdptrs(vcpu, vcpu->arch.walk_mmu,
				   kvm_read_cr3(vcpu)))
		return 1;

	if ((cr4 & X86_CR4_PCIDE) && !(old_cr4 & X86_CR4_PCIDE)) {
		if (!guest_cpuid_has(vcpu, X86_FEATURE_PCID))
			return 1;

		/* PCID can not be enabled when cr3[11:0]!=000H or EFER.LMA=0 */
		if ((kvm_read_cr3(vcpu) & X86_CR3_PCID_MASK) || !is_long_mode(vcpu))
			return 1;
	}

	static_call(kvm_x86_set_cr4)(vcpu, cr4);

	kvm_post_set_cr4(vcpu, old_cr4, cr4);

	return 0;
}
EXPORT_SYMBOL_GPL(kvm_set_cr4);

static void kvm_invalidate_pcid(struct kvm_vcpu *vcpu, unsigned long pcid)
{
	struct kvm_mmu *mmu = vcpu->arch.mmu;
	unsigned long roots_to_free = 0;
	int i;

	/*
	 * MOV CR3 and INVPCID are usually not intercepted when using TDP, but
	 * this is reachable when running EPT=1 and unrestricted_guest=0,  and
	 * also via the emulator.  KVM's TDP page tables are not in the scope of
	 * the invalidation, but the guest's TLB entries need to be flushed as
	 * the CPU may have cached entries in its TLB for the target PCID.
	 */
	if (unlikely(tdp_enabled)) {
		kvm_make_request(KVM_REQ_TLB_FLUSH_GUEST, vcpu);
		return;
	}

	/*
	 * If neither the current CR3 nor any of the prev_roots use the given
	 * PCID, then nothing needs to be done here because a resync will
	 * happen anyway before switching to any other CR3.
	 */
	if (kvm_get_active_pcid(vcpu) == pcid) {
		kvm_make_request(KVM_REQ_MMU_SYNC, vcpu);
		kvm_make_request(KVM_REQ_TLB_FLUSH_CURRENT, vcpu);
	}

	for (i = 0; i < KVM_MMU_NUM_PREV_ROOTS; i++)
		if (kvm_get_pcid(vcpu, mmu->prev_roots[i].pgd) == pcid)
			roots_to_free |= KVM_MMU_ROOT_PREVIOUS(i);

	kvm_mmu_free_roots(vcpu, mmu, roots_to_free);
}

int kvm_set_cr3(struct kvm_vcpu *vcpu, unsigned long cr3)
{
	bool skip_tlb_flush = false;
	unsigned long pcid = 0;
#ifdef CONFIG_X86_64
	bool pcid_enabled = kvm_read_cr4_bits(vcpu, X86_CR4_PCIDE);

	if (pcid_enabled) {
		skip_tlb_flush = cr3 & X86_CR3_PCID_NOFLUSH;
		cr3 &= ~X86_CR3_PCID_NOFLUSH;
		pcid = cr3 & X86_CR3_PCID_MASK;
	}
#endif

	/* PDPTRs are always reloaded for PAE paging. */
	if (cr3 == kvm_read_cr3(vcpu) && !is_pae_paging(vcpu))
		goto handle_tlb_flush;

	/*
	 * Do not condition the GPA check on long mode, this helper is used to
	 * stuff CR3, e.g. for RSM emulation, and there is no guarantee that
	 * the current vCPU mode is accurate.
	 */
	if (kvm_vcpu_is_illegal_gpa(vcpu, cr3))
		return 1;

	if (is_pae_paging(vcpu) && !load_pdptrs(vcpu, vcpu->arch.walk_mmu, cr3))
		return 1;

	if (cr3 != kvm_read_cr3(vcpu))
		kvm_mmu_new_pgd(vcpu, cr3);

	vcpu->arch.cr3 = cr3;
	kvm_register_mark_available(vcpu, VCPU_EXREG_CR3);

handle_tlb_flush:
	/*
	 * A load of CR3 that flushes the TLB flushes only the current PCID,
	 * even if PCID is disabled, in which case PCID=0 is flushed.  It's a
	 * moot point in the end because _disabling_ PCID will flush all PCIDs,
	 * and it's impossible to use a non-zero PCID when PCID is disabled,
	 * i.e. only PCID=0 can be relevant.
	 */
	if (!skip_tlb_flush)
		kvm_invalidate_pcid(vcpu, pcid);

	return 0;
}
EXPORT_SYMBOL_GPL(kvm_set_cr3);

int kvm_set_cr8(struct kvm_vcpu *vcpu, unsigned long cr8)
{
	if (cr8 & CR8_RESERVED_BITS)
		return 1;
	if (lapic_in_kernel(vcpu))
		kvm_lapic_set_tpr(vcpu, cr8);
	else
		vcpu->arch.cr8 = cr8;
	return 0;
}
EXPORT_SYMBOL_GPL(kvm_set_cr8);

unsigned long kvm_get_cr8(struct kvm_vcpu *vcpu)
{
	if (lapic_in_kernel(vcpu))
		return kvm_lapic_get_cr8(vcpu);
	else
		return vcpu->arch.cr8;
}
EXPORT_SYMBOL_GPL(kvm_get_cr8);

static void kvm_update_dr0123(struct kvm_vcpu *vcpu)
{
	int i;

	if (!(vcpu->guest_debug & KVM_GUESTDBG_USE_HW_BP)) {
		for (i = 0; i < KVM_NR_DB_REGS; i++)
			vcpu->arch.eff_db[i] = vcpu->arch.db[i];
	}
}

void kvm_update_dr7(struct kvm_vcpu *vcpu)
{
	unsigned long dr7;

	if (vcpu->guest_debug & KVM_GUESTDBG_USE_HW_BP)
		dr7 = vcpu->arch.guest_debug_dr7;
	else
		dr7 = vcpu->arch.dr7;
	static_call(kvm_x86_set_dr7)(vcpu, dr7);
	vcpu->arch.switch_db_regs &= ~KVM_DEBUGREG_BP_ENABLED;
	if (dr7 & DR7_BP_EN_MASK)
		vcpu->arch.switch_db_regs |= KVM_DEBUGREG_BP_ENABLED;
}
EXPORT_SYMBOL_GPL(kvm_update_dr7);

static u64 kvm_dr6_fixed(struct kvm_vcpu *vcpu)
{
	u64 fixed = DR6_FIXED_1;

	if (!guest_cpuid_has(vcpu, X86_FEATURE_RTM))
		fixed |= DR6_RTM;

	if (!guest_cpuid_has(vcpu, X86_FEATURE_BUS_LOCK_DETECT))
		fixed |= DR6_BUS_LOCK;
	return fixed;
}

int kvm_set_dr(struct kvm_vcpu *vcpu, int dr, unsigned long val)
{
	size_t size = ARRAY_SIZE(vcpu->arch.db);

	switch (dr) {
	case 0 ... 3:
		vcpu->arch.db[array_index_nospec(dr, size)] = val;
		if (!(vcpu->guest_debug & KVM_GUESTDBG_USE_HW_BP))
			vcpu->arch.eff_db[dr] = val;
		break;
	case 4:
	case 6:
		if (!kvm_dr6_valid(val))
			return 1; /* #GP */
		vcpu->arch.dr6 = (val & DR6_VOLATILE) | kvm_dr6_fixed(vcpu);
		break;
	case 5:
	default: /* 7 */
		if (!kvm_dr7_valid(val))
			return 1; /* #GP */
		vcpu->arch.dr7 = (val & DR7_VOLATILE) | DR7_FIXED_1;
		kvm_update_dr7(vcpu);
		break;
	}

	return 0;
}
EXPORT_SYMBOL_GPL(kvm_set_dr);

void kvm_get_dr(struct kvm_vcpu *vcpu, int dr, unsigned long *val)
{
	size_t size = ARRAY_SIZE(vcpu->arch.db);

	switch (dr) {
	case 0 ... 3:
		*val = vcpu->arch.db[array_index_nospec(dr, size)];
		break;
	case 4:
	case 6:
		*val = vcpu->arch.dr6;
		break;
	case 5:
	default: /* 7 */
		*val = vcpu->arch.dr7;
		break;
	}
}
EXPORT_SYMBOL_GPL(kvm_get_dr);

int kvm_emulate_rdpmc(struct kvm_vcpu *vcpu)
{
	u32 ecx = kvm_rcx_read(vcpu);
	u64 data;

	if (kvm_pmu_rdpmc(vcpu, ecx, &data)) {
		kvm_inject_gp(vcpu, 0);
		return 1;
	}

	kvm_rax_write(vcpu, (u32)data);
	kvm_rdx_write(vcpu, data >> 32);
	return kvm_skip_emulated_instruction(vcpu);
}
EXPORT_SYMBOL_GPL(kvm_emulate_rdpmc);

/*
 * List of msr numbers which we expose to userspace through KVM_GET_MSRS
 * and KVM_SET_MSRS, and KVM_GET_MSR_INDEX_LIST.
 *
 * The three MSR lists(msrs_to_save, emulated_msrs, msr_based_features)
 * extract the supported MSRs from the related const lists.
 * msrs_to_save is selected from the msrs_to_save_all to reflect the
 * capabilities of the host cpu. This capabilities test skips MSRs that are
 * kvm-specific. Those are put in emulated_msrs_all; filtering of emulated_msrs
 * may depend on host virtualization features rather than host cpu features.
 */

static const u32 msrs_to_save_all[] = {
	MSR_IA32_SYSENTER_CS, MSR_IA32_SYSENTER_ESP, MSR_IA32_SYSENTER_EIP,
	MSR_STAR,
#ifdef CONFIG_X86_64
	MSR_CSTAR, MSR_KERNEL_GS_BASE, MSR_SYSCALL_MASK, MSR_LSTAR,
#endif
	MSR_IA32_TSC, MSR_IA32_CR_PAT, MSR_VM_HSAVE_PA,
	MSR_IA32_FEAT_CTL, MSR_IA32_BNDCFGS, MSR_TSC_AUX,
	MSR_IA32_SPEC_CTRL,
	MSR_IA32_RTIT_CTL, MSR_IA32_RTIT_STATUS, MSR_IA32_RTIT_CR3_MATCH,
	MSR_IA32_RTIT_OUTPUT_BASE, MSR_IA32_RTIT_OUTPUT_MASK,
	MSR_IA32_RTIT_ADDR0_A, MSR_IA32_RTIT_ADDR0_B,
	MSR_IA32_RTIT_ADDR1_A, MSR_IA32_RTIT_ADDR1_B,
	MSR_IA32_RTIT_ADDR2_A, MSR_IA32_RTIT_ADDR2_B,
	MSR_IA32_RTIT_ADDR3_A, MSR_IA32_RTIT_ADDR3_B,
	MSR_IA32_UMWAIT_CONTROL,

	MSR_ARCH_PERFMON_FIXED_CTR0, MSR_ARCH_PERFMON_FIXED_CTR1,
	MSR_ARCH_PERFMON_FIXED_CTR0 + 2,
	MSR_CORE_PERF_FIXED_CTR_CTRL, MSR_CORE_PERF_GLOBAL_STATUS,
	MSR_CORE_PERF_GLOBAL_CTRL, MSR_CORE_PERF_GLOBAL_OVF_CTRL,
	MSR_ARCH_PERFMON_PERFCTR0, MSR_ARCH_PERFMON_PERFCTR1,
	MSR_ARCH_PERFMON_PERFCTR0 + 2, MSR_ARCH_PERFMON_PERFCTR0 + 3,
	MSR_ARCH_PERFMON_PERFCTR0 + 4, MSR_ARCH_PERFMON_PERFCTR0 + 5,
	MSR_ARCH_PERFMON_PERFCTR0 + 6, MSR_ARCH_PERFMON_PERFCTR0 + 7,
	MSR_ARCH_PERFMON_EVENTSEL0, MSR_ARCH_PERFMON_EVENTSEL1,
	MSR_ARCH_PERFMON_EVENTSEL0 + 2, MSR_ARCH_PERFMON_EVENTSEL0 + 3,
	MSR_ARCH_PERFMON_EVENTSEL0 + 4, MSR_ARCH_PERFMON_EVENTSEL0 + 5,
	MSR_ARCH_PERFMON_EVENTSEL0 + 6, MSR_ARCH_PERFMON_EVENTSEL0 + 7,

	MSR_K7_EVNTSEL0, MSR_K7_EVNTSEL1, MSR_K7_EVNTSEL2, MSR_K7_EVNTSEL3,
	MSR_K7_PERFCTR0, MSR_K7_PERFCTR1, MSR_K7_PERFCTR2, MSR_K7_PERFCTR3,
	MSR_F15H_PERF_CTL0, MSR_F15H_PERF_CTL1, MSR_F15H_PERF_CTL2,
	MSR_F15H_PERF_CTL3, MSR_F15H_PERF_CTL4, MSR_F15H_PERF_CTL5,
	MSR_F15H_PERF_CTR0, MSR_F15H_PERF_CTR1, MSR_F15H_PERF_CTR2,
	MSR_F15H_PERF_CTR3, MSR_F15H_PERF_CTR4, MSR_F15H_PERF_CTR5,
};

static u32 msrs_to_save[ARRAY_SIZE(msrs_to_save_all)];
static unsigned num_msrs_to_save;

static const u32 emulated_msrs_all[] = {
	MSR_KVM_SYSTEM_TIME, MSR_KVM_WALL_CLOCK,
	MSR_KVM_SYSTEM_TIME_NEW, MSR_KVM_WALL_CLOCK_NEW,
	HV_X64_MSR_GUEST_OS_ID, HV_X64_MSR_HYPERCALL,
	HV_X64_MSR_TIME_REF_COUNT, HV_X64_MSR_REFERENCE_TSC,
	HV_X64_MSR_TSC_FREQUENCY, HV_X64_MSR_APIC_FREQUENCY,
	HV_X64_MSR_CRASH_P0, HV_X64_MSR_CRASH_P1, HV_X64_MSR_CRASH_P2,
	HV_X64_MSR_CRASH_P3, HV_X64_MSR_CRASH_P4, HV_X64_MSR_CRASH_CTL,
	HV_X64_MSR_RESET,
	HV_X64_MSR_VP_INDEX,
	HV_X64_MSR_VP_RUNTIME,
	HV_X64_MSR_SCONTROL,
	HV_X64_MSR_STIMER0_CONFIG,
	HV_X64_MSR_VP_ASSIST_PAGE,
	HV_X64_MSR_REENLIGHTENMENT_CONTROL, HV_X64_MSR_TSC_EMULATION_CONTROL,
	HV_X64_MSR_TSC_EMULATION_STATUS,
	HV_X64_MSR_SYNDBG_OPTIONS,
	HV_X64_MSR_SYNDBG_CONTROL, HV_X64_MSR_SYNDBG_STATUS,
	HV_X64_MSR_SYNDBG_SEND_BUFFER, HV_X64_MSR_SYNDBG_RECV_BUFFER,
	HV_X64_MSR_SYNDBG_PENDING_BUFFER,

	MSR_KVM_ASYNC_PF_EN, MSR_KVM_STEAL_TIME,
	MSR_KVM_PV_EOI_EN, MSR_KVM_ASYNC_PF_INT, MSR_KVM_ASYNC_PF_ACK,

	MSR_IA32_TSC_ADJUST,
	MSR_IA32_TSC_DEADLINE,
	MSR_IA32_ARCH_CAPABILITIES,
	MSR_IA32_PERF_CAPABILITIES,
	MSR_IA32_MISC_ENABLE,
	MSR_IA32_MCG_STATUS,
	MSR_IA32_MCG_CTL,
	MSR_IA32_MCG_EXT_CTL,
	MSR_IA32_SMBASE,
	MSR_SMI_COUNT,
	MSR_PLATFORM_INFO,
	MSR_MISC_FEATURES_ENABLES,
	MSR_AMD64_VIRT_SPEC_CTRL,
	MSR_IA32_POWER_CTL,
	MSR_IA32_UCODE_REV,

	/*
	 * The following list leaves out MSRs whose values are determined
	 * by arch/x86/kvm/vmx/nested.c based on CPUID or other MSRs.
	 * We always support the "true" VMX control MSRs, even if the host
	 * processor does not, so I am putting these registers here rather
	 * than in msrs_to_save_all.
	 */
	MSR_IA32_VMX_BASIC,
	MSR_IA32_VMX_TRUE_PINBASED_CTLS,
	MSR_IA32_VMX_TRUE_PROCBASED_CTLS,
	MSR_IA32_VMX_TRUE_EXIT_CTLS,
	MSR_IA32_VMX_TRUE_ENTRY_CTLS,
	MSR_IA32_VMX_MISC,
	MSR_IA32_VMX_CR0_FIXED0,
	MSR_IA32_VMX_CR4_FIXED0,
	MSR_IA32_VMX_VMCS_ENUM,
	MSR_IA32_VMX_PROCBASED_CTLS2,
	MSR_IA32_VMX_EPT_VPID_CAP,
	MSR_IA32_VMX_VMFUNC,

	MSR_K7_HWCR,
	MSR_KVM_POLL_CONTROL,
};

static u32 emulated_msrs[ARRAY_SIZE(emulated_msrs_all)];
static unsigned num_emulated_msrs;

/*
 * List of msr numbers which are used to expose MSR-based features that
 * can be used by a hypervisor to validate requested CPU features.
 */
static const u32 msr_based_features_all[] = {
	MSR_IA32_VMX_BASIC,
	MSR_IA32_VMX_TRUE_PINBASED_CTLS,
	MSR_IA32_VMX_PINBASED_CTLS,
	MSR_IA32_VMX_TRUE_PROCBASED_CTLS,
	MSR_IA32_VMX_PROCBASED_CTLS,
	MSR_IA32_VMX_TRUE_EXIT_CTLS,
	MSR_IA32_VMX_EXIT_CTLS,
	MSR_IA32_VMX_TRUE_ENTRY_CTLS,
	MSR_IA32_VMX_ENTRY_CTLS,
	MSR_IA32_VMX_MISC,
	MSR_IA32_VMX_CR0_FIXED0,
	MSR_IA32_VMX_CR0_FIXED1,
	MSR_IA32_VMX_CR4_FIXED0,
	MSR_IA32_VMX_CR4_FIXED1,
	MSR_IA32_VMX_VMCS_ENUM,
	MSR_IA32_VMX_PROCBASED_CTLS2,
	MSR_IA32_VMX_EPT_VPID_CAP,
	MSR_IA32_VMX_VMFUNC,

	MSR_AMD64_DE_CFG,
	MSR_IA32_UCODE_REV,
	MSR_IA32_ARCH_CAPABILITIES,
	MSR_IA32_PERF_CAPABILITIES,
};

static u32 msr_based_features[ARRAY_SIZE(msr_based_features_all)];
static unsigned int num_msr_based_features;

/*
 * Some IA32_ARCH_CAPABILITIES bits have dependencies on MSRs that KVM
 * does not yet virtualize. These include:
 *   10 - MISC_PACKAGE_CTRLS
 *   11 - ENERGY_FILTERING_CTL
 *   12 - DOITM
 *   18 - FB_CLEAR_CTRL
 *   21 - XAPIC_DISABLE_STATUS
 *   23 - OVERCLOCKING_STATUS
 */

#define KVM_SUPPORTED_ARCH_CAP \
	(ARCH_CAP_RDCL_NO | ARCH_CAP_IBRS_ALL | ARCH_CAP_RSBA | \
	 ARCH_CAP_SKIP_VMENTRY_L1DFLUSH | ARCH_CAP_SSB_NO | ARCH_CAP_MDS_NO | \
	 ARCH_CAP_PSCHANGE_MC_NO | ARCH_CAP_TSX_CTRL_MSR | ARCH_CAP_TAA_NO | \
	 ARCH_CAP_SBDR_SSDP_NO | ARCH_CAP_FBSDP_NO | ARCH_CAP_PSDP_NO | \
	 ARCH_CAP_FB_CLEAR | ARCH_CAP_RRSBA | ARCH_CAP_PBRSB_NO)

static u64 kvm_get_arch_capabilities(void)
{
	u64 data = 0;

	if (boot_cpu_has(X86_FEATURE_ARCH_CAPABILITIES)) {
		rdmsrl(MSR_IA32_ARCH_CAPABILITIES, data);
		data &= KVM_SUPPORTED_ARCH_CAP;
	}

	/*
	 * If nx_huge_pages is enabled, KVM's shadow paging will ensure that
	 * the nested hypervisor runs with NX huge pages.  If it is not,
	 * L1 is anyway vulnerable to ITLB_MULTIHIT exploits from other
	 * L1 guests, so it need not worry about its own (L2) guests.
	 */
	data |= ARCH_CAP_PSCHANGE_MC_NO;

	/*
	 * If we're doing cache flushes (either "always" or "cond")
	 * we will do one whenever the guest does a vmlaunch/vmresume.
	 * If an outer hypervisor is doing the cache flush for us
	 * (VMENTER_L1D_FLUSH_NESTED_VM), we can safely pass that
	 * capability to the guest too, and if EPT is disabled we're not
	 * vulnerable.  Overall, only VMENTER_L1D_FLUSH_NEVER will
	 * require a nested hypervisor to do a flush of its own.
	 */
	if (l1tf_vmx_mitigation != VMENTER_L1D_FLUSH_NEVER)
		data |= ARCH_CAP_SKIP_VMENTRY_L1DFLUSH;

	if (!boot_cpu_has_bug(X86_BUG_CPU_MELTDOWN))
		data |= ARCH_CAP_RDCL_NO;
	if (!boot_cpu_has_bug(X86_BUG_SPEC_STORE_BYPASS))
		data |= ARCH_CAP_SSB_NO;
	if (!boot_cpu_has_bug(X86_BUG_MDS))
		data |= ARCH_CAP_MDS_NO;

	if (!boot_cpu_has(X86_FEATURE_RTM)) {
		/*
		 * If RTM=0 because the kernel has disabled TSX, the host might
		 * have TAA_NO or TSX_CTRL.  Clear TAA_NO (the guest sees RTM=0
		 * and therefore knows that there cannot be TAA) but keep
		 * TSX_CTRL: some buggy userspaces leave it set on tsx=on hosts,
		 * and we want to allow migrating those guests to tsx=off hosts.
		 */
		data &= ~ARCH_CAP_TAA_NO;
	} else if (!boot_cpu_has_bug(X86_BUG_TAA)) {
		data |= ARCH_CAP_TAA_NO;
	} else {
		/*
		 * Nothing to do here; we emulate TSX_CTRL if present on the
		 * host so the guest can choose between disabling TSX or
		 * using VERW to clear CPU buffers.
		 */
	}

	return data;
}

static int kvm_get_msr_feature(struct kvm_msr_entry *msr)
{
	switch (msr->index) {
	case MSR_IA32_ARCH_CAPABILITIES:
		msr->data = kvm_get_arch_capabilities();
		break;
	case MSR_IA32_UCODE_REV:
		rdmsrl_safe(msr->index, &msr->data);
		break;
	default:
		return static_call(kvm_x86_get_msr_feature)(msr);
	}
	return 0;
}

static int do_get_msr_feature(struct kvm_vcpu *vcpu, unsigned index, u64 *data)
{
	struct kvm_msr_entry msr;
	int r;

	msr.index = index;
	r = kvm_get_msr_feature(&msr);

	if (r == KVM_MSR_RET_INVALID) {
		/* Unconditionally clear the output for simplicity */
		*data = 0;
		if (kvm_msr_ignored_check(index, 0, false))
			r = 0;
	}

	if (r)
		return r;

	*data = msr.data;

	return 0;
}

static bool __kvm_valid_efer(struct kvm_vcpu *vcpu, u64 efer)
{
	if (efer & EFER_FFXSR && !guest_cpuid_has(vcpu, X86_FEATURE_FXSR_OPT))
		return false;

	if (efer & EFER_SVME && !guest_cpuid_has(vcpu, X86_FEATURE_SVM))
		return false;

	if (efer & (EFER_LME | EFER_LMA) &&
	    !guest_cpuid_has(vcpu, X86_FEATURE_LM))
		return false;

	if (efer & EFER_NX && !guest_cpuid_has(vcpu, X86_FEATURE_NX))
		return false;

	return true;

}
bool kvm_valid_efer(struct kvm_vcpu *vcpu, u64 efer)
{
	if (efer & efer_reserved_bits)
		return false;

	return __kvm_valid_efer(vcpu, efer);
}
EXPORT_SYMBOL_GPL(kvm_valid_efer);

static int set_efer(struct kvm_vcpu *vcpu, struct msr_data *msr_info)
{
	u64 old_efer = vcpu->arch.efer;
	u64 efer = msr_info->data;
	int r;

	if (efer & efer_reserved_bits)
		return 1;

	if (!msr_info->host_initiated) {
		if (!__kvm_valid_efer(vcpu, efer))
			return 1;

		if (is_paging(vcpu) &&
		    (vcpu->arch.efer & EFER_LME) != (efer & EFER_LME))
			return 1;
	}

	efer &= ~EFER_LMA;
	efer |= vcpu->arch.efer & EFER_LMA;

	r = static_call(kvm_x86_set_efer)(vcpu, efer);
	if (r) {
		WARN_ON(r > 0);
		return r;
	}

	if ((efer ^ old_efer) & KVM_MMU_EFER_ROLE_BITS)
		kvm_mmu_reset_context(vcpu);

	return 0;
}

void kvm_enable_efer_bits(u64 mask)
{
       efer_reserved_bits &= ~mask;
}
EXPORT_SYMBOL_GPL(kvm_enable_efer_bits);

bool kvm_msr_allowed(struct kvm_vcpu *vcpu, u32 index, u32 type)
{
	struct kvm_x86_msr_filter *msr_filter;
	struct msr_bitmap_range *ranges;
	struct kvm *kvm = vcpu->kvm;
	bool allowed;
	int idx;
	u32 i;

	/* x2APIC MSRs do not support filtering. */
	if (index >= 0x800 && index <= 0x8ff)
		return true;

	idx = srcu_read_lock(&kvm->srcu);

	msr_filter = srcu_dereference(kvm->arch.msr_filter, &kvm->srcu);
	if (!msr_filter) {
		allowed = true;
		goto out;
	}

	allowed = msr_filter->default_allow;
	ranges = msr_filter->ranges;

	for (i = 0; i < msr_filter->count; i++) {
		u32 start = ranges[i].base;
		u32 end = start + ranges[i].nmsrs;
		u32 flags = ranges[i].flags;
		unsigned long *bitmap = ranges[i].bitmap;

		if ((index >= start) && (index < end) && (flags & type)) {
			allowed = !!test_bit(index - start, bitmap);
			break;
		}
	}

out:
	srcu_read_unlock(&kvm->srcu, idx);

	return allowed;
}
EXPORT_SYMBOL_GPL(kvm_msr_allowed);

/*
 * Write @data into the MSR specified by @index.  Select MSR specific fault
 * checks are bypassed if @host_initiated is %true.
 * Returns 0 on success, non-0 otherwise.
 * Assumes vcpu_load() was already called.
 */
static int __kvm_set_msr(struct kvm_vcpu *vcpu, u32 index, u64 data,
			 bool host_initiated)
{
	struct msr_data msr;

	if (!host_initiated && !kvm_msr_allowed(vcpu, index, KVM_MSR_FILTER_WRITE))
		return KVM_MSR_RET_FILTERED;

	switch (index) {
	case MSR_FS_BASE:
	case MSR_GS_BASE:
	case MSR_KERNEL_GS_BASE:
	case MSR_CSTAR:
	case MSR_LSTAR:
		if (is_noncanonical_address(data, vcpu))
			return 1;
		break;
	case MSR_IA32_SYSENTER_EIP:
	case MSR_IA32_SYSENTER_ESP:
		/*
		 * IA32_SYSENTER_ESP and IA32_SYSENTER_EIP cause #GP if
		 * non-canonical address is written on Intel but not on
		 * AMD (which ignores the top 32-bits, because it does
		 * not implement 64-bit SYSENTER).
		 *
		 * 64-bit code should hence be able to write a non-canonical
		 * value on AMD.  Making the address canonical ensures that
		 * vmentry does not fail on Intel after writing a non-canonical
		 * value, and that something deterministic happens if the guest
		 * invokes 64-bit SYSENTER.
		 */
		data = get_canonical(data, vcpu_virt_addr_bits(vcpu));
		break;
	case MSR_TSC_AUX:
		if (!kvm_is_supported_user_return_msr(MSR_TSC_AUX))
			return 1;

		if (!host_initiated &&
		    !guest_cpuid_has(vcpu, X86_FEATURE_RDTSCP) &&
		    !guest_cpuid_has(vcpu, X86_FEATURE_RDPID))
			return 1;

		/*
		 * Per Intel's SDM, bits 63:32 are reserved, but AMD's APM has
		 * incomplete and conflicting architectural behavior.  Current
		 * AMD CPUs completely ignore bits 63:32, i.e. they aren't
		 * reserved and always read as zeros.  Enforce Intel's reserved
		 * bits check if and only if the guest CPU is Intel, and clear
		 * the bits in all other cases.  This ensures cross-vendor
		 * migration will provide consistent behavior for the guest.
		 */
		if (guest_cpuid_is_intel(vcpu) && (data >> 32) != 0)
			return 1;

		data = (u32)data;
		break;
	}

	msr.data = data;
	msr.index = index;
	msr.host_initiated = host_initiated;

	return static_call(kvm_x86_set_msr)(vcpu, &msr);
}

static int kvm_set_msr_ignored_check(struct kvm_vcpu *vcpu,
				     u32 index, u64 data, bool host_initiated)
{
	int ret = __kvm_set_msr(vcpu, index, data, host_initiated);

	if (ret == KVM_MSR_RET_INVALID)
		if (kvm_msr_ignored_check(index, data, true))
			ret = 0;

	return ret;
}

/*
 * Read the MSR specified by @index into @data.  Select MSR specific fault
 * checks are bypassed if @host_initiated is %true.
 * Returns 0 on success, non-0 otherwise.
 * Assumes vcpu_load() was already called.
 */
int __kvm_get_msr(struct kvm_vcpu *vcpu, u32 index, u64 *data,
		  bool host_initiated)
{
	struct msr_data msr;
	int ret;

	if (!host_initiated && !kvm_msr_allowed(vcpu, index, KVM_MSR_FILTER_READ))
		return KVM_MSR_RET_FILTERED;

	switch (index) {
	case MSR_TSC_AUX:
		if (!kvm_is_supported_user_return_msr(MSR_TSC_AUX))
			return 1;

		if (!host_initiated &&
		    !guest_cpuid_has(vcpu, X86_FEATURE_RDTSCP) &&
		    !guest_cpuid_has(vcpu, X86_FEATURE_RDPID))
			return 1;
		break;
	}

	msr.index = index;
	msr.host_initiated = host_initiated;

	ret = static_call(kvm_x86_get_msr)(vcpu, &msr);
	if (!ret)
		*data = msr.data;
	return ret;
}

static int kvm_get_msr_ignored_check(struct kvm_vcpu *vcpu,
				     u32 index, u64 *data, bool host_initiated)
{
	int ret = __kvm_get_msr(vcpu, index, data, host_initiated);

	if (ret == KVM_MSR_RET_INVALID) {
		/* Unconditionally clear *data for simplicity */
		*data = 0;
		if (kvm_msr_ignored_check(index, 0, false))
			ret = 0;
	}

	return ret;
}

int kvm_get_msr(struct kvm_vcpu *vcpu, u32 index, u64 *data)
{
	return kvm_get_msr_ignored_check(vcpu, index, data, false);
}
EXPORT_SYMBOL_GPL(kvm_get_msr);

int kvm_set_msr(struct kvm_vcpu *vcpu, u32 index, u64 data)
{
	return kvm_set_msr_ignored_check(vcpu, index, data, false);
}
EXPORT_SYMBOL_GPL(kvm_set_msr);

static int complete_emulated_rdmsr(struct kvm_vcpu *vcpu)
{
	int err = vcpu->run->msr.error;
	if (!err) {
		kvm_rax_write(vcpu, (u32)vcpu->run->msr.data);
		kvm_rdx_write(vcpu, vcpu->run->msr.data >> 32);
	}

	return static_call(kvm_x86_complete_emulated_msr)(vcpu, err);
}

static int complete_emulated_wrmsr(struct kvm_vcpu *vcpu)
{
	return static_call(kvm_x86_complete_emulated_msr)(vcpu, vcpu->run->msr.error);
}

static u64 kvm_msr_reason(int r)
{
	switch (r) {
	case KVM_MSR_RET_INVALID:
		return KVM_MSR_EXIT_REASON_UNKNOWN;
	case KVM_MSR_RET_FILTERED:
		return KVM_MSR_EXIT_REASON_FILTER;
	default:
		return KVM_MSR_EXIT_REASON_INVAL;
	}
}

static int kvm_msr_user_space(struct kvm_vcpu *vcpu, u32 index,
			      u32 exit_reason, u64 data,
			      int (*completion)(struct kvm_vcpu *vcpu),
			      int r)
{
	u64 msr_reason = kvm_msr_reason(r);

	/* Check if the user wanted to know about this MSR fault */
	if (!(vcpu->kvm->arch.user_space_msr_mask & msr_reason))
		return 0;

	vcpu->run->exit_reason = exit_reason;
	vcpu->run->msr.error = 0;
	memset(vcpu->run->msr.pad, 0, sizeof(vcpu->run->msr.pad));
	vcpu->run->msr.reason = msr_reason;
	vcpu->run->msr.index = index;
	vcpu->run->msr.data = data;
	vcpu->arch.complete_userspace_io = completion;

	return 1;
}

static int kvm_get_msr_user_space(struct kvm_vcpu *vcpu, u32 index, int r)
{
	return kvm_msr_user_space(vcpu, index, KVM_EXIT_X86_RDMSR, 0,
				   complete_emulated_rdmsr, r);
}

static int kvm_set_msr_user_space(struct kvm_vcpu *vcpu, u32 index, u64 data, int r)
{
	return kvm_msr_user_space(vcpu, index, KVM_EXIT_X86_WRMSR, data,
				   complete_emulated_wrmsr, r);
}

int kvm_emulate_rdmsr(struct kvm_vcpu *vcpu)
{
	u32 ecx = kvm_rcx_read(vcpu);
	u64 data;
	int r;

	r = kvm_get_msr(vcpu, ecx, &data);

	/* MSR read failed? See if we should ask user space */
	if (r && kvm_get_msr_user_space(vcpu, ecx, r)) {
		/* Bounce to user space */
		return 0;
	}

	if (!r) {
		trace_kvm_msr_read(ecx, data);

		kvm_rax_write(vcpu, data & -1u);
		kvm_rdx_write(vcpu, (data >> 32) & -1u);
	} else {
		trace_kvm_msr_read_ex(ecx);
	}

	return static_call(kvm_x86_complete_emulated_msr)(vcpu, r);
}
EXPORT_SYMBOL_GPL(kvm_emulate_rdmsr);

int kvm_emulate_wrmsr(struct kvm_vcpu *vcpu)
{
	u32 ecx = kvm_rcx_read(vcpu);
	u64 data = kvm_read_edx_eax(vcpu);
	int r;

	r = kvm_set_msr(vcpu, ecx, data);

	/* MSR write failed? See if we should ask user space */
	if (r && kvm_set_msr_user_space(vcpu, ecx, data, r))
		/* Bounce to user space */
		return 0;

	/* Signal all other negative errors to userspace */
	if (r < 0)
		return r;

	if (!r)
		trace_kvm_msr_write(ecx, data);
	else
		trace_kvm_msr_write_ex(ecx, data);

	return static_call(kvm_x86_complete_emulated_msr)(vcpu, r);
}
EXPORT_SYMBOL_GPL(kvm_emulate_wrmsr);

int kvm_emulate_as_nop(struct kvm_vcpu *vcpu)
{
	return kvm_skip_emulated_instruction(vcpu);
}
EXPORT_SYMBOL_GPL(kvm_emulate_as_nop);

int kvm_emulate_invd(struct kvm_vcpu *vcpu)
{
	/* Treat an INVD instruction as a NOP and just skip it. */
	return kvm_emulate_as_nop(vcpu);
}
EXPORT_SYMBOL_GPL(kvm_emulate_invd);

int kvm_emulate_mwait(struct kvm_vcpu *vcpu)
{
	pr_warn_once("kvm: MWAIT instruction emulated as NOP!\n");
	return kvm_emulate_as_nop(vcpu);
}
EXPORT_SYMBOL_GPL(kvm_emulate_mwait);

int kvm_handle_invalid_op(struct kvm_vcpu *vcpu)
{
	kvm_queue_exception(vcpu, UD_VECTOR);
	return 1;
}
EXPORT_SYMBOL_GPL(kvm_handle_invalid_op);

int kvm_emulate_monitor(struct kvm_vcpu *vcpu)
{
	pr_warn_once("kvm: MONITOR instruction emulated as NOP!\n");
	return kvm_emulate_as_nop(vcpu);
}
EXPORT_SYMBOL_GPL(kvm_emulate_monitor);

static inline bool kvm_vcpu_exit_request(struct kvm_vcpu *vcpu)
{
	xfer_to_guest_mode_prepare();
	return vcpu->mode == EXITING_GUEST_MODE || kvm_request_pending(vcpu) ||
		xfer_to_guest_mode_work_pending();
}

/*
 * The fast path for frequent and performance sensitive wrmsr emulation,
 * i.e. the sending of IPI, sending IPI early in the VM-Exit flow reduces
 * the latency of virtual IPI by avoiding the expensive bits of transitioning
 * from guest to host, e.g. reacquiring KVM's SRCU lock. In contrast to the
 * other cases which must be called after interrupts are enabled on the host.
 */
static int handle_fastpath_set_x2apic_icr_irqoff(struct kvm_vcpu *vcpu, u64 data)
{
	if (!lapic_in_kernel(vcpu) || !apic_x2apic_mode(vcpu->arch.apic))
		return 1;

	if (((data & APIC_SHORT_MASK) == APIC_DEST_NOSHORT) &&
		((data & APIC_DEST_MASK) == APIC_DEST_PHYSICAL) &&
		((data & APIC_MODE_MASK) == APIC_DM_FIXED) &&
		((u32)(data >> 32) != X2APIC_BROADCAST)) {

		data &= ~(1 << 12);
		kvm_apic_send_ipi(vcpu->arch.apic, (u32)data, (u32)(data >> 32));
		kvm_lapic_set_reg(vcpu->arch.apic, APIC_ICR2, (u32)(data >> 32));
		kvm_lapic_set_reg(vcpu->arch.apic, APIC_ICR, (u32)data);
		trace_kvm_apic_write(APIC_ICR, (u32)data);
		return 0;
	}

	return 1;
}

static int handle_fastpath_set_tscdeadline(struct kvm_vcpu *vcpu, u64 data)
{
	if (!kvm_can_use_hv_timer(vcpu))
		return 1;

	kvm_set_lapic_tscdeadline_msr(vcpu, data);
	return 0;
}

fastpath_t handle_fastpath_set_msr_irqoff(struct kvm_vcpu *vcpu)
{
	u32 msr = kvm_rcx_read(vcpu);
	u64 data;
	fastpath_t ret = EXIT_FASTPATH_NONE;

	switch (msr) {
	case APIC_BASE_MSR + (APIC_ICR >> 4):
		data = kvm_read_edx_eax(vcpu);
		if (!handle_fastpath_set_x2apic_icr_irqoff(vcpu, data)) {
			kvm_skip_emulated_instruction(vcpu);
			ret = EXIT_FASTPATH_EXIT_HANDLED;
		}
		break;
	case MSR_IA32_TSC_DEADLINE:
		data = kvm_read_edx_eax(vcpu);
		if (!handle_fastpath_set_tscdeadline(vcpu, data)) {
			kvm_skip_emulated_instruction(vcpu);
			ret = EXIT_FASTPATH_REENTER_GUEST;
		}
		break;
	default:
		break;
	}

	if (ret != EXIT_FASTPATH_NONE)
		trace_kvm_msr_write(msr, data);

	return ret;
}
EXPORT_SYMBOL_GPL(handle_fastpath_set_msr_irqoff);

/*
 * Adapt set_msr() to msr_io()'s calling convention
 */
static int do_get_msr(struct kvm_vcpu *vcpu, unsigned index, u64 *data)
{
	return kvm_get_msr_ignored_check(vcpu, index, data, true);
}

static int do_set_msr(struct kvm_vcpu *vcpu, unsigned index, u64 *data)
{
	return kvm_set_msr_ignored_check(vcpu, index, *data, true);
}

#ifdef CONFIG_X86_64
struct pvclock_clock {
	int vclock_mode;
	u64 cycle_last;
	u64 mask;
	u32 mult;
	u32 shift;
	u64 base_cycles;
	u64 offset;
};

struct pvclock_gtod_data {
	seqcount_t	seq;

	struct pvclock_clock clock; /* extract of a clocksource struct */
	struct pvclock_clock raw_clock; /* extract of a clocksource struct */

	ktime_t		offs_boot;
	u64		wall_time_sec;
};

static struct pvclock_gtod_data pvclock_gtod_data;

static void update_pvclock_gtod(struct timekeeper *tk)
{
	struct pvclock_gtod_data *vdata = &pvclock_gtod_data;

	write_seqcount_begin(&vdata->seq);

	/* copy pvclock gtod data */
	vdata->clock.vclock_mode	= tk->tkr_mono.clock->vdso_clock_mode;
	vdata->clock.cycle_last		= tk->tkr_mono.cycle_last;
	vdata->clock.mask		= tk->tkr_mono.mask;
	vdata->clock.mult		= tk->tkr_mono.mult;
	vdata->clock.shift		= tk->tkr_mono.shift;
	vdata->clock.base_cycles	= tk->tkr_mono.xtime_nsec;
	vdata->clock.offset		= tk->tkr_mono.base;

	vdata->raw_clock.vclock_mode	= tk->tkr_raw.clock->vdso_clock_mode;
	vdata->raw_clock.cycle_last	= tk->tkr_raw.cycle_last;
	vdata->raw_clock.mask		= tk->tkr_raw.mask;
	vdata->raw_clock.mult		= tk->tkr_raw.mult;
	vdata->raw_clock.shift		= tk->tkr_raw.shift;
	vdata->raw_clock.base_cycles	= tk->tkr_raw.xtime_nsec;
	vdata->raw_clock.offset		= tk->tkr_raw.base;

	vdata->wall_time_sec            = tk->xtime_sec;

	vdata->offs_boot		= tk->offs_boot;

	write_seqcount_end(&vdata->seq);
}

static s64 get_kvmclock_base_ns(void)
{
	/* Count up from boot time, but with the frequency of the raw clock.  */
	return ktime_to_ns(ktime_add(ktime_get_raw(), pvclock_gtod_data.offs_boot));
}
#else
static s64 get_kvmclock_base_ns(void)
{
	/* Master clock not used, so we can just use CLOCK_BOOTTIME.  */
	return ktime_get_boottime_ns();
}
#endif

void kvm_write_wall_clock(struct kvm *kvm, gpa_t wall_clock, int sec_hi_ofs)
{
	int version;
	int r;
	struct pvclock_wall_clock wc;
	u32 wc_sec_hi;
	u64 wall_nsec;

	if (!wall_clock)
		return;

	r = kvm_read_guest(kvm, wall_clock, &version, sizeof(version));
	if (r)
		return;

	if (version & 1)
		++version;  /* first time write, random junk */

	++version;

	if (kvm_write_guest(kvm, wall_clock, &version, sizeof(version)))
		return;

	/*
	 * The guest calculates current wall clock time by adding
	 * system time (updated by kvm_guest_time_update below) to the
	 * wall clock specified here.  We do the reverse here.
	 */
	wall_nsec = ktime_get_real_ns() - get_kvmclock_ns(kvm);

	wc.nsec = do_div(wall_nsec, 1000000000);
	wc.sec = (u32)wall_nsec; /* overflow in 2106 guest time */
	wc.version = version;

	kvm_write_guest(kvm, wall_clock, &wc, sizeof(wc));

	if (sec_hi_ofs) {
		wc_sec_hi = wall_nsec >> 32;
		kvm_write_guest(kvm, wall_clock + sec_hi_ofs,
				&wc_sec_hi, sizeof(wc_sec_hi));
	}

	version++;
	kvm_write_guest(kvm, wall_clock, &version, sizeof(version));
}

static void kvm_write_system_time(struct kvm_vcpu *vcpu, gpa_t system_time,
				  bool old_msr, bool host_initiated)
{
	struct kvm_arch *ka = &vcpu->kvm->arch;

	if (vcpu->vcpu_id == 0 && !host_initiated) {
		if (ka->boot_vcpu_runs_old_kvmclock != old_msr)
			kvm_make_request(KVM_REQ_MASTERCLOCK_UPDATE, vcpu);

		ka->boot_vcpu_runs_old_kvmclock = old_msr;
	}

	vcpu->arch.time = system_time;
	kvm_make_request(KVM_REQ_GLOBAL_CLOCK_UPDATE, vcpu);

	/* we verify if the enable bit is set... */
	vcpu->arch.pv_time_enabled = false;
	if (!(system_time & 1))
		return;

	if (!kvm_gfn_to_hva_cache_init(vcpu->kvm,
				       &vcpu->arch.pv_time, system_time & ~1ULL,
				       sizeof(struct pvclock_vcpu_time_info)))
		vcpu->arch.pv_time_enabled = true;

	return;
}

static uint32_t div_frac(uint32_t dividend, uint32_t divisor)
{
	do_shl32_div32(dividend, divisor);
	return dividend;
}

static void kvm_get_time_scale(uint64_t scaled_hz, uint64_t base_hz,
			       s8 *pshift, u32 *pmultiplier)
{
	uint64_t scaled64;
	int32_t  shift = 0;
	uint64_t tps64;
	uint32_t tps32;

	tps64 = base_hz;
	scaled64 = scaled_hz;
	while (tps64 > scaled64*2 || tps64 & 0xffffffff00000000ULL) {
		tps64 >>= 1;
		shift--;
	}

	tps32 = (uint32_t)tps64;
	while (tps32 <= scaled64 || scaled64 & 0xffffffff00000000ULL) {
		if (scaled64 & 0xffffffff00000000ULL || tps32 & 0x80000000)
			scaled64 >>= 1;
		else
			tps32 <<= 1;
		shift++;
	}

	*pshift = shift;
	*pmultiplier = div_frac(scaled64, tps32);
}

#ifdef CONFIG_X86_64
static atomic_t kvm_guest_has_master_clock = ATOMIC_INIT(0);
#endif

static DEFINE_PER_CPU(unsigned long, cpu_tsc_khz);
static unsigned long max_tsc_khz;

static u32 adjust_tsc_khz(u32 khz, s32 ppm)
{
	u64 v = (u64)khz * (1000000 + ppm);
	do_div(v, 1000000);
	return v;
}

static void kvm_vcpu_write_tsc_multiplier(struct kvm_vcpu *vcpu, u64 l1_multiplier);

static int set_tsc_khz(struct kvm_vcpu *vcpu, u32 user_tsc_khz, bool scale)
{
	u64 ratio;

	/* Guest TSC same frequency as host TSC? */
	if (!scale) {
		kvm_vcpu_write_tsc_multiplier(vcpu, kvm_default_tsc_scaling_ratio);
		return 0;
	}

	/* TSC scaling supported? */
	if (!kvm_has_tsc_control) {
		if (user_tsc_khz > tsc_khz) {
			vcpu->arch.tsc_catchup = 1;
			vcpu->arch.tsc_always_catchup = 1;
			return 0;
		} else {
			pr_warn_ratelimited("user requested TSC rate below hardware speed\n");
			return -1;
		}
	}

	/* TSC scaling required  - calculate ratio */
	ratio = mul_u64_u32_div(1ULL << kvm_tsc_scaling_ratio_frac_bits,
				user_tsc_khz, tsc_khz);

	if (ratio == 0 || ratio >= kvm_max_tsc_scaling_ratio) {
		pr_warn_ratelimited("Invalid TSC scaling ratio - virtual-tsc-khz=%u\n",
			            user_tsc_khz);
		return -1;
	}

	kvm_vcpu_write_tsc_multiplier(vcpu, ratio);
	return 0;
}

static int kvm_set_tsc_khz(struct kvm_vcpu *vcpu, u32 user_tsc_khz)
{
	u32 thresh_lo, thresh_hi;
	int use_scaling = 0;

	/* tsc_khz can be zero if TSC calibration fails */
	if (user_tsc_khz == 0) {
		/* set tsc_scaling_ratio to a safe value */
		kvm_vcpu_write_tsc_multiplier(vcpu, kvm_default_tsc_scaling_ratio);
		return -1;
	}

	/* Compute a scale to convert nanoseconds in TSC cycles */
	kvm_get_time_scale(user_tsc_khz * 1000LL, NSEC_PER_SEC,
			   &vcpu->arch.virtual_tsc_shift,
			   &vcpu->arch.virtual_tsc_mult);
	vcpu->arch.virtual_tsc_khz = user_tsc_khz;

	/*
	 * Compute the variation in TSC rate which is acceptable
	 * within the range of tolerance and decide if the
	 * rate being applied is within that bounds of the hardware
	 * rate.  If so, no scaling or compensation need be done.
	 */
	thresh_lo = adjust_tsc_khz(tsc_khz, -tsc_tolerance_ppm);
	thresh_hi = adjust_tsc_khz(tsc_khz, tsc_tolerance_ppm);
	if (user_tsc_khz < thresh_lo || user_tsc_khz > thresh_hi) {
		pr_debug("kvm: requested TSC rate %u falls outside tolerance [%u,%u]\n", user_tsc_khz, thresh_lo, thresh_hi);
		use_scaling = 1;
	}
	return set_tsc_khz(vcpu, user_tsc_khz, use_scaling);
}

static u64 compute_guest_tsc(struct kvm_vcpu *vcpu, s64 kernel_ns)
{
	u64 tsc = pvclock_scale_delta(kernel_ns-vcpu->arch.this_tsc_nsec,
				      vcpu->arch.virtual_tsc_mult,
				      vcpu->arch.virtual_tsc_shift);
	tsc += vcpu->arch.this_tsc_write;
	return tsc;
}

static inline int gtod_is_based_on_tsc(int mode)
{
	return mode == VDSO_CLOCKMODE_TSC || mode == VDSO_CLOCKMODE_HVCLOCK;
}

static void kvm_track_tsc_matching(struct kvm_vcpu *vcpu)
{
#ifdef CONFIG_X86_64
	bool vcpus_matched;
	struct kvm_arch *ka = &vcpu->kvm->arch;
	struct pvclock_gtod_data *gtod = &pvclock_gtod_data;

	vcpus_matched = (ka->nr_vcpus_matched_tsc + 1 ==
			 atomic_read(&vcpu->kvm->online_vcpus));

	/*
	 * Once the masterclock is enabled, always perform request in
	 * order to update it.
	 *
	 * In order to enable masterclock, the host clocksource must be TSC
	 * and the vcpus need to have matched TSCs.  When that happens,
	 * perform request to enable masterclock.
	 */
	if (ka->use_master_clock ||
	    (gtod_is_based_on_tsc(gtod->clock.vclock_mode) && vcpus_matched))
		kvm_make_request(KVM_REQ_MASTERCLOCK_UPDATE, vcpu);

	trace_kvm_track_tsc(vcpu->vcpu_id, ka->nr_vcpus_matched_tsc,
			    atomic_read(&vcpu->kvm->online_vcpus),
		            ka->use_master_clock, gtod->clock.vclock_mode);
#endif
}

/*
 * Multiply tsc by a fixed point number represented by ratio.
 *
 * The most significant 64-N bits (mult) of ratio represent the
 * integral part of the fixed point number; the remaining N bits
 * (frac) represent the fractional part, ie. ratio represents a fixed
 * point number (mult + frac * 2^(-N)).
 *
 * N equals to kvm_tsc_scaling_ratio_frac_bits.
 */
static inline u64 __scale_tsc(u64 ratio, u64 tsc)
{
	return mul_u64_u64_shr(tsc, ratio, kvm_tsc_scaling_ratio_frac_bits);
}

u64 kvm_scale_tsc(struct kvm_vcpu *vcpu, u64 tsc, u64 ratio)
{
	u64 _tsc = tsc;

	if (ratio != kvm_default_tsc_scaling_ratio)
		_tsc = __scale_tsc(ratio, tsc);

	return _tsc;
}
EXPORT_SYMBOL_GPL(kvm_scale_tsc);

static u64 kvm_compute_l1_tsc_offset(struct kvm_vcpu *vcpu, u64 target_tsc)
{
	u64 tsc;

	tsc = kvm_scale_tsc(vcpu, rdtsc(), vcpu->arch.l1_tsc_scaling_ratio);

	return target_tsc - tsc;
}

u64 kvm_read_l1_tsc(struct kvm_vcpu *vcpu, u64 host_tsc)
{
	return vcpu->arch.l1_tsc_offset +
		kvm_scale_tsc(vcpu, host_tsc, vcpu->arch.l1_tsc_scaling_ratio);
}
EXPORT_SYMBOL_GPL(kvm_read_l1_tsc);

u64 kvm_calc_nested_tsc_offset(u64 l1_offset, u64 l2_offset, u64 l2_multiplier)
{
	u64 nested_offset;

	if (l2_multiplier == kvm_default_tsc_scaling_ratio)
		nested_offset = l1_offset;
	else
		nested_offset = mul_s64_u64_shr((s64) l1_offset, l2_multiplier,
						kvm_tsc_scaling_ratio_frac_bits);

	nested_offset += l2_offset;
	return nested_offset;
}
EXPORT_SYMBOL_GPL(kvm_calc_nested_tsc_offset);

u64 kvm_calc_nested_tsc_multiplier(u64 l1_multiplier, u64 l2_multiplier)
{
	if (l2_multiplier != kvm_default_tsc_scaling_ratio)
		return mul_u64_u64_shr(l1_multiplier, l2_multiplier,
				       kvm_tsc_scaling_ratio_frac_bits);

	return l1_multiplier;
}
EXPORT_SYMBOL_GPL(kvm_calc_nested_tsc_multiplier);

static void kvm_vcpu_write_tsc_offset(struct kvm_vcpu *vcpu, u64 l1_offset)
{
	trace_kvm_write_tsc_offset(vcpu->vcpu_id,
				   vcpu->arch.l1_tsc_offset,
				   l1_offset);

	vcpu->arch.l1_tsc_offset = l1_offset;

	/*
	 * If we are here because L1 chose not to trap WRMSR to TSC then
	 * according to the spec this should set L1's TSC (as opposed to
	 * setting L1's offset for L2).
	 */
	if (is_guest_mode(vcpu))
		vcpu->arch.tsc_offset = kvm_calc_nested_tsc_offset(
			l1_offset,
			static_call(kvm_x86_get_l2_tsc_offset)(vcpu),
			static_call(kvm_x86_get_l2_tsc_multiplier)(vcpu));
	else
		vcpu->arch.tsc_offset = l1_offset;

	static_call(kvm_x86_write_tsc_offset)(vcpu, vcpu->arch.tsc_offset);
}

static void kvm_vcpu_write_tsc_multiplier(struct kvm_vcpu *vcpu, u64 l1_multiplier)
{
	vcpu->arch.l1_tsc_scaling_ratio = l1_multiplier;

	/* Userspace is changing the multiplier while L2 is active */
	if (is_guest_mode(vcpu))
		vcpu->arch.tsc_scaling_ratio = kvm_calc_nested_tsc_multiplier(
			l1_multiplier,
			static_call(kvm_x86_get_l2_tsc_multiplier)(vcpu));
	else
		vcpu->arch.tsc_scaling_ratio = l1_multiplier;

	if (kvm_has_tsc_control)
		static_call(kvm_x86_write_tsc_multiplier)(
			vcpu, vcpu->arch.tsc_scaling_ratio);
}

static inline bool kvm_check_tsc_unstable(void)
{
#ifdef CONFIG_X86_64
	/*
	 * TSC is marked unstable when we're running on Hyper-V,
	 * 'TSC page' clocksource is good.
	 */
	if (pvclock_gtod_data.clock.vclock_mode == VDSO_CLOCKMODE_HVCLOCK)
		return false;
#endif
	return check_tsc_unstable();
}

static void kvm_synchronize_tsc(struct kvm_vcpu *vcpu, u64 data)
{
	struct kvm *kvm = vcpu->kvm;
	u64 offset, ns, elapsed;
	unsigned long flags;
	bool matched;
	bool already_matched;
	bool synchronizing = false;

	raw_spin_lock_irqsave(&kvm->arch.tsc_write_lock, flags);
	offset = kvm_compute_l1_tsc_offset(vcpu, data);
	ns = get_kvmclock_base_ns();
	elapsed = ns - kvm->arch.last_tsc_nsec;

	if (vcpu->arch.virtual_tsc_khz) {
		if (data == 0) {
			/*
			 * detection of vcpu initialization -- need to sync
			 * with other vCPUs. This particularly helps to keep
			 * kvm_clock stable after CPU hotplug
			 */
			synchronizing = true;
		} else {
			u64 tsc_exp = kvm->arch.last_tsc_write +
						nsec_to_cycles(vcpu, elapsed);
			u64 tsc_hz = vcpu->arch.virtual_tsc_khz * 1000LL;
			/*
			 * Special case: TSC write with a small delta (1 second)
			 * of virtual cycle time against real time is
			 * interpreted as an attempt to synchronize the CPU.
			 */
			synchronizing = data < tsc_exp + tsc_hz &&
					data + tsc_hz > tsc_exp;
		}
	}

	/*
	 * For a reliable TSC, we can match TSC offsets, and for an unstable
	 * TSC, we add elapsed time in this computation.  We could let the
	 * compensation code attempt to catch up if we fall behind, but
	 * it's better to try to match offsets from the beginning.
         */
	if (synchronizing &&
	    vcpu->arch.virtual_tsc_khz == kvm->arch.last_tsc_khz) {
		if (!kvm_check_tsc_unstable()) {
			offset = kvm->arch.cur_tsc_offset;
		} else {
			u64 delta = nsec_to_cycles(vcpu, elapsed);
			data += delta;
			offset = kvm_compute_l1_tsc_offset(vcpu, data);
		}
		matched = true;
		already_matched = (vcpu->arch.this_tsc_generation == kvm->arch.cur_tsc_generation);
	} else {
		/*
		 * We split periods of matched TSC writes into generations.
		 * For each generation, we track the original measured
		 * nanosecond time, offset, and write, so if TSCs are in
		 * sync, we can match exact offset, and if not, we can match
		 * exact software computation in compute_guest_tsc()
		 *
		 * These values are tracked in kvm->arch.cur_xxx variables.
		 */
		kvm->arch.cur_tsc_generation++;
		kvm->arch.cur_tsc_nsec = ns;
		kvm->arch.cur_tsc_write = data;
		kvm->arch.cur_tsc_offset = offset;
		matched = false;
	}

	/*
	 * We also track th most recent recorded KHZ, write and time to
	 * allow the matching interval to be extended at each write.
	 */
	kvm->arch.last_tsc_nsec = ns;
	kvm->arch.last_tsc_write = data;
	kvm->arch.last_tsc_khz = vcpu->arch.virtual_tsc_khz;

	vcpu->arch.last_guest_tsc = data;

	/* Keep track of which generation this VCPU has synchronized to */
	vcpu->arch.this_tsc_generation = kvm->arch.cur_tsc_generation;
	vcpu->arch.this_tsc_nsec = kvm->arch.cur_tsc_nsec;
	vcpu->arch.this_tsc_write = kvm->arch.cur_tsc_write;

	kvm_vcpu_write_tsc_offset(vcpu, offset);
	raw_spin_unlock_irqrestore(&kvm->arch.tsc_write_lock, flags);

	raw_spin_lock_irqsave(&kvm->arch.pvclock_gtod_sync_lock, flags);
	if (!matched) {
		kvm->arch.nr_vcpus_matched_tsc = 0;
	} else if (!already_matched) {
		kvm->arch.nr_vcpus_matched_tsc++;
	}

	kvm_track_tsc_matching(vcpu);
	raw_spin_unlock_irqrestore(&kvm->arch.pvclock_gtod_sync_lock, flags);
}

static inline void adjust_tsc_offset_guest(struct kvm_vcpu *vcpu,
					   s64 adjustment)
{
	u64 tsc_offset = vcpu->arch.l1_tsc_offset;
	kvm_vcpu_write_tsc_offset(vcpu, tsc_offset + adjustment);
}

static inline void adjust_tsc_offset_host(struct kvm_vcpu *vcpu, s64 adjustment)
{
	if (vcpu->arch.l1_tsc_scaling_ratio != kvm_default_tsc_scaling_ratio)
		WARN_ON(adjustment < 0);
	adjustment = kvm_scale_tsc(vcpu, (u64) adjustment,
				   vcpu->arch.l1_tsc_scaling_ratio);
	adjust_tsc_offset_guest(vcpu, adjustment);
}

#ifdef CONFIG_X86_64

static u64 read_tsc(void)
{
	u64 ret = (u64)rdtsc_ordered();
	u64 last = pvclock_gtod_data.clock.cycle_last;

	if (likely(ret >= last))
		return ret;

	/*
	 * GCC likes to generate cmov here, but this branch is extremely
	 * predictable (it's just a function of time and the likely is
	 * very likely) and there's a data dependence, so force GCC
	 * to generate a branch instead.  I don't barrier() because
	 * we don't actually need a barrier, and if this function
	 * ever gets inlined it will generate worse code.
	 */
	asm volatile ("");
	return last;
}

static inline u64 vgettsc(struct pvclock_clock *clock, u64 *tsc_timestamp,
			  int *mode)
{
	long v;
	u64 tsc_pg_val;

	switch (clock->vclock_mode) {
	case VDSO_CLOCKMODE_HVCLOCK:
		tsc_pg_val = hv_read_tsc_page_tsc(hv_get_tsc_page(),
						  tsc_timestamp);
		if (tsc_pg_val != U64_MAX) {
			/* TSC page valid */
			*mode = VDSO_CLOCKMODE_HVCLOCK;
			v = (tsc_pg_val - clock->cycle_last) &
				clock->mask;
		} else {
			/* TSC page invalid */
			*mode = VDSO_CLOCKMODE_NONE;
		}
		break;
	case VDSO_CLOCKMODE_TSC:
		*mode = VDSO_CLOCKMODE_TSC;
		*tsc_timestamp = read_tsc();
		v = (*tsc_timestamp - clock->cycle_last) &
			clock->mask;
		break;
	default:
		*mode = VDSO_CLOCKMODE_NONE;
	}

	if (*mode == VDSO_CLOCKMODE_NONE)
		*tsc_timestamp = v = 0;

	return v * clock->mult;
}

static int do_monotonic_raw(s64 *t, u64 *tsc_timestamp)
{
	struct pvclock_gtod_data *gtod = &pvclock_gtod_data;
	unsigned long seq;
	int mode;
	u64 ns;

	do {
		seq = read_seqcount_begin(&gtod->seq);
		ns = gtod->raw_clock.base_cycles;
		ns += vgettsc(&gtod->raw_clock, tsc_timestamp, &mode);
		ns >>= gtod->raw_clock.shift;
		ns += ktime_to_ns(ktime_add(gtod->raw_clock.offset, gtod->offs_boot));
	} while (unlikely(read_seqcount_retry(&gtod->seq, seq)));
	*t = ns;

	return mode;
}

static int do_realtime(struct timespec64 *ts, u64 *tsc_timestamp)
{
	struct pvclock_gtod_data *gtod = &pvclock_gtod_data;
	unsigned long seq;
	int mode;
	u64 ns;

	do {
		seq = read_seqcount_begin(&gtod->seq);
		ts->tv_sec = gtod->wall_time_sec;
		ns = gtod->clock.base_cycles;
		ns += vgettsc(&gtod->clock, tsc_timestamp, &mode);
		ns >>= gtod->clock.shift;
	} while (unlikely(read_seqcount_retry(&gtod->seq, seq)));

	ts->tv_sec += __iter_div_u64_rem(ns, NSEC_PER_SEC, &ns);
	ts->tv_nsec = ns;

	return mode;
}

/* returns true if host is using TSC based clocksource */
static bool kvm_get_time_and_clockread(s64 *kernel_ns, u64 *tsc_timestamp)
{
	/* checked again under seqlock below */
	if (!gtod_is_based_on_tsc(pvclock_gtod_data.clock.vclock_mode))
		return false;

	return gtod_is_based_on_tsc(do_monotonic_raw(kernel_ns,
						      tsc_timestamp));
}

/* returns true if host is using TSC based clocksource */
static bool kvm_get_walltime_and_clockread(struct timespec64 *ts,
					   u64 *tsc_timestamp)
{
	/* checked again under seqlock below */
	if (!gtod_is_based_on_tsc(pvclock_gtod_data.clock.vclock_mode))
		return false;

	return gtod_is_based_on_tsc(do_realtime(ts, tsc_timestamp));
}
#endif

/*
 *
 * Assuming a stable TSC across physical CPUS, and a stable TSC
 * across virtual CPUs, the following condition is possible.
 * Each numbered line represents an event visible to both
 * CPUs at the next numbered event.
 *
 * "timespecX" represents host monotonic time. "tscX" represents
 * RDTSC value.
 *
 * 		VCPU0 on CPU0		|	VCPU1 on CPU1
 *
 * 1.  read timespec0,tsc0
 * 2.					| timespec1 = timespec0 + N
 * 					| tsc1 = tsc0 + M
 * 3. transition to guest		| transition to guest
 * 4. ret0 = timespec0 + (rdtsc - tsc0) |
 * 5.				        | ret1 = timespec1 + (rdtsc - tsc1)
 * 				        | ret1 = timespec0 + N + (rdtsc - (tsc0 + M))
 *
 * Since ret0 update is visible to VCPU1 at time 5, to obey monotonicity:
 *
 * 	- ret0 < ret1
 *	- timespec0 + (rdtsc - tsc0) < timespec0 + N + (rdtsc - (tsc0 + M))
 *		...
 *	- 0 < N - M => M < N
 *
 * That is, when timespec0 != timespec1, M < N. Unfortunately that is not
 * always the case (the difference between two distinct xtime instances
 * might be smaller then the difference between corresponding TSC reads,
 * when updating guest vcpus pvclock areas).
 *
 * To avoid that problem, do not allow visibility of distinct
 * system_timestamp/tsc_timestamp values simultaneously: use a master
 * copy of host monotonic time values. Update that master copy
 * in lockstep.
 *
 * Rely on synchronization of host TSCs and guest TSCs for monotonicity.
 *
 */

static void pvclock_update_vm_gtod_copy(struct kvm *kvm)
{
#ifdef CONFIG_X86_64
	struct kvm_arch *ka = &kvm->arch;
	int vclock_mode;
	bool host_tsc_clocksource, vcpus_matched;

	vcpus_matched = (ka->nr_vcpus_matched_tsc + 1 ==
			atomic_read(&kvm->online_vcpus));

	/*
	 * If the host uses TSC clock, then passthrough TSC as stable
	 * to the guest.
	 */
	host_tsc_clocksource = kvm_get_time_and_clockread(
					&ka->master_kernel_ns,
					&ka->master_cycle_now);

	ka->use_master_clock = host_tsc_clocksource && vcpus_matched
				&& !ka->backwards_tsc_observed
				&& !ka->boot_vcpu_runs_old_kvmclock;

	if (ka->use_master_clock)
		atomic_set(&kvm_guest_has_master_clock, 1);

	vclock_mode = pvclock_gtod_data.clock.vclock_mode;
	trace_kvm_update_master_clock(ka->use_master_clock, vclock_mode,
					vcpus_matched);
#endif
}

void kvm_make_mclock_inprogress_request(struct kvm *kvm)
{
	kvm_make_all_cpus_request(kvm, KVM_REQ_MCLOCK_INPROGRESS);
}

static void kvm_gen_update_masterclock(struct kvm *kvm)
{
#ifdef CONFIG_X86_64
	int i;
	struct kvm_vcpu *vcpu;
	struct kvm_arch *ka = &kvm->arch;
	unsigned long flags;

	kvm_hv_invalidate_tsc_page(kvm);

	kvm_make_mclock_inprogress_request(kvm);

	/* no guest entries from this point */
	raw_spin_lock_irqsave(&ka->pvclock_gtod_sync_lock, flags);
	pvclock_update_vm_gtod_copy(kvm);
	raw_spin_unlock_irqrestore(&ka->pvclock_gtod_sync_lock, flags);

	kvm_for_each_vcpu(i, vcpu, kvm)
		kvm_make_request(KVM_REQ_CLOCK_UPDATE, vcpu);

	/* guest entries allowed */
	kvm_for_each_vcpu(i, vcpu, kvm)
		kvm_clear_request(KVM_REQ_MCLOCK_INPROGRESS, vcpu);
#endif
}

u64 get_kvmclock_ns(struct kvm *kvm)
{
	struct kvm_arch *ka = &kvm->arch;
	struct pvclock_vcpu_time_info hv_clock;
	unsigned long flags;
	u64 ret;

	raw_spin_lock_irqsave(&ka->pvclock_gtod_sync_lock, flags);
	if (!ka->use_master_clock) {
		raw_spin_unlock_irqrestore(&ka->pvclock_gtod_sync_lock, flags);
		return get_kvmclock_base_ns() + ka->kvmclock_offset;
	}

	hv_clock.tsc_timestamp = ka->master_cycle_now;
	hv_clock.system_time = ka->master_kernel_ns + ka->kvmclock_offset;
	raw_spin_unlock_irqrestore(&ka->pvclock_gtod_sync_lock, flags);

	/* both __this_cpu_read() and rdtsc() should be on the same cpu */
	get_cpu();

	if (__this_cpu_read(cpu_tsc_khz)) {
		kvm_get_time_scale(NSEC_PER_SEC, __this_cpu_read(cpu_tsc_khz) * 1000LL,
				   &hv_clock.tsc_shift,
				   &hv_clock.tsc_to_system_mul);
		ret = __pvclock_read_cycles(&hv_clock, rdtsc());
	} else
		ret = get_kvmclock_base_ns() + ka->kvmclock_offset;

	put_cpu();

	return ret;
}

static void kvm_setup_pvclock_page(struct kvm_vcpu *v,
				   struct gfn_to_hva_cache *cache,
				   unsigned int offset)
{
	struct kvm_vcpu_arch *vcpu = &v->arch;
	struct pvclock_vcpu_time_info guest_hv_clock;

	if (unlikely(kvm_read_guest_offset_cached(v->kvm, cache,
		&guest_hv_clock, offset, sizeof(guest_hv_clock))))
		return;

	/* This VCPU is paused, but it's legal for a guest to read another
	 * VCPU's kvmclock, so we really have to follow the specification where
	 * it says that version is odd if data is being modified, and even after
	 * it is consistent.
	 *
	 * Version field updates must be kept separate.  This is because
	 * kvm_write_guest_cached might use a "rep movs" instruction, and
	 * writes within a string instruction are weakly ordered.  So there
	 * are three writes overall.
	 *
	 * As a small optimization, only write the version field in the first
	 * and third write.  The vcpu->pv_time cache is still valid, because the
	 * version field is the first in the struct.
	 */
	BUILD_BUG_ON(offsetof(struct pvclock_vcpu_time_info, version) != 0);

	if (guest_hv_clock.version & 1)
		++guest_hv_clock.version;  /* first time write, random junk */

	vcpu->hv_clock.version = guest_hv_clock.version + 1;
	kvm_write_guest_offset_cached(v->kvm, cache,
				      &vcpu->hv_clock, offset,
				      sizeof(vcpu->hv_clock.version));

	smp_wmb();

	/* retain PVCLOCK_GUEST_STOPPED if set in guest copy */
	vcpu->hv_clock.flags |= (guest_hv_clock.flags & PVCLOCK_GUEST_STOPPED);

	if (vcpu->pvclock_set_guest_stopped_request) {
		vcpu->hv_clock.flags |= PVCLOCK_GUEST_STOPPED;
		vcpu->pvclock_set_guest_stopped_request = false;
	}

	trace_kvm_pvclock_update(v->vcpu_id, &vcpu->hv_clock);

	kvm_write_guest_offset_cached(v->kvm, cache,
				      &vcpu->hv_clock, offset,
				      sizeof(vcpu->hv_clock));

	smp_wmb();

	vcpu->hv_clock.version++;
	kvm_write_guest_offset_cached(v->kvm, cache,
				     &vcpu->hv_clock, offset,
				     sizeof(vcpu->hv_clock.version));
}

static int kvm_guest_time_update(struct kvm_vcpu *v)
{
	unsigned long flags, tgt_tsc_khz;
	struct kvm_vcpu_arch *vcpu = &v->arch;
	struct kvm_arch *ka = &v->kvm->arch;
	s64 kernel_ns;
	u64 tsc_timestamp, host_tsc;
	u8 pvclock_flags;
	bool use_master_clock;

	kernel_ns = 0;
	host_tsc = 0;

	/*
	 * If the host uses TSC clock, then passthrough TSC as stable
	 * to the guest.
	 */
	raw_spin_lock_irqsave(&ka->pvclock_gtod_sync_lock, flags);
	use_master_clock = ka->use_master_clock;
	if (use_master_clock) {
		host_tsc = ka->master_cycle_now;
		kernel_ns = ka->master_kernel_ns;
	}
	raw_spin_unlock_irqrestore(&ka->pvclock_gtod_sync_lock, flags);

	/* Keep irq disabled to prevent changes to the clock */
	local_irq_save(flags);
	tgt_tsc_khz = __this_cpu_read(cpu_tsc_khz);
	if (unlikely(tgt_tsc_khz == 0)) {
		local_irq_restore(flags);
		kvm_make_request(KVM_REQ_CLOCK_UPDATE, v);
		return 1;
	}
	if (!use_master_clock) {
		host_tsc = rdtsc();
		kernel_ns = get_kvmclock_base_ns();
	}

	tsc_timestamp = kvm_read_l1_tsc(v, host_tsc);

	/*
	 * We may have to catch up the TSC to match elapsed wall clock
	 * time for two reasons, even if kvmclock is used.
	 *   1) CPU could have been running below the maximum TSC rate
	 *   2) Broken TSC compensation resets the base at each VCPU
	 *      entry to avoid unknown leaps of TSC even when running
	 *      again on the same CPU.  This may cause apparent elapsed
	 *      time to disappear, and the guest to stand still or run
	 *	very slowly.
	 */
	if (vcpu->tsc_catchup) {
		u64 tsc = compute_guest_tsc(v, kernel_ns);
		if (tsc > tsc_timestamp) {
			adjust_tsc_offset_guest(v, tsc - tsc_timestamp);
			tsc_timestamp = tsc;
		}
	}

	local_irq_restore(flags);

	/* With all the info we got, fill in the values */

	if (kvm_has_tsc_control)
		tgt_tsc_khz = kvm_scale_tsc(v, tgt_tsc_khz,
					    v->arch.l1_tsc_scaling_ratio);

	if (unlikely(vcpu->hw_tsc_khz != tgt_tsc_khz)) {
		kvm_get_time_scale(NSEC_PER_SEC, tgt_tsc_khz * 1000LL,
				   &vcpu->hv_clock.tsc_shift,
				   &vcpu->hv_clock.tsc_to_system_mul);
		vcpu->hw_tsc_khz = tgt_tsc_khz;
	}

	vcpu->hv_clock.tsc_timestamp = tsc_timestamp;
	vcpu->hv_clock.system_time = kernel_ns + v->kvm->arch.kvmclock_offset;
	vcpu->last_guest_tsc = tsc_timestamp;

	/* If the host uses TSC clocksource, then it is stable */
	pvclock_flags = 0;
	if (use_master_clock)
		pvclock_flags |= PVCLOCK_TSC_STABLE_BIT;

	vcpu->hv_clock.flags = pvclock_flags;

	if (vcpu->pv_time_enabled)
		kvm_setup_pvclock_page(v, &vcpu->pv_time, 0);
	if (vcpu->xen.vcpu_info_set)
		kvm_setup_pvclock_page(v, &vcpu->xen.vcpu_info_cache,
				       offsetof(struct compat_vcpu_info, time));
	if (vcpu->xen.vcpu_time_info_set)
		kvm_setup_pvclock_page(v, &vcpu->xen.vcpu_time_info_cache, 0);
	if (!v->vcpu_idx)
		kvm_hv_setup_tsc_page(v->kvm, &vcpu->hv_clock);
	return 0;
}

/*
 * kvmclock updates which are isolated to a given vcpu, such as
 * vcpu->cpu migration, should not allow system_timestamp from
 * the rest of the vcpus to remain static. Otherwise ntp frequency
 * correction applies to one vcpu's system_timestamp but not
 * the others.
 *
 * So in those cases, request a kvmclock update for all vcpus.
 * We need to rate-limit these requests though, as they can
 * considerably slow guests that have a large number of vcpus.
 * The time for a remote vcpu to update its kvmclock is bound
 * by the delay we use to rate-limit the updates.
 */

#define KVMCLOCK_UPDATE_DELAY msecs_to_jiffies(100)

static void kvmclock_update_fn(struct work_struct *work)
{
	int i;
	struct delayed_work *dwork = to_delayed_work(work);
	struct kvm_arch *ka = container_of(dwork, struct kvm_arch,
					   kvmclock_update_work);
	struct kvm *kvm = container_of(ka, struct kvm, arch);
	struct kvm_vcpu *vcpu;

	kvm_for_each_vcpu(i, vcpu, kvm) {
		kvm_make_request(KVM_REQ_CLOCK_UPDATE, vcpu);
		kvm_vcpu_kick(vcpu);
	}
}

static void kvm_gen_kvmclock_update(struct kvm_vcpu *v)
{
	struct kvm *kvm = v->kvm;

	kvm_make_request(KVM_REQ_CLOCK_UPDATE, v);
	schedule_delayed_work(&kvm->arch.kvmclock_update_work,
					KVMCLOCK_UPDATE_DELAY);
}

#define KVMCLOCK_SYNC_PERIOD (300 * HZ)

static void kvmclock_sync_fn(struct work_struct *work)
{
	struct delayed_work *dwork = to_delayed_work(work);
	struct kvm_arch *ka = container_of(dwork, struct kvm_arch,
					   kvmclock_sync_work);
	struct kvm *kvm = container_of(ka, struct kvm, arch);

	if (!kvmclock_periodic_sync)
		return;

	schedule_delayed_work(&kvm->arch.kvmclock_update_work, 0);
	schedule_delayed_work(&kvm->arch.kvmclock_sync_work,
					KVMCLOCK_SYNC_PERIOD);
}

/*
 * On AMD, HWCR[McStatusWrEn] controls whether setting MCi_STATUS results in #GP.
 */
static bool can_set_mci_status(struct kvm_vcpu *vcpu)
{
	/* McStatusWrEn enabled? */
	if (guest_cpuid_is_amd_or_hygon(vcpu))
		return !!(vcpu->arch.msr_hwcr & BIT_ULL(18));

	return false;
}

static int set_msr_mce(struct kvm_vcpu *vcpu, struct msr_data *msr_info)
{
	u64 mcg_cap = vcpu->arch.mcg_cap;
	unsigned bank_num = mcg_cap & 0xff;
	u32 msr = msr_info->index;
	u64 data = msr_info->data;

	switch (msr) {
	case MSR_IA32_MCG_STATUS:
		vcpu->arch.mcg_status = data;
		break;
	case MSR_IA32_MCG_CTL:
		if (!(mcg_cap & MCG_CTL_P) &&
		    (data || !msr_info->host_initiated))
			return 1;
		if (data != 0 && data != ~(u64)0)
			return 1;
		vcpu->arch.mcg_ctl = data;
		break;
	default:
		if (msr >= MSR_IA32_MC0_CTL &&
		    msr < MSR_IA32_MCx_CTL(bank_num)) {
			u32 offset = array_index_nospec(
				msr - MSR_IA32_MC0_CTL,
				MSR_IA32_MCx_CTL(bank_num) - MSR_IA32_MC0_CTL);

			/* only 0 or all 1s can be written to IA32_MCi_CTL
			 * some Linux kernels though clear bit 10 in bank 4 to
			 * workaround a BIOS/GART TBL issue on AMD K8s, ignore
			 * this to avoid an uncatched #GP in the guest.
			 *
			 * UNIXWARE clears bit 0 of MC1_CTL to ignore
			 * correctable, single-bit ECC data errors.
			 */
			if ((offset & 0x3) == 0 &&
			    data != 0 && (data | (1 << 10) | 1) != ~(u64)0)
				return 1;

			/* MCi_STATUS */
			if (!msr_info->host_initiated &&
			    (offset & 0x3) == 1 && data != 0) {
				if (!can_set_mci_status(vcpu))
					return 1;
			}

			vcpu->arch.mce_banks[offset] = data;
			break;
		}
		return 1;
	}
	return 0;
}

static inline bool kvm_pv_async_pf_enabled(struct kvm_vcpu *vcpu)
{
	u64 mask = KVM_ASYNC_PF_ENABLED | KVM_ASYNC_PF_DELIVERY_AS_INT;

	return (vcpu->arch.apf.msr_en_val & mask) == mask;
}

static int kvm_pv_enable_async_pf(struct kvm_vcpu *vcpu, u64 data)
{
	gpa_t gpa = data & ~0x3f;

	/* Bits 4:5 are reserved, Should be zero */
	if (data & 0x30)
		return 1;

	if (!guest_pv_has(vcpu, KVM_FEATURE_ASYNC_PF_VMEXIT) &&
	    (data & KVM_ASYNC_PF_DELIVERY_AS_PF_VMEXIT))
		return 1;

	if (!guest_pv_has(vcpu, KVM_FEATURE_ASYNC_PF_INT) &&
	    (data & KVM_ASYNC_PF_DELIVERY_AS_INT))
		return 1;

	if (!lapic_in_kernel(vcpu))
		return data ? 1 : 0;

	vcpu->arch.apf.msr_en_val = data;

	if (!kvm_pv_async_pf_enabled(vcpu)) {
		kvm_clear_async_pf_completion_queue(vcpu);
		kvm_async_pf_hash_reset(vcpu);
		return 0;
	}

	if (kvm_gfn_to_hva_cache_init(vcpu->kvm, &vcpu->arch.apf.data, gpa,
					sizeof(u64)))
		return 1;

	vcpu->arch.apf.send_user_only = !(data & KVM_ASYNC_PF_SEND_ALWAYS);
	vcpu->arch.apf.delivery_as_pf_vmexit = data & KVM_ASYNC_PF_DELIVERY_AS_PF_VMEXIT;

	kvm_async_pf_wakeup_all(vcpu);

	return 0;
}

static int kvm_pv_enable_async_pf_int(struct kvm_vcpu *vcpu, u64 data)
{
	/* Bits 8-63 are reserved */
	if (data >> 8)
		return 1;

	if (!lapic_in_kernel(vcpu))
		return 1;

	vcpu->arch.apf.msr_int_val = data;

	vcpu->arch.apf.vec = data & KVM_ASYNC_PF_VEC_MASK;

	return 0;
}

static void kvmclock_reset(struct kvm_vcpu *vcpu)
{
	vcpu->arch.pv_time_enabled = false;
	vcpu->arch.time = 0;
}

static void kvm_vcpu_flush_tlb_all(struct kvm_vcpu *vcpu)
{
	++vcpu->stat.tlb_flush;
	static_call(kvm_x86_tlb_flush_all)(vcpu);
}

static void kvm_vcpu_flush_tlb_guest(struct kvm_vcpu *vcpu)
{
	++vcpu->stat.tlb_flush;

	if (!tdp_enabled) {
               /*
		 * A TLB flush on behalf of the guest is equivalent to
		 * INVPCID(all), toggling CR4.PGE, etc., which requires
		 * a forced sync of the shadow page tables.  Unload the
		 * entire MMU here and the subsequent load will sync the
		 * shadow page tables, and also flush the TLB.
		 */
		kvm_mmu_unload(vcpu);
		return;
	}

	static_call(kvm_x86_tlb_flush_guest)(vcpu);
}


static inline void kvm_vcpu_flush_tlb_current(struct kvm_vcpu *vcpu)
{
	++vcpu->stat.tlb_flush;
	static_call(kvm_x86_tlb_flush_current)(vcpu);
}

/*
 * Service "local" TLB flush requests, which are specific to the current MMU
 * context.  In addition to the generic event handling in vcpu_enter_guest(),
 * TLB flushes that are targeted at an MMU context also need to be serviced
 * prior before nested VM-Enter/VM-Exit.
 */
void kvm_service_local_tlb_flush_requests(struct kvm_vcpu *vcpu)
{
	if (kvm_check_request(KVM_REQ_TLB_FLUSH_CURRENT, vcpu))
		kvm_vcpu_flush_tlb_current(vcpu);

	if (kvm_check_request(KVM_REQ_TLB_FLUSH_GUEST, vcpu))
		kvm_vcpu_flush_tlb_guest(vcpu);
}
EXPORT_SYMBOL_GPL(kvm_service_local_tlb_flush_requests);

static void record_steal_time(struct kvm_vcpu *vcpu)
{
	struct gfn_to_hva_cache *ghc = &vcpu->arch.st.cache;
	struct kvm_steal_time __user *st;
	struct kvm_memslots *slots;
	gpa_t gpa = vcpu->arch.st.msr_val & KVM_STEAL_VALID_BITS;
	u64 steal;
	u32 version;

	if (kvm_xen_msr_enabled(vcpu->kvm)) {
		kvm_xen_runstate_set_running(vcpu);
		return;
	}

	if (!(vcpu->arch.st.msr_val & KVM_MSR_ENABLED))
		return;

	if (WARN_ON_ONCE(current->mm != vcpu->kvm->mm))
		return;

	slots = kvm_memslots(vcpu->kvm);

	if (unlikely(slots->generation != ghc->generation ||
		     gpa != ghc->gpa ||
		     kvm_is_error_hva(ghc->hva) || !ghc->memslot)) {
		/* We rely on the fact that it fits in a single page. */
		BUILD_BUG_ON((sizeof(*st) - 1) & KVM_STEAL_VALID_BITS);

		if (kvm_gfn_to_hva_cache_init(vcpu->kvm, ghc, gpa, sizeof(*st)) ||
		    kvm_is_error_hva(ghc->hva) || !ghc->memslot)
			return;
	}

	st = (struct kvm_steal_time __user *)ghc->hva;
	/*
	 * Doing a TLB flush here, on the guest's behalf, can avoid
	 * expensive IPIs.
	 */
	if (guest_pv_has(vcpu, KVM_FEATURE_PV_TLB_FLUSH)) {
		u8 st_preempted = 0;
		int err = -EFAULT;

		if (!user_access_begin(st, sizeof(*st)))
			return;

		asm volatile("1: xchgb %0, %2\n"
			     "xor %1, %1\n"
			     "2:\n"
			     _ASM_EXTABLE_UA(1b, 2b)
			     : "+q" (st_preempted),
			       "+&r" (err),
			       "+m" (st->preempted));
		if (err)
			goto out;

		user_access_end();

		vcpu->arch.st.preempted = 0;

		trace_kvm_pv_tlb_flush(vcpu->vcpu_id,
				       st_preempted & KVM_VCPU_FLUSH_TLB);
		if (st_preempted & KVM_VCPU_FLUSH_TLB)
			kvm_vcpu_flush_tlb_guest(vcpu);

		if (!user_access_begin(st, sizeof(*st)))
			goto dirty;
	} else {
		if (!user_access_begin(st, sizeof(*st)))
			return;

		unsafe_put_user(0, &st->preempted, out);
		vcpu->arch.st.preempted = 0;
	}

	unsafe_get_user(version, &st->version, out);
	if (version & 1)
		version += 1;  /* first time write, random junk */

	version += 1;
	unsafe_put_user(version, &st->version, out);

	smp_wmb();

	unsafe_get_user(steal, &st->steal, out);
	steal += current->sched_info.run_delay -
		vcpu->arch.st.last_steal;
	vcpu->arch.st.last_steal = current->sched_info.run_delay;
	unsafe_put_user(steal, &st->steal, out);

	version += 1;
	unsafe_put_user(version, &st->version, out);

 out:
	user_access_end();
 dirty:
	mark_page_dirty_in_slot(vcpu->kvm, ghc->memslot, gpa_to_gfn(ghc->gpa));
}

int kvm_set_msr_common(struct kvm_vcpu *vcpu, struct msr_data *msr_info)
{
	bool pr = false;
	u32 msr = msr_info->index;
	u64 data = msr_info->data;

	if (msr && msr == vcpu->kvm->arch.xen_hvm_config.msr)
		return kvm_xen_write_hypercall_page(vcpu, data);

	switch (msr) {
	case MSR_AMD64_NB_CFG:
	case MSR_IA32_UCODE_WRITE:
	case MSR_VM_HSAVE_PA:
	case MSR_AMD64_PATCH_LOADER:
	case MSR_AMD64_BU_CFG2:
	case MSR_AMD64_DC_CFG:
	case MSR_F15H_EX_CFG:
		break;

	case MSR_IA32_UCODE_REV:
		if (msr_info->host_initiated)
			vcpu->arch.microcode_version = data;
		break;
	case MSR_IA32_ARCH_CAPABILITIES:
		if (!msr_info->host_initiated)
			return 1;
		vcpu->arch.arch_capabilities = data;
		break;
	case MSR_IA32_PERF_CAPABILITIES: {
		struct kvm_msr_entry msr_ent = {.index = msr, .data = 0};

		if (!msr_info->host_initiated)
			return 1;
		if (kvm_get_msr_feature(&msr_ent))
			return 1;
		if (data & ~msr_ent.data)
			return 1;

		vcpu->arch.perf_capabilities = data;

		return 0;
		}
	case MSR_EFER:
		return set_efer(vcpu, msr_info);
	case MSR_K7_HWCR:
		data &= ~(u64)0x40;	/* ignore flush filter disable */
		data &= ~(u64)0x100;	/* ignore ignne emulation enable */
		data &= ~(u64)0x8;	/* ignore TLB cache disable */

		/* Handle McStatusWrEn */
		if (data == BIT_ULL(18)) {
			vcpu->arch.msr_hwcr = data;
		} else if (data != 0) {
			vcpu_unimpl(vcpu, "unimplemented HWCR wrmsr: 0x%llx\n",
				    data);
			return 1;
		}
		break;
	case MSR_FAM10H_MMIO_CONF_BASE:
		if (data != 0) {
			vcpu_unimpl(vcpu, "unimplemented MMIO_CONF_BASE wrmsr: "
				    "0x%llx\n", data);
			return 1;
		}
		break;
	case 0x200 ... 0x2ff:
		return kvm_mtrr_set_msr(vcpu, msr, data);
	case MSR_IA32_APICBASE:
		return kvm_set_apic_base(vcpu, msr_info);
	case APIC_BASE_MSR ... APIC_BASE_MSR + 0xff:
		return kvm_x2apic_msr_write(vcpu, msr, data);
	case MSR_IA32_TSC_DEADLINE:
		kvm_set_lapic_tscdeadline_msr(vcpu, data);
		break;
	case MSR_IA32_TSC_ADJUST:
		if (guest_cpuid_has(vcpu, X86_FEATURE_TSC_ADJUST)) {
			if (!msr_info->host_initiated) {
				s64 adj = data - vcpu->arch.ia32_tsc_adjust_msr;
				adjust_tsc_offset_guest(vcpu, adj);
				/* Before back to guest, tsc_timestamp must be adjusted
				 * as well, otherwise guest's percpu pvclock time could jump.
				 */
				kvm_make_request(KVM_REQ_CLOCK_UPDATE, vcpu);
			}
			vcpu->arch.ia32_tsc_adjust_msr = data;
		}
		break;
	case MSR_IA32_MISC_ENABLE:
		if (!kvm_check_has_quirk(vcpu->kvm, KVM_X86_QUIRK_MISC_ENABLE_NO_MWAIT) &&
		    ((vcpu->arch.ia32_misc_enable_msr ^ data) & MSR_IA32_MISC_ENABLE_MWAIT)) {
			if (!guest_cpuid_has(vcpu, X86_FEATURE_XMM3))
				return 1;
			vcpu->arch.ia32_misc_enable_msr = data;
			kvm_update_cpuid_runtime(vcpu);
		} else {
			vcpu->arch.ia32_misc_enable_msr = data;
		}
		break;
	case MSR_IA32_SMBASE:
		if (!msr_info->host_initiated)
			return 1;
		vcpu->arch.smbase = data;
		break;
	case MSR_IA32_POWER_CTL:
		vcpu->arch.msr_ia32_power_ctl = data;
		break;
	case MSR_IA32_TSC:
		if (msr_info->host_initiated) {
			kvm_synchronize_tsc(vcpu, data);
		} else {
			u64 adj = kvm_compute_l1_tsc_offset(vcpu, data) - vcpu->arch.l1_tsc_offset;
			adjust_tsc_offset_guest(vcpu, adj);
			vcpu->arch.ia32_tsc_adjust_msr += adj;
		}
		break;
	case MSR_IA32_XSS:
		if (!msr_info->host_initiated &&
		    !guest_cpuid_has(vcpu, X86_FEATURE_XSAVES))
			return 1;
		/*
		 * KVM supports exposing PT to the guest, but does not support
		 * IA32_XSS[bit 8]. Guests have to use RDMSR/WRMSR rather than
		 * XSAVES/XRSTORS to save/restore PT MSRs.
		 */
		if (data & ~supported_xss)
			return 1;
		vcpu->arch.ia32_xss = data;
		kvm_update_cpuid_runtime(vcpu);
		break;
	case MSR_SMI_COUNT:
		if (!msr_info->host_initiated)
			return 1;
		vcpu->arch.smi_count = data;
		break;
	case MSR_KVM_WALL_CLOCK_NEW:
		if (!guest_pv_has(vcpu, KVM_FEATURE_CLOCKSOURCE2))
			return 1;

		vcpu->kvm->arch.wall_clock = data;
		kvm_write_wall_clock(vcpu->kvm, data, 0);
		break;
	case MSR_KVM_WALL_CLOCK:
		if (!guest_pv_has(vcpu, KVM_FEATURE_CLOCKSOURCE))
			return 1;

		vcpu->kvm->arch.wall_clock = data;
		kvm_write_wall_clock(vcpu->kvm, data, 0);
		break;
	case MSR_KVM_SYSTEM_TIME_NEW:
		if (!guest_pv_has(vcpu, KVM_FEATURE_CLOCKSOURCE2))
			return 1;

		kvm_write_system_time(vcpu, data, false, msr_info->host_initiated);
		break;
	case MSR_KVM_SYSTEM_TIME:
		if (!guest_pv_has(vcpu, KVM_FEATURE_CLOCKSOURCE))
			return 1;

		kvm_write_system_time(vcpu, data, true,  msr_info->host_initiated);
		break;
	case MSR_KVM_ASYNC_PF_EN:
		if (!guest_pv_has(vcpu, KVM_FEATURE_ASYNC_PF))
			return 1;

		if (kvm_pv_enable_async_pf(vcpu, data))
			return 1;
		break;
	case MSR_KVM_ASYNC_PF_INT:
		if (!guest_pv_has(vcpu, KVM_FEATURE_ASYNC_PF_INT))
			return 1;

		if (kvm_pv_enable_async_pf_int(vcpu, data))
			return 1;
		break;
	case MSR_KVM_ASYNC_PF_ACK:
		if (!guest_pv_has(vcpu, KVM_FEATURE_ASYNC_PF_INT))
			return 1;
		if (data & 0x1) {
			vcpu->arch.apf.pageready_pending = false;
			kvm_check_async_pf_completion(vcpu);
		}
		break;
	case MSR_KVM_STEAL_TIME:
		if (!guest_pv_has(vcpu, KVM_FEATURE_STEAL_TIME))
			return 1;

		if (unlikely(!sched_info_on()))
			return 1;

		if (data & KVM_STEAL_RESERVED_MASK)
			return 1;

		vcpu->arch.st.msr_val = data;

		if (!(data & KVM_MSR_ENABLED))
			break;

		kvm_make_request(KVM_REQ_STEAL_UPDATE, vcpu);

		break;
	case MSR_KVM_PV_EOI_EN:
		if (!guest_pv_has(vcpu, KVM_FEATURE_PV_EOI))
			return 1;

		if (kvm_lapic_enable_pv_eoi(vcpu, data, sizeof(u8)))
			return 1;
		break;

	case MSR_KVM_POLL_CONTROL:
		if (!guest_pv_has(vcpu, KVM_FEATURE_POLL_CONTROL))
			return 1;

		/* only enable bit supported */
		if (data & (-1ULL << 1))
			return 1;

		vcpu->arch.msr_kvm_poll_control = data;
		break;

	case MSR_IA32_MCG_CTL:
	case MSR_IA32_MCG_STATUS:
	case MSR_IA32_MC0_CTL ... MSR_IA32_MCx_CTL(KVM_MAX_MCE_BANKS) - 1:
		return set_msr_mce(vcpu, msr_info);

	case MSR_K7_PERFCTR0 ... MSR_K7_PERFCTR3:
	case MSR_P6_PERFCTR0 ... MSR_P6_PERFCTR1:
		pr = true;
		fallthrough;
	case MSR_K7_EVNTSEL0 ... MSR_K7_EVNTSEL3:
	case MSR_P6_EVNTSEL0 ... MSR_P6_EVNTSEL1:
		if (kvm_pmu_is_valid_msr(vcpu, msr))
			return kvm_pmu_set_msr(vcpu, msr_info);

		if (pr || data != 0)
			vcpu_unimpl(vcpu, "disabled perfctr wrmsr: "
				    "0x%x data 0x%llx\n", msr, data);
		break;
	case MSR_K7_CLK_CTL:
		/*
		 * Ignore all writes to this no longer documented MSR.
		 * Writes are only relevant for old K7 processors,
		 * all pre-dating SVM, but a recommended workaround from
		 * AMD for these chips. It is possible to specify the
		 * affected processor models on the command line, hence
		 * the need to ignore the workaround.
		 */
		break;
	case HV_X64_MSR_GUEST_OS_ID ... HV_X64_MSR_SINT15:
	case HV_X64_MSR_SYNDBG_CONTROL ... HV_X64_MSR_SYNDBG_PENDING_BUFFER:
	case HV_X64_MSR_SYNDBG_OPTIONS:
	case HV_X64_MSR_CRASH_P0 ... HV_X64_MSR_CRASH_P4:
	case HV_X64_MSR_CRASH_CTL:
	case HV_X64_MSR_STIMER0_CONFIG ... HV_X64_MSR_STIMER3_COUNT:
	case HV_X64_MSR_REENLIGHTENMENT_CONTROL:
	case HV_X64_MSR_TSC_EMULATION_CONTROL:
	case HV_X64_MSR_TSC_EMULATION_STATUS:
		return kvm_hv_set_msr_common(vcpu, msr, data,
					     msr_info->host_initiated);
	case MSR_IA32_BBL_CR_CTL3:
		/* Drop writes to this legacy MSR -- see rdmsr
		 * counterpart for further detail.
		 */
		if (report_ignored_msrs)
			vcpu_unimpl(vcpu, "ignored wrmsr: 0x%x data 0x%llx\n",
				msr, data);
		break;
	case MSR_AMD64_OSVW_ID_LENGTH:
		if (!guest_cpuid_has(vcpu, X86_FEATURE_OSVW))
			return 1;
		vcpu->arch.osvw.length = data;
		break;
	case MSR_AMD64_OSVW_STATUS:
		if (!guest_cpuid_has(vcpu, X86_FEATURE_OSVW))
			return 1;
		vcpu->arch.osvw.status = data;
		break;
	case MSR_PLATFORM_INFO:
		if (!msr_info->host_initiated ||
		    (!(data & MSR_PLATFORM_INFO_CPUID_FAULT) &&
		     cpuid_fault_enabled(vcpu)))
			return 1;
		vcpu->arch.msr_platform_info = data;
		break;
	case MSR_MISC_FEATURES_ENABLES:
		if (data & ~MSR_MISC_FEATURES_ENABLES_CPUID_FAULT ||
		    (data & MSR_MISC_FEATURES_ENABLES_CPUID_FAULT &&
		     !supports_cpuid_fault(vcpu)))
			return 1;
		vcpu->arch.msr_misc_features_enables = data;
		break;
	default:
		if (kvm_pmu_is_valid_msr(vcpu, msr))
			return kvm_pmu_set_msr(vcpu, msr_info);
		return KVM_MSR_RET_INVALID;
	}
	return 0;
}
EXPORT_SYMBOL_GPL(kvm_set_msr_common);

static int get_msr_mce(struct kvm_vcpu *vcpu, u32 msr, u64 *pdata, bool host)
{
	u64 data;
	u64 mcg_cap = vcpu->arch.mcg_cap;
	unsigned bank_num = mcg_cap & 0xff;

	switch (msr) {
	case MSR_IA32_P5_MC_ADDR:
	case MSR_IA32_P5_MC_TYPE:
		data = 0;
		break;
	case MSR_IA32_MCG_CAP:
		data = vcpu->arch.mcg_cap;
		break;
	case MSR_IA32_MCG_CTL:
		if (!(mcg_cap & MCG_CTL_P) && !host)
			return 1;
		data = vcpu->arch.mcg_ctl;
		break;
	case MSR_IA32_MCG_STATUS:
		data = vcpu->arch.mcg_status;
		break;
	default:
		if (msr >= MSR_IA32_MC0_CTL &&
		    msr < MSR_IA32_MCx_CTL(bank_num)) {
			u32 offset = array_index_nospec(
				msr - MSR_IA32_MC0_CTL,
				MSR_IA32_MCx_CTL(bank_num) - MSR_IA32_MC0_CTL);

			data = vcpu->arch.mce_banks[offset];
			break;
		}
		return 1;
	}
	*pdata = data;
	return 0;
}

int kvm_get_msr_common(struct kvm_vcpu *vcpu, struct msr_data *msr_info)
{
	switch (msr_info->index) {
	case MSR_IA32_PLATFORM_ID:
	case MSR_IA32_EBL_CR_POWERON:
	case MSR_IA32_LASTBRANCHFROMIP:
	case MSR_IA32_LASTBRANCHTOIP:
	case MSR_IA32_LASTINTFROMIP:
	case MSR_IA32_LASTINTTOIP:
	case MSR_AMD64_SYSCFG:
	case MSR_K8_TSEG_ADDR:
	case MSR_K8_TSEG_MASK:
	case MSR_VM_HSAVE_PA:
	case MSR_K8_INT_PENDING_MSG:
	case MSR_AMD64_NB_CFG:
	case MSR_FAM10H_MMIO_CONF_BASE:
	case MSR_AMD64_BU_CFG2:
	case MSR_IA32_PERF_CTL:
	case MSR_AMD64_DC_CFG:
	case MSR_F15H_EX_CFG:
	/*
	 * Intel Sandy Bridge CPUs must support the RAPL (running average power
	 * limit) MSRs. Just return 0, as we do not want to expose the host
	 * data here. Do not conditionalize this on CPUID, as KVM does not do
	 * so for existing CPU-specific MSRs.
	 */
	case MSR_RAPL_POWER_UNIT:
	case MSR_PP0_ENERGY_STATUS:	/* Power plane 0 (core) */
	case MSR_PP1_ENERGY_STATUS:	/* Power plane 1 (graphics uncore) */
	case MSR_PKG_ENERGY_STATUS:	/* Total package */
	case MSR_DRAM_ENERGY_STATUS:	/* DRAM controller */
		msr_info->data = 0;
		break;
	case MSR_F15H_PERF_CTL0 ... MSR_F15H_PERF_CTR5:
		if (kvm_pmu_is_valid_msr(vcpu, msr_info->index))
			return kvm_pmu_get_msr(vcpu, msr_info);
		if (!msr_info->host_initiated)
			return 1;
		msr_info->data = 0;
		break;
	case MSR_K7_EVNTSEL0 ... MSR_K7_EVNTSEL3:
	case MSR_K7_PERFCTR0 ... MSR_K7_PERFCTR3:
	case MSR_P6_PERFCTR0 ... MSR_P6_PERFCTR1:
	case MSR_P6_EVNTSEL0 ... MSR_P6_EVNTSEL1:
		if (kvm_pmu_is_valid_msr(vcpu, msr_info->index))
			return kvm_pmu_get_msr(vcpu, msr_info);
		msr_info->data = 0;
		break;
	case MSR_IA32_UCODE_REV:
		msr_info->data = vcpu->arch.microcode_version;
		break;
	case MSR_IA32_ARCH_CAPABILITIES:
		if (!msr_info->host_initiated &&
		    !guest_cpuid_has(vcpu, X86_FEATURE_ARCH_CAPABILITIES))
			return 1;
		msr_info->data = vcpu->arch.arch_capabilities;
		break;
	case MSR_IA32_PERF_CAPABILITIES:
		if (!msr_info->host_initiated &&
		    !guest_cpuid_has(vcpu, X86_FEATURE_PDCM))
			return 1;
		msr_info->data = vcpu->arch.perf_capabilities;
		break;
	case MSR_IA32_POWER_CTL:
		msr_info->data = vcpu->arch.msr_ia32_power_ctl;
		break;
	case MSR_IA32_TSC: {
		/*
		 * Intel SDM states that MSR_IA32_TSC read adds the TSC offset
		 * even when not intercepted. AMD manual doesn't explicitly
		 * state this but appears to behave the same.
		 *
		 * On userspace reads and writes, however, we unconditionally
		 * return L1's TSC value to ensure backwards-compatible
		 * behavior for migration.
		 */
		u64 offset, ratio;

		if (msr_info->host_initiated) {
			offset = vcpu->arch.l1_tsc_offset;
			ratio = vcpu->arch.l1_tsc_scaling_ratio;
		} else {
			offset = vcpu->arch.tsc_offset;
			ratio = vcpu->arch.tsc_scaling_ratio;
		}

		msr_info->data = kvm_scale_tsc(vcpu, rdtsc(), ratio) + offset;
		break;
	}
	case MSR_MTRRcap:
	case 0x200 ... 0x2ff:
		return kvm_mtrr_get_msr(vcpu, msr_info->index, &msr_info->data);
	case 0xcd: /* fsb frequency */
		msr_info->data = 3;
		break;
		/*
		 * MSR_EBC_FREQUENCY_ID
		 * Conservative value valid for even the basic CPU models.
		 * Models 0,1: 000 in bits 23:21 indicating a bus speed of
		 * 100MHz, model 2 000 in bits 18:16 indicating 100MHz,
		 * and 266MHz for model 3, or 4. Set Core Clock
		 * Frequency to System Bus Frequency Ratio to 1 (bits
		 * 31:24) even though these are only valid for CPU
		 * models > 2, however guests may end up dividing or
		 * multiplying by zero otherwise.
		 */
	case MSR_EBC_FREQUENCY_ID:
		msr_info->data = 1 << 24;
		break;
	case MSR_IA32_APICBASE:
		msr_info->data = kvm_get_apic_base(vcpu);
		break;
	case APIC_BASE_MSR ... APIC_BASE_MSR + 0xff:
		return kvm_x2apic_msr_read(vcpu, msr_info->index, &msr_info->data);
	case MSR_IA32_TSC_DEADLINE:
		msr_info->data = kvm_get_lapic_tscdeadline_msr(vcpu);
		break;
	case MSR_IA32_TSC_ADJUST:
		msr_info->data = (u64)vcpu->arch.ia32_tsc_adjust_msr;
		break;
	case MSR_IA32_MISC_ENABLE:
		msr_info->data = vcpu->arch.ia32_misc_enable_msr;
		break;
	case MSR_IA32_SMBASE:
		if (!msr_info->host_initiated)
			return 1;
		msr_info->data = vcpu->arch.smbase;
		break;
	case MSR_SMI_COUNT:
		msr_info->data = vcpu->arch.smi_count;
		break;
	case MSR_IA32_PERF_STATUS:
		/* TSC increment by tick */
		msr_info->data = 1000ULL;
		/* CPU multiplier */
		msr_info->data |= (((uint64_t)4ULL) << 40);
		break;
	case MSR_EFER:
		msr_info->data = vcpu->arch.efer;
		break;
	case MSR_KVM_WALL_CLOCK:
		if (!guest_pv_has(vcpu, KVM_FEATURE_CLOCKSOURCE))
			return 1;

		msr_info->data = vcpu->kvm->arch.wall_clock;
		break;
	case MSR_KVM_WALL_CLOCK_NEW:
		if (!guest_pv_has(vcpu, KVM_FEATURE_CLOCKSOURCE2))
			return 1;

		msr_info->data = vcpu->kvm->arch.wall_clock;
		break;
	case MSR_KVM_SYSTEM_TIME:
		if (!guest_pv_has(vcpu, KVM_FEATURE_CLOCKSOURCE))
			return 1;

		msr_info->data = vcpu->arch.time;
		break;
	case MSR_KVM_SYSTEM_TIME_NEW:
		if (!guest_pv_has(vcpu, KVM_FEATURE_CLOCKSOURCE2))
			return 1;

		msr_info->data = vcpu->arch.time;
		break;
	case MSR_KVM_ASYNC_PF_EN:
		if (!guest_pv_has(vcpu, KVM_FEATURE_ASYNC_PF))
			return 1;

		msr_info->data = vcpu->arch.apf.msr_en_val;
		break;
	case MSR_KVM_ASYNC_PF_INT:
		if (!guest_pv_has(vcpu, KVM_FEATURE_ASYNC_PF_INT))
			return 1;

		msr_info->data = vcpu->arch.apf.msr_int_val;
		break;
	case MSR_KVM_ASYNC_PF_ACK:
		if (!guest_pv_has(vcpu, KVM_FEATURE_ASYNC_PF_INT))
			return 1;

		msr_info->data = 0;
		break;
	case MSR_KVM_STEAL_TIME:
		if (!guest_pv_has(vcpu, KVM_FEATURE_STEAL_TIME))
			return 1;

		msr_info->data = vcpu->arch.st.msr_val;
		break;
	case MSR_KVM_PV_EOI_EN:
		if (!guest_pv_has(vcpu, KVM_FEATURE_PV_EOI))
			return 1;

		msr_info->data = vcpu->arch.pv_eoi.msr_val;
		break;
	case MSR_KVM_POLL_CONTROL:
		if (!guest_pv_has(vcpu, KVM_FEATURE_POLL_CONTROL))
			return 1;

		msr_info->data = vcpu->arch.msr_kvm_poll_control;
		break;
	case MSR_IA32_P5_MC_ADDR:
	case MSR_IA32_P5_MC_TYPE:
	case MSR_IA32_MCG_CAP:
	case MSR_IA32_MCG_CTL:
	case MSR_IA32_MCG_STATUS:
	case MSR_IA32_MC0_CTL ... MSR_IA32_MCx_CTL(KVM_MAX_MCE_BANKS) - 1:
		return get_msr_mce(vcpu, msr_info->index, &msr_info->data,
				   msr_info->host_initiated);
	case MSR_IA32_XSS:
		if (!msr_info->host_initiated &&
		    !guest_cpuid_has(vcpu, X86_FEATURE_XSAVES))
			return 1;
		msr_info->data = vcpu->arch.ia32_xss;
		break;
	case MSR_K7_CLK_CTL:
		/*
		 * Provide expected ramp-up count for K7. All other
		 * are set to zero, indicating minimum divisors for
		 * every field.
		 *
		 * This prevents guest kernels on AMD host with CPU
		 * type 6, model 8 and higher from exploding due to
		 * the rdmsr failing.
		 */
		msr_info->data = 0x20000000;
		break;
	case HV_X64_MSR_GUEST_OS_ID ... HV_X64_MSR_SINT15:
	case HV_X64_MSR_SYNDBG_CONTROL ... HV_X64_MSR_SYNDBG_PENDING_BUFFER:
	case HV_X64_MSR_SYNDBG_OPTIONS:
	case HV_X64_MSR_CRASH_P0 ... HV_X64_MSR_CRASH_P4:
	case HV_X64_MSR_CRASH_CTL:
	case HV_X64_MSR_STIMER0_CONFIG ... HV_X64_MSR_STIMER3_COUNT:
	case HV_X64_MSR_REENLIGHTENMENT_CONTROL:
	case HV_X64_MSR_TSC_EMULATION_CONTROL:
	case HV_X64_MSR_TSC_EMULATION_STATUS:
		return kvm_hv_get_msr_common(vcpu,
					     msr_info->index, &msr_info->data,
					     msr_info->host_initiated);
	case MSR_IA32_BBL_CR_CTL3:
		/* This legacy MSR exists but isn't fully documented in current
		 * silicon.  It is however accessed by winxp in very narrow
		 * scenarios where it sets bit #19, itself documented as
		 * a "reserved" bit.  Best effort attempt to source coherent
		 * read data here should the balance of the register be
		 * interpreted by the guest:
		 *
		 * L2 cache control register 3: 64GB range, 256KB size,
		 * enabled, latency 0x1, configured
		 */
		msr_info->data = 0xbe702111;
		break;
	case MSR_AMD64_OSVW_ID_LENGTH:
		if (!guest_cpuid_has(vcpu, X86_FEATURE_OSVW))
			return 1;
		msr_info->data = vcpu->arch.osvw.length;
		break;
	case MSR_AMD64_OSVW_STATUS:
		if (!guest_cpuid_has(vcpu, X86_FEATURE_OSVW))
			return 1;
		msr_info->data = vcpu->arch.osvw.status;
		break;
	case MSR_PLATFORM_INFO:
		if (!msr_info->host_initiated &&
		    !vcpu->kvm->arch.guest_can_read_msr_platform_info)
			return 1;
		msr_info->data = vcpu->arch.msr_platform_info;
		break;
	case MSR_MISC_FEATURES_ENABLES:
		msr_info->data = vcpu->arch.msr_misc_features_enables;
		break;
	case MSR_K7_HWCR:
		msr_info->data = vcpu->arch.msr_hwcr;
		break;
	default:
		if (kvm_pmu_is_valid_msr(vcpu, msr_info->index))
			return kvm_pmu_get_msr(vcpu, msr_info);
		return KVM_MSR_RET_INVALID;
	}
	return 0;
}
EXPORT_SYMBOL_GPL(kvm_get_msr_common);

/*
 * Read or write a bunch of msrs. All parameters are kernel addresses.
 *
 * @return number of msrs set successfully.
 */
static int __msr_io(struct kvm_vcpu *vcpu, struct kvm_msrs *msrs,
		    struct kvm_msr_entry *entries,
		    int (*do_msr)(struct kvm_vcpu *vcpu,
				  unsigned index, u64 *data))
{
	int i;

	for (i = 0; i < msrs->nmsrs; ++i)
		if (do_msr(vcpu, entries[i].index, &entries[i].data))
			break;

	return i;
}

/*
 * Read or write a bunch of msrs. Parameters are user addresses.
 *
 * @return number of msrs set successfully.
 */
static int msr_io(struct kvm_vcpu *vcpu, struct kvm_msrs __user *user_msrs,
		  int (*do_msr)(struct kvm_vcpu *vcpu,
				unsigned index, u64 *data),
		  int writeback)
{
	struct kvm_msrs msrs;
	struct kvm_msr_entry *entries;
	int r, n;
	unsigned size;

	r = -EFAULT;
	if (copy_from_user(&msrs, user_msrs, sizeof(msrs)))
		goto out;

	r = -E2BIG;
	if (msrs.nmsrs >= MAX_IO_MSRS)
		goto out;

	size = sizeof(struct kvm_msr_entry) * msrs.nmsrs;
	entries = memdup_user(user_msrs->entries, size);
	if (IS_ERR(entries)) {
		r = PTR_ERR(entries);
		goto out;
	}

	r = n = __msr_io(vcpu, &msrs, entries, do_msr);
	if (r < 0)
		goto out_free;

	r = -EFAULT;
	if (writeback && copy_to_user(user_msrs->entries, entries, size))
		goto out_free;

	r = n;

out_free:
	kfree(entries);
out:
	return r;
}

static inline bool kvm_can_mwait_in_guest(void)
{
	return boot_cpu_has(X86_FEATURE_MWAIT) &&
		!boot_cpu_has_bug(X86_BUG_MONITOR) &&
		boot_cpu_has(X86_FEATURE_ARAT);
}

static int kvm_ioctl_get_supported_hv_cpuid(struct kvm_vcpu *vcpu,
					    struct kvm_cpuid2 __user *cpuid_arg)
{
	struct kvm_cpuid2 cpuid;
	int r;

	r = -EFAULT;
	if (copy_from_user(&cpuid, cpuid_arg, sizeof(cpuid)))
		return r;

	r = kvm_get_hv_cpuid(vcpu, &cpuid, cpuid_arg->entries);
	if (r)
		return r;

	r = -EFAULT;
	if (copy_to_user(cpuid_arg, &cpuid, sizeof(cpuid)))
		return r;

	return 0;
}

int kvm_vm_ioctl_check_extension(struct kvm *kvm, long ext)
{
	int r = 0;

	switch (ext) {
	case KVM_CAP_IRQCHIP:
	case KVM_CAP_HLT:
	case KVM_CAP_MMU_SHADOW_CACHE_CONTROL:
	case KVM_CAP_SET_TSS_ADDR:
	case KVM_CAP_EXT_CPUID:
	case KVM_CAP_EXT_EMUL_CPUID:
	case KVM_CAP_CLOCKSOURCE:
	case KVM_CAP_PIT:
	case KVM_CAP_NOP_IO_DELAY:
	case KVM_CAP_MP_STATE:
	case KVM_CAP_SYNC_MMU:
	case KVM_CAP_USER_NMI:
	case KVM_CAP_REINJECT_CONTROL:
	case KVM_CAP_IRQ_INJECT_STATUS:
	case KVM_CAP_IOEVENTFD:
	case KVM_CAP_IOEVENTFD_NO_LENGTH:
	case KVM_CAP_PIT2:
	case KVM_CAP_PIT_STATE2:
	case KVM_CAP_SET_IDENTITY_MAP_ADDR:
	case KVM_CAP_VCPU_EVENTS:
	case KVM_CAP_HYPERV:
	case KVM_CAP_HYPERV_VAPIC:
	case KVM_CAP_HYPERV_SPIN:
	case KVM_CAP_HYPERV_SYNIC:
	case KVM_CAP_HYPERV_SYNIC2:
	case KVM_CAP_HYPERV_VP_INDEX:
	case KVM_CAP_HYPERV_EVENTFD:
	case KVM_CAP_HYPERV_TLBFLUSH:
	case KVM_CAP_HYPERV_SEND_IPI:
	case KVM_CAP_HYPERV_CPUID:
	case KVM_CAP_HYPERV_ENFORCE_CPUID:
	case KVM_CAP_SYS_HYPERV_CPUID:
	case KVM_CAP_PCI_SEGMENT:
	case KVM_CAP_DEBUGREGS:
	case KVM_CAP_X86_ROBUST_SINGLESTEP:
	case KVM_CAP_XSAVE:
	case KVM_CAP_ASYNC_PF:
	case KVM_CAP_ASYNC_PF_INT:
	case KVM_CAP_GET_TSC_KHZ:
	case KVM_CAP_KVMCLOCK_CTRL:
	case KVM_CAP_READONLY_MEM:
	case KVM_CAP_HYPERV_TIME:
	case KVM_CAP_IOAPIC_POLARITY_IGNORED:
	case KVM_CAP_TSC_DEADLINE_TIMER:
	case KVM_CAP_DISABLE_QUIRKS:
	case KVM_CAP_SET_BOOT_CPU_ID:
 	case KVM_CAP_SPLIT_IRQCHIP:
	case KVM_CAP_IMMEDIATE_EXIT:
	case KVM_CAP_PMU_EVENT_FILTER:
	case KVM_CAP_GET_MSR_FEATURES:
	case KVM_CAP_MSR_PLATFORM_INFO:
	case KVM_CAP_EXCEPTION_PAYLOAD:
	case KVM_CAP_SET_GUEST_DEBUG:
	case KVM_CAP_LAST_CPU:
	case KVM_CAP_X86_USER_SPACE_MSR:
	case KVM_CAP_X86_MSR_FILTER:
	case KVM_CAP_ENFORCE_PV_FEATURE_CPUID:
#ifdef CONFIG_X86_SGX_KVM
	case KVM_CAP_SGX_ATTRIBUTE:
#endif
	case KVM_CAP_VM_COPY_ENC_CONTEXT_FROM:
	case KVM_CAP_SREGS2:
	case KVM_CAP_EXIT_ON_EMULATION_FAILURE:
		r = 1;
		break;
	case KVM_CAP_EXIT_HYPERCALL:
		r = KVM_EXIT_HYPERCALL_VALID_MASK;
		break;
	case KVM_CAP_SET_GUEST_DEBUG2:
		return KVM_GUESTDBG_VALID_MASK;
#ifdef CONFIG_KVM_XEN
	case KVM_CAP_XEN_HVM:
		r = KVM_XEN_HVM_CONFIG_HYPERCALL_MSR |
		    KVM_XEN_HVM_CONFIG_INTERCEPT_HCALL |
		    KVM_XEN_HVM_CONFIG_SHARED_INFO;
		if (sched_info_on())
			r |= KVM_XEN_HVM_CONFIG_RUNSTATE;
		break;
#endif
	case KVM_CAP_SYNC_REGS:
		r = KVM_SYNC_X86_VALID_FIELDS;
		break;
	case KVM_CAP_ADJUST_CLOCK:
		r = KVM_CLOCK_TSC_STABLE;
		break;
	case KVM_CAP_X86_DISABLE_EXITS:
		r = KVM_X86_DISABLE_EXITS_PAUSE;

		if (!mitigate_smt_rsb) {
			r |= KVM_X86_DISABLE_EXITS_HLT |
			     KVM_X86_DISABLE_EXITS_CSTATE;

			if (kvm_can_mwait_in_guest())
				r |= KVM_X86_DISABLE_EXITS_MWAIT;
		}
		break;
	case KVM_CAP_X86_SMM:
		/* SMBASE is usually relocated above 1M on modern chipsets,
		 * and SMM handlers might indeed rely on 4G segment limits,
		 * so do not report SMM to be available if real mode is
		 * emulated via vm86 mode.  Still, do not go to great lengths
		 * to avoid userspace's usage of the feature, because it is a
		 * fringe case that is not enabled except via specific settings
		 * of the module parameters.
		 */
		r = static_call(kvm_x86_has_emulated_msr)(kvm, MSR_IA32_SMBASE);
		break;
	case KVM_CAP_VAPIC:
		r = !static_call(kvm_x86_cpu_has_accelerated_tpr)();
		break;
	case KVM_CAP_NR_VCPUS:
		r = KVM_SOFT_MAX_VCPUS;
		break;
	case KVM_CAP_MAX_VCPUS:
		r = KVM_MAX_VCPUS;
		break;
	case KVM_CAP_MAX_VCPU_ID:
		r = KVM_MAX_VCPU_ID;
		break;
	case KVM_CAP_PV_MMU:	/* obsolete */
		r = 0;
		break;
	case KVM_CAP_MCE:
		r = KVM_MAX_MCE_BANKS;
		break;
	case KVM_CAP_XCRS:
		r = boot_cpu_has(X86_FEATURE_XSAVE);
		break;
	case KVM_CAP_TSC_CONTROL:
		r = kvm_has_tsc_control;
		break;
	case KVM_CAP_X2APIC_API:
		r = KVM_X2APIC_API_VALID_FLAGS;
		break;
	case KVM_CAP_NESTED_STATE:
		r = kvm_x86_ops.nested_ops->get_state ?
			kvm_x86_ops.nested_ops->get_state(NULL, NULL, 0) : 0;
		break;
	case KVM_CAP_HYPERV_DIRECT_TLBFLUSH:
		r = kvm_x86_ops.enable_direct_tlbflush != NULL;
		break;
	case KVM_CAP_HYPERV_ENLIGHTENED_VMCS:
		r = kvm_x86_ops.nested_ops->enable_evmcs != NULL;
		break;
	case KVM_CAP_SMALLER_MAXPHYADDR:
		r = (int) allow_smaller_maxphyaddr;
		break;
	case KVM_CAP_STEAL_TIME:
		r = sched_info_on();
		break;
	case KVM_CAP_X86_BUS_LOCK_EXIT:
		if (kvm_has_bus_lock_exit)
			r = KVM_BUS_LOCK_DETECTION_OFF |
			    KVM_BUS_LOCK_DETECTION_EXIT;
		else
			r = 0;
		break;
	default:
		break;
	}
	return r;

}

long kvm_arch_dev_ioctl(struct file *filp,
			unsigned int ioctl, unsigned long arg)
{
	void __user *argp = (void __user *)arg;
	long r;

	switch (ioctl) {
	case KVM_GET_MSR_INDEX_LIST: {
		struct kvm_msr_list __user *user_msr_list = argp;
		struct kvm_msr_list msr_list;
		unsigned n;

		r = -EFAULT;
		if (copy_from_user(&msr_list, user_msr_list, sizeof(msr_list)))
			goto out;
		n = msr_list.nmsrs;
		msr_list.nmsrs = num_msrs_to_save + num_emulated_msrs;
		if (copy_to_user(user_msr_list, &msr_list, sizeof(msr_list)))
			goto out;
		r = -E2BIG;
		if (n < msr_list.nmsrs)
			goto out;
		r = -EFAULT;
		if (copy_to_user(user_msr_list->indices, &msrs_to_save,
				 num_msrs_to_save * sizeof(u32)))
			goto out;
		if (copy_to_user(user_msr_list->indices + num_msrs_to_save,
				 &emulated_msrs,
				 num_emulated_msrs * sizeof(u32)))
			goto out;
		r = 0;
		break;
	}
	case KVM_GET_SUPPORTED_CPUID:
	case KVM_GET_EMULATED_CPUID: {
		struct kvm_cpuid2 __user *cpuid_arg = argp;
		struct kvm_cpuid2 cpuid;

		r = -EFAULT;
		if (copy_from_user(&cpuid, cpuid_arg, sizeof(cpuid)))
			goto out;

		r = kvm_dev_ioctl_get_cpuid(&cpuid, cpuid_arg->entries,
					    ioctl);
		if (r)
			goto out;

		r = -EFAULT;
		if (copy_to_user(cpuid_arg, &cpuid, sizeof(cpuid)))
			goto out;
		r = 0;
		break;
	}
	case KVM_X86_GET_MCE_CAP_SUPPORTED:
		r = -EFAULT;
		if (copy_to_user(argp, &kvm_mce_cap_supported,
				 sizeof(kvm_mce_cap_supported)))
			goto out;
		r = 0;
		break;
	case KVM_GET_MSR_FEATURE_INDEX_LIST: {
		struct kvm_msr_list __user *user_msr_list = argp;
		struct kvm_msr_list msr_list;
		unsigned int n;

		r = -EFAULT;
		if (copy_from_user(&msr_list, user_msr_list, sizeof(msr_list)))
			goto out;
		n = msr_list.nmsrs;
		msr_list.nmsrs = num_msr_based_features;
		if (copy_to_user(user_msr_list, &msr_list, sizeof(msr_list)))
			goto out;
		r = -E2BIG;
		if (n < msr_list.nmsrs)
			goto out;
		r = -EFAULT;
		if (copy_to_user(user_msr_list->indices, &msr_based_features,
				 num_msr_based_features * sizeof(u32)))
			goto out;
		r = 0;
		break;
	}
	case KVM_GET_MSRS:
		r = msr_io(NULL, argp, do_get_msr_feature, 1);
		break;
	case KVM_GET_SUPPORTED_HV_CPUID:
		r = kvm_ioctl_get_supported_hv_cpuid(NULL, argp);
		break;
	default:
		r = -EINVAL;
		break;
	}
out:
	return r;
}

static void wbinvd_ipi(void *garbage)
{
	wbinvd();
}

static bool need_emulate_wbinvd(struct kvm_vcpu *vcpu)
{
	return kvm_arch_has_noncoherent_dma(vcpu->kvm);
}

void kvm_arch_vcpu_load(struct kvm_vcpu *vcpu, int cpu)
{
	/* Address WBINVD may be executed by guest */
	if (need_emulate_wbinvd(vcpu)) {
		if (static_call(kvm_x86_has_wbinvd_exit)())
			cpumask_set_cpu(cpu, vcpu->arch.wbinvd_dirty_mask);
		else if (vcpu->cpu != -1 && vcpu->cpu != cpu)
			smp_call_function_single(vcpu->cpu,
					wbinvd_ipi, NULL, 1);
	}

	static_call(kvm_x86_vcpu_load)(vcpu, cpu);

	/* Save host pkru register if supported */
	vcpu->arch.host_pkru = read_pkru();

	/* Apply any externally detected TSC adjustments (due to suspend) */
	if (unlikely(vcpu->arch.tsc_offset_adjustment)) {
		adjust_tsc_offset_host(vcpu, vcpu->arch.tsc_offset_adjustment);
		vcpu->arch.tsc_offset_adjustment = 0;
		kvm_make_request(KVM_REQ_CLOCK_UPDATE, vcpu);
	}

	if (unlikely(vcpu->cpu != cpu) || kvm_check_tsc_unstable()) {
		s64 tsc_delta = !vcpu->arch.last_host_tsc ? 0 :
				rdtsc() - vcpu->arch.last_host_tsc;
		if (tsc_delta < 0)
			mark_tsc_unstable("KVM discovered backwards TSC");

		if (kvm_check_tsc_unstable()) {
			u64 offset = kvm_compute_l1_tsc_offset(vcpu,
						vcpu->arch.last_guest_tsc);
			kvm_vcpu_write_tsc_offset(vcpu, offset);
			vcpu->arch.tsc_catchup = 1;
		}

		if (kvm_lapic_hv_timer_in_use(vcpu))
			kvm_lapic_restart_hv_timer(vcpu);

		/*
		 * On a host with synchronized TSC, there is no need to update
		 * kvmclock on vcpu->cpu migration
		 */
		if (!vcpu->kvm->arch.use_master_clock || vcpu->cpu == -1)
			kvm_make_request(KVM_REQ_GLOBAL_CLOCK_UPDATE, vcpu);
		if (vcpu->cpu != cpu)
			kvm_make_request(KVM_REQ_MIGRATE_TIMER, vcpu);
		vcpu->cpu = cpu;
	}

	kvm_make_request(KVM_REQ_STEAL_UPDATE, vcpu);
}

static void kvm_steal_time_set_preempted(struct kvm_vcpu *vcpu)
{
	struct gfn_to_hva_cache *ghc = &vcpu->arch.st.cache;
	struct kvm_steal_time __user *st;
	struct kvm_memslots *slots;
	static const u8 preempted = KVM_VCPU_PREEMPTED;
	gpa_t gpa = vcpu->arch.st.msr_val & KVM_STEAL_VALID_BITS;
<<<<<<< HEAD

	/*
	 * The vCPU can be marked preempted if and only if the VM-Exit was on
	 * an instruction boundary and will not trigger guest emulation of any
	 * kind (see vcpu_run).  Vendor specific code controls (conservatively)
	 * when this is true, for example allowing the vCPU to be marked
	 * preempted if and only if the VM-Exit was due to a host interrupt.
	 */
	if (!vcpu->arch.at_instruction_boundary) {
		vcpu->stat.preemption_other++;
		return;
	}

=======

	/*
	 * The vCPU can be marked preempted if and only if the VM-Exit was on
	 * an instruction boundary and will not trigger guest emulation of any
	 * kind (see vcpu_run).  Vendor specific code controls (conservatively)
	 * when this is true, for example allowing the vCPU to be marked
	 * preempted if and only if the VM-Exit was due to a host interrupt.
	 */
	if (!vcpu->arch.at_instruction_boundary) {
		vcpu->stat.preemption_other++;
		return;
	}

>>>>>>> 9b37665a
	vcpu->stat.preemption_reported++;
	if (!(vcpu->arch.st.msr_val & KVM_MSR_ENABLED))
		return;

	if (vcpu->arch.st.preempted)
		return;

	/* This happens on process exit */
	if (unlikely(current->mm != vcpu->kvm->mm))
		return;

	slots = kvm_memslots(vcpu->kvm);

	if (unlikely(slots->generation != ghc->generation ||
		     gpa != ghc->gpa ||
		     kvm_is_error_hva(ghc->hva) || !ghc->memslot))
		return;

	st = (struct kvm_steal_time __user *)ghc->hva;
	BUILD_BUG_ON(sizeof(st->preempted) != sizeof(preempted));

	if (!copy_to_user_nofault(&st->preempted, &preempted, sizeof(preempted)))
		vcpu->arch.st.preempted = KVM_VCPU_PREEMPTED;

	mark_page_dirty_in_slot(vcpu->kvm, ghc->memslot, gpa_to_gfn(ghc->gpa));
}

void kvm_arch_vcpu_put(struct kvm_vcpu *vcpu)
{
	int idx;

	if (vcpu->preempted) {
		if (!vcpu->arch.guest_state_protected)
			vcpu->arch.preempted_in_kernel = !static_call(kvm_x86_get_cpl)(vcpu);

		/*
		 * Take the srcu lock as memslots will be accessed to check the gfn
		 * cache generation against the memslots generation.
		 */
		idx = srcu_read_lock(&vcpu->kvm->srcu);
		if (kvm_xen_msr_enabled(vcpu->kvm))
			kvm_xen_runstate_set_preempted(vcpu);
		else
			kvm_steal_time_set_preempted(vcpu);
		srcu_read_unlock(&vcpu->kvm->srcu, idx);
	}

	static_call(kvm_x86_vcpu_put)(vcpu);
	vcpu->arch.last_host_tsc = rdtsc();
}

static int kvm_vcpu_ioctl_get_lapic(struct kvm_vcpu *vcpu,
				    struct kvm_lapic_state *s)
{
	static_call_cond(kvm_x86_sync_pir_to_irr)(vcpu);

	return kvm_apic_get_state(vcpu, s);
}

static int kvm_vcpu_ioctl_set_lapic(struct kvm_vcpu *vcpu,
				    struct kvm_lapic_state *s)
{
	int r;

	r = kvm_apic_set_state(vcpu, s);
	if (r)
		return r;
	update_cr8_intercept(vcpu);

	return 0;
}

static int kvm_cpu_accept_dm_intr(struct kvm_vcpu *vcpu)
{
	/*
	 * We can accept userspace's request for interrupt injection
	 * as long as we have a place to store the interrupt number.
	 * The actual injection will happen when the CPU is able to
	 * deliver the interrupt.
	 */
	if (kvm_cpu_has_extint(vcpu))
		return false;

	/* Acknowledging ExtINT does not happen if LINT0 is masked.  */
	return (!lapic_in_kernel(vcpu) ||
		kvm_apic_accept_pic_intr(vcpu));
}

static int kvm_vcpu_ready_for_interrupt_injection(struct kvm_vcpu *vcpu)
{
	/*
	 * Do not cause an interrupt window exit if an exception
	 * is pending or an event needs reinjection; userspace
	 * might want to inject the interrupt manually using KVM_SET_REGS
	 * or KVM_SET_SREGS.  For that to work, we must be at an
	 * instruction boundary and with no events half-injected.
	 */
	return (kvm_arch_interrupt_allowed(vcpu) &&
		kvm_cpu_accept_dm_intr(vcpu) &&
		!kvm_event_needs_reinjection(vcpu) &&
		!vcpu->arch.exception.pending);
}

static int kvm_vcpu_ioctl_interrupt(struct kvm_vcpu *vcpu,
				    struct kvm_interrupt *irq)
{
	if (irq->irq >= KVM_NR_INTERRUPTS)
		return -EINVAL;

	if (!irqchip_in_kernel(vcpu->kvm)) {
		kvm_queue_interrupt(vcpu, irq->irq, false);
		kvm_make_request(KVM_REQ_EVENT, vcpu);
		return 0;
	}

	/*
	 * With in-kernel LAPIC, we only use this to inject EXTINT, so
	 * fail for in-kernel 8259.
	 */
	if (pic_in_kernel(vcpu->kvm))
		return -ENXIO;

	if (vcpu->arch.pending_external_vector != -1)
		return -EEXIST;

	vcpu->arch.pending_external_vector = irq->irq;
	kvm_make_request(KVM_REQ_EVENT, vcpu);
	return 0;
}

static int kvm_vcpu_ioctl_nmi(struct kvm_vcpu *vcpu)
{
	kvm_inject_nmi(vcpu);

	return 0;
}

static int kvm_vcpu_ioctl_smi(struct kvm_vcpu *vcpu)
{
	kvm_make_request(KVM_REQ_SMI, vcpu);

	return 0;
}

static int vcpu_ioctl_tpr_access_reporting(struct kvm_vcpu *vcpu,
					   struct kvm_tpr_access_ctl *tac)
{
	if (tac->flags)
		return -EINVAL;
	vcpu->arch.tpr_access_reporting = !!tac->enabled;
	return 0;
}

static int kvm_vcpu_ioctl_x86_setup_mce(struct kvm_vcpu *vcpu,
					u64 mcg_cap)
{
	int r;
	unsigned bank_num = mcg_cap & 0xff, bank;

	r = -EINVAL;
	if (!bank_num || bank_num > KVM_MAX_MCE_BANKS)
		goto out;
	if (mcg_cap & ~(kvm_mce_cap_supported | 0xff | 0xff0000))
		goto out;
	r = 0;
	vcpu->arch.mcg_cap = mcg_cap;
	/* Init IA32_MCG_CTL to all 1s */
	if (mcg_cap & MCG_CTL_P)
		vcpu->arch.mcg_ctl = ~(u64)0;
	/* Init IA32_MCi_CTL to all 1s */
	for (bank = 0; bank < bank_num; bank++)
		vcpu->arch.mce_banks[bank*4] = ~(u64)0;

	static_call(kvm_x86_setup_mce)(vcpu);
out:
	return r;
}

static int kvm_vcpu_ioctl_x86_set_mce(struct kvm_vcpu *vcpu,
				      struct kvm_x86_mce *mce)
{
	u64 mcg_cap = vcpu->arch.mcg_cap;
	unsigned bank_num = mcg_cap & 0xff;
	u64 *banks = vcpu->arch.mce_banks;

	if (mce->bank >= bank_num || !(mce->status & MCI_STATUS_VAL))
		return -EINVAL;
	/*
	 * if IA32_MCG_CTL is not all 1s, the uncorrected error
	 * reporting is disabled
	 */
	if ((mce->status & MCI_STATUS_UC) && (mcg_cap & MCG_CTL_P) &&
	    vcpu->arch.mcg_ctl != ~(u64)0)
		return 0;
	banks += 4 * mce->bank;
	/*
	 * if IA32_MCi_CTL is not all 1s, the uncorrected error
	 * reporting is disabled for the bank
	 */
	if ((mce->status & MCI_STATUS_UC) && banks[0] != ~(u64)0)
		return 0;
	if (mce->status & MCI_STATUS_UC) {
		if ((vcpu->arch.mcg_status & MCG_STATUS_MCIP) ||
		    !kvm_read_cr4_bits(vcpu, X86_CR4_MCE)) {
			kvm_make_request(KVM_REQ_TRIPLE_FAULT, vcpu);
			return 0;
		}
		if (banks[1] & MCI_STATUS_VAL)
			mce->status |= MCI_STATUS_OVER;
		banks[2] = mce->addr;
		banks[3] = mce->misc;
		vcpu->arch.mcg_status = mce->mcg_status;
		banks[1] = mce->status;
		kvm_queue_exception(vcpu, MC_VECTOR);
	} else if (!(banks[1] & MCI_STATUS_VAL)
		   || !(banks[1] & MCI_STATUS_UC)) {
		if (banks[1] & MCI_STATUS_VAL)
			mce->status |= MCI_STATUS_OVER;
		banks[2] = mce->addr;
		banks[3] = mce->misc;
		banks[1] = mce->status;
	} else
		banks[1] |= MCI_STATUS_OVER;
	return 0;
}

static void kvm_vcpu_ioctl_x86_get_vcpu_events(struct kvm_vcpu *vcpu,
					       struct kvm_vcpu_events *events)
{
	process_nmi(vcpu);

	if (kvm_check_request(KVM_REQ_SMI, vcpu))
		process_smi(vcpu);

	/*
	 * In guest mode, payload delivery should be deferred,
	 * so that the L1 hypervisor can intercept #PF before
	 * CR2 is modified (or intercept #DB before DR6 is
	 * modified under nVMX). Unless the per-VM capability,
	 * KVM_CAP_EXCEPTION_PAYLOAD, is set, we may not defer the delivery of
	 * an exception payload and handle after a KVM_GET_VCPU_EVENTS. Since we
	 * opportunistically defer the exception payload, deliver it if the
	 * capability hasn't been requested before processing a
	 * KVM_GET_VCPU_EVENTS.
	 */
	if (!vcpu->kvm->arch.exception_payload_enabled &&
	    vcpu->arch.exception.pending && vcpu->arch.exception.has_payload)
		kvm_deliver_exception_payload(vcpu);

	/*
	 * The API doesn't provide the instruction length for software
	 * exceptions, so don't report them. As long as the guest RIP
	 * isn't advanced, we should expect to encounter the exception
	 * again.
	 */
	if (kvm_exception_is_soft(vcpu->arch.exception.nr)) {
		events->exception.injected = 0;
		events->exception.pending = 0;
	} else {
		events->exception.injected = vcpu->arch.exception.injected;
		events->exception.pending = vcpu->arch.exception.pending;
		/*
		 * For ABI compatibility, deliberately conflate
		 * pending and injected exceptions when
		 * KVM_CAP_EXCEPTION_PAYLOAD isn't enabled.
		 */
		if (!vcpu->kvm->arch.exception_payload_enabled)
			events->exception.injected |=
				vcpu->arch.exception.pending;
	}
	events->exception.nr = vcpu->arch.exception.nr;
	events->exception.has_error_code = vcpu->arch.exception.has_error_code;
	events->exception.error_code = vcpu->arch.exception.error_code;
	events->exception_has_payload = vcpu->arch.exception.has_payload;
	events->exception_payload = vcpu->arch.exception.payload;

	events->interrupt.injected =
		vcpu->arch.interrupt.injected && !vcpu->arch.interrupt.soft;
	events->interrupt.nr = vcpu->arch.interrupt.nr;
	events->interrupt.soft = 0;
	events->interrupt.shadow = static_call(kvm_x86_get_interrupt_shadow)(vcpu);

	events->nmi.injected = vcpu->arch.nmi_injected;
	events->nmi.pending = vcpu->arch.nmi_pending != 0;
	events->nmi.masked = static_call(kvm_x86_get_nmi_mask)(vcpu);
	events->nmi.pad = 0;

	events->sipi_vector = 0; /* never valid when reporting to user space */

	events->smi.smm = is_smm(vcpu);
	events->smi.pending = vcpu->arch.smi_pending;
	events->smi.smm_inside_nmi =
		!!(vcpu->arch.hflags & HF_SMM_INSIDE_NMI_MASK);
	events->smi.latched_init = kvm_lapic_latched_init(vcpu);

	events->flags = (KVM_VCPUEVENT_VALID_NMI_PENDING
			 | KVM_VCPUEVENT_VALID_SHADOW
			 | KVM_VCPUEVENT_VALID_SMM);
	if (vcpu->kvm->arch.exception_payload_enabled)
		events->flags |= KVM_VCPUEVENT_VALID_PAYLOAD;

	memset(&events->reserved, 0, sizeof(events->reserved));
}

static void kvm_smm_changed(struct kvm_vcpu *vcpu, bool entering_smm);

static int kvm_vcpu_ioctl_x86_set_vcpu_events(struct kvm_vcpu *vcpu,
					      struct kvm_vcpu_events *events)
{
	if (events->flags & ~(KVM_VCPUEVENT_VALID_NMI_PENDING
			      | KVM_VCPUEVENT_VALID_SIPI_VECTOR
			      | KVM_VCPUEVENT_VALID_SHADOW
			      | KVM_VCPUEVENT_VALID_SMM
			      | KVM_VCPUEVENT_VALID_PAYLOAD))
		return -EINVAL;

	if (events->flags & KVM_VCPUEVENT_VALID_PAYLOAD) {
		if (!vcpu->kvm->arch.exception_payload_enabled)
			return -EINVAL;
		if (events->exception.pending)
			events->exception.injected = 0;
		else
			events->exception_has_payload = 0;
	} else {
		events->exception.pending = 0;
		events->exception_has_payload = 0;
	}

	if ((events->exception.injected || events->exception.pending) &&
	    (events->exception.nr > 31 || events->exception.nr == NMI_VECTOR))
		return -EINVAL;

	/* INITs are latched while in SMM */
	if (events->flags & KVM_VCPUEVENT_VALID_SMM &&
	    (events->smi.smm || events->smi.pending) &&
	    vcpu->arch.mp_state == KVM_MP_STATE_INIT_RECEIVED)
		return -EINVAL;

	process_nmi(vcpu);
	vcpu->arch.exception.injected = events->exception.injected;
	vcpu->arch.exception.pending = events->exception.pending;
	vcpu->arch.exception.nr = events->exception.nr;
	vcpu->arch.exception.has_error_code = events->exception.has_error_code;
	vcpu->arch.exception.error_code = events->exception.error_code;
	vcpu->arch.exception.has_payload = events->exception_has_payload;
	vcpu->arch.exception.payload = events->exception_payload;

	vcpu->arch.interrupt.injected = events->interrupt.injected;
	vcpu->arch.interrupt.nr = events->interrupt.nr;
	vcpu->arch.interrupt.soft = events->interrupt.soft;
	if (events->flags & KVM_VCPUEVENT_VALID_SHADOW)
		static_call(kvm_x86_set_interrupt_shadow)(vcpu,
						events->interrupt.shadow);

	vcpu->arch.nmi_injected = events->nmi.injected;
	if (events->flags & KVM_VCPUEVENT_VALID_NMI_PENDING)
		vcpu->arch.nmi_pending = events->nmi.pending;
	static_call(kvm_x86_set_nmi_mask)(vcpu, events->nmi.masked);

	if (events->flags & KVM_VCPUEVENT_VALID_SIPI_VECTOR &&
	    lapic_in_kernel(vcpu))
		vcpu->arch.apic->sipi_vector = events->sipi_vector;

	if (events->flags & KVM_VCPUEVENT_VALID_SMM) {
		if (!!(vcpu->arch.hflags & HF_SMM_MASK) != events->smi.smm) {
			kvm_leave_nested(vcpu);
			kvm_smm_changed(vcpu, events->smi.smm);
		}

		vcpu->arch.smi_pending = events->smi.pending;

		if (events->smi.smm) {
			if (events->smi.smm_inside_nmi)
				vcpu->arch.hflags |= HF_SMM_INSIDE_NMI_MASK;
			else
				vcpu->arch.hflags &= ~HF_SMM_INSIDE_NMI_MASK;
		}

		if (lapic_in_kernel(vcpu)) {
			if (events->smi.latched_init)
				set_bit(KVM_APIC_INIT, &vcpu->arch.apic->pending_events);
			else
				clear_bit(KVM_APIC_INIT, &vcpu->arch.apic->pending_events);
		}
	}

	kvm_make_request(KVM_REQ_EVENT, vcpu);

	return 0;
}

static void kvm_vcpu_ioctl_x86_get_debugregs(struct kvm_vcpu *vcpu,
					     struct kvm_debugregs *dbgregs)
{
	unsigned long val;

	memset(dbgregs, 0, sizeof(*dbgregs));
	memcpy(dbgregs->db, vcpu->arch.db, sizeof(vcpu->arch.db));
	kvm_get_dr(vcpu, 6, &val);
	dbgregs->dr6 = val;
	dbgregs->dr7 = vcpu->arch.dr7;
}

static int kvm_vcpu_ioctl_x86_set_debugregs(struct kvm_vcpu *vcpu,
					    struct kvm_debugregs *dbgregs)
{
	if (dbgregs->flags)
		return -EINVAL;

	if (!kvm_dr6_valid(dbgregs->dr6))
		return -EINVAL;
	if (!kvm_dr7_valid(dbgregs->dr7))
		return -EINVAL;

	memcpy(vcpu->arch.db, dbgregs->db, sizeof(vcpu->arch.db));
	kvm_update_dr0123(vcpu);
	vcpu->arch.dr6 = dbgregs->dr6;
	vcpu->arch.dr7 = dbgregs->dr7;
	kvm_update_dr7(vcpu);

	return 0;
}

#define XSTATE_COMPACTION_ENABLED (1ULL << 63)

static void fill_xsave(u8 *dest, struct kvm_vcpu *vcpu)
{
	struct xregs_state *xsave = &vcpu->arch.guest_fpu->state.xsave;
	u64 xstate_bv = xsave->header.xfeatures;
	u64 valid;

	/*
	 * Copy legacy XSAVE area, to avoid complications with CPUID
	 * leaves 0 and 1 in the loop below.
	 */
	memcpy(dest, xsave, XSAVE_HDR_OFFSET);

	/* Set XSTATE_BV */
	xstate_bv &= vcpu->arch.guest_supported_xcr0 | XFEATURE_MASK_FPSSE;
	*(u64 *)(dest + XSAVE_HDR_OFFSET) = xstate_bv;

	/*
	 * Copy each region from the possibly compacted offset to the
	 * non-compacted offset.
	 */
	valid = xstate_bv & ~XFEATURE_MASK_FPSSE;
	while (valid) {
		u32 size, offset, ecx, edx;
		u64 xfeature_mask = valid & -valid;
		int xfeature_nr = fls64(xfeature_mask) - 1;
		void *src;

		cpuid_count(XSTATE_CPUID, xfeature_nr,
			    &size, &offset, &ecx, &edx);

		if (xfeature_nr == XFEATURE_PKRU) {
			memcpy(dest + offset, &vcpu->arch.pkru,
			       sizeof(vcpu->arch.pkru));
		} else {
			src = get_xsave_addr(xsave, xfeature_nr);
			if (src)
				memcpy(dest + offset, src, size);
		}

		valid -= xfeature_mask;
	}
}

static void load_xsave(struct kvm_vcpu *vcpu, u8 *src)
{
	struct xregs_state *xsave = &vcpu->arch.guest_fpu->state.xsave;
	u64 xstate_bv = *(u64 *)(src + XSAVE_HDR_OFFSET);
	u64 valid;

	/*
	 * Copy legacy XSAVE area, to avoid complications with CPUID
	 * leaves 0 and 1 in the loop below.
	 */
	memcpy(xsave, src, XSAVE_HDR_OFFSET);

	/* Set XSTATE_BV and possibly XCOMP_BV.  */
	xsave->header.xfeatures = xstate_bv;
	if (boot_cpu_has(X86_FEATURE_XSAVES))
		xsave->header.xcomp_bv = host_xcr0 | XSTATE_COMPACTION_ENABLED;

	/*
	 * Copy each region from the non-compacted offset to the
	 * possibly compacted offset.
	 */
	valid = xstate_bv & ~XFEATURE_MASK_FPSSE;
	while (valid) {
		u32 size, offset, ecx, edx;
		u64 xfeature_mask = valid & -valid;
		int xfeature_nr = fls64(xfeature_mask) - 1;

		cpuid_count(XSTATE_CPUID, xfeature_nr,
			    &size, &offset, &ecx, &edx);

		if (xfeature_nr == XFEATURE_PKRU) {
			memcpy(&vcpu->arch.pkru, src + offset,
			       sizeof(vcpu->arch.pkru));
		} else {
			void *dest = get_xsave_addr(xsave, xfeature_nr);

			if (dest)
				memcpy(dest, src + offset, size);
		}

		valid -= xfeature_mask;
	}
}

static void kvm_vcpu_ioctl_x86_get_xsave(struct kvm_vcpu *vcpu,
					 struct kvm_xsave *guest_xsave)
{
	if (!vcpu->arch.guest_fpu)
		return;

	if (boot_cpu_has(X86_FEATURE_XSAVE)) {
		memset(guest_xsave, 0, sizeof(struct kvm_xsave));
		fill_xsave((u8 *) guest_xsave->region, vcpu);
	} else {
		memcpy(guest_xsave->region,
			&vcpu->arch.guest_fpu->state.fxsave,
			sizeof(struct fxregs_state));
		*(u64 *)&guest_xsave->region[XSAVE_HDR_OFFSET / sizeof(u32)] =
			XFEATURE_MASK_FPSSE;
	}
}

#define XSAVE_MXCSR_OFFSET 24

static int kvm_vcpu_ioctl_x86_set_xsave(struct kvm_vcpu *vcpu,
					struct kvm_xsave *guest_xsave)
{
	u64 xstate_bv;
	u32 mxcsr;

	if (!vcpu->arch.guest_fpu)
		return 0;

	xstate_bv = *(u64 *)&guest_xsave->region[XSAVE_HDR_OFFSET / sizeof(u32)];
	mxcsr = *(u32 *)&guest_xsave->region[XSAVE_MXCSR_OFFSET / sizeof(u32)];

	if (boot_cpu_has(X86_FEATURE_XSAVE)) {
		/*
		 * Here we allow setting states that are not present in
		 * CPUID leaf 0xD, index 0, EDX:EAX.  This is for compatibility
		 * with old userspace.
		 */
		if (xstate_bv & ~supported_xcr0 || mxcsr & ~mxcsr_feature_mask)
			return -EINVAL;
		load_xsave(vcpu, (u8 *)guest_xsave->region);
	} else {
		if (xstate_bv & ~XFEATURE_MASK_FPSSE ||
			mxcsr & ~mxcsr_feature_mask)
			return -EINVAL;
		memcpy(&vcpu->arch.guest_fpu->state.fxsave,
			guest_xsave->region, sizeof(struct fxregs_state));
	}
	return 0;
}

static void kvm_vcpu_ioctl_x86_get_xcrs(struct kvm_vcpu *vcpu,
					struct kvm_xcrs *guest_xcrs)
{
	if (!boot_cpu_has(X86_FEATURE_XSAVE)) {
		guest_xcrs->nr_xcrs = 0;
		return;
	}

	guest_xcrs->nr_xcrs = 1;
	guest_xcrs->flags = 0;
	guest_xcrs->xcrs[0].xcr = XCR_XFEATURE_ENABLED_MASK;
	guest_xcrs->xcrs[0].value = vcpu->arch.xcr0;
}

static int kvm_vcpu_ioctl_x86_set_xcrs(struct kvm_vcpu *vcpu,
				       struct kvm_xcrs *guest_xcrs)
{
	int i, r = 0;

	if (!boot_cpu_has(X86_FEATURE_XSAVE))
		return -EINVAL;

	if (guest_xcrs->nr_xcrs > KVM_MAX_XCRS || guest_xcrs->flags)
		return -EINVAL;

	for (i = 0; i < guest_xcrs->nr_xcrs; i++)
		/* Only support XCR0 currently */
		if (guest_xcrs->xcrs[i].xcr == XCR_XFEATURE_ENABLED_MASK) {
			r = __kvm_set_xcr(vcpu, XCR_XFEATURE_ENABLED_MASK,
				guest_xcrs->xcrs[i].value);
			break;
		}
	if (r)
		r = -EINVAL;
	return r;
}

/*
 * kvm_set_guest_paused() indicates to the guest kernel that it has been
 * stopped by the hypervisor.  This function will be called from the host only.
 * EINVAL is returned when the host attempts to set the flag for a guest that
 * does not support pv clocks.
 */
static int kvm_set_guest_paused(struct kvm_vcpu *vcpu)
{
	if (!vcpu->arch.pv_time_enabled)
		return -EINVAL;
	vcpu->arch.pvclock_set_guest_stopped_request = true;
	kvm_make_request(KVM_REQ_CLOCK_UPDATE, vcpu);
	return 0;
}

static int kvm_vcpu_ioctl_enable_cap(struct kvm_vcpu *vcpu,
				     struct kvm_enable_cap *cap)
{
	int r;
	uint16_t vmcs_version;
	void __user *user_ptr;

	if (cap->flags)
		return -EINVAL;

	switch (cap->cap) {
	case KVM_CAP_HYPERV_SYNIC2:
		if (cap->args[0])
			return -EINVAL;
		fallthrough;

	case KVM_CAP_HYPERV_SYNIC:
		if (!irqchip_in_kernel(vcpu->kvm))
			return -EINVAL;
		return kvm_hv_activate_synic(vcpu, cap->cap ==
					     KVM_CAP_HYPERV_SYNIC2);
	case KVM_CAP_HYPERV_ENLIGHTENED_VMCS:
		if (!kvm_x86_ops.nested_ops->enable_evmcs)
			return -ENOTTY;
		r = kvm_x86_ops.nested_ops->enable_evmcs(vcpu, &vmcs_version);
		if (!r) {
			user_ptr = (void __user *)(uintptr_t)cap->args[0];
			if (copy_to_user(user_ptr, &vmcs_version,
					 sizeof(vmcs_version)))
				r = -EFAULT;
		}
		return r;
	case KVM_CAP_HYPERV_DIRECT_TLBFLUSH:
		if (!kvm_x86_ops.enable_direct_tlbflush)
			return -ENOTTY;

		return static_call(kvm_x86_enable_direct_tlbflush)(vcpu);

	case KVM_CAP_HYPERV_ENFORCE_CPUID:
		return kvm_hv_set_enforce_cpuid(vcpu, cap->args[0]);

	case KVM_CAP_ENFORCE_PV_FEATURE_CPUID:
		vcpu->arch.pv_cpuid.enforce = cap->args[0];
		if (vcpu->arch.pv_cpuid.enforce)
			kvm_update_pv_runtime(vcpu);

		return 0;
	default:
		return -EINVAL;
	}
}

long kvm_arch_vcpu_ioctl(struct file *filp,
			 unsigned int ioctl, unsigned long arg)
{
	struct kvm_vcpu *vcpu = filp->private_data;
	void __user *argp = (void __user *)arg;
	int r;
	union {
		struct kvm_sregs2 *sregs2;
		struct kvm_lapic_state *lapic;
		struct kvm_xsave *xsave;
		struct kvm_xcrs *xcrs;
		void *buffer;
	} u;

	vcpu_load(vcpu);

	u.buffer = NULL;
	switch (ioctl) {
	case KVM_GET_LAPIC: {
		r = -EINVAL;
		if (!lapic_in_kernel(vcpu))
			goto out;
		u.lapic = kzalloc(sizeof(struct kvm_lapic_state),
				GFP_KERNEL_ACCOUNT);

		r = -ENOMEM;
		if (!u.lapic)
			goto out;
		r = kvm_vcpu_ioctl_get_lapic(vcpu, u.lapic);
		if (r)
			goto out;
		r = -EFAULT;
		if (copy_to_user(argp, u.lapic, sizeof(struct kvm_lapic_state)))
			goto out;
		r = 0;
		break;
	}
	case KVM_SET_LAPIC: {
		r = -EINVAL;
		if (!lapic_in_kernel(vcpu))
			goto out;
		u.lapic = memdup_user(argp, sizeof(*u.lapic));
		if (IS_ERR(u.lapic)) {
			r = PTR_ERR(u.lapic);
			goto out_nofree;
		}

		r = kvm_vcpu_ioctl_set_lapic(vcpu, u.lapic);
		break;
	}
	case KVM_INTERRUPT: {
		struct kvm_interrupt irq;

		r = -EFAULT;
		if (copy_from_user(&irq, argp, sizeof(irq)))
			goto out;
		r = kvm_vcpu_ioctl_interrupt(vcpu, &irq);
		break;
	}
	case KVM_NMI: {
		r = kvm_vcpu_ioctl_nmi(vcpu);
		break;
	}
	case KVM_SMI: {
		r = kvm_vcpu_ioctl_smi(vcpu);
		break;
	}
	case KVM_SET_CPUID: {
		struct kvm_cpuid __user *cpuid_arg = argp;
		struct kvm_cpuid cpuid;

		r = -EFAULT;
		if (copy_from_user(&cpuid, cpuid_arg, sizeof(cpuid)))
			goto out;
		r = kvm_vcpu_ioctl_set_cpuid(vcpu, &cpuid, cpuid_arg->entries);
		break;
	}
	case KVM_SET_CPUID2: {
		struct kvm_cpuid2 __user *cpuid_arg = argp;
		struct kvm_cpuid2 cpuid;

		r = -EFAULT;
		if (copy_from_user(&cpuid, cpuid_arg, sizeof(cpuid)))
			goto out;
		r = kvm_vcpu_ioctl_set_cpuid2(vcpu, &cpuid,
					      cpuid_arg->entries);
		break;
	}
	case KVM_GET_CPUID2: {
		struct kvm_cpuid2 __user *cpuid_arg = argp;
		struct kvm_cpuid2 cpuid;

		r = -EFAULT;
		if (copy_from_user(&cpuid, cpuid_arg, sizeof(cpuid)))
			goto out;
		r = kvm_vcpu_ioctl_get_cpuid2(vcpu, &cpuid,
					      cpuid_arg->entries);
		if (r)
			goto out;
		r = -EFAULT;
		if (copy_to_user(cpuid_arg, &cpuid, sizeof(cpuid)))
			goto out;
		r = 0;
		break;
	}
	case KVM_GET_MSRS: {
		int idx = srcu_read_lock(&vcpu->kvm->srcu);
		r = msr_io(vcpu, argp, do_get_msr, 1);
		srcu_read_unlock(&vcpu->kvm->srcu, idx);
		break;
	}
	case KVM_SET_MSRS: {
		int idx = srcu_read_lock(&vcpu->kvm->srcu);
		r = msr_io(vcpu, argp, do_set_msr, 0);
		srcu_read_unlock(&vcpu->kvm->srcu, idx);
		break;
	}
	case KVM_TPR_ACCESS_REPORTING: {
		struct kvm_tpr_access_ctl tac;

		r = -EFAULT;
		if (copy_from_user(&tac, argp, sizeof(tac)))
			goto out;
		r = vcpu_ioctl_tpr_access_reporting(vcpu, &tac);
		if (r)
			goto out;
		r = -EFAULT;
		if (copy_to_user(argp, &tac, sizeof(tac)))
			goto out;
		r = 0;
		break;
	};
	case KVM_SET_VAPIC_ADDR: {
		struct kvm_vapic_addr va;
		int idx;

		r = -EINVAL;
		if (!lapic_in_kernel(vcpu))
			goto out;
		r = -EFAULT;
		if (copy_from_user(&va, argp, sizeof(va)))
			goto out;
		idx = srcu_read_lock(&vcpu->kvm->srcu);
		r = kvm_lapic_set_vapic_addr(vcpu, va.vapic_addr);
		srcu_read_unlock(&vcpu->kvm->srcu, idx);
		break;
	}
	case KVM_X86_SETUP_MCE: {
		u64 mcg_cap;

		r = -EFAULT;
		if (copy_from_user(&mcg_cap, argp, sizeof(mcg_cap)))
			goto out;
		r = kvm_vcpu_ioctl_x86_setup_mce(vcpu, mcg_cap);
		break;
	}
	case KVM_X86_SET_MCE: {
		struct kvm_x86_mce mce;

		r = -EFAULT;
		if (copy_from_user(&mce, argp, sizeof(mce)))
			goto out;
		r = kvm_vcpu_ioctl_x86_set_mce(vcpu, &mce);
		break;
	}
	case KVM_GET_VCPU_EVENTS: {
		struct kvm_vcpu_events events;

		kvm_vcpu_ioctl_x86_get_vcpu_events(vcpu, &events);

		r = -EFAULT;
		if (copy_to_user(argp, &events, sizeof(struct kvm_vcpu_events)))
			break;
		r = 0;
		break;
	}
	case KVM_SET_VCPU_EVENTS: {
		struct kvm_vcpu_events events;

		r = -EFAULT;
		if (copy_from_user(&events, argp, sizeof(struct kvm_vcpu_events)))
			break;

		r = kvm_vcpu_ioctl_x86_set_vcpu_events(vcpu, &events);
		break;
	}
	case KVM_GET_DEBUGREGS: {
		struct kvm_debugregs dbgregs;

		kvm_vcpu_ioctl_x86_get_debugregs(vcpu, &dbgregs);

		r = -EFAULT;
		if (copy_to_user(argp, &dbgregs,
				 sizeof(struct kvm_debugregs)))
			break;
		r = 0;
		break;
	}
	case KVM_SET_DEBUGREGS: {
		struct kvm_debugregs dbgregs;

		r = -EFAULT;
		if (copy_from_user(&dbgregs, argp,
				   sizeof(struct kvm_debugregs)))
			break;

		r = kvm_vcpu_ioctl_x86_set_debugregs(vcpu, &dbgregs);
		break;
	}
	case KVM_GET_XSAVE: {
		u.xsave = kzalloc(sizeof(struct kvm_xsave), GFP_KERNEL_ACCOUNT);
		r = -ENOMEM;
		if (!u.xsave)
			break;

		kvm_vcpu_ioctl_x86_get_xsave(vcpu, u.xsave);

		r = -EFAULT;
		if (copy_to_user(argp, u.xsave, sizeof(struct kvm_xsave)))
			break;
		r = 0;
		break;
	}
	case KVM_SET_XSAVE: {
		u.xsave = memdup_user(argp, sizeof(*u.xsave));
		if (IS_ERR(u.xsave)) {
			r = PTR_ERR(u.xsave);
			goto out_nofree;
		}

		r = kvm_vcpu_ioctl_x86_set_xsave(vcpu, u.xsave);
		break;
	}
	case KVM_GET_XCRS: {
		u.xcrs = kzalloc(sizeof(struct kvm_xcrs), GFP_KERNEL_ACCOUNT);
		r = -ENOMEM;
		if (!u.xcrs)
			break;

		kvm_vcpu_ioctl_x86_get_xcrs(vcpu, u.xcrs);

		r = -EFAULT;
		if (copy_to_user(argp, u.xcrs,
				 sizeof(struct kvm_xcrs)))
			break;
		r = 0;
		break;
	}
	case KVM_SET_XCRS: {
		u.xcrs = memdup_user(argp, sizeof(*u.xcrs));
		if (IS_ERR(u.xcrs)) {
			r = PTR_ERR(u.xcrs);
			goto out_nofree;
		}

		r = kvm_vcpu_ioctl_x86_set_xcrs(vcpu, u.xcrs);
		break;
	}
	case KVM_SET_TSC_KHZ: {
		u32 user_tsc_khz;

		r = -EINVAL;
		user_tsc_khz = (u32)arg;

		if (kvm_has_tsc_control &&
		    user_tsc_khz >= kvm_max_guest_tsc_khz)
			goto out;

		if (user_tsc_khz == 0)
			user_tsc_khz = tsc_khz;

		if (!kvm_set_tsc_khz(vcpu, user_tsc_khz))
			r = 0;

		goto out;
	}
	case KVM_GET_TSC_KHZ: {
		r = vcpu->arch.virtual_tsc_khz;
		goto out;
	}
	case KVM_KVMCLOCK_CTRL: {
		r = kvm_set_guest_paused(vcpu);
		goto out;
	}
	case KVM_ENABLE_CAP: {
		struct kvm_enable_cap cap;

		r = -EFAULT;
		if (copy_from_user(&cap, argp, sizeof(cap)))
			goto out;
		r = kvm_vcpu_ioctl_enable_cap(vcpu, &cap);
		break;
	}
	case KVM_GET_NESTED_STATE: {
		struct kvm_nested_state __user *user_kvm_nested_state = argp;
		u32 user_data_size;

		r = -EINVAL;
		if (!kvm_x86_ops.nested_ops->get_state)
			break;

		BUILD_BUG_ON(sizeof(user_data_size) != sizeof(user_kvm_nested_state->size));
		r = -EFAULT;
		if (get_user(user_data_size, &user_kvm_nested_state->size))
			break;

		r = kvm_x86_ops.nested_ops->get_state(vcpu, user_kvm_nested_state,
						     user_data_size);
		if (r < 0)
			break;

		if (r > user_data_size) {
			if (put_user(r, &user_kvm_nested_state->size))
				r = -EFAULT;
			else
				r = -E2BIG;
			break;
		}

		r = 0;
		break;
	}
	case KVM_SET_NESTED_STATE: {
		struct kvm_nested_state __user *user_kvm_nested_state = argp;
		struct kvm_nested_state kvm_state;
		int idx;

		r = -EINVAL;
		if (!kvm_x86_ops.nested_ops->set_state)
			break;

		r = -EFAULT;
		if (copy_from_user(&kvm_state, user_kvm_nested_state, sizeof(kvm_state)))
			break;

		r = -EINVAL;
		if (kvm_state.size < sizeof(kvm_state))
			break;

		if (kvm_state.flags &
		    ~(KVM_STATE_NESTED_RUN_PENDING | KVM_STATE_NESTED_GUEST_MODE
		      | KVM_STATE_NESTED_EVMCS | KVM_STATE_NESTED_MTF_PENDING
		      | KVM_STATE_NESTED_GIF_SET))
			break;

		/* nested_run_pending implies guest_mode.  */
		if ((kvm_state.flags & KVM_STATE_NESTED_RUN_PENDING)
		    && !(kvm_state.flags & KVM_STATE_NESTED_GUEST_MODE))
			break;

		idx = srcu_read_lock(&vcpu->kvm->srcu);
		r = kvm_x86_ops.nested_ops->set_state(vcpu, user_kvm_nested_state, &kvm_state);
		srcu_read_unlock(&vcpu->kvm->srcu, idx);
		break;
	}
	case KVM_GET_SUPPORTED_HV_CPUID:
		r = kvm_ioctl_get_supported_hv_cpuid(vcpu, argp);
		break;
#ifdef CONFIG_KVM_XEN
	case KVM_XEN_VCPU_GET_ATTR: {
		struct kvm_xen_vcpu_attr xva;

		r = -EFAULT;
		if (copy_from_user(&xva, argp, sizeof(xva)))
			goto out;
		r = kvm_xen_vcpu_get_attr(vcpu, &xva);
		if (!r && copy_to_user(argp, &xva, sizeof(xva)))
			r = -EFAULT;
		break;
	}
	case KVM_XEN_VCPU_SET_ATTR: {
		struct kvm_xen_vcpu_attr xva;

		r = -EFAULT;
		if (copy_from_user(&xva, argp, sizeof(xva)))
			goto out;
		r = kvm_xen_vcpu_set_attr(vcpu, &xva);
		break;
	}
#endif
	case KVM_GET_SREGS2: {
		u.sregs2 = kzalloc(sizeof(struct kvm_sregs2), GFP_KERNEL);
		r = -ENOMEM;
		if (!u.sregs2)
			goto out;
		__get_sregs2(vcpu, u.sregs2);
		r = -EFAULT;
		if (copy_to_user(argp, u.sregs2, sizeof(struct kvm_sregs2)))
			goto out;
		r = 0;
		break;
	}
	case KVM_SET_SREGS2: {
		u.sregs2 = memdup_user(argp, sizeof(struct kvm_sregs2));
		if (IS_ERR(u.sregs2)) {
			r = PTR_ERR(u.sregs2);
			u.sregs2 = NULL;
			goto out;
		}
		r = __set_sregs2(vcpu, u.sregs2);
		break;
	}
	default:
		r = -EINVAL;
	}
out:
	kfree(u.buffer);
out_nofree:
	vcpu_put(vcpu);
	return r;
}

vm_fault_t kvm_arch_vcpu_fault(struct kvm_vcpu *vcpu, struct vm_fault *vmf)
{
	return VM_FAULT_SIGBUS;
}

static int kvm_vm_ioctl_set_tss_addr(struct kvm *kvm, unsigned long addr)
{
	int ret;

	if (addr > (unsigned int)(-3 * PAGE_SIZE))
		return -EINVAL;
	ret = static_call(kvm_x86_set_tss_addr)(kvm, addr);
	return ret;
}

static int kvm_vm_ioctl_set_identity_map_addr(struct kvm *kvm,
					      u64 ident_addr)
{
	return static_call(kvm_x86_set_identity_map_addr)(kvm, ident_addr);
}

static int kvm_vm_ioctl_set_nr_mmu_pages(struct kvm *kvm,
					 unsigned long kvm_nr_mmu_pages)
{
	if (kvm_nr_mmu_pages < KVM_MIN_ALLOC_MMU_PAGES)
		return -EINVAL;

	mutex_lock(&kvm->slots_lock);

	kvm_mmu_change_mmu_pages(kvm, kvm_nr_mmu_pages);
	kvm->arch.n_requested_mmu_pages = kvm_nr_mmu_pages;

	mutex_unlock(&kvm->slots_lock);
	return 0;
}

static unsigned long kvm_vm_ioctl_get_nr_mmu_pages(struct kvm *kvm)
{
	return kvm->arch.n_max_mmu_pages;
}

static int kvm_vm_ioctl_get_irqchip(struct kvm *kvm, struct kvm_irqchip *chip)
{
	struct kvm_pic *pic = kvm->arch.vpic;
	int r;

	r = 0;
	switch (chip->chip_id) {
	case KVM_IRQCHIP_PIC_MASTER:
		memcpy(&chip->chip.pic, &pic->pics[0],
			sizeof(struct kvm_pic_state));
		break;
	case KVM_IRQCHIP_PIC_SLAVE:
		memcpy(&chip->chip.pic, &pic->pics[1],
			sizeof(struct kvm_pic_state));
		break;
	case KVM_IRQCHIP_IOAPIC:
		kvm_get_ioapic(kvm, &chip->chip.ioapic);
		break;
	default:
		r = -EINVAL;
		break;
	}
	return r;
}

static int kvm_vm_ioctl_set_irqchip(struct kvm *kvm, struct kvm_irqchip *chip)
{
	struct kvm_pic *pic = kvm->arch.vpic;
	int r;

	r = 0;
	switch (chip->chip_id) {
	case KVM_IRQCHIP_PIC_MASTER:
		spin_lock(&pic->lock);
		memcpy(&pic->pics[0], &chip->chip.pic,
			sizeof(struct kvm_pic_state));
		spin_unlock(&pic->lock);
		break;
	case KVM_IRQCHIP_PIC_SLAVE:
		spin_lock(&pic->lock);
		memcpy(&pic->pics[1], &chip->chip.pic,
			sizeof(struct kvm_pic_state));
		spin_unlock(&pic->lock);
		break;
	case KVM_IRQCHIP_IOAPIC:
		kvm_set_ioapic(kvm, &chip->chip.ioapic);
		break;
	default:
		r = -EINVAL;
		break;
	}
	kvm_pic_update_irq(pic);
	return r;
}

static int kvm_vm_ioctl_get_pit(struct kvm *kvm, struct kvm_pit_state *ps)
{
	struct kvm_kpit_state *kps = &kvm->arch.vpit->pit_state;

	BUILD_BUG_ON(sizeof(*ps) != sizeof(kps->channels));

	mutex_lock(&kps->lock);
	memcpy(ps, &kps->channels, sizeof(*ps));
	mutex_unlock(&kps->lock);
	return 0;
}

static int kvm_vm_ioctl_set_pit(struct kvm *kvm, struct kvm_pit_state *ps)
{
	int i;
	struct kvm_pit *pit = kvm->arch.vpit;

	mutex_lock(&pit->pit_state.lock);
	memcpy(&pit->pit_state.channels, ps, sizeof(*ps));
	for (i = 0; i < 3; i++)
		kvm_pit_load_count(pit, i, ps->channels[i].count, 0);
	mutex_unlock(&pit->pit_state.lock);
	return 0;
}

static int kvm_vm_ioctl_get_pit2(struct kvm *kvm, struct kvm_pit_state2 *ps)
{
	mutex_lock(&kvm->arch.vpit->pit_state.lock);
	memcpy(ps->channels, &kvm->arch.vpit->pit_state.channels,
		sizeof(ps->channels));
	ps->flags = kvm->arch.vpit->pit_state.flags;
	mutex_unlock(&kvm->arch.vpit->pit_state.lock);
	memset(&ps->reserved, 0, sizeof(ps->reserved));
	return 0;
}

static int kvm_vm_ioctl_set_pit2(struct kvm *kvm, struct kvm_pit_state2 *ps)
{
	int start = 0;
	int i;
	u32 prev_legacy, cur_legacy;
	struct kvm_pit *pit = kvm->arch.vpit;

	mutex_lock(&pit->pit_state.lock);
	prev_legacy = pit->pit_state.flags & KVM_PIT_FLAGS_HPET_LEGACY;
	cur_legacy = ps->flags & KVM_PIT_FLAGS_HPET_LEGACY;
	if (!prev_legacy && cur_legacy)
		start = 1;
	memcpy(&pit->pit_state.channels, &ps->channels,
	       sizeof(pit->pit_state.channels));
	pit->pit_state.flags = ps->flags;
	for (i = 0; i < 3; i++)
		kvm_pit_load_count(pit, i, pit->pit_state.channels[i].count,
				   start && i == 0);
	mutex_unlock(&pit->pit_state.lock);
	return 0;
}

static int kvm_vm_ioctl_reinject(struct kvm *kvm,
				 struct kvm_reinject_control *control)
{
	struct kvm_pit *pit = kvm->arch.vpit;

	/* pit->pit_state.lock was overloaded to prevent userspace from getting
	 * an inconsistent state after running multiple KVM_REINJECT_CONTROL
	 * ioctls in parallel.  Use a separate lock if that ioctl isn't rare.
	 */
	mutex_lock(&pit->pit_state.lock);
	kvm_pit_set_reinject(pit, control->pit_reinject);
	mutex_unlock(&pit->pit_state.lock);

	return 0;
}

void kvm_arch_sync_dirty_log(struct kvm *kvm, struct kvm_memory_slot *memslot)
{

	/*
	 * Flush all CPUs' dirty log buffers to the  dirty_bitmap.  Called
	 * before reporting dirty_bitmap to userspace.  KVM flushes the buffers
	 * on all VM-Exits, thus we only need to kick running vCPUs to force a
	 * VM-Exit.
	 */
	struct kvm_vcpu *vcpu;
	int i;

	kvm_for_each_vcpu(i, vcpu, kvm)
		kvm_vcpu_kick(vcpu);
}

int kvm_vm_ioctl_irq_line(struct kvm *kvm, struct kvm_irq_level *irq_event,
			bool line_status)
{
	if (!irqchip_in_kernel(kvm))
		return -ENXIO;

	irq_event->status = kvm_set_irq(kvm, KVM_USERSPACE_IRQ_SOURCE_ID,
					irq_event->irq, irq_event->level,
					line_status);
	return 0;
}

int kvm_vm_ioctl_enable_cap(struct kvm *kvm,
			    struct kvm_enable_cap *cap)
{
	int r;

	if (cap->flags)
		return -EINVAL;

	switch (cap->cap) {
	case KVM_CAP_DISABLE_QUIRKS:
		kvm->arch.disabled_quirks = cap->args[0];
		r = 0;
		break;
	case KVM_CAP_SPLIT_IRQCHIP: {
		mutex_lock(&kvm->lock);
		r = -EINVAL;
		if (cap->args[0] > MAX_NR_RESERVED_IOAPIC_PINS)
			goto split_irqchip_unlock;
		r = -EEXIST;
		if (irqchip_in_kernel(kvm))
			goto split_irqchip_unlock;
		if (kvm->created_vcpus)
			goto split_irqchip_unlock;
		r = kvm_setup_empty_irq_routing(kvm);
		if (r)
			goto split_irqchip_unlock;
		/* Pairs with irqchip_in_kernel. */
		smp_wmb();
		kvm->arch.irqchip_mode = KVM_IRQCHIP_SPLIT;
		kvm->arch.nr_reserved_ioapic_pins = cap->args[0];
		r = 0;
split_irqchip_unlock:
		mutex_unlock(&kvm->lock);
		break;
	}
	case KVM_CAP_X2APIC_API:
		r = -EINVAL;
		if (cap->args[0] & ~KVM_X2APIC_API_VALID_FLAGS)
			break;

		if (cap->args[0] & KVM_X2APIC_API_USE_32BIT_IDS)
			kvm->arch.x2apic_format = true;
		if (cap->args[0] & KVM_X2APIC_API_DISABLE_BROADCAST_QUIRK)
			kvm->arch.x2apic_broadcast_quirk_disabled = true;

		r = 0;
		break;
	case KVM_CAP_X86_DISABLE_EXITS:
		r = -EINVAL;
		if (cap->args[0] & ~KVM_X86_DISABLE_VALID_EXITS)
			break;

		if (cap->args[0] & KVM_X86_DISABLE_EXITS_PAUSE)
			kvm->arch.pause_in_guest = true;

#define SMT_RSB_MSG "This processor is affected by the Cross-Thread Return Predictions vulnerability. " \
		    "KVM_CAP_X86_DISABLE_EXITS should only be used with SMT disabled or trusted guests."

		if (!mitigate_smt_rsb) {
			if (boot_cpu_has_bug(X86_BUG_SMT_RSB) && cpu_smt_possible() &&
			    (cap->args[0] & ~KVM_X86_DISABLE_EXITS_PAUSE))
				pr_warn_once(SMT_RSB_MSG);

			if ((cap->args[0] & KVM_X86_DISABLE_EXITS_MWAIT) &&
			    kvm_can_mwait_in_guest())
				kvm->arch.mwait_in_guest = true;
			if (cap->args[0] & KVM_X86_DISABLE_EXITS_HLT)
				kvm->arch.hlt_in_guest = true;
			if (cap->args[0] & KVM_X86_DISABLE_EXITS_CSTATE)
				kvm->arch.cstate_in_guest = true;
		}

		r = 0;
		break;
	case KVM_CAP_MSR_PLATFORM_INFO:
		kvm->arch.guest_can_read_msr_platform_info = cap->args[0];
		r = 0;
		break;
	case KVM_CAP_EXCEPTION_PAYLOAD:
		kvm->arch.exception_payload_enabled = cap->args[0];
		r = 0;
		break;
	case KVM_CAP_X86_USER_SPACE_MSR:
		r = -EINVAL;
		if (cap->args[0] & ~(KVM_MSR_EXIT_REASON_INVAL |
				     KVM_MSR_EXIT_REASON_UNKNOWN |
				     KVM_MSR_EXIT_REASON_FILTER))
			break;
		kvm->arch.user_space_msr_mask = cap->args[0];
		r = 0;
		break;
	case KVM_CAP_X86_BUS_LOCK_EXIT:
		r = -EINVAL;
		if (cap->args[0] & ~KVM_BUS_LOCK_DETECTION_VALID_MODE)
			break;

		if ((cap->args[0] & KVM_BUS_LOCK_DETECTION_OFF) &&
		    (cap->args[0] & KVM_BUS_LOCK_DETECTION_EXIT))
			break;

		if (kvm_has_bus_lock_exit &&
		    cap->args[0] & KVM_BUS_LOCK_DETECTION_EXIT)
			kvm->arch.bus_lock_detection_enabled = true;
		r = 0;
		break;
#ifdef CONFIG_X86_SGX_KVM
	case KVM_CAP_SGX_ATTRIBUTE: {
		unsigned long allowed_attributes = 0;

		r = sgx_set_attribute(&allowed_attributes, cap->args[0]);
		if (r)
			break;

		/* KVM only supports the PROVISIONKEY privileged attribute. */
		if ((allowed_attributes & SGX_ATTR_PROVISIONKEY) &&
		    !(allowed_attributes & ~SGX_ATTR_PROVISIONKEY))
			kvm->arch.sgx_provisioning_allowed = true;
		else
			r = -EINVAL;
		break;
	}
#endif
	case KVM_CAP_VM_COPY_ENC_CONTEXT_FROM:
		r = -EINVAL;
		if (kvm_x86_ops.vm_copy_enc_context_from)
			r = kvm_x86_ops.vm_copy_enc_context_from(kvm, cap->args[0]);
		return r;
	case KVM_CAP_EXIT_HYPERCALL:
		if (cap->args[0] & ~KVM_EXIT_HYPERCALL_VALID_MASK) {
			r = -EINVAL;
			break;
		}
		kvm->arch.hypercall_exit_enabled = cap->args[0];
		r = 0;
		break;
	case KVM_CAP_EXIT_ON_EMULATION_FAILURE:
		r = -EINVAL;
		if (cap->args[0] & ~1)
			break;
		kvm->arch.exit_on_emulation_error = cap->args[0];
		r = 0;
		break;
	default:
		r = -EINVAL;
		break;
	}
	return r;
}

static struct kvm_x86_msr_filter *kvm_alloc_msr_filter(bool default_allow)
{
	struct kvm_x86_msr_filter *msr_filter;

	msr_filter = kzalloc(sizeof(*msr_filter), GFP_KERNEL_ACCOUNT);
	if (!msr_filter)
		return NULL;

	msr_filter->default_allow = default_allow;
	return msr_filter;
}

static void kvm_free_msr_filter(struct kvm_x86_msr_filter *msr_filter)
{
	u32 i;

	if (!msr_filter)
		return;

	for (i = 0; i < msr_filter->count; i++)
		kfree(msr_filter->ranges[i].bitmap);

	kfree(msr_filter);
}

static int kvm_add_msr_filter(struct kvm_x86_msr_filter *msr_filter,
			      struct kvm_msr_filter_range *user_range)
{
	unsigned long *bitmap = NULL;
	size_t bitmap_size;

	if (!user_range->nmsrs)
		return 0;

	if (user_range->flags & ~(KVM_MSR_FILTER_READ | KVM_MSR_FILTER_WRITE))
		return -EINVAL;

	if (!user_range->flags)
		return -EINVAL;

	bitmap_size = BITS_TO_LONGS(user_range->nmsrs) * sizeof(long);
	if (!bitmap_size || bitmap_size > KVM_MSR_FILTER_MAX_BITMAP_SIZE)
		return -EINVAL;

	bitmap = memdup_user((__user u8*)user_range->bitmap, bitmap_size);
	if (IS_ERR(bitmap))
		return PTR_ERR(bitmap);

	msr_filter->ranges[msr_filter->count] = (struct msr_bitmap_range) {
		.flags = user_range->flags,
		.base = user_range->base,
		.nmsrs = user_range->nmsrs,
		.bitmap = bitmap,
	};

	msr_filter->count++;
	return 0;
}

static int kvm_vm_ioctl_set_msr_filter(struct kvm *kvm,
				       struct kvm_msr_filter *filter)
{
	struct kvm_x86_msr_filter *new_filter, *old_filter;
	bool default_allow;
	bool empty = true;
	int r = 0;
	u32 i;

	if (filter->flags & ~KVM_MSR_FILTER_DEFAULT_DENY)
		return -EINVAL;

	for (i = 0; i < ARRAY_SIZE(filter->ranges); i++)
		empty &= !filter->ranges[i].nmsrs;

	default_allow = !(filter->flags & KVM_MSR_FILTER_DEFAULT_DENY);
	if (empty && !default_allow)
		return -EINVAL;

	new_filter = kvm_alloc_msr_filter(default_allow);
	if (!new_filter)
		return -ENOMEM;

	for (i = 0; i < ARRAY_SIZE(filter->ranges); i++) {
		r = kvm_add_msr_filter(new_filter, &filter->ranges[i]);
		if (r) {
			kvm_free_msr_filter(new_filter);
			return r;
		}
	}

	mutex_lock(&kvm->lock);

	/* The per-VM filter is protected by kvm->lock... */
	old_filter = srcu_dereference_check(kvm->arch.msr_filter, &kvm->srcu, 1);

	rcu_assign_pointer(kvm->arch.msr_filter, new_filter);
	synchronize_srcu(&kvm->srcu);

	kvm_free_msr_filter(old_filter);

	kvm_make_all_cpus_request(kvm, KVM_REQ_MSR_FILTER_CHANGED);
	mutex_unlock(&kvm->lock);

	return 0;
}

#ifdef CONFIG_KVM_COMPAT
/* for KVM_X86_SET_MSR_FILTER */
struct kvm_msr_filter_range_compat {
	__u32 flags;
	__u32 nmsrs;
	__u32 base;
	__u32 bitmap;
};

struct kvm_msr_filter_compat {
	__u32 flags;
	struct kvm_msr_filter_range_compat ranges[KVM_MSR_FILTER_MAX_RANGES];
};

#define KVM_X86_SET_MSR_FILTER_COMPAT _IOW(KVMIO, 0xc6, struct kvm_msr_filter_compat)

long kvm_arch_vm_compat_ioctl(struct file *filp, unsigned int ioctl,
			      unsigned long arg)
{
	void __user *argp = (void __user *)arg;
	struct kvm *kvm = filp->private_data;
	long r = -ENOTTY;

	switch (ioctl) {
	case KVM_X86_SET_MSR_FILTER_COMPAT: {
		struct kvm_msr_filter __user *user_msr_filter = argp;
		struct kvm_msr_filter_compat filter_compat;
		struct kvm_msr_filter filter;
		int i;

		if (copy_from_user(&filter_compat, user_msr_filter,
				   sizeof(filter_compat)))
			return -EFAULT;

		filter.flags = filter_compat.flags;
		for (i = 0; i < ARRAY_SIZE(filter.ranges); i++) {
			struct kvm_msr_filter_range_compat *cr;

			cr = &filter_compat.ranges[i];
			filter.ranges[i] = (struct kvm_msr_filter_range) {
				.flags = cr->flags,
				.nmsrs = cr->nmsrs,
				.base = cr->base,
				.bitmap = (__u8 *)(ulong)cr->bitmap,
			};
		}

		r = kvm_vm_ioctl_set_msr_filter(kvm, &filter);
		break;
	}
	}

	return r;
}
#endif

#ifdef CONFIG_HAVE_KVM_PM_NOTIFIER
static int kvm_arch_suspend_notifier(struct kvm *kvm)
{
	struct kvm_vcpu *vcpu;
	int i, ret = 0;

	mutex_lock(&kvm->lock);
	kvm_for_each_vcpu(i, vcpu, kvm) {
		if (!vcpu->arch.pv_time_enabled)
			continue;

		ret = kvm_set_guest_paused(vcpu);
		if (ret) {
			kvm_err("Failed to pause guest VCPU%d: %d\n",
				vcpu->vcpu_id, ret);
			break;
		}
	}
	mutex_unlock(&kvm->lock);

	return ret ? NOTIFY_BAD : NOTIFY_DONE;
}

int kvm_arch_pm_notifier(struct kvm *kvm, unsigned long state)
{
	switch (state) {
	case PM_HIBERNATION_PREPARE:
	case PM_SUSPEND_PREPARE:
		return kvm_arch_suspend_notifier(kvm);
	}

	return NOTIFY_DONE;
}
#endif /* CONFIG_HAVE_KVM_PM_NOTIFIER */

long kvm_arch_vm_ioctl(struct file *filp,
		       unsigned int ioctl, unsigned long arg)
{
	struct kvm *kvm = filp->private_data;
	void __user *argp = (void __user *)arg;
	int r = -ENOTTY;
	/*
	 * This union makes it completely explicit to gcc-3.x
	 * that these two variables' stack usage should be
	 * combined, not added together.
	 */
	union {
		struct kvm_pit_state ps;
		struct kvm_pit_state2 ps2;
		struct kvm_pit_config pit_config;
	} u;

	switch (ioctl) {
	case KVM_SET_TSS_ADDR:
		r = kvm_vm_ioctl_set_tss_addr(kvm, arg);
		break;
	case KVM_SET_IDENTITY_MAP_ADDR: {
		u64 ident_addr;

		mutex_lock(&kvm->lock);
		r = -EINVAL;
		if (kvm->created_vcpus)
			goto set_identity_unlock;
		r = -EFAULT;
		if (copy_from_user(&ident_addr, argp, sizeof(ident_addr)))
			goto set_identity_unlock;
		r = kvm_vm_ioctl_set_identity_map_addr(kvm, ident_addr);
set_identity_unlock:
		mutex_unlock(&kvm->lock);
		break;
	}
	case KVM_SET_NR_MMU_PAGES:
		r = kvm_vm_ioctl_set_nr_mmu_pages(kvm, arg);
		break;
	case KVM_GET_NR_MMU_PAGES:
		r = kvm_vm_ioctl_get_nr_mmu_pages(kvm);
		break;
	case KVM_CREATE_IRQCHIP: {
		mutex_lock(&kvm->lock);

		r = -EEXIST;
		if (irqchip_in_kernel(kvm))
			goto create_irqchip_unlock;

		r = -EINVAL;
		if (kvm->created_vcpus)
			goto create_irqchip_unlock;

		r = kvm_pic_init(kvm);
		if (r)
			goto create_irqchip_unlock;

		r = kvm_ioapic_init(kvm);
		if (r) {
			kvm_pic_destroy(kvm);
			goto create_irqchip_unlock;
		}

		r = kvm_setup_default_irq_routing(kvm);
		if (r) {
			kvm_ioapic_destroy(kvm);
			kvm_pic_destroy(kvm);
			goto create_irqchip_unlock;
		}
		/* Write kvm->irq_routing before enabling irqchip_in_kernel. */
		smp_wmb();
		kvm->arch.irqchip_mode = KVM_IRQCHIP_KERNEL;
	create_irqchip_unlock:
		mutex_unlock(&kvm->lock);
		break;
	}
	case KVM_CREATE_PIT:
		u.pit_config.flags = KVM_PIT_SPEAKER_DUMMY;
		goto create_pit;
	case KVM_CREATE_PIT2:
		r = -EFAULT;
		if (copy_from_user(&u.pit_config, argp,
				   sizeof(struct kvm_pit_config)))
			goto out;
	create_pit:
		mutex_lock(&kvm->lock);
		r = -EEXIST;
		if (kvm->arch.vpit)
			goto create_pit_unlock;
		r = -ENOMEM;
		kvm->arch.vpit = kvm_create_pit(kvm, u.pit_config.flags);
		if (kvm->arch.vpit)
			r = 0;
	create_pit_unlock:
		mutex_unlock(&kvm->lock);
		break;
	case KVM_GET_IRQCHIP: {
		/* 0: PIC master, 1: PIC slave, 2: IOAPIC */
		struct kvm_irqchip *chip;

		chip = memdup_user(argp, sizeof(*chip));
		if (IS_ERR(chip)) {
			r = PTR_ERR(chip);
			goto out;
		}

		r = -ENXIO;
		if (!irqchip_kernel(kvm))
			goto get_irqchip_out;
		r = kvm_vm_ioctl_get_irqchip(kvm, chip);
		if (r)
			goto get_irqchip_out;
		r = -EFAULT;
		if (copy_to_user(argp, chip, sizeof(*chip)))
			goto get_irqchip_out;
		r = 0;
	get_irqchip_out:
		kfree(chip);
		break;
	}
	case KVM_SET_IRQCHIP: {
		/* 0: PIC master, 1: PIC slave, 2: IOAPIC */
		struct kvm_irqchip *chip;

		chip = memdup_user(argp, sizeof(*chip));
		if (IS_ERR(chip)) {
			r = PTR_ERR(chip);
			goto out;
		}

		r = -ENXIO;
		if (!irqchip_kernel(kvm))
			goto set_irqchip_out;
		r = kvm_vm_ioctl_set_irqchip(kvm, chip);
	set_irqchip_out:
		kfree(chip);
		break;
	}
	case KVM_GET_PIT: {
		r = -EFAULT;
		if (copy_from_user(&u.ps, argp, sizeof(struct kvm_pit_state)))
			goto out;
		r = -ENXIO;
		if (!kvm->arch.vpit)
			goto out;
		r = kvm_vm_ioctl_get_pit(kvm, &u.ps);
		if (r)
			goto out;
		r = -EFAULT;
		if (copy_to_user(argp, &u.ps, sizeof(struct kvm_pit_state)))
			goto out;
		r = 0;
		break;
	}
	case KVM_SET_PIT: {
		r = -EFAULT;
		if (copy_from_user(&u.ps, argp, sizeof(u.ps)))
			goto out;
		mutex_lock(&kvm->lock);
		r = -ENXIO;
		if (!kvm->arch.vpit)
			goto set_pit_out;
		r = kvm_vm_ioctl_set_pit(kvm, &u.ps);
set_pit_out:
		mutex_unlock(&kvm->lock);
		break;
	}
	case KVM_GET_PIT2: {
		r = -ENXIO;
		if (!kvm->arch.vpit)
			goto out;
		r = kvm_vm_ioctl_get_pit2(kvm, &u.ps2);
		if (r)
			goto out;
		r = -EFAULT;
		if (copy_to_user(argp, &u.ps2, sizeof(u.ps2)))
			goto out;
		r = 0;
		break;
	}
	case KVM_SET_PIT2: {
		r = -EFAULT;
		if (copy_from_user(&u.ps2, argp, sizeof(u.ps2)))
			goto out;
		mutex_lock(&kvm->lock);
		r = -ENXIO;
		if (!kvm->arch.vpit)
			goto set_pit2_out;
		r = kvm_vm_ioctl_set_pit2(kvm, &u.ps2);
set_pit2_out:
		mutex_unlock(&kvm->lock);
		break;
	}
	case KVM_REINJECT_CONTROL: {
		struct kvm_reinject_control control;
		r =  -EFAULT;
		if (copy_from_user(&control, argp, sizeof(control)))
			goto out;
		r = -ENXIO;
		if (!kvm->arch.vpit)
			goto out;
		r = kvm_vm_ioctl_reinject(kvm, &control);
		break;
	}
	case KVM_SET_BOOT_CPU_ID:
		r = 0;
		mutex_lock(&kvm->lock);
		if (kvm->created_vcpus)
			r = -EBUSY;
		else
			kvm->arch.bsp_vcpu_id = arg;
		mutex_unlock(&kvm->lock);
		break;
#ifdef CONFIG_KVM_XEN
	case KVM_XEN_HVM_CONFIG: {
		struct kvm_xen_hvm_config xhc;
		r = -EFAULT;
		if (copy_from_user(&xhc, argp, sizeof(xhc)))
			goto out;
		r = kvm_xen_hvm_config(kvm, &xhc);
		break;
	}
	case KVM_XEN_HVM_GET_ATTR: {
		struct kvm_xen_hvm_attr xha;

		r = -EFAULT;
		if (copy_from_user(&xha, argp, sizeof(xha)))
			goto out;
		r = kvm_xen_hvm_get_attr(kvm, &xha);
		if (!r && copy_to_user(argp, &xha, sizeof(xha)))
			r = -EFAULT;
		break;
	}
	case KVM_XEN_HVM_SET_ATTR: {
		struct kvm_xen_hvm_attr xha;

		r = -EFAULT;
		if (copy_from_user(&xha, argp, sizeof(xha)))
			goto out;
		r = kvm_xen_hvm_set_attr(kvm, &xha);
		break;
	}
#endif
	case KVM_SET_CLOCK: {
		struct kvm_arch *ka = &kvm->arch;
		struct kvm_clock_data user_ns;
		u64 now_ns;

		r = -EFAULT;
		if (copy_from_user(&user_ns, argp, sizeof(user_ns)))
			goto out;

		r = -EINVAL;
		if (user_ns.flags)
			goto out;

		r = 0;
		/*
		 * TODO: userspace has to take care of races with VCPU_RUN, so
		 * kvm_gen_update_masterclock() can be cut down to locked
		 * pvclock_update_vm_gtod_copy().
		 */
		kvm_gen_update_masterclock(kvm);

		/*
		 * This pairs with kvm_guest_time_update(): when masterclock is
		 * in use, we use master_kernel_ns + kvmclock_offset to set
		 * unsigned 'system_time' so if we use get_kvmclock_ns() (which
		 * is slightly ahead) here we risk going negative on unsigned
		 * 'system_time' when 'user_ns.clock' is very small.
		 */
		raw_spin_lock_irq(&ka->pvclock_gtod_sync_lock);
		if (kvm->arch.use_master_clock)
			now_ns = ka->master_kernel_ns;
		else
			now_ns = get_kvmclock_base_ns();
		ka->kvmclock_offset = user_ns.clock - now_ns;
		raw_spin_unlock_irq(&ka->pvclock_gtod_sync_lock);

		kvm_make_all_cpus_request(kvm, KVM_REQ_CLOCK_UPDATE);
		break;
	}
	case KVM_GET_CLOCK: {
		struct kvm_clock_data user_ns;
		u64 now_ns;

		now_ns = get_kvmclock_ns(kvm);
		user_ns.clock = now_ns;
		user_ns.flags = kvm->arch.use_master_clock ? KVM_CLOCK_TSC_STABLE : 0;
		memset(&user_ns.pad, 0, sizeof(user_ns.pad));

		r = -EFAULT;
		if (copy_to_user(argp, &user_ns, sizeof(user_ns)))
			goto out;
		r = 0;
		break;
	}
	case KVM_MEMORY_ENCRYPT_OP: {
		r = -ENOTTY;
		if (kvm_x86_ops.mem_enc_op)
			r = static_call(kvm_x86_mem_enc_op)(kvm, argp);
		break;
	}
	case KVM_MEMORY_ENCRYPT_REG_REGION: {
		struct kvm_enc_region region;

		r = -EFAULT;
		if (copy_from_user(&region, argp, sizeof(region)))
			goto out;

		r = -ENOTTY;
		if (kvm_x86_ops.mem_enc_reg_region)
			r = static_call(kvm_x86_mem_enc_reg_region)(kvm, &region);
		break;
	}
	case KVM_MEMORY_ENCRYPT_UNREG_REGION: {
		struct kvm_enc_region region;

		r = -EFAULT;
		if (copy_from_user(&region, argp, sizeof(region)))
			goto out;

		r = -ENOTTY;
		if (kvm_x86_ops.mem_enc_unreg_region)
			r = static_call(kvm_x86_mem_enc_unreg_region)(kvm, &region);
		break;
	}
	case KVM_HYPERV_EVENTFD: {
		struct kvm_hyperv_eventfd hvevfd;

		r = -EFAULT;
		if (copy_from_user(&hvevfd, argp, sizeof(hvevfd)))
			goto out;
		r = kvm_vm_ioctl_hv_eventfd(kvm, &hvevfd);
		break;
	}
	case KVM_SET_PMU_EVENT_FILTER:
		r = kvm_vm_ioctl_set_pmu_event_filter(kvm, argp);
		break;
	case KVM_X86_SET_MSR_FILTER: {
		struct kvm_msr_filter __user *user_msr_filter = argp;
		struct kvm_msr_filter filter;

		if (copy_from_user(&filter, user_msr_filter, sizeof(filter)))
			return -EFAULT;

		r = kvm_vm_ioctl_set_msr_filter(kvm, &filter);
		break;
	}
	default:
		r = -ENOTTY;
	}
out:
	return r;
}

static void kvm_init_msr_list(void)
{
	struct x86_pmu_capability x86_pmu;
	u32 dummy[2];
	unsigned i;

	BUILD_BUG_ON_MSG(INTEL_PMC_MAX_FIXED != 4,
			 "Please update the fixed PMCs in msrs_to_saved_all[]");

	perf_get_x86_pmu_capability(&x86_pmu);

	num_msrs_to_save = 0;
	num_emulated_msrs = 0;
	num_msr_based_features = 0;

	for (i = 0; i < ARRAY_SIZE(msrs_to_save_all); i++) {
		if (rdmsr_safe(msrs_to_save_all[i], &dummy[0], &dummy[1]) < 0)
			continue;

		/*
		 * Even MSRs that are valid in the host may not be exposed
		 * to the guests in some cases.
		 */
		switch (msrs_to_save_all[i]) {
		case MSR_IA32_BNDCFGS:
			if (!kvm_mpx_supported())
				continue;
			break;
		case MSR_TSC_AUX:
			if (!kvm_cpu_cap_has(X86_FEATURE_RDTSCP) &&
			    !kvm_cpu_cap_has(X86_FEATURE_RDPID))
				continue;
			break;
		case MSR_IA32_UMWAIT_CONTROL:
			if (!kvm_cpu_cap_has(X86_FEATURE_WAITPKG))
				continue;
			break;
		case MSR_IA32_RTIT_CTL:
		case MSR_IA32_RTIT_STATUS:
			if (!kvm_cpu_cap_has(X86_FEATURE_INTEL_PT))
				continue;
			break;
		case MSR_IA32_RTIT_CR3_MATCH:
			if (!kvm_cpu_cap_has(X86_FEATURE_INTEL_PT) ||
			    !intel_pt_validate_hw_cap(PT_CAP_cr3_filtering))
				continue;
			break;
		case MSR_IA32_RTIT_OUTPUT_BASE:
		case MSR_IA32_RTIT_OUTPUT_MASK:
			if (!kvm_cpu_cap_has(X86_FEATURE_INTEL_PT) ||
				(!intel_pt_validate_hw_cap(PT_CAP_topa_output) &&
				 !intel_pt_validate_hw_cap(PT_CAP_single_range_output)))
				continue;
			break;
		case MSR_IA32_RTIT_ADDR0_A ... MSR_IA32_RTIT_ADDR3_B:
			if (!kvm_cpu_cap_has(X86_FEATURE_INTEL_PT) ||
				msrs_to_save_all[i] - MSR_IA32_RTIT_ADDR0_A >=
				intel_pt_validate_hw_cap(PT_CAP_num_address_ranges) * 2)
				continue;
			break;
		case MSR_ARCH_PERFMON_PERFCTR0 ... MSR_ARCH_PERFMON_PERFCTR0 + 7:
			if (msrs_to_save_all[i] - MSR_ARCH_PERFMON_PERFCTR0 >=
			    min(INTEL_PMC_MAX_GENERIC, x86_pmu.num_counters_gp))
				continue;
			break;
		case MSR_ARCH_PERFMON_EVENTSEL0 ... MSR_ARCH_PERFMON_EVENTSEL0 + 7:
			if (msrs_to_save_all[i] - MSR_ARCH_PERFMON_EVENTSEL0 >=
			    min(INTEL_PMC_MAX_GENERIC, x86_pmu.num_counters_gp))
				continue;
			break;
		default:
			break;
		}

		msrs_to_save[num_msrs_to_save++] = msrs_to_save_all[i];
	}

	for (i = 0; i < ARRAY_SIZE(emulated_msrs_all); i++) {
		if (!static_call(kvm_x86_has_emulated_msr)(NULL, emulated_msrs_all[i]))
			continue;

		emulated_msrs[num_emulated_msrs++] = emulated_msrs_all[i];
	}

	for (i = 0; i < ARRAY_SIZE(msr_based_features_all); i++) {
		struct kvm_msr_entry msr;

		msr.index = msr_based_features_all[i];
		if (kvm_get_msr_feature(&msr))
			continue;

		msr_based_features[num_msr_based_features++] = msr_based_features_all[i];
	}
}

static int vcpu_mmio_write(struct kvm_vcpu *vcpu, gpa_t addr, int len,
			   const void *v)
{
	int handled = 0;
	int n;

	do {
		n = min(len, 8);
		if (!(lapic_in_kernel(vcpu) &&
		      !kvm_iodevice_write(vcpu, &vcpu->arch.apic->dev, addr, n, v))
		    && kvm_io_bus_write(vcpu, KVM_MMIO_BUS, addr, n, v))
			break;
		handled += n;
		addr += n;
		len -= n;
		v += n;
	} while (len);

	return handled;
}

static int vcpu_mmio_read(struct kvm_vcpu *vcpu, gpa_t addr, int len, void *v)
{
	int handled = 0;
	int n;

	do {
		n = min(len, 8);
		if (!(lapic_in_kernel(vcpu) &&
		      !kvm_iodevice_read(vcpu, &vcpu->arch.apic->dev,
					 addr, n, v))
		    && kvm_io_bus_read(vcpu, KVM_MMIO_BUS, addr, n, v))
			break;
		trace_kvm_mmio(KVM_TRACE_MMIO_READ, n, addr, v);
		handled += n;
		addr += n;
		len -= n;
		v += n;
	} while (len);

	return handled;
}

static void kvm_set_segment(struct kvm_vcpu *vcpu,
			struct kvm_segment *var, int seg)
{
	static_call(kvm_x86_set_segment)(vcpu, var, seg);
}

void kvm_get_segment(struct kvm_vcpu *vcpu,
		     struct kvm_segment *var, int seg)
{
	static_call(kvm_x86_get_segment)(vcpu, var, seg);
}

gpa_t translate_nested_gpa(struct kvm_vcpu *vcpu, gpa_t gpa, u32 access,
			   struct x86_exception *exception)
{
	gpa_t t_gpa;

	BUG_ON(!mmu_is_nested(vcpu));

	/* NPT walks are always user-walks */
	access |= PFERR_USER_MASK;
	t_gpa  = vcpu->arch.mmu->gva_to_gpa(vcpu, gpa, access, exception);

	return t_gpa;
}

gpa_t kvm_mmu_gva_to_gpa_read(struct kvm_vcpu *vcpu, gva_t gva,
			      struct x86_exception *exception)
{
	u32 access = (static_call(kvm_x86_get_cpl)(vcpu) == 3) ? PFERR_USER_MASK : 0;
	return vcpu->arch.walk_mmu->gva_to_gpa(vcpu, gva, access, exception);
}
EXPORT_SYMBOL_GPL(kvm_mmu_gva_to_gpa_read);

 gpa_t kvm_mmu_gva_to_gpa_fetch(struct kvm_vcpu *vcpu, gva_t gva,
				struct x86_exception *exception)
{
	u32 access = (static_call(kvm_x86_get_cpl)(vcpu) == 3) ? PFERR_USER_MASK : 0;
	access |= PFERR_FETCH_MASK;
	return vcpu->arch.walk_mmu->gva_to_gpa(vcpu, gva, access, exception);
}

gpa_t kvm_mmu_gva_to_gpa_write(struct kvm_vcpu *vcpu, gva_t gva,
			       struct x86_exception *exception)
{
	u32 access = (static_call(kvm_x86_get_cpl)(vcpu) == 3) ? PFERR_USER_MASK : 0;
	access |= PFERR_WRITE_MASK;
	return vcpu->arch.walk_mmu->gva_to_gpa(vcpu, gva, access, exception);
}
EXPORT_SYMBOL_GPL(kvm_mmu_gva_to_gpa_write);

/* uses this to access any guest's mapped memory without checking CPL */
gpa_t kvm_mmu_gva_to_gpa_system(struct kvm_vcpu *vcpu, gva_t gva,
				struct x86_exception *exception)
{
	return vcpu->arch.walk_mmu->gva_to_gpa(vcpu, gva, 0, exception);
}

static int kvm_read_guest_virt_helper(gva_t addr, void *val, unsigned int bytes,
				      struct kvm_vcpu *vcpu, u32 access,
				      struct x86_exception *exception)
{
	void *data = val;
	int r = X86EMUL_CONTINUE;

	while (bytes) {
		gpa_t gpa = vcpu->arch.walk_mmu->gva_to_gpa(vcpu, addr, access,
							    exception);
		unsigned offset = addr & (PAGE_SIZE-1);
		unsigned toread = min(bytes, (unsigned)PAGE_SIZE - offset);
		int ret;

		if (gpa == UNMAPPED_GVA)
			return X86EMUL_PROPAGATE_FAULT;
		ret = kvm_vcpu_read_guest_page(vcpu, gpa >> PAGE_SHIFT, data,
					       offset, toread);
		if (ret < 0) {
			r = X86EMUL_IO_NEEDED;
			goto out;
		}

		bytes -= toread;
		data += toread;
		addr += toread;
	}
out:
	return r;
}

/* used for instruction fetching */
static int kvm_fetch_guest_virt(struct x86_emulate_ctxt *ctxt,
				gva_t addr, void *val, unsigned int bytes,
				struct x86_exception *exception)
{
	struct kvm_vcpu *vcpu = emul_to_vcpu(ctxt);
	u32 access = (static_call(kvm_x86_get_cpl)(vcpu) == 3) ? PFERR_USER_MASK : 0;
	unsigned offset;
	int ret;

	/* Inline kvm_read_guest_virt_helper for speed.  */
	gpa_t gpa = vcpu->arch.walk_mmu->gva_to_gpa(vcpu, addr, access|PFERR_FETCH_MASK,
						    exception);
	if (unlikely(gpa == UNMAPPED_GVA))
		return X86EMUL_PROPAGATE_FAULT;

	offset = addr & (PAGE_SIZE-1);
	if (WARN_ON(offset + bytes > PAGE_SIZE))
		bytes = (unsigned)PAGE_SIZE - offset;
	ret = kvm_vcpu_read_guest_page(vcpu, gpa >> PAGE_SHIFT, val,
				       offset, bytes);
	if (unlikely(ret < 0))
		return X86EMUL_IO_NEEDED;

	return X86EMUL_CONTINUE;
}

int kvm_read_guest_virt(struct kvm_vcpu *vcpu,
			       gva_t addr, void *val, unsigned int bytes,
			       struct x86_exception *exception)
{
	u32 access = (static_call(kvm_x86_get_cpl)(vcpu) == 3) ? PFERR_USER_MASK : 0;

	/*
	 * FIXME: this should call handle_emulation_failure if X86EMUL_IO_NEEDED
	 * is returned, but our callers are not ready for that and they blindly
	 * call kvm_inject_page_fault.  Ensure that they at least do not leak
	 * uninitialized kernel stack memory into cr2 and error code.
	 */
	memset(exception, 0, sizeof(*exception));
	return kvm_read_guest_virt_helper(addr, val, bytes, vcpu, access,
					  exception);
}
EXPORT_SYMBOL_GPL(kvm_read_guest_virt);

static int emulator_read_std(struct x86_emulate_ctxt *ctxt,
			     gva_t addr, void *val, unsigned int bytes,
			     struct x86_exception *exception, bool system)
{
	struct kvm_vcpu *vcpu = emul_to_vcpu(ctxt);
	u32 access = 0;

	if (!system && static_call(kvm_x86_get_cpl)(vcpu) == 3)
		access |= PFERR_USER_MASK;

	return kvm_read_guest_virt_helper(addr, val, bytes, vcpu, access, exception);
}

static int kvm_read_guest_phys_system(struct x86_emulate_ctxt *ctxt,
		unsigned long addr, void *val, unsigned int bytes)
{
	struct kvm_vcpu *vcpu = emul_to_vcpu(ctxt);
	int r = kvm_vcpu_read_guest(vcpu, addr, val, bytes);

	return r < 0 ? X86EMUL_IO_NEEDED : X86EMUL_CONTINUE;
}

static int kvm_write_guest_virt_helper(gva_t addr, void *val, unsigned int bytes,
				      struct kvm_vcpu *vcpu, u32 access,
				      struct x86_exception *exception)
{
	void *data = val;
	int r = X86EMUL_CONTINUE;

	while (bytes) {
		gpa_t gpa =  vcpu->arch.walk_mmu->gva_to_gpa(vcpu, addr,
							     access,
							     exception);
		unsigned offset = addr & (PAGE_SIZE-1);
		unsigned towrite = min(bytes, (unsigned)PAGE_SIZE - offset);
		int ret;

		if (gpa == UNMAPPED_GVA)
			return X86EMUL_PROPAGATE_FAULT;
		ret = kvm_vcpu_write_guest(vcpu, gpa, data, towrite);
		if (ret < 0) {
			r = X86EMUL_IO_NEEDED;
			goto out;
		}

		bytes -= towrite;
		data += towrite;
		addr += towrite;
	}
out:
	return r;
}

static int emulator_write_std(struct x86_emulate_ctxt *ctxt, gva_t addr, void *val,
			      unsigned int bytes, struct x86_exception *exception,
			      bool system)
{
	struct kvm_vcpu *vcpu = emul_to_vcpu(ctxt);
	u32 access = PFERR_WRITE_MASK;

	if (!system && static_call(kvm_x86_get_cpl)(vcpu) == 3)
		access |= PFERR_USER_MASK;

	return kvm_write_guest_virt_helper(addr, val, bytes, vcpu,
					   access, exception);
}

int kvm_write_guest_virt_system(struct kvm_vcpu *vcpu, gva_t addr, void *val,
				unsigned int bytes, struct x86_exception *exception)
{
	/* kvm_write_guest_virt_system can pull in tons of pages. */
	vcpu->arch.l1tf_flush_l1d = true;

	return kvm_write_guest_virt_helper(addr, val, bytes, vcpu,
					   PFERR_WRITE_MASK, exception);
}
EXPORT_SYMBOL_GPL(kvm_write_guest_virt_system);

int handle_ud(struct kvm_vcpu *vcpu)
{
	static const char kvm_emulate_prefix[] = { __KVM_EMULATE_PREFIX };
	int emul_type = EMULTYPE_TRAP_UD;
	char sig[5]; /* ud2; .ascii "kvm" */
	struct x86_exception e;

	if (unlikely(!static_call(kvm_x86_can_emulate_instruction)(vcpu, NULL, 0)))
		return 1;

	if (force_emulation_prefix &&
	    kvm_read_guest_virt(vcpu, kvm_get_linear_rip(vcpu),
				sig, sizeof(sig), &e) == 0 &&
	    memcmp(sig, kvm_emulate_prefix, sizeof(sig)) == 0) {
		kvm_rip_write(vcpu, kvm_rip_read(vcpu) + sizeof(sig));
		emul_type = EMULTYPE_TRAP_UD_FORCED;
	}

	return kvm_emulate_instruction(vcpu, emul_type);
}
EXPORT_SYMBOL_GPL(handle_ud);

static int vcpu_is_mmio_gpa(struct kvm_vcpu *vcpu, unsigned long gva,
			    gpa_t gpa, bool write)
{
	/* For APIC access vmexit */
	if ((gpa & PAGE_MASK) == APIC_DEFAULT_PHYS_BASE)
		return 1;

	if (vcpu_match_mmio_gpa(vcpu, gpa)) {
		trace_vcpu_match_mmio(gva, gpa, write, true);
		return 1;
	}

	return 0;
}

static int vcpu_mmio_gva_to_gpa(struct kvm_vcpu *vcpu, unsigned long gva,
				gpa_t *gpa, struct x86_exception *exception,
				bool write)
{
	u32 access = ((static_call(kvm_x86_get_cpl)(vcpu) == 3) ? PFERR_USER_MASK : 0)
		| (write ? PFERR_WRITE_MASK : 0);

	/*
	 * currently PKRU is only applied to ept enabled guest so
	 * there is no pkey in EPT page table for L1 guest or EPT
	 * shadow page table for L2 guest.
	 */
	if (vcpu_match_mmio_gva(vcpu, gva) && (!is_paging(vcpu) ||
	    !permission_fault(vcpu, vcpu->arch.walk_mmu,
			      vcpu->arch.mmio_access, 0, access))) {
		*gpa = vcpu->arch.mmio_gfn << PAGE_SHIFT |
					(gva & (PAGE_SIZE - 1));
		trace_vcpu_match_mmio(gva, *gpa, write, false);
		return 1;
	}

	*gpa = vcpu->arch.walk_mmu->gva_to_gpa(vcpu, gva, access, exception);

	if (*gpa == UNMAPPED_GVA)
		return -1;

	return vcpu_is_mmio_gpa(vcpu, gva, *gpa, write);
}

int emulator_write_phys(struct kvm_vcpu *vcpu, gpa_t gpa,
			const void *val, int bytes)
{
	int ret;

	ret = kvm_vcpu_write_guest(vcpu, gpa, val, bytes);
	if (ret < 0)
		return 0;
	kvm_page_track_write(vcpu, gpa, val, bytes);
	return 1;
}

struct read_write_emulator_ops {
	int (*read_write_prepare)(struct kvm_vcpu *vcpu, void *val,
				  int bytes);
	int (*read_write_emulate)(struct kvm_vcpu *vcpu, gpa_t gpa,
				  void *val, int bytes);
	int (*read_write_mmio)(struct kvm_vcpu *vcpu, gpa_t gpa,
			       int bytes, void *val);
	int (*read_write_exit_mmio)(struct kvm_vcpu *vcpu, gpa_t gpa,
				    void *val, int bytes);
	bool write;
};

static int read_prepare(struct kvm_vcpu *vcpu, void *val, int bytes)
{
	if (vcpu->mmio_read_completed) {
		trace_kvm_mmio(KVM_TRACE_MMIO_READ, bytes,
			       vcpu->mmio_fragments[0].gpa, val);
		vcpu->mmio_read_completed = 0;
		return 1;
	}

	return 0;
}

static int read_emulate(struct kvm_vcpu *vcpu, gpa_t gpa,
			void *val, int bytes)
{
	return !kvm_vcpu_read_guest(vcpu, gpa, val, bytes);
}

static int write_emulate(struct kvm_vcpu *vcpu, gpa_t gpa,
			 void *val, int bytes)
{
	return emulator_write_phys(vcpu, gpa, val, bytes);
}

static int write_mmio(struct kvm_vcpu *vcpu, gpa_t gpa, int bytes, void *val)
{
	trace_kvm_mmio(KVM_TRACE_MMIO_WRITE, bytes, gpa, val);
	return vcpu_mmio_write(vcpu, gpa, bytes, val);
}

static int read_exit_mmio(struct kvm_vcpu *vcpu, gpa_t gpa,
			  void *val, int bytes)
{
	trace_kvm_mmio(KVM_TRACE_MMIO_READ_UNSATISFIED, bytes, gpa, NULL);
	return X86EMUL_IO_NEEDED;
}

static int write_exit_mmio(struct kvm_vcpu *vcpu, gpa_t gpa,
			   void *val, int bytes)
{
	struct kvm_mmio_fragment *frag = &vcpu->mmio_fragments[0];

	memcpy(vcpu->run->mmio.data, frag->data, min(8u, frag->len));
	return X86EMUL_CONTINUE;
}

static const struct read_write_emulator_ops read_emultor = {
	.read_write_prepare = read_prepare,
	.read_write_emulate = read_emulate,
	.read_write_mmio = vcpu_mmio_read,
	.read_write_exit_mmio = read_exit_mmio,
};

static const struct read_write_emulator_ops write_emultor = {
	.read_write_emulate = write_emulate,
	.read_write_mmio = write_mmio,
	.read_write_exit_mmio = write_exit_mmio,
	.write = true,
};

static int emulator_read_write_onepage(unsigned long addr, void *val,
				       unsigned int bytes,
				       struct x86_exception *exception,
				       struct kvm_vcpu *vcpu,
				       const struct read_write_emulator_ops *ops)
{
	gpa_t gpa;
	int handled, ret;
	bool write = ops->write;
	struct kvm_mmio_fragment *frag;
	struct x86_emulate_ctxt *ctxt = vcpu->arch.emulate_ctxt;

	/*
	 * If the exit was due to a NPF we may already have a GPA.
	 * If the GPA is present, use it to avoid the GVA to GPA table walk.
	 * Note, this cannot be used on string operations since string
	 * operation using rep will only have the initial GPA from the NPF
	 * occurred.
	 */
	if (ctxt->gpa_available && emulator_can_use_gpa(ctxt) &&
	    (addr & ~PAGE_MASK) == (ctxt->gpa_val & ~PAGE_MASK)) {
		gpa = ctxt->gpa_val;
		ret = vcpu_is_mmio_gpa(vcpu, addr, gpa, write);
	} else {
		ret = vcpu_mmio_gva_to_gpa(vcpu, addr, &gpa, exception, write);
		if (ret < 0)
			return X86EMUL_PROPAGATE_FAULT;
	}

	if (!ret && ops->read_write_emulate(vcpu, gpa, val, bytes))
		return X86EMUL_CONTINUE;

	/*
	 * Is this MMIO handled locally?
	 */
	handled = ops->read_write_mmio(vcpu, gpa, bytes, val);
	if (handled == bytes)
		return X86EMUL_CONTINUE;

	gpa += handled;
	bytes -= handled;
	val += handled;

	WARN_ON(vcpu->mmio_nr_fragments >= KVM_MAX_MMIO_FRAGMENTS);
	frag = &vcpu->mmio_fragments[vcpu->mmio_nr_fragments++];
	frag->gpa = gpa;
	frag->data = val;
	frag->len = bytes;
	return X86EMUL_CONTINUE;
}

static int emulator_read_write(struct x86_emulate_ctxt *ctxt,
			unsigned long addr,
			void *val, unsigned int bytes,
			struct x86_exception *exception,
			const struct read_write_emulator_ops *ops)
{
	struct kvm_vcpu *vcpu = emul_to_vcpu(ctxt);
	gpa_t gpa;
	int rc;

	if (ops->read_write_prepare &&
		  ops->read_write_prepare(vcpu, val, bytes))
		return X86EMUL_CONTINUE;

	vcpu->mmio_nr_fragments = 0;

	/* Crossing a page boundary? */
	if (((addr + bytes - 1) ^ addr) & PAGE_MASK) {
		int now;

		now = -addr & ~PAGE_MASK;
		rc = emulator_read_write_onepage(addr, val, now, exception,
						 vcpu, ops);

		if (rc != X86EMUL_CONTINUE)
			return rc;
		addr += now;
		if (ctxt->mode != X86EMUL_MODE_PROT64)
			addr = (u32)addr;
		val += now;
		bytes -= now;
	}

	rc = emulator_read_write_onepage(addr, val, bytes, exception,
					 vcpu, ops);
	if (rc != X86EMUL_CONTINUE)
		return rc;

	if (!vcpu->mmio_nr_fragments)
		return rc;

	gpa = vcpu->mmio_fragments[0].gpa;

	vcpu->mmio_needed = 1;
	vcpu->mmio_cur_fragment = 0;

	vcpu->run->mmio.len = min(8u, vcpu->mmio_fragments[0].len);
	vcpu->run->mmio.is_write = vcpu->mmio_is_write = ops->write;
	vcpu->run->exit_reason = KVM_EXIT_MMIO;
	vcpu->run->mmio.phys_addr = gpa;

	return ops->read_write_exit_mmio(vcpu, gpa, val, bytes);
}

static int emulator_read_emulated(struct x86_emulate_ctxt *ctxt,
				  unsigned long addr,
				  void *val,
				  unsigned int bytes,
				  struct x86_exception *exception)
{
	return emulator_read_write(ctxt, addr, val, bytes,
				   exception, &read_emultor);
}

static int emulator_write_emulated(struct x86_emulate_ctxt *ctxt,
			    unsigned long addr,
			    const void *val,
			    unsigned int bytes,
			    struct x86_exception *exception)
{
	return emulator_read_write(ctxt, addr, (void *)val, bytes,
				   exception, &write_emultor);
}

#define emulator_try_cmpxchg_user(t, ptr, old, new) \
	(__try_cmpxchg_user((t __user *)(ptr), (t *)(old), *(t *)(new), efault ## t))

static int emulator_cmpxchg_emulated(struct x86_emulate_ctxt *ctxt,
				     unsigned long addr,
				     const void *old,
				     const void *new,
				     unsigned int bytes,
				     struct x86_exception *exception)
{
	struct kvm_vcpu *vcpu = emul_to_vcpu(ctxt);
	u64 page_line_mask;
	unsigned long hva;
	gpa_t gpa;
	int r;

	/* guests cmpxchg8b have to be emulated atomically */
	if (bytes > 8 || (bytes & (bytes - 1)))
		goto emul_write;

	gpa = kvm_mmu_gva_to_gpa_write(vcpu, addr, NULL);

	if (gpa == UNMAPPED_GVA ||
	    (gpa & PAGE_MASK) == APIC_DEFAULT_PHYS_BASE)
		goto emul_write;

	/*
	 * Emulate the atomic as a straight write to avoid #AC if SLD is
	 * enabled in the host and the access splits a cache line.
	 */
	if (boot_cpu_has(X86_FEATURE_SPLIT_LOCK_DETECT))
		page_line_mask = ~(cache_line_size() - 1);
	else
		page_line_mask = PAGE_MASK;

	if (((gpa + bytes - 1) & page_line_mask) != (gpa & page_line_mask))
		goto emul_write;

	hva = kvm_vcpu_gfn_to_hva(vcpu, gpa_to_gfn(gpa));
	if (kvm_is_error_hva(hva))
		goto emul_write;

	hva += offset_in_page(gpa);

	switch (bytes) {
	case 1:
		r = emulator_try_cmpxchg_user(u8, hva, old, new);
		break;
	case 2:
		r = emulator_try_cmpxchg_user(u16, hva, old, new);
		break;
	case 4:
		r = emulator_try_cmpxchg_user(u32, hva, old, new);
		break;
	case 8:
		r = emulator_try_cmpxchg_user(u64, hva, old, new);
		break;
	default:
		BUG();
	}

	if (r < 0)
		goto emul_write;
	if (r)
		return X86EMUL_CMPXCHG_FAILED;

	kvm_page_track_write(vcpu, gpa, new, bytes);

	return X86EMUL_CONTINUE;

emul_write:
	printk_once(KERN_WARNING "kvm: emulating exchange as write\n");

	return emulator_write_emulated(ctxt, addr, new, bytes, exception);
}

static int kernel_pio(struct kvm_vcpu *vcpu, void *pd)
{
	int r = 0, i;

	for (i = 0; i < vcpu->arch.pio.count; i++) {
		if (vcpu->arch.pio.in)
			r = kvm_io_bus_read(vcpu, KVM_PIO_BUS, vcpu->arch.pio.port,
					    vcpu->arch.pio.size, pd);
		else
			r = kvm_io_bus_write(vcpu, KVM_PIO_BUS,
					     vcpu->arch.pio.port, vcpu->arch.pio.size,
					     pd);
		if (r)
			break;
		pd += vcpu->arch.pio.size;
	}
	return r;
}

static int emulator_pio_in_out(struct kvm_vcpu *vcpu, int size,
			       unsigned short port,
			       unsigned int count, bool in)
{
	vcpu->arch.pio.port = port;
	vcpu->arch.pio.in = in;
	vcpu->arch.pio.count  = count;
	vcpu->arch.pio.size = size;

	if (!kernel_pio(vcpu, vcpu->arch.pio_data))
		return 1;

	vcpu->run->exit_reason = KVM_EXIT_IO;
	vcpu->run->io.direction = in ? KVM_EXIT_IO_IN : KVM_EXIT_IO_OUT;
	vcpu->run->io.size = size;
	vcpu->run->io.data_offset = KVM_PIO_PAGE_OFFSET * PAGE_SIZE;
	vcpu->run->io.count = count;
	vcpu->run->io.port = port;

	return 0;
}

static int __emulator_pio_in(struct kvm_vcpu *vcpu, int size,
			     unsigned short port, unsigned int count)
{
	WARN_ON(vcpu->arch.pio.count);
	memset(vcpu->arch.pio_data, 0, size * count);
	return emulator_pio_in_out(vcpu, size, port, count, true);
}

static void complete_emulator_pio_in(struct kvm_vcpu *vcpu, void *val)
{
	int size = vcpu->arch.pio.size;
	unsigned count = vcpu->arch.pio.count;
	memcpy(val, vcpu->arch.pio_data, size * count);
	trace_kvm_pio(KVM_PIO_IN, vcpu->arch.pio.port, size, count, vcpu->arch.pio_data);
	vcpu->arch.pio.count = 0;
}

static int emulator_pio_in(struct kvm_vcpu *vcpu, int size,
			   unsigned short port, void *val, unsigned int count)
{
	if (vcpu->arch.pio.count) {
		/*
		 * Complete a previous iteration that required userspace I/O.
		 * Note, @count isn't guaranteed to match pio.count as userspace
		 * can modify ECX before rerunning the vCPU.  Ignore any such
		 * shenanigans as KVM doesn't support modifying the rep count,
		 * and the emulator ensures @count doesn't overflow the buffer.
		 */
	} else {
		int r = __emulator_pio_in(vcpu, size, port, count);
		if (!r)
			return r;

		/* Results already available, fall through.  */
	}

	complete_emulator_pio_in(vcpu, val);
	return 1;
}

static int emulator_pio_in_emulated(struct x86_emulate_ctxt *ctxt,
				    int size, unsigned short port, void *val,
				    unsigned int count)
{
	return emulator_pio_in(emul_to_vcpu(ctxt), size, port, val, count);

}

static int emulator_pio_out(struct kvm_vcpu *vcpu, int size,
			    unsigned short port, const void *val,
			    unsigned int count)
{
	int ret;

	memcpy(vcpu->arch.pio_data, val, size * count);
	trace_kvm_pio(KVM_PIO_OUT, port, size, count, vcpu->arch.pio_data);
	ret = emulator_pio_in_out(vcpu, size, port, count, false);
	if (ret)
                vcpu->arch.pio.count = 0;

        return ret;
}

static int emulator_pio_out_emulated(struct x86_emulate_ctxt *ctxt,
				     int size, unsigned short port,
				     const void *val, unsigned int count)
{
	return emulator_pio_out(emul_to_vcpu(ctxt), size, port, val, count);
}

static unsigned long get_segment_base(struct kvm_vcpu *vcpu, int seg)
{
	return static_call(kvm_x86_get_segment_base)(vcpu, seg);
}

static void emulator_invlpg(struct x86_emulate_ctxt *ctxt, ulong address)
{
	kvm_mmu_invlpg(emul_to_vcpu(ctxt), address);
}

static int kvm_emulate_wbinvd_noskip(struct kvm_vcpu *vcpu)
{
	if (!need_emulate_wbinvd(vcpu))
		return X86EMUL_CONTINUE;

	if (static_call(kvm_x86_has_wbinvd_exit)()) {
		int cpu = get_cpu();

		cpumask_set_cpu(cpu, vcpu->arch.wbinvd_dirty_mask);
		on_each_cpu_mask(vcpu->arch.wbinvd_dirty_mask,
				wbinvd_ipi, NULL, 1);
		put_cpu();
		cpumask_clear(vcpu->arch.wbinvd_dirty_mask);
	} else
		wbinvd();
	return X86EMUL_CONTINUE;
}

int kvm_emulate_wbinvd(struct kvm_vcpu *vcpu)
{
	kvm_emulate_wbinvd_noskip(vcpu);
	return kvm_skip_emulated_instruction(vcpu);
}
EXPORT_SYMBOL_GPL(kvm_emulate_wbinvd);



static void emulator_wbinvd(struct x86_emulate_ctxt *ctxt)
{
	kvm_emulate_wbinvd_noskip(emul_to_vcpu(ctxt));
}

static void emulator_get_dr(struct x86_emulate_ctxt *ctxt, int dr,
			    unsigned long *dest)
{
	kvm_get_dr(emul_to_vcpu(ctxt), dr, dest);
}

static int emulator_set_dr(struct x86_emulate_ctxt *ctxt, int dr,
			   unsigned long value)
{

	return kvm_set_dr(emul_to_vcpu(ctxt), dr, value);
}

static u64 mk_cr_64(u64 curr_cr, u32 new_val)
{
	return (curr_cr & ~((1ULL << 32) - 1)) | new_val;
}

static unsigned long emulator_get_cr(struct x86_emulate_ctxt *ctxt, int cr)
{
	struct kvm_vcpu *vcpu = emul_to_vcpu(ctxt);
	unsigned long value;

	switch (cr) {
	case 0:
		value = kvm_read_cr0(vcpu);
		break;
	case 2:
		value = vcpu->arch.cr2;
		break;
	case 3:
		value = kvm_read_cr3(vcpu);
		break;
	case 4:
		value = kvm_read_cr4(vcpu);
		break;
	case 8:
		value = kvm_get_cr8(vcpu);
		break;
	default:
		kvm_err("%s: unexpected cr %u\n", __func__, cr);
		return 0;
	}

	return value;
}

static int emulator_set_cr(struct x86_emulate_ctxt *ctxt, int cr, ulong val)
{
	struct kvm_vcpu *vcpu = emul_to_vcpu(ctxt);
	int res = 0;

	switch (cr) {
	case 0:
		res = kvm_set_cr0(vcpu, mk_cr_64(kvm_read_cr0(vcpu), val));
		break;
	case 2:
		vcpu->arch.cr2 = val;
		break;
	case 3:
		res = kvm_set_cr3(vcpu, val);
		break;
	case 4:
		res = kvm_set_cr4(vcpu, mk_cr_64(kvm_read_cr4(vcpu), val));
		break;
	case 8:
		res = kvm_set_cr8(vcpu, val);
		break;
	default:
		kvm_err("%s: unexpected cr %u\n", __func__, cr);
		res = -1;
	}

	return res;
}

static int emulator_get_cpl(struct x86_emulate_ctxt *ctxt)
{
	return static_call(kvm_x86_get_cpl)(emul_to_vcpu(ctxt));
}

static void emulator_get_gdt(struct x86_emulate_ctxt *ctxt, struct desc_ptr *dt)
{
	static_call(kvm_x86_get_gdt)(emul_to_vcpu(ctxt), dt);
}

static void emulator_get_idt(struct x86_emulate_ctxt *ctxt, struct desc_ptr *dt)
{
	static_call(kvm_x86_get_idt)(emul_to_vcpu(ctxt), dt);
}

static void emulator_set_gdt(struct x86_emulate_ctxt *ctxt, struct desc_ptr *dt)
{
	static_call(kvm_x86_set_gdt)(emul_to_vcpu(ctxt), dt);
}

static void emulator_set_idt(struct x86_emulate_ctxt *ctxt, struct desc_ptr *dt)
{
	static_call(kvm_x86_set_idt)(emul_to_vcpu(ctxt), dt);
}

static unsigned long emulator_get_cached_segment_base(
	struct x86_emulate_ctxt *ctxt, int seg)
{
	return get_segment_base(emul_to_vcpu(ctxt), seg);
}

static bool emulator_get_segment(struct x86_emulate_ctxt *ctxt, u16 *selector,
				 struct desc_struct *desc, u32 *base3,
				 int seg)
{
	struct kvm_segment var;

	kvm_get_segment(emul_to_vcpu(ctxt), &var, seg);
	*selector = var.selector;

	if (var.unusable) {
		memset(desc, 0, sizeof(*desc));
		if (base3)
			*base3 = 0;
		return false;
	}

	if (var.g)
		var.limit >>= 12;
	set_desc_limit(desc, var.limit);
	set_desc_base(desc, (unsigned long)var.base);
#ifdef CONFIG_X86_64
	if (base3)
		*base3 = var.base >> 32;
#endif
	desc->type = var.type;
	desc->s = var.s;
	desc->dpl = var.dpl;
	desc->p = var.present;
	desc->avl = var.avl;
	desc->l = var.l;
	desc->d = var.db;
	desc->g = var.g;

	return true;
}

static void emulator_set_segment(struct x86_emulate_ctxt *ctxt, u16 selector,
				 struct desc_struct *desc, u32 base3,
				 int seg)
{
	struct kvm_vcpu *vcpu = emul_to_vcpu(ctxt);
	struct kvm_segment var;

	var.selector = selector;
	var.base = get_desc_base(desc);
#ifdef CONFIG_X86_64
	var.base |= ((u64)base3) << 32;
#endif
	var.limit = get_desc_limit(desc);
	if (desc->g)
		var.limit = (var.limit << 12) | 0xfff;
	var.type = desc->type;
	var.dpl = desc->dpl;
	var.db = desc->d;
	var.s = desc->s;
	var.l = desc->l;
	var.g = desc->g;
	var.avl = desc->avl;
	var.present = desc->p;
	var.unusable = !var.present;
	var.padding = 0;

	kvm_set_segment(vcpu, &var, seg);
	return;
}

static int emulator_get_msr(struct x86_emulate_ctxt *ctxt,
			    u32 msr_index, u64 *pdata)
{
	struct kvm_vcpu *vcpu = emul_to_vcpu(ctxt);
	int r;

	r = kvm_get_msr(vcpu, msr_index, pdata);

	if (r && kvm_get_msr_user_space(vcpu, msr_index, r)) {
		/* Bounce to user space */
		return X86EMUL_IO_NEEDED;
	}

	return r;
}

static int emulator_set_msr(struct x86_emulate_ctxt *ctxt,
			    u32 msr_index, u64 data)
{
	struct kvm_vcpu *vcpu = emul_to_vcpu(ctxt);
	int r;

	r = kvm_set_msr(vcpu, msr_index, data);

	if (r && kvm_set_msr_user_space(vcpu, msr_index, data, r)) {
		/* Bounce to user space */
		return X86EMUL_IO_NEEDED;
	}

	return r;
}

static u64 emulator_get_smbase(struct x86_emulate_ctxt *ctxt)
{
	struct kvm_vcpu *vcpu = emul_to_vcpu(ctxt);

	return vcpu->arch.smbase;
}

static void emulator_set_smbase(struct x86_emulate_ctxt *ctxt, u64 smbase)
{
	struct kvm_vcpu *vcpu = emul_to_vcpu(ctxt);

	vcpu->arch.smbase = smbase;
}

static int emulator_check_pmc(struct x86_emulate_ctxt *ctxt,
			      u32 pmc)
{
	return kvm_pmu_is_valid_rdpmc_ecx(emul_to_vcpu(ctxt), pmc);
}

static int emulator_read_pmc(struct x86_emulate_ctxt *ctxt,
			     u32 pmc, u64 *pdata)
{
	return kvm_pmu_rdpmc(emul_to_vcpu(ctxt), pmc, pdata);
}

static void emulator_halt(struct x86_emulate_ctxt *ctxt)
{
	emul_to_vcpu(ctxt)->arch.halt_request = 1;
}

static int emulator_intercept(struct x86_emulate_ctxt *ctxt,
			      struct x86_instruction_info *info,
			      enum x86_intercept_stage stage)
{
	return static_call(kvm_x86_check_intercept)(emul_to_vcpu(ctxt), info, stage,
					    &ctxt->exception);
}

static bool emulator_get_cpuid(struct x86_emulate_ctxt *ctxt,
			      u32 *eax, u32 *ebx, u32 *ecx, u32 *edx,
			      bool exact_only)
{
	return kvm_cpuid(emul_to_vcpu(ctxt), eax, ebx, ecx, edx, exact_only);
}

static bool emulator_guest_has_long_mode(struct x86_emulate_ctxt *ctxt)
{
	return guest_cpuid_has(emul_to_vcpu(ctxt), X86_FEATURE_LM);
}

static bool emulator_guest_has_movbe(struct x86_emulate_ctxt *ctxt)
{
	return guest_cpuid_has(emul_to_vcpu(ctxt), X86_FEATURE_MOVBE);
}

static bool emulator_guest_has_fxsr(struct x86_emulate_ctxt *ctxt)
{
	return guest_cpuid_has(emul_to_vcpu(ctxt), X86_FEATURE_FXSR);
}

static bool emulator_guest_has_rdpid(struct x86_emulate_ctxt *ctxt)
{
	return guest_cpuid_has(emul_to_vcpu(ctxt), X86_FEATURE_RDPID);
}

static ulong emulator_read_gpr(struct x86_emulate_ctxt *ctxt, unsigned reg)
{
	return kvm_register_read_raw(emul_to_vcpu(ctxt), reg);
}

static void emulator_write_gpr(struct x86_emulate_ctxt *ctxt, unsigned reg, ulong val)
{
	kvm_register_write_raw(emul_to_vcpu(ctxt), reg, val);
}

static void emulator_set_nmi_mask(struct x86_emulate_ctxt *ctxt, bool masked)
{
	static_call(kvm_x86_set_nmi_mask)(emul_to_vcpu(ctxt), masked);
}

static unsigned emulator_get_hflags(struct x86_emulate_ctxt *ctxt)
{
	return emul_to_vcpu(ctxt)->arch.hflags;
}

static void emulator_exiting_smm(struct x86_emulate_ctxt *ctxt)
{
	struct kvm_vcpu *vcpu = emul_to_vcpu(ctxt);

	kvm_smm_changed(vcpu, false);
}

static int emulator_leave_smm(struct x86_emulate_ctxt *ctxt,
				  const char *smstate)
{
	return static_call(kvm_x86_leave_smm)(emul_to_vcpu(ctxt), smstate);
}

static void emulator_triple_fault(struct x86_emulate_ctxt *ctxt)
{
	kvm_make_request(KVM_REQ_TRIPLE_FAULT, emul_to_vcpu(ctxt));
}

static int emulator_set_xcr(struct x86_emulate_ctxt *ctxt, u32 index, u64 xcr)
{
	return __kvm_set_xcr(emul_to_vcpu(ctxt), index, xcr);
}

static const struct x86_emulate_ops emulate_ops = {
	.read_gpr            = emulator_read_gpr,
	.write_gpr           = emulator_write_gpr,
	.read_std            = emulator_read_std,
	.write_std           = emulator_write_std,
	.read_phys           = kvm_read_guest_phys_system,
	.fetch               = kvm_fetch_guest_virt,
	.read_emulated       = emulator_read_emulated,
	.write_emulated      = emulator_write_emulated,
	.cmpxchg_emulated    = emulator_cmpxchg_emulated,
	.invlpg              = emulator_invlpg,
	.pio_in_emulated     = emulator_pio_in_emulated,
	.pio_out_emulated    = emulator_pio_out_emulated,
	.get_segment         = emulator_get_segment,
	.set_segment         = emulator_set_segment,
	.get_cached_segment_base = emulator_get_cached_segment_base,
	.get_gdt             = emulator_get_gdt,
	.get_idt	     = emulator_get_idt,
	.set_gdt             = emulator_set_gdt,
	.set_idt	     = emulator_set_idt,
	.get_cr              = emulator_get_cr,
	.set_cr              = emulator_set_cr,
	.cpl                 = emulator_get_cpl,
	.get_dr              = emulator_get_dr,
	.set_dr              = emulator_set_dr,
	.get_smbase          = emulator_get_smbase,
	.set_smbase          = emulator_set_smbase,
	.set_msr             = emulator_set_msr,
	.get_msr             = emulator_get_msr,
	.check_pmc	     = emulator_check_pmc,
	.read_pmc            = emulator_read_pmc,
	.halt                = emulator_halt,
	.wbinvd              = emulator_wbinvd,
	.fix_hypercall       = emulator_fix_hypercall,
	.intercept           = emulator_intercept,
	.get_cpuid           = emulator_get_cpuid,
	.guest_has_long_mode = emulator_guest_has_long_mode,
	.guest_has_movbe     = emulator_guest_has_movbe,
	.guest_has_fxsr      = emulator_guest_has_fxsr,
	.guest_has_rdpid     = emulator_guest_has_rdpid,
	.set_nmi_mask        = emulator_set_nmi_mask,
	.get_hflags          = emulator_get_hflags,
	.exiting_smm         = emulator_exiting_smm,
	.leave_smm           = emulator_leave_smm,
	.triple_fault        = emulator_triple_fault,
	.set_xcr             = emulator_set_xcr,
};

static void toggle_interruptibility(struct kvm_vcpu *vcpu, u32 mask)
{
	u32 int_shadow = static_call(kvm_x86_get_interrupt_shadow)(vcpu);
	/*
	 * an sti; sti; sequence only disable interrupts for the first
	 * instruction. So, if the last instruction, be it emulated or
	 * not, left the system with the INT_STI flag enabled, it
	 * means that the last instruction is an sti. We should not
	 * leave the flag on in this case. The same goes for mov ss
	 */
	if (int_shadow & mask)
		mask = 0;
	if (unlikely(int_shadow || mask)) {
		static_call(kvm_x86_set_interrupt_shadow)(vcpu, mask);
		if (!mask)
			kvm_make_request(KVM_REQ_EVENT, vcpu);
	}
}

static bool inject_emulated_exception(struct kvm_vcpu *vcpu)
{
	struct x86_emulate_ctxt *ctxt = vcpu->arch.emulate_ctxt;
	if (ctxt->exception.vector == PF_VECTOR)
		return kvm_inject_emulated_page_fault(vcpu, &ctxt->exception);

	if (ctxt->exception.error_code_valid)
		kvm_queue_exception_e(vcpu, ctxt->exception.vector,
				      ctxt->exception.error_code);
	else
		kvm_queue_exception(vcpu, ctxt->exception.vector);
	return false;
}

static struct x86_emulate_ctxt *alloc_emulate_ctxt(struct kvm_vcpu *vcpu)
{
	struct x86_emulate_ctxt *ctxt;

	ctxt = kmem_cache_zalloc(x86_emulator_cache, GFP_KERNEL_ACCOUNT);
	if (!ctxt) {
		pr_err("kvm: failed to allocate vcpu's emulator\n");
		return NULL;
	}

	ctxt->vcpu = vcpu;
	ctxt->ops = &emulate_ops;
	vcpu->arch.emulate_ctxt = ctxt;

	return ctxt;
}

static void init_emulate_ctxt(struct kvm_vcpu *vcpu)
{
	struct x86_emulate_ctxt *ctxt = vcpu->arch.emulate_ctxt;
	int cs_db, cs_l;

	static_call(kvm_x86_get_cs_db_l_bits)(vcpu, &cs_db, &cs_l);

	ctxt->gpa_available = false;
	ctxt->eflags = kvm_get_rflags(vcpu);
	ctxt->tf = (ctxt->eflags & X86_EFLAGS_TF) != 0;

	ctxt->eip = kvm_rip_read(vcpu);
	ctxt->mode = (!is_protmode(vcpu))		? X86EMUL_MODE_REAL :
		     (ctxt->eflags & X86_EFLAGS_VM)	? X86EMUL_MODE_VM86 :
		     (cs_l && is_long_mode(vcpu))	? X86EMUL_MODE_PROT64 :
		     cs_db				? X86EMUL_MODE_PROT32 :
							  X86EMUL_MODE_PROT16;
	BUILD_BUG_ON(HF_GUEST_MASK != X86EMUL_GUEST_MASK);
	BUILD_BUG_ON(HF_SMM_MASK != X86EMUL_SMM_MASK);
	BUILD_BUG_ON(HF_SMM_INSIDE_NMI_MASK != X86EMUL_SMM_INSIDE_NMI_MASK);

	ctxt->interruptibility = 0;
	ctxt->have_exception = false;
	ctxt->exception.vector = -1;
	ctxt->perm_ok = false;

	init_decode_cache(ctxt);
	vcpu->arch.emulate_regs_need_sync_from_vcpu = false;
}

void kvm_inject_realmode_interrupt(struct kvm_vcpu *vcpu, int irq, int inc_eip)
{
	struct x86_emulate_ctxt *ctxt = vcpu->arch.emulate_ctxt;
	int ret;

	init_emulate_ctxt(vcpu);

	ctxt->op_bytes = 2;
	ctxt->ad_bytes = 2;
	ctxt->_eip = ctxt->eip + inc_eip;
	ret = emulate_int_real(ctxt, irq);

	if (ret != X86EMUL_CONTINUE) {
		kvm_make_request(KVM_REQ_TRIPLE_FAULT, vcpu);
	} else {
		ctxt->eip = ctxt->_eip;
		kvm_rip_write(vcpu, ctxt->eip);
		kvm_set_rflags(vcpu, ctxt->eflags);
	}
}
EXPORT_SYMBOL_GPL(kvm_inject_realmode_interrupt);

static void prepare_emulation_failure_exit(struct kvm_vcpu *vcpu)
{
	struct x86_emulate_ctxt *ctxt = vcpu->arch.emulate_ctxt;
	u32 insn_size = ctxt->fetch.end - ctxt->fetch.data;
	struct kvm_run *run = vcpu->run;

	run->exit_reason = KVM_EXIT_INTERNAL_ERROR;
	run->emulation_failure.suberror = KVM_INTERNAL_ERROR_EMULATION;
	run->emulation_failure.ndata = 0;
	run->emulation_failure.flags = 0;

	if (insn_size) {
		run->emulation_failure.ndata = 3;
		run->emulation_failure.flags |=
			KVM_INTERNAL_ERROR_EMULATION_FLAG_INSTRUCTION_BYTES;
		run->emulation_failure.insn_size = insn_size;
		memset(run->emulation_failure.insn_bytes, 0x90,
		       sizeof(run->emulation_failure.insn_bytes));
		memcpy(run->emulation_failure.insn_bytes,
		       ctxt->fetch.data, insn_size);
	}
}

static int handle_emulation_failure(struct kvm_vcpu *vcpu, int emulation_type)
{
	struct kvm *kvm = vcpu->kvm;

	++vcpu->stat.insn_emulation_fail;
	trace_kvm_emulate_insn_failed(vcpu);

	if (emulation_type & EMULTYPE_VMWARE_GP) {
		kvm_queue_exception_e(vcpu, GP_VECTOR, 0);
		return 1;
	}

	if (kvm->arch.exit_on_emulation_error ||
	    (emulation_type & EMULTYPE_SKIP)) {
		prepare_emulation_failure_exit(vcpu);
		return 0;
	}

	kvm_queue_exception(vcpu, UD_VECTOR);

	if (!is_guest_mode(vcpu) && static_call(kvm_x86_get_cpl)(vcpu) == 0) {
		vcpu->run->exit_reason = KVM_EXIT_INTERNAL_ERROR;
		vcpu->run->internal.suberror = KVM_INTERNAL_ERROR_EMULATION;
		vcpu->run->internal.ndata = 0;
		return 0;
	}

	return 1;
}

static bool reexecute_instruction(struct kvm_vcpu *vcpu, gpa_t cr2_or_gpa,
				  bool write_fault_to_shadow_pgtable,
				  int emulation_type)
{
	gpa_t gpa = cr2_or_gpa;
	kvm_pfn_t pfn;

	if (!(emulation_type & EMULTYPE_ALLOW_RETRY_PF))
		return false;

	if (WARN_ON_ONCE(is_guest_mode(vcpu)) ||
	    WARN_ON_ONCE(!(emulation_type & EMULTYPE_PF)))
		return false;

	if (!vcpu->arch.mmu->direct_map) {
		/*
		 * Write permission should be allowed since only
		 * write access need to be emulated.
		 */
		gpa = kvm_mmu_gva_to_gpa_write(vcpu, cr2_or_gpa, NULL);

		/*
		 * If the mapping is invalid in guest, let cpu retry
		 * it to generate fault.
		 */
		if (gpa == UNMAPPED_GVA)
			return true;
	}

	/*
	 * Do not retry the unhandleable instruction if it faults on the
	 * readonly host memory, otherwise it will goto a infinite loop:
	 * retry instruction -> write #PF -> emulation fail -> retry
	 * instruction -> ...
	 */
	pfn = gfn_to_pfn(vcpu->kvm, gpa_to_gfn(gpa));

	/*
	 * If the instruction failed on the error pfn, it can not be fixed,
	 * report the error to userspace.
	 */
	if (is_error_noslot_pfn(pfn))
		return false;

	kvm_release_pfn_clean(pfn);

	/* The instructions are well-emulated on direct mmu. */
	if (vcpu->arch.mmu->direct_map) {
		unsigned int indirect_shadow_pages;

		write_lock(&vcpu->kvm->mmu_lock);
		indirect_shadow_pages = vcpu->kvm->arch.indirect_shadow_pages;
		write_unlock(&vcpu->kvm->mmu_lock);

		if (indirect_shadow_pages)
			kvm_mmu_unprotect_page(vcpu->kvm, gpa_to_gfn(gpa));

		return true;
	}

	/*
	 * if emulation was due to access to shadowed page table
	 * and it failed try to unshadow page and re-enter the
	 * guest to let CPU execute the instruction.
	 */
	kvm_mmu_unprotect_page(vcpu->kvm, gpa_to_gfn(gpa));

	/*
	 * If the access faults on its page table, it can not
	 * be fixed by unprotecting shadow page and it should
	 * be reported to userspace.
	 */
	return !write_fault_to_shadow_pgtable;
}

static bool retry_instruction(struct x86_emulate_ctxt *ctxt,
			      gpa_t cr2_or_gpa,  int emulation_type)
{
	struct kvm_vcpu *vcpu = emul_to_vcpu(ctxt);
	unsigned long last_retry_eip, last_retry_addr, gpa = cr2_or_gpa;

	last_retry_eip = vcpu->arch.last_retry_eip;
	last_retry_addr = vcpu->arch.last_retry_addr;

	/*
	 * If the emulation is caused by #PF and it is non-page_table
	 * writing instruction, it means the VM-EXIT is caused by shadow
	 * page protected, we can zap the shadow page and retry this
	 * instruction directly.
	 *
	 * Note: if the guest uses a non-page-table modifying instruction
	 * on the PDE that points to the instruction, then we will unmap
	 * the instruction and go to an infinite loop. So, we cache the
	 * last retried eip and the last fault address, if we meet the eip
	 * and the address again, we can break out of the potential infinite
	 * loop.
	 */
	vcpu->arch.last_retry_eip = vcpu->arch.last_retry_addr = 0;

	if (!(emulation_type & EMULTYPE_ALLOW_RETRY_PF))
		return false;

	if (WARN_ON_ONCE(is_guest_mode(vcpu)) ||
	    WARN_ON_ONCE(!(emulation_type & EMULTYPE_PF)))
		return false;

	if (x86_page_table_writing_insn(ctxt))
		return false;

	if (ctxt->eip == last_retry_eip && last_retry_addr == cr2_or_gpa)
		return false;

	vcpu->arch.last_retry_eip = ctxt->eip;
	vcpu->arch.last_retry_addr = cr2_or_gpa;

	if (!vcpu->arch.mmu->direct_map)
		gpa = kvm_mmu_gva_to_gpa_write(vcpu, cr2_or_gpa, NULL);

	kvm_mmu_unprotect_page(vcpu->kvm, gpa_to_gfn(gpa));

	return true;
}

static int complete_emulated_mmio(struct kvm_vcpu *vcpu);
static int complete_emulated_pio(struct kvm_vcpu *vcpu);

static void kvm_smm_changed(struct kvm_vcpu *vcpu, bool entering_smm)
{
	trace_kvm_smm_transition(vcpu->vcpu_id, vcpu->arch.smbase, entering_smm);

	if (entering_smm) {
		vcpu->arch.hflags |= HF_SMM_MASK;
	} else {
		vcpu->arch.hflags &= ~(HF_SMM_MASK | HF_SMM_INSIDE_NMI_MASK);

		/* Process a latched INIT or SMI, if any.  */
		kvm_make_request(KVM_REQ_EVENT, vcpu);

		/*
		 * Even if KVM_SET_SREGS2 loaded PDPTRs out of band,
		 * on SMM exit we still need to reload them from
		 * guest memory
		 */
		vcpu->arch.pdptrs_from_userspace = false;
	}

	kvm_mmu_reset_context(vcpu);
}

static int kvm_vcpu_check_hw_bp(unsigned long addr, u32 type, u32 dr7,
				unsigned long *db)
{
	u32 dr6 = 0;
	int i;
	u32 enable, rwlen;

	enable = dr7;
	rwlen = dr7 >> 16;
	for (i = 0; i < 4; i++, enable >>= 2, rwlen >>= 4)
		if ((enable & 3) && (rwlen & 15) == type && db[i] == addr)
			dr6 |= (1 << i);
	return dr6;
}

static int kvm_vcpu_do_singlestep(struct kvm_vcpu *vcpu)
{
	struct kvm_run *kvm_run = vcpu->run;

	if (vcpu->guest_debug & KVM_GUESTDBG_SINGLESTEP) {
		kvm_run->debug.arch.dr6 = DR6_BS | DR6_ACTIVE_LOW;
		kvm_run->debug.arch.pc = kvm_get_linear_rip(vcpu);
		kvm_run->debug.arch.exception = DB_VECTOR;
		kvm_run->exit_reason = KVM_EXIT_DEBUG;
		return 0;
	}
	kvm_queue_exception_p(vcpu, DB_VECTOR, DR6_BS);
	return 1;
}

int kvm_skip_emulated_instruction(struct kvm_vcpu *vcpu)
{
	unsigned long rflags = static_call(kvm_x86_get_rflags)(vcpu);
	int r;

	r = static_call(kvm_x86_skip_emulated_instruction)(vcpu);
	if (unlikely(!r))
		return 0;

	/*
	 * rflags is the old, "raw" value of the flags.  The new value has
	 * not been saved yet.
	 *
	 * This is correct even for TF set by the guest, because "the
	 * processor will not generate this exception after the instruction
	 * that sets the TF flag".
	 */
	if (unlikely(rflags & X86_EFLAGS_TF))
		r = kvm_vcpu_do_singlestep(vcpu);
	return r;
}
EXPORT_SYMBOL_GPL(kvm_skip_emulated_instruction);

static bool kvm_vcpu_check_code_breakpoint(struct kvm_vcpu *vcpu, int *r)
{
	if (unlikely(vcpu->guest_debug & KVM_GUESTDBG_USE_HW_BP) &&
	    (vcpu->arch.guest_debug_dr7 & DR7_BP_EN_MASK)) {
		struct kvm_run *kvm_run = vcpu->run;
		unsigned long eip = kvm_get_linear_rip(vcpu);
		u32 dr6 = kvm_vcpu_check_hw_bp(eip, 0,
					   vcpu->arch.guest_debug_dr7,
					   vcpu->arch.eff_db);

		if (dr6 != 0) {
			kvm_run->debug.arch.dr6 = dr6 | DR6_ACTIVE_LOW;
			kvm_run->debug.arch.pc = eip;
			kvm_run->debug.arch.exception = DB_VECTOR;
			kvm_run->exit_reason = KVM_EXIT_DEBUG;
			*r = 0;
			return true;
		}
	}

	if (unlikely(vcpu->arch.dr7 & DR7_BP_EN_MASK) &&
	    !(kvm_get_rflags(vcpu) & X86_EFLAGS_RF)) {
		unsigned long eip = kvm_get_linear_rip(vcpu);
		u32 dr6 = kvm_vcpu_check_hw_bp(eip, 0,
					   vcpu->arch.dr7,
					   vcpu->arch.db);

		if (dr6 != 0) {
			kvm_queue_exception_p(vcpu, DB_VECTOR, dr6);
			*r = 1;
			return true;
		}
	}

	return false;
}

static bool is_vmware_backdoor_opcode(struct x86_emulate_ctxt *ctxt)
{
	switch (ctxt->opcode_len) {
	case 1:
		switch (ctxt->b) {
		case 0xe4:	/* IN */
		case 0xe5:
		case 0xec:
		case 0xed:
		case 0xe6:	/* OUT */
		case 0xe7:
		case 0xee:
		case 0xef:
		case 0x6c:	/* INS */
		case 0x6d:
		case 0x6e:	/* OUTS */
		case 0x6f:
			return true;
		}
		break;
	case 2:
		switch (ctxt->b) {
		case 0x33:	/* RDPMC */
			return true;
		}
		break;
	}

	return false;
}

/*
 * Decode an instruction for emulation.  The caller is responsible for handling
 * code breakpoints.  Note, manually detecting code breakpoints is unnecessary
 * (and wrong) when emulating on an intercepted fault-like exception[*], as
 * code breakpoints have higher priority and thus have already been done by
 * hardware.
 *
 * [*] Except #MC, which is higher priority, but KVM should never emulate in
 *     response to a machine check.
 */
int x86_decode_emulated_instruction(struct kvm_vcpu *vcpu, int emulation_type,
				    void *insn, int insn_len)
{
	struct x86_emulate_ctxt *ctxt = vcpu->arch.emulate_ctxt;
	int r;

	init_emulate_ctxt(vcpu);

	r = x86_decode_insn(ctxt, insn, insn_len, emulation_type);

	trace_kvm_emulate_insn_start(vcpu);
	++vcpu->stat.insn_emulation;

	return r;
}
EXPORT_SYMBOL_GPL(x86_decode_emulated_instruction);

int x86_emulate_instruction(struct kvm_vcpu *vcpu, gpa_t cr2_or_gpa,
			    int emulation_type, void *insn, int insn_len)
{
	int r;
	struct x86_emulate_ctxt *ctxt = vcpu->arch.emulate_ctxt;
	bool writeback = true;
	bool write_fault_to_spt;

	if (unlikely(!static_call(kvm_x86_can_emulate_instruction)(vcpu, insn, insn_len)))
		return 1;

	vcpu->arch.l1tf_flush_l1d = true;

	/*
	 * Clear write_fault_to_shadow_pgtable here to ensure it is
	 * never reused.
	 */
	write_fault_to_spt = vcpu->arch.write_fault_to_shadow_pgtable;
	vcpu->arch.write_fault_to_shadow_pgtable = false;

	if (!(emulation_type & EMULTYPE_NO_DECODE)) {
		kvm_clear_exception_queue(vcpu);

		/*
		 * Return immediately if RIP hits a code breakpoint, such #DBs
		 * are fault-like and are higher priority than any faults on
		 * the code fetch itself.
		 */
		if (!(emulation_type & EMULTYPE_SKIP) &&
		    kvm_vcpu_check_code_breakpoint(vcpu, &r))
			return r;

		r = x86_decode_emulated_instruction(vcpu, emulation_type,
						    insn, insn_len);
		if (r != EMULATION_OK)  {
			if ((emulation_type & EMULTYPE_TRAP_UD) ||
			    (emulation_type & EMULTYPE_TRAP_UD_FORCED)) {
				kvm_queue_exception(vcpu, UD_VECTOR);
				return 1;
			}
			if (reexecute_instruction(vcpu, cr2_or_gpa,
						  write_fault_to_spt,
						  emulation_type))
				return 1;

			if (ctxt->have_exception &&
			    !(emulation_type & EMULTYPE_SKIP)) {
				/*
				 * #UD should result in just EMULATION_FAILED, and trap-like
				 * exception should not be encountered during decode.
				 */
				WARN_ON_ONCE(ctxt->exception.vector == UD_VECTOR ||
					     exception_type(ctxt->exception.vector) == EXCPT_TRAP);
				inject_emulated_exception(vcpu);
				return 1;
			}
			return handle_emulation_failure(vcpu, emulation_type);
		}
	}

	if ((emulation_type & EMULTYPE_VMWARE_GP) &&
	    !is_vmware_backdoor_opcode(ctxt)) {
		kvm_queue_exception_e(vcpu, GP_VECTOR, 0);
		return 1;
	}

	/*
	 * Note, EMULTYPE_SKIP is intended for use *only* by vendor callbacks
	 * for kvm_skip_emulated_instruction().  The caller is responsible for
	 * updating interruptibility state and injecting single-step #DBs.
	 */
	if (emulation_type & EMULTYPE_SKIP) {
		if (ctxt->mode != X86EMUL_MODE_PROT64)
			ctxt->eip = (u32)ctxt->_eip;
		else
			ctxt->eip = ctxt->_eip;

		kvm_rip_write(vcpu, ctxt->eip);
		if (ctxt->eflags & X86_EFLAGS_RF)
			kvm_set_rflags(vcpu, ctxt->eflags & ~X86_EFLAGS_RF);
		return 1;
	}

	if (retry_instruction(ctxt, cr2_or_gpa, emulation_type))
		return 1;

	/* this is needed for vmware backdoor interface to work since it
	   changes registers values  during IO operation */
	if (vcpu->arch.emulate_regs_need_sync_from_vcpu) {
		vcpu->arch.emulate_regs_need_sync_from_vcpu = false;
		emulator_invalidate_register_cache(ctxt);
	}

restart:
	if (emulation_type & EMULTYPE_PF) {
		/* Save the faulting GPA (cr2) in the address field */
		ctxt->exception.address = cr2_or_gpa;

		/* With shadow page tables, cr2 contains a GVA or nGPA. */
		if (vcpu->arch.mmu->direct_map) {
			ctxt->gpa_available = true;
			ctxt->gpa_val = cr2_or_gpa;
		}
	} else {
		/* Sanitize the address out of an abundance of paranoia. */
		ctxt->exception.address = 0;
	}

	r = x86_emulate_insn(ctxt);

	if (r == EMULATION_INTERCEPTED)
		return 1;

	if (r == EMULATION_FAILED) {
		if (reexecute_instruction(vcpu, cr2_or_gpa, write_fault_to_spt,
					emulation_type))
			return 1;

		return handle_emulation_failure(vcpu, emulation_type);
	}

	if (ctxt->have_exception) {
		r = 1;
		if (inject_emulated_exception(vcpu))
			return r;
	} else if (vcpu->arch.pio.count) {
		if (!vcpu->arch.pio.in) {
			/* FIXME: return into emulator if single-stepping.  */
			vcpu->arch.pio.count = 0;
		} else {
			writeback = false;
			vcpu->arch.complete_userspace_io = complete_emulated_pio;
		}
		r = 0;
	} else if (vcpu->mmio_needed) {
		++vcpu->stat.mmio_exits;

		if (!vcpu->mmio_is_write)
			writeback = false;
		r = 0;
		vcpu->arch.complete_userspace_io = complete_emulated_mmio;
	} else if (vcpu->arch.complete_userspace_io) {
		writeback = false;
		r = 0;
	} else if (r == EMULATION_RESTART)
		goto restart;
	else
		r = 1;

	if (writeback) {
		unsigned long rflags = static_call(kvm_x86_get_rflags)(vcpu);
		toggle_interruptibility(vcpu, ctxt->interruptibility);
		vcpu->arch.emulate_regs_need_sync_to_vcpu = false;

		/*
		 * Note, EXCPT_DB is assumed to be fault-like as the emulator
		 * only supports code breakpoints and general detect #DB, both
		 * of which are fault-like.
		 */
		if (!ctxt->have_exception ||
		    exception_type(ctxt->exception.vector) == EXCPT_TRAP) {
			kvm_rip_write(vcpu, ctxt->eip);
			if (r && (ctxt->tf || (vcpu->guest_debug & KVM_GUESTDBG_SINGLESTEP)))
				r = kvm_vcpu_do_singlestep(vcpu);
			if (kvm_x86_ops.update_emulated_instruction)
				static_call(kvm_x86_update_emulated_instruction)(vcpu);
			__kvm_set_rflags(vcpu, ctxt->eflags);
		}

		/*
		 * For STI, interrupts are shadowed; so KVM_REQ_EVENT will
		 * do nothing, and it will be requested again as soon as
		 * the shadow expires.  But we still need to check here,
		 * because POPF has no interrupt shadow.
		 */
		if (unlikely((ctxt->eflags & ~rflags) & X86_EFLAGS_IF))
			kvm_make_request(KVM_REQ_EVENT, vcpu);
	} else
		vcpu->arch.emulate_regs_need_sync_to_vcpu = true;

	return r;
}

int kvm_emulate_instruction(struct kvm_vcpu *vcpu, int emulation_type)
{
	return x86_emulate_instruction(vcpu, 0, emulation_type, NULL, 0);
}
EXPORT_SYMBOL_GPL(kvm_emulate_instruction);

int kvm_emulate_instruction_from_buffer(struct kvm_vcpu *vcpu,
					void *insn, int insn_len)
{
	return x86_emulate_instruction(vcpu, 0, 0, insn, insn_len);
}
EXPORT_SYMBOL_GPL(kvm_emulate_instruction_from_buffer);

static int complete_fast_pio_out_port_0x7e(struct kvm_vcpu *vcpu)
{
	vcpu->arch.pio.count = 0;
	return 1;
}

static int complete_fast_pio_out(struct kvm_vcpu *vcpu)
{
	vcpu->arch.pio.count = 0;

	if (unlikely(!kvm_is_linear_rip(vcpu, vcpu->arch.pio.linear_rip)))
		return 1;

	return kvm_skip_emulated_instruction(vcpu);
}

static int kvm_fast_pio_out(struct kvm_vcpu *vcpu, int size,
			    unsigned short port)
{
	unsigned long val = kvm_rax_read(vcpu);
	int ret = emulator_pio_out(vcpu, size, port, &val, 1);

	if (ret)
		return ret;

	/*
	 * Workaround userspace that relies on old KVM behavior of %rip being
	 * incremented prior to exiting to userspace to handle "OUT 0x7e".
	 */
	if (port == 0x7e &&
	    kvm_check_has_quirk(vcpu->kvm, KVM_X86_QUIRK_OUT_7E_INC_RIP)) {
		vcpu->arch.complete_userspace_io =
			complete_fast_pio_out_port_0x7e;
		kvm_skip_emulated_instruction(vcpu);
	} else {
		vcpu->arch.pio.linear_rip = kvm_get_linear_rip(vcpu);
		vcpu->arch.complete_userspace_io = complete_fast_pio_out;
	}
	return 0;
}

static int complete_fast_pio_in(struct kvm_vcpu *vcpu)
{
	unsigned long val;

	/* We should only ever be called with arch.pio.count equal to 1 */
	BUG_ON(vcpu->arch.pio.count != 1);

	if (unlikely(!kvm_is_linear_rip(vcpu, vcpu->arch.pio.linear_rip))) {
		vcpu->arch.pio.count = 0;
		return 1;
	}

	/* For size less than 4 we merge, else we zero extend */
	val = (vcpu->arch.pio.size < 4) ? kvm_rax_read(vcpu) : 0;

	/*
	 * Since vcpu->arch.pio.count == 1 let emulator_pio_in perform
	 * the copy and tracing
	 */
	emulator_pio_in(vcpu, vcpu->arch.pio.size, vcpu->arch.pio.port, &val, 1);
	kvm_rax_write(vcpu, val);

	return kvm_skip_emulated_instruction(vcpu);
}

static int kvm_fast_pio_in(struct kvm_vcpu *vcpu, int size,
			   unsigned short port)
{
	unsigned long val;
	int ret;

	/* For size less than 4 we merge, else we zero extend */
	val = (size < 4) ? kvm_rax_read(vcpu) : 0;

	ret = emulator_pio_in(vcpu, size, port, &val, 1);
	if (ret) {
		kvm_rax_write(vcpu, val);
		return ret;
	}

	vcpu->arch.pio.linear_rip = kvm_get_linear_rip(vcpu);
	vcpu->arch.complete_userspace_io = complete_fast_pio_in;

	return 0;
}

int kvm_fast_pio(struct kvm_vcpu *vcpu, int size, unsigned short port, int in)
{
	int ret;

	if (in)
		ret = kvm_fast_pio_in(vcpu, size, port);
	else
		ret = kvm_fast_pio_out(vcpu, size, port);
	return ret && kvm_skip_emulated_instruction(vcpu);
}
EXPORT_SYMBOL_GPL(kvm_fast_pio);

static int kvmclock_cpu_down_prep(unsigned int cpu)
{
	__this_cpu_write(cpu_tsc_khz, 0);
	return 0;
}

static void tsc_khz_changed(void *data)
{
	struct cpufreq_freqs *freq = data;
	unsigned long khz = 0;

	if (data)
		khz = freq->new;
	else if (!boot_cpu_has(X86_FEATURE_CONSTANT_TSC))
		khz = cpufreq_quick_get(raw_smp_processor_id());
	if (!khz)
		khz = tsc_khz;
	__this_cpu_write(cpu_tsc_khz, khz);
}

#ifdef CONFIG_X86_64
static void kvm_hyperv_tsc_notifier(void)
{
	struct kvm *kvm;
	struct kvm_vcpu *vcpu;
	int cpu;
	unsigned long flags;

	mutex_lock(&kvm_lock);
	list_for_each_entry(kvm, &vm_list, vm_list)
		kvm_make_mclock_inprogress_request(kvm);

	hyperv_stop_tsc_emulation();

	/* TSC frequency always matches when on Hyper-V */
	for_each_present_cpu(cpu)
		per_cpu(cpu_tsc_khz, cpu) = tsc_khz;
	kvm_max_guest_tsc_khz = tsc_khz;

	list_for_each_entry(kvm, &vm_list, vm_list) {
		struct kvm_arch *ka = &kvm->arch;

		raw_spin_lock_irqsave(&ka->pvclock_gtod_sync_lock, flags);
		pvclock_update_vm_gtod_copy(kvm);
		raw_spin_unlock_irqrestore(&ka->pvclock_gtod_sync_lock, flags);

		kvm_for_each_vcpu(cpu, vcpu, kvm)
			kvm_make_request(KVM_REQ_CLOCK_UPDATE, vcpu);

		kvm_for_each_vcpu(cpu, vcpu, kvm)
			kvm_clear_request(KVM_REQ_MCLOCK_INPROGRESS, vcpu);
	}
	mutex_unlock(&kvm_lock);
}
#endif

static void __kvmclock_cpufreq_notifier(struct cpufreq_freqs *freq, int cpu)
{
	struct kvm *kvm;
	struct kvm_vcpu *vcpu;
	int i, send_ipi = 0;

	/*
	 * We allow guests to temporarily run on slowing clocks,
	 * provided we notify them after, or to run on accelerating
	 * clocks, provided we notify them before.  Thus time never
	 * goes backwards.
	 *
	 * However, we have a problem.  We can't atomically update
	 * the frequency of a given CPU from this function; it is
	 * merely a notifier, which can be called from any CPU.
	 * Changing the TSC frequency at arbitrary points in time
	 * requires a recomputation of local variables related to
	 * the TSC for each VCPU.  We must flag these local variables
	 * to be updated and be sure the update takes place with the
	 * new frequency before any guests proceed.
	 *
	 * Unfortunately, the combination of hotplug CPU and frequency
	 * change creates an intractable locking scenario; the order
	 * of when these callouts happen is undefined with respect to
	 * CPU hotplug, and they can race with each other.  As such,
	 * merely setting per_cpu(cpu_tsc_khz) = X during a hotadd is
	 * undefined; you can actually have a CPU frequency change take
	 * place in between the computation of X and the setting of the
	 * variable.  To protect against this problem, all updates of
	 * the per_cpu tsc_khz variable are done in an interrupt
	 * protected IPI, and all callers wishing to update the value
	 * must wait for a synchronous IPI to complete (which is trivial
	 * if the caller is on the CPU already).  This establishes the
	 * necessary total order on variable updates.
	 *
	 * Note that because a guest time update may take place
	 * anytime after the setting of the VCPU's request bit, the
	 * correct TSC value must be set before the request.  However,
	 * to ensure the update actually makes it to any guest which
	 * starts running in hardware virtualization between the set
	 * and the acquisition of the spinlock, we must also ping the
	 * CPU after setting the request bit.
	 *
	 */

	smp_call_function_single(cpu, tsc_khz_changed, freq, 1);

	mutex_lock(&kvm_lock);
	list_for_each_entry(kvm, &vm_list, vm_list) {
		kvm_for_each_vcpu(i, vcpu, kvm) {
			if (vcpu->cpu != cpu)
				continue;
			kvm_make_request(KVM_REQ_CLOCK_UPDATE, vcpu);
			if (vcpu->cpu != raw_smp_processor_id())
				send_ipi = 1;
		}
	}
	mutex_unlock(&kvm_lock);

	if (freq->old < freq->new && send_ipi) {
		/*
		 * We upscale the frequency.  Must make the guest
		 * doesn't see old kvmclock values while running with
		 * the new frequency, otherwise we risk the guest sees
		 * time go backwards.
		 *
		 * In case we update the frequency for another cpu
		 * (which might be in guest context) send an interrupt
		 * to kick the cpu out of guest context.  Next time
		 * guest context is entered kvmclock will be updated,
		 * so the guest will not see stale values.
		 */
		smp_call_function_single(cpu, tsc_khz_changed, freq, 1);
	}
}

static int kvmclock_cpufreq_notifier(struct notifier_block *nb, unsigned long val,
				     void *data)
{
	struct cpufreq_freqs *freq = data;
	int cpu;

	if (val == CPUFREQ_PRECHANGE && freq->old > freq->new)
		return 0;
	if (val == CPUFREQ_POSTCHANGE && freq->old < freq->new)
		return 0;

	for_each_cpu(cpu, freq->policy->cpus)
		__kvmclock_cpufreq_notifier(freq, cpu);

	return 0;
}

static struct notifier_block kvmclock_cpufreq_notifier_block = {
	.notifier_call  = kvmclock_cpufreq_notifier
};

static int kvmclock_cpu_online(unsigned int cpu)
{
	tsc_khz_changed(NULL);
	return 0;
}

static void kvm_timer_init(void)
{
	max_tsc_khz = tsc_khz;

	if (!boot_cpu_has(X86_FEATURE_CONSTANT_TSC)) {
#ifdef CONFIG_CPU_FREQ
		struct cpufreq_policy *policy;
		int cpu;

		cpu = get_cpu();
		policy = cpufreq_cpu_get(cpu);
		if (policy) {
			if (policy->cpuinfo.max_freq)
				max_tsc_khz = policy->cpuinfo.max_freq;
			cpufreq_cpu_put(policy);
		}
		put_cpu();
#endif
		cpufreq_register_notifier(&kvmclock_cpufreq_notifier_block,
					  CPUFREQ_TRANSITION_NOTIFIER);
	}

	cpuhp_setup_state(CPUHP_AP_X86_KVM_CLK_ONLINE, "x86/kvm/clk:online",
			  kvmclock_cpu_online, kvmclock_cpu_down_prep);
}

DEFINE_PER_CPU(struct kvm_vcpu *, current_vcpu);
EXPORT_PER_CPU_SYMBOL_GPL(current_vcpu);

int kvm_is_in_guest(void)
{
	return __this_cpu_read(current_vcpu) != NULL;
}

static int kvm_is_user_mode(void)
{
	int user_mode = 3;

	if (__this_cpu_read(current_vcpu))
		user_mode = static_call(kvm_x86_get_cpl)(__this_cpu_read(current_vcpu));

	return user_mode != 0;
}

static unsigned long kvm_get_guest_ip(void)
{
	unsigned long ip = 0;

	if (__this_cpu_read(current_vcpu))
		ip = kvm_rip_read(__this_cpu_read(current_vcpu));

	return ip;
}

static void kvm_handle_intel_pt_intr(void)
{
	struct kvm_vcpu *vcpu = __this_cpu_read(current_vcpu);

	kvm_make_request(KVM_REQ_PMI, vcpu);
	__set_bit(MSR_CORE_PERF_GLOBAL_OVF_CTRL_TRACE_TOPA_PMI_BIT,
			(unsigned long *)&vcpu->arch.pmu.global_status);
}

static struct perf_guest_info_callbacks kvm_guest_cbs = {
	.is_in_guest		= kvm_is_in_guest,
	.is_user_mode		= kvm_is_user_mode,
	.get_guest_ip		= kvm_get_guest_ip,
	.handle_intel_pt_intr	= NULL,
};

#ifdef CONFIG_X86_64
static void pvclock_gtod_update_fn(struct work_struct *work)
{
	struct kvm *kvm;

	struct kvm_vcpu *vcpu;
	int i;

	mutex_lock(&kvm_lock);
	list_for_each_entry(kvm, &vm_list, vm_list)
		kvm_for_each_vcpu(i, vcpu, kvm)
			kvm_make_request(KVM_REQ_MASTERCLOCK_UPDATE, vcpu);
	atomic_set(&kvm_guest_has_master_clock, 0);
	mutex_unlock(&kvm_lock);
}

static DECLARE_WORK(pvclock_gtod_work, pvclock_gtod_update_fn);

/*
 * Indirection to move queue_work() out of the tk_core.seq write held
 * region to prevent possible deadlocks against time accessors which
 * are invoked with work related locks held.
 */
static void pvclock_irq_work_fn(struct irq_work *w)
{
	queue_work(system_long_wq, &pvclock_gtod_work);
}

static DEFINE_IRQ_WORK(pvclock_irq_work, pvclock_irq_work_fn);

/*
 * Notification about pvclock gtod data update.
 */
static int pvclock_gtod_notify(struct notifier_block *nb, unsigned long unused,
			       void *priv)
{
	struct pvclock_gtod_data *gtod = &pvclock_gtod_data;
	struct timekeeper *tk = priv;

	update_pvclock_gtod(tk);

	/*
	 * Disable master clock if host does not trust, or does not use,
	 * TSC based clocksource. Delegate queue_work() to irq_work as
	 * this is invoked with tk_core.seq write held.
	 */
	if (!gtod_is_based_on_tsc(gtod->clock.vclock_mode) &&
	    atomic_read(&kvm_guest_has_master_clock) != 0)
		irq_work_queue(&pvclock_irq_work);
	return 0;
}

static struct notifier_block pvclock_gtod_notifier = {
	.notifier_call = pvclock_gtod_notify,
};
#endif

int kvm_arch_init(void *opaque)
{
	struct kvm_x86_init_ops *ops = opaque;
	int r;

	if (kvm_x86_ops.hardware_enable) {
		printk(KERN_ERR "kvm: already loaded the other module\n");
		r = -EEXIST;
		goto out;
	}

	if (!ops->cpu_has_kvm_support()) {
		pr_err_ratelimited("kvm: no hardware support\n");
		r = -EOPNOTSUPP;
		goto out;
	}
	if (ops->disabled_by_bios()) {
		pr_err_ratelimited("kvm: disabled by bios\n");
		r = -EOPNOTSUPP;
		goto out;
	}

	/*
	 * KVM explicitly assumes that the guest has an FPU and
	 * FXSAVE/FXRSTOR. For example, the KVM_GET_FPU explicitly casts the
	 * vCPU's FPU state as a fxregs_state struct.
	 */
	if (!boot_cpu_has(X86_FEATURE_FPU) || !boot_cpu_has(X86_FEATURE_FXSR)) {
		printk(KERN_ERR "kvm: inadequate fpu\n");
		r = -EOPNOTSUPP;
		goto out;
	}

	r = -ENOMEM;
	x86_fpu_cache = kmem_cache_create("x86_fpu", sizeof(struct fpu),
					  __alignof__(struct fpu), SLAB_ACCOUNT,
					  NULL);
	if (!x86_fpu_cache) {
		printk(KERN_ERR "kvm: failed to allocate cache for x86 fpu\n");
		goto out;
	}

	x86_emulator_cache = kvm_alloc_emulator_cache();
	if (!x86_emulator_cache) {
		pr_err("kvm: failed to allocate cache for x86 emulator\n");
		goto out_free_x86_fpu_cache;
	}

	user_return_msrs = alloc_percpu(struct kvm_user_return_msrs);
	if (!user_return_msrs) {
		printk(KERN_ERR "kvm: failed to allocate percpu kvm_user_return_msrs\n");
		goto out_free_x86_emulator_cache;
	}
	kvm_nr_uret_msrs = 0;

	r = kvm_mmu_vendor_module_init();
	if (r)
		goto out_free_percpu;

	kvm_timer_init();

	if (boot_cpu_has(X86_FEATURE_XSAVE)) {
		host_xcr0 = xgetbv(XCR_XFEATURE_ENABLED_MASK);
		supported_xcr0 = host_xcr0 & KVM_SUPPORTED_XCR0;
	}

	if (pi_inject_timer == -1)
		pi_inject_timer = housekeeping_enabled(HK_FLAG_TIMER);
#ifdef CONFIG_X86_64
	pvclock_gtod_register_notifier(&pvclock_gtod_notifier);

	if (hypervisor_is_type(X86_HYPER_MS_HYPERV))
		set_hv_tscchange_cb(kvm_hyperv_tsc_notifier);
#endif

	return 0;

out_free_percpu:
	free_percpu(user_return_msrs);
out_free_x86_emulator_cache:
	kmem_cache_destroy(x86_emulator_cache);
out_free_x86_fpu_cache:
	kmem_cache_destroy(x86_fpu_cache);
out:
	return r;
}

void kvm_arch_exit(void)
{
#ifdef CONFIG_X86_64
	if (hypervisor_is_type(X86_HYPER_MS_HYPERV))
		clear_hv_tscchange_cb();
#endif
	kvm_lapic_exit();

	if (!boot_cpu_has(X86_FEATURE_CONSTANT_TSC))
		cpufreq_unregister_notifier(&kvmclock_cpufreq_notifier_block,
					    CPUFREQ_TRANSITION_NOTIFIER);
	cpuhp_remove_state_nocalls(CPUHP_AP_X86_KVM_CLK_ONLINE);
#ifdef CONFIG_X86_64
	pvclock_gtod_unregister_notifier(&pvclock_gtod_notifier);
	irq_work_sync(&pvclock_irq_work);
	cancel_work_sync(&pvclock_gtod_work);
#endif
	kvm_x86_ops.hardware_enable = NULL;
	kvm_mmu_vendor_module_exit();
	free_percpu(user_return_msrs);
	kmem_cache_destroy(x86_emulator_cache);
	kmem_cache_destroy(x86_fpu_cache);
#ifdef CONFIG_KVM_XEN
	static_key_deferred_flush(&kvm_xen_enabled);
	WARN_ON(static_branch_unlikely(&kvm_xen_enabled.key));
#endif
}

static int __kvm_vcpu_halt(struct kvm_vcpu *vcpu, int state, int reason)
{
	++vcpu->stat.halt_exits;
	if (lapic_in_kernel(vcpu)) {
		vcpu->arch.mp_state = state;
		return 1;
	} else {
		vcpu->run->exit_reason = reason;
		return 0;
	}
}

int kvm_vcpu_halt(struct kvm_vcpu *vcpu)
{
	return __kvm_vcpu_halt(vcpu, KVM_MP_STATE_HALTED, KVM_EXIT_HLT);
}
EXPORT_SYMBOL_GPL(kvm_vcpu_halt);

int kvm_emulate_halt(struct kvm_vcpu *vcpu)
{
	int ret = kvm_skip_emulated_instruction(vcpu);
	/*
	 * TODO: we might be squashing a GUESTDBG_SINGLESTEP-triggered
	 * KVM_EXIT_DEBUG here.
	 */
	return kvm_vcpu_halt(vcpu) && ret;
}
EXPORT_SYMBOL_GPL(kvm_emulate_halt);

int kvm_emulate_ap_reset_hold(struct kvm_vcpu *vcpu)
{
	int ret = kvm_skip_emulated_instruction(vcpu);

	return __kvm_vcpu_halt(vcpu, KVM_MP_STATE_AP_RESET_HOLD, KVM_EXIT_AP_RESET_HOLD) && ret;
}
EXPORT_SYMBOL_GPL(kvm_emulate_ap_reset_hold);

#ifdef CONFIG_X86_64
static int kvm_pv_clock_pairing(struct kvm_vcpu *vcpu, gpa_t paddr,
			        unsigned long clock_type)
{
	struct kvm_clock_pairing clock_pairing;
	struct timespec64 ts;
	u64 cycle;
	int ret;

	if (clock_type != KVM_CLOCK_PAIRING_WALLCLOCK)
		return -KVM_EOPNOTSUPP;

	/*
	 * When tsc is in permanent catchup mode guests won't be able to use
	 * pvclock_read_retry loop to get consistent view of pvclock
	 */
	if (vcpu->arch.tsc_always_catchup)
		return -KVM_EOPNOTSUPP;

	if (!kvm_get_walltime_and_clockread(&ts, &cycle))
		return -KVM_EOPNOTSUPP;

	clock_pairing.sec = ts.tv_sec;
	clock_pairing.nsec = ts.tv_nsec;
	clock_pairing.tsc = kvm_read_l1_tsc(vcpu, cycle);
	clock_pairing.flags = 0;
	memset(&clock_pairing.pad, 0, sizeof(clock_pairing.pad));

	ret = 0;
	if (kvm_write_guest(vcpu->kvm, paddr, &clock_pairing,
			    sizeof(struct kvm_clock_pairing)))
		ret = -KVM_EFAULT;

	return ret;
}
#endif

/*
 * kvm_pv_kick_cpu_op:  Kick a vcpu.
 *
 * @apicid - apicid of vcpu to be kicked.
 */
static void kvm_pv_kick_cpu_op(struct kvm *kvm, unsigned long flags, int apicid)
{
	/*
	 * All other fields are unused for APIC_DM_REMRD, but may be consumed by
	 * common code, e.g. for tracing. Defer initialization to the compiler.
	 */
	struct kvm_lapic_irq lapic_irq = {
		.delivery_mode = APIC_DM_REMRD,
		.dest_mode = APIC_DEST_PHYSICAL,
		.shorthand = APIC_DEST_NOSHORT,
		.dest_id = apicid,
	};

	kvm_irq_delivery_to_apic(kvm, NULL, &lapic_irq, NULL);
}

bool kvm_apicv_activated(struct kvm *kvm)
{
	return (READ_ONCE(kvm->arch.apicv_inhibit_reasons) == 0);
}
EXPORT_SYMBOL_GPL(kvm_apicv_activated);

static void kvm_apicv_init(struct kvm *kvm)
{
	mutex_init(&kvm->arch.apicv_update_lock);

	if (enable_apicv)
		clear_bit(APICV_INHIBIT_REASON_DISABLE,
			  &kvm->arch.apicv_inhibit_reasons);
	else
		set_bit(APICV_INHIBIT_REASON_DISABLE,
			&kvm->arch.apicv_inhibit_reasons);
}

static void kvm_sched_yield(struct kvm_vcpu *vcpu, unsigned long dest_id)
{
	struct kvm_vcpu *target = NULL;
	struct kvm_apic_map *map;

	vcpu->stat.directed_yield_attempted++;

	if (single_task_running())
		goto no_yield;

	rcu_read_lock();
	map = rcu_dereference(vcpu->kvm->arch.apic_map);

	if (likely(map) && dest_id <= map->max_apic_id && map->phys_map[dest_id])
		target = map->phys_map[dest_id]->vcpu;

	rcu_read_unlock();

	if (!target || !READ_ONCE(target->ready))
		goto no_yield;

	/* Ignore requests to yield to self */
	if (vcpu == target)
		goto no_yield;

	if (kvm_vcpu_yield_to(target) <= 0)
		goto no_yield;

	vcpu->stat.directed_yield_successful++;

no_yield:
	return;
}

static int complete_hypercall_exit(struct kvm_vcpu *vcpu)
{
	u64 ret = vcpu->run->hypercall.ret;

	if (!is_64_bit_mode(vcpu))
		ret = (u32)ret;
	kvm_rax_write(vcpu, ret);
	++vcpu->stat.hypercalls;
	return kvm_skip_emulated_instruction(vcpu);
}

int kvm_emulate_hypercall(struct kvm_vcpu *vcpu)
{
	unsigned long nr, a0, a1, a2, a3, ret;
	int op_64_bit;

	if (kvm_xen_hypercall_enabled(vcpu->kvm))
		return kvm_xen_hypercall(vcpu);

	if (kvm_hv_hypercall_enabled(vcpu))
		return kvm_hv_hypercall(vcpu);

	nr = kvm_rax_read(vcpu);
	a0 = kvm_rbx_read(vcpu);
	a1 = kvm_rcx_read(vcpu);
	a2 = kvm_rdx_read(vcpu);
	a3 = kvm_rsi_read(vcpu);

	trace_kvm_hypercall(nr, a0, a1, a2, a3);

	op_64_bit = is_64_bit_hypercall(vcpu);
	if (!op_64_bit) {
		nr &= 0xFFFFFFFF;
		a0 &= 0xFFFFFFFF;
		a1 &= 0xFFFFFFFF;
		a2 &= 0xFFFFFFFF;
		a3 &= 0xFFFFFFFF;
	}

	if (static_call(kvm_x86_get_cpl)(vcpu) != 0) {
		ret = -KVM_EPERM;
		goto out;
	}

	ret = -KVM_ENOSYS;

	switch (nr) {
	case KVM_HC_VAPIC_POLL_IRQ:
		ret = 0;
		break;
	case KVM_HC_KICK_CPU:
		if (!guest_pv_has(vcpu, KVM_FEATURE_PV_UNHALT))
			break;

		kvm_pv_kick_cpu_op(vcpu->kvm, a0, a1);
		kvm_sched_yield(vcpu, a1);
		ret = 0;
		break;
#ifdef CONFIG_X86_64
	case KVM_HC_CLOCK_PAIRING:
		ret = kvm_pv_clock_pairing(vcpu, a0, a1);
		break;
#endif
	case KVM_HC_SEND_IPI:
		if (!guest_pv_has(vcpu, KVM_FEATURE_PV_SEND_IPI))
			break;

		ret = kvm_pv_send_ipi(vcpu->kvm, a0, a1, a2, a3, op_64_bit);
		break;
	case KVM_HC_SCHED_YIELD:
		if (!guest_pv_has(vcpu, KVM_FEATURE_PV_SCHED_YIELD))
			break;

		kvm_sched_yield(vcpu, a0);
		ret = 0;
		break;
	case KVM_HC_MAP_GPA_RANGE: {
		u64 gpa = a0, npages = a1, attrs = a2;

		ret = -KVM_ENOSYS;
		if (!(vcpu->kvm->arch.hypercall_exit_enabled & (1 << KVM_HC_MAP_GPA_RANGE)))
			break;

		if (!PAGE_ALIGNED(gpa) || !npages ||
		    gpa_to_gfn(gpa) + npages <= gpa_to_gfn(gpa)) {
			ret = -KVM_EINVAL;
			break;
		}

		vcpu->run->exit_reason        = KVM_EXIT_HYPERCALL;
		vcpu->run->hypercall.nr       = KVM_HC_MAP_GPA_RANGE;
		vcpu->run->hypercall.args[0]  = gpa;
		vcpu->run->hypercall.args[1]  = npages;
		vcpu->run->hypercall.args[2]  = attrs;
		vcpu->run->hypercall.longmode = op_64_bit;
		vcpu->arch.complete_userspace_io = complete_hypercall_exit;
		return 0;
	}
	default:
		ret = -KVM_ENOSYS;
		break;
	}
out:
	if (!op_64_bit)
		ret = (u32)ret;
	kvm_rax_write(vcpu, ret);

	++vcpu->stat.hypercalls;
	return kvm_skip_emulated_instruction(vcpu);
}
EXPORT_SYMBOL_GPL(kvm_emulate_hypercall);

static int emulator_fix_hypercall(struct x86_emulate_ctxt *ctxt)
{
	struct kvm_vcpu *vcpu = emul_to_vcpu(ctxt);
	char instruction[3];
	unsigned long rip = kvm_rip_read(vcpu);

	static_call(kvm_x86_patch_hypercall)(vcpu, instruction);

	return emulator_write_emulated(ctxt, rip, instruction, 3,
		&ctxt->exception);
}

static int dm_request_for_irq_injection(struct kvm_vcpu *vcpu)
{
	return vcpu->run->request_interrupt_window &&
		likely(!pic_in_kernel(vcpu->kvm));
}

static void post_kvm_run_save(struct kvm_vcpu *vcpu)
{
	struct kvm_run *kvm_run = vcpu->run;

	kvm_run->if_flag = static_call(kvm_x86_get_if_flag)(vcpu);
	kvm_run->cr8 = kvm_get_cr8(vcpu);
	kvm_run->apic_base = kvm_get_apic_base(vcpu);

	/*
	 * The call to kvm_ready_for_interrupt_injection() may end up in
	 * kvm_xen_has_interrupt() which may require the srcu lock to be
	 * held, to protect against changes in the vcpu_info address.
	 */
	vcpu->srcu_idx = srcu_read_lock(&vcpu->kvm->srcu);
	kvm_run->ready_for_interrupt_injection =
		pic_in_kernel(vcpu->kvm) ||
		kvm_vcpu_ready_for_interrupt_injection(vcpu);
	srcu_read_unlock(&vcpu->kvm->srcu, vcpu->srcu_idx);

	if (is_smm(vcpu))
		kvm_run->flags |= KVM_RUN_X86_SMM;
}

static void update_cr8_intercept(struct kvm_vcpu *vcpu)
{
	int max_irr, tpr;

	if (!kvm_x86_ops.update_cr8_intercept)
		return;

	if (!lapic_in_kernel(vcpu))
		return;

	if (vcpu->arch.apicv_active)
		return;

	if (!vcpu->arch.apic->vapic_addr)
		max_irr = kvm_lapic_find_highest_irr(vcpu);
	else
		max_irr = -1;

	if (max_irr != -1)
		max_irr >>= 4;

	tpr = kvm_lapic_get_cr8(vcpu);

	static_call(kvm_x86_update_cr8_intercept)(vcpu, tpr, max_irr);
}


int kvm_check_nested_events(struct kvm_vcpu *vcpu)
{
	if (kvm_check_request(KVM_REQ_TRIPLE_FAULT, vcpu)) {
		kvm_x86_ops.nested_ops->triple_fault(vcpu);
		return 1;
	}

	return kvm_x86_ops.nested_ops->check_events(vcpu);
}

static void kvm_inject_exception(struct kvm_vcpu *vcpu)
{
	trace_kvm_inj_exception(vcpu->arch.exception.nr,
				vcpu->arch.exception.has_error_code,
				vcpu->arch.exception.error_code,
				vcpu->arch.exception.injected);

	if (vcpu->arch.exception.error_code && !is_protmode(vcpu))
		vcpu->arch.exception.error_code = false;
	static_call(kvm_x86_queue_exception)(vcpu);
}

static int inject_pending_event(struct kvm_vcpu *vcpu, bool *req_immediate_exit)
{
	int r;
	bool can_inject = true;

	/* try to reinject previous events if any */

	if (vcpu->arch.exception.injected) {
		kvm_inject_exception(vcpu);
		can_inject = false;
	}
	/*
	 * Do not inject an NMI or interrupt if there is a pending
	 * exception.  Exceptions and interrupts are recognized at
	 * instruction boundaries, i.e. the start of an instruction.
	 * Trap-like exceptions, e.g. #DB, have higher priority than
	 * NMIs and interrupts, i.e. traps are recognized before an
	 * NMI/interrupt that's pending on the same instruction.
	 * Fault-like exceptions, e.g. #GP and #PF, are the lowest
	 * priority, but are only generated (pended) during instruction
	 * execution, i.e. a pending fault-like exception means the
	 * fault occurred on the *previous* instruction and must be
	 * serviced prior to recognizing any new events in order to
	 * fully complete the previous instruction.
	 */
	else if (!vcpu->arch.exception.pending) {
		if (vcpu->arch.nmi_injected) {
			static_call(kvm_x86_set_nmi)(vcpu);
			can_inject = false;
		} else if (vcpu->arch.interrupt.injected) {
			static_call(kvm_x86_set_irq)(vcpu);
			can_inject = false;
		}
	}

	WARN_ON_ONCE(vcpu->arch.exception.injected &&
		     vcpu->arch.exception.pending);

	/*
	 * Call check_nested_events() even if we reinjected a previous event
	 * in order for caller to determine if it should require immediate-exit
	 * from L2 to L1 due to pending L1 events which require exit
	 * from L2 to L1.
	 */
	if (is_guest_mode(vcpu)) {
		r = kvm_check_nested_events(vcpu);
		if (r < 0)
			goto out;
	}

	/* try to inject new event if pending */
	if (vcpu->arch.exception.pending) {
		/*
		 * Fault-class exceptions, except #DBs, set RF=1 in the RFLAGS
		 * value pushed on the stack.  Trap-like exception and all #DBs
		 * leave RF as-is (KVM follows Intel's behavior in this regard;
		 * AMD states that code breakpoint #DBs excplitly clear RF=0).
		 *
		 * Note, most versions of Intel's SDM and AMD's APM incorrectly
		 * describe the behavior of General Detect #DBs, which are
		 * fault-like.  They do _not_ set RF, a la code breakpoints.
		 */
		if (exception_type(vcpu->arch.exception.nr) == EXCPT_FAULT)
			__kvm_set_rflags(vcpu, kvm_get_rflags(vcpu) |
					     X86_EFLAGS_RF);

		if (vcpu->arch.exception.nr == DB_VECTOR) {
			kvm_deliver_exception_payload(vcpu);
			if (vcpu->arch.dr7 & DR7_GD) {
				vcpu->arch.dr7 &= ~DR7_GD;
				kvm_update_dr7(vcpu);
			}
		}

		kvm_inject_exception(vcpu);

		vcpu->arch.exception.pending = false;
		vcpu->arch.exception.injected = true;

		can_inject = false;
	}

	/* Don't inject interrupts if the user asked to avoid doing so */
	if (vcpu->guest_debug & KVM_GUESTDBG_BLOCKIRQ)
		return 0;

	/*
	 * Finally, inject interrupt events.  If an event cannot be injected
	 * due to architectural conditions (e.g. IF=0) a window-open exit
	 * will re-request KVM_REQ_EVENT.  Sometimes however an event is pending
	 * and can architecturally be injected, but we cannot do it right now:
	 * an interrupt could have arrived just now and we have to inject it
	 * as a vmexit, or there could already an event in the queue, which is
	 * indicated by can_inject.  In that case we request an immediate exit
	 * in order to make progress and get back here for another iteration.
	 * The kvm_x86_ops hooks communicate this by returning -EBUSY.
	 */
	if (vcpu->arch.smi_pending) {
		r = can_inject ? static_call(kvm_x86_smi_allowed)(vcpu, true) : -EBUSY;
		if (r < 0)
			goto out;
		if (r) {
			vcpu->arch.smi_pending = false;
			++vcpu->arch.smi_count;
			enter_smm(vcpu);
			can_inject = false;
		} else
			static_call(kvm_x86_enable_smi_window)(vcpu);
	}

	if (vcpu->arch.nmi_pending) {
		r = can_inject ? static_call(kvm_x86_nmi_allowed)(vcpu, true) : -EBUSY;
		if (r < 0)
			goto out;
		if (r) {
			--vcpu->arch.nmi_pending;
			vcpu->arch.nmi_injected = true;
			static_call(kvm_x86_set_nmi)(vcpu);
			can_inject = false;
			WARN_ON(static_call(kvm_x86_nmi_allowed)(vcpu, true) < 0);
		}
		if (vcpu->arch.nmi_pending)
			static_call(kvm_x86_enable_nmi_window)(vcpu);
	}

	if (kvm_cpu_has_injectable_intr(vcpu)) {
		r = can_inject ? static_call(kvm_x86_interrupt_allowed)(vcpu, true) : -EBUSY;
		if (r < 0)
			goto out;
		if (r) {
			kvm_queue_interrupt(vcpu, kvm_cpu_get_interrupt(vcpu), false);
			static_call(kvm_x86_set_irq)(vcpu);
			WARN_ON(static_call(kvm_x86_interrupt_allowed)(vcpu, true) < 0);
		}
		if (kvm_cpu_has_injectable_intr(vcpu))
			static_call(kvm_x86_enable_irq_window)(vcpu);
	}

	if (is_guest_mode(vcpu) &&
	    kvm_x86_ops.nested_ops->hv_timer_pending &&
	    kvm_x86_ops.nested_ops->hv_timer_pending(vcpu))
		*req_immediate_exit = true;

	WARN_ON(vcpu->arch.exception.pending);
	return 0;

out:
	if (r == -EBUSY) {
		*req_immediate_exit = true;
		r = 0;
	}
	return r;
}

static void process_nmi(struct kvm_vcpu *vcpu)
{
	unsigned limit = 2;

	/*
	 * x86 is limited to one NMI running, and one NMI pending after it.
	 * If an NMI is already in progress, limit further NMIs to just one.
	 * Otherwise, allow two (and we'll inject the first one immediately).
	 */
	if (static_call(kvm_x86_get_nmi_mask)(vcpu) || vcpu->arch.nmi_injected)
		limit = 1;

	vcpu->arch.nmi_pending += atomic_xchg(&vcpu->arch.nmi_queued, 0);
	vcpu->arch.nmi_pending = min(vcpu->arch.nmi_pending, limit);
	kvm_make_request(KVM_REQ_EVENT, vcpu);
}

static u32 enter_smm_get_segment_flags(struct kvm_segment *seg)
{
	u32 flags = 0;
	flags |= seg->g       << 23;
	flags |= seg->db      << 22;
	flags |= seg->l       << 21;
	flags |= seg->avl     << 20;
	flags |= seg->present << 15;
	flags |= seg->dpl     << 13;
	flags |= seg->s       << 12;
	flags |= seg->type    << 8;
	return flags;
}

static void enter_smm_save_seg_32(struct kvm_vcpu *vcpu, char *buf, int n)
{
	struct kvm_segment seg;
	int offset;

	kvm_get_segment(vcpu, &seg, n);
	put_smstate(u32, buf, 0x7fa8 + n * 4, seg.selector);

	if (n < 3)
		offset = 0x7f84 + n * 12;
	else
		offset = 0x7f2c + (n - 3) * 12;

	put_smstate(u32, buf, offset + 8, seg.base);
	put_smstate(u32, buf, offset + 4, seg.limit);
	put_smstate(u32, buf, offset, enter_smm_get_segment_flags(&seg));
}

#ifdef CONFIG_X86_64
static void enter_smm_save_seg_64(struct kvm_vcpu *vcpu, char *buf, int n)
{
	struct kvm_segment seg;
	int offset;
	u16 flags;

	kvm_get_segment(vcpu, &seg, n);
	offset = 0x7e00 + n * 16;

	flags = enter_smm_get_segment_flags(&seg) >> 8;
	put_smstate(u16, buf, offset, seg.selector);
	put_smstate(u16, buf, offset + 2, flags);
	put_smstate(u32, buf, offset + 4, seg.limit);
	put_smstate(u64, buf, offset + 8, seg.base);
}
#endif

static void enter_smm_save_state_32(struct kvm_vcpu *vcpu, char *buf)
{
	struct desc_ptr dt;
	struct kvm_segment seg;
	unsigned long val;
	int i;

	put_smstate(u32, buf, 0x7ffc, kvm_read_cr0(vcpu));
	put_smstate(u32, buf, 0x7ff8, kvm_read_cr3(vcpu));
	put_smstate(u32, buf, 0x7ff4, kvm_get_rflags(vcpu));
	put_smstate(u32, buf, 0x7ff0, kvm_rip_read(vcpu));

	for (i = 0; i < 8; i++)
		put_smstate(u32, buf, 0x7fd0 + i * 4, kvm_register_read_raw(vcpu, i));

	kvm_get_dr(vcpu, 6, &val);
	put_smstate(u32, buf, 0x7fcc, (u32)val);
	kvm_get_dr(vcpu, 7, &val);
	put_smstate(u32, buf, 0x7fc8, (u32)val);

	kvm_get_segment(vcpu, &seg, VCPU_SREG_TR);
	put_smstate(u32, buf, 0x7fc4, seg.selector);
	put_smstate(u32, buf, 0x7f64, seg.base);
	put_smstate(u32, buf, 0x7f60, seg.limit);
	put_smstate(u32, buf, 0x7f5c, enter_smm_get_segment_flags(&seg));

	kvm_get_segment(vcpu, &seg, VCPU_SREG_LDTR);
	put_smstate(u32, buf, 0x7fc0, seg.selector);
	put_smstate(u32, buf, 0x7f80, seg.base);
	put_smstate(u32, buf, 0x7f7c, seg.limit);
	put_smstate(u32, buf, 0x7f78, enter_smm_get_segment_flags(&seg));

	static_call(kvm_x86_get_gdt)(vcpu, &dt);
	put_smstate(u32, buf, 0x7f74, dt.address);
	put_smstate(u32, buf, 0x7f70, dt.size);

	static_call(kvm_x86_get_idt)(vcpu, &dt);
	put_smstate(u32, buf, 0x7f58, dt.address);
	put_smstate(u32, buf, 0x7f54, dt.size);

	for (i = 0; i < 6; i++)
		enter_smm_save_seg_32(vcpu, buf, i);

	put_smstate(u32, buf, 0x7f14, kvm_read_cr4(vcpu));

	/* revision id */
	put_smstate(u32, buf, 0x7efc, 0x00020000);
	put_smstate(u32, buf, 0x7ef8, vcpu->arch.smbase);
}

#ifdef CONFIG_X86_64
static void enter_smm_save_state_64(struct kvm_vcpu *vcpu, char *buf)
{
	struct desc_ptr dt;
	struct kvm_segment seg;
	unsigned long val;
	int i;

	for (i = 0; i < 16; i++)
		put_smstate(u64, buf, 0x7ff8 - i * 8, kvm_register_read_raw(vcpu, i));

	put_smstate(u64, buf, 0x7f78, kvm_rip_read(vcpu));
	put_smstate(u32, buf, 0x7f70, kvm_get_rflags(vcpu));

	kvm_get_dr(vcpu, 6, &val);
	put_smstate(u64, buf, 0x7f68, val);
	kvm_get_dr(vcpu, 7, &val);
	put_smstate(u64, buf, 0x7f60, val);

	put_smstate(u64, buf, 0x7f58, kvm_read_cr0(vcpu));
	put_smstate(u64, buf, 0x7f50, kvm_read_cr3(vcpu));
	put_smstate(u64, buf, 0x7f48, kvm_read_cr4(vcpu));

	put_smstate(u32, buf, 0x7f00, vcpu->arch.smbase);

	/* revision id */
	put_smstate(u32, buf, 0x7efc, 0x00020064);

	put_smstate(u64, buf, 0x7ed0, vcpu->arch.efer);

	kvm_get_segment(vcpu, &seg, VCPU_SREG_TR);
	put_smstate(u16, buf, 0x7e90, seg.selector);
	put_smstate(u16, buf, 0x7e92, enter_smm_get_segment_flags(&seg) >> 8);
	put_smstate(u32, buf, 0x7e94, seg.limit);
	put_smstate(u64, buf, 0x7e98, seg.base);

	static_call(kvm_x86_get_idt)(vcpu, &dt);
	put_smstate(u32, buf, 0x7e84, dt.size);
	put_smstate(u64, buf, 0x7e88, dt.address);

	kvm_get_segment(vcpu, &seg, VCPU_SREG_LDTR);
	put_smstate(u16, buf, 0x7e70, seg.selector);
	put_smstate(u16, buf, 0x7e72, enter_smm_get_segment_flags(&seg) >> 8);
	put_smstate(u32, buf, 0x7e74, seg.limit);
	put_smstate(u64, buf, 0x7e78, seg.base);

	static_call(kvm_x86_get_gdt)(vcpu, &dt);
	put_smstate(u32, buf, 0x7e64, dt.size);
	put_smstate(u64, buf, 0x7e68, dt.address);

	for (i = 0; i < 6; i++)
		enter_smm_save_seg_64(vcpu, buf, i);
}
#endif

static void enter_smm(struct kvm_vcpu *vcpu)
{
	struct kvm_segment cs, ds;
	struct desc_ptr dt;
	unsigned long cr0;
	char buf[512];

	memset(buf, 0, 512);
#ifdef CONFIG_X86_64
	if (guest_cpuid_has(vcpu, X86_FEATURE_LM))
		enter_smm_save_state_64(vcpu, buf);
	else
#endif
		enter_smm_save_state_32(vcpu, buf);

	/*
	 * Give enter_smm() a chance to make ISA-specific changes to the vCPU
	 * state (e.g. leave guest mode) after we've saved the state into the
	 * SMM state-save area.
	 */
	static_call(kvm_x86_enter_smm)(vcpu, buf);

	kvm_smm_changed(vcpu, true);
	kvm_vcpu_write_guest(vcpu, vcpu->arch.smbase + 0xfe00, buf, sizeof(buf));

	if (static_call(kvm_x86_get_nmi_mask)(vcpu))
		vcpu->arch.hflags |= HF_SMM_INSIDE_NMI_MASK;
	else
		static_call(kvm_x86_set_nmi_mask)(vcpu, true);

	kvm_set_rflags(vcpu, X86_EFLAGS_FIXED);
	kvm_rip_write(vcpu, 0x8000);

	cr0 = vcpu->arch.cr0 & ~(X86_CR0_PE | X86_CR0_EM | X86_CR0_TS | X86_CR0_PG);
	static_call(kvm_x86_set_cr0)(vcpu, cr0);
	vcpu->arch.cr0 = cr0;

	static_call(kvm_x86_set_cr4)(vcpu, 0);

	/* Undocumented: IDT limit is set to zero on entry to SMM.  */
	dt.address = dt.size = 0;
	static_call(kvm_x86_set_idt)(vcpu, &dt);

	kvm_set_dr(vcpu, 7, DR7_FIXED_1);

	cs.selector = (vcpu->arch.smbase >> 4) & 0xffff;
	cs.base = vcpu->arch.smbase;

	ds.selector = 0;
	ds.base = 0;

	cs.limit    = ds.limit = 0xffffffff;
	cs.type     = ds.type = 0x3;
	cs.dpl      = ds.dpl = 0;
	cs.db       = ds.db = 0;
	cs.s        = ds.s = 1;
	cs.l        = ds.l = 0;
	cs.g        = ds.g = 1;
	cs.avl      = ds.avl = 0;
	cs.present  = ds.present = 1;
	cs.unusable = ds.unusable = 0;
	cs.padding  = ds.padding = 0;

	kvm_set_segment(vcpu, &cs, VCPU_SREG_CS);
	kvm_set_segment(vcpu, &ds, VCPU_SREG_DS);
	kvm_set_segment(vcpu, &ds, VCPU_SREG_ES);
	kvm_set_segment(vcpu, &ds, VCPU_SREG_FS);
	kvm_set_segment(vcpu, &ds, VCPU_SREG_GS);
	kvm_set_segment(vcpu, &ds, VCPU_SREG_SS);

#ifdef CONFIG_X86_64
	if (guest_cpuid_has(vcpu, X86_FEATURE_LM))
		static_call(kvm_x86_set_efer)(vcpu, 0);
#endif

	kvm_update_cpuid_runtime(vcpu);
	kvm_mmu_reset_context(vcpu);
}

static void process_smi(struct kvm_vcpu *vcpu)
{
	vcpu->arch.smi_pending = true;
	kvm_make_request(KVM_REQ_EVENT, vcpu);
}

void kvm_make_scan_ioapic_request_mask(struct kvm *kvm,
				       unsigned long *vcpu_bitmap)
{
	cpumask_var_t cpus;

	zalloc_cpumask_var(&cpus, GFP_ATOMIC);

	kvm_make_vcpus_request_mask(kvm, KVM_REQ_SCAN_IOAPIC,
				    NULL, vcpu_bitmap, cpus);

	free_cpumask_var(cpus);
}

void kvm_make_scan_ioapic_request(struct kvm *kvm)
{
	kvm_make_all_cpus_request(kvm, KVM_REQ_SCAN_IOAPIC);
}

void kvm_vcpu_update_apicv(struct kvm_vcpu *vcpu)
{
	bool activate;

	if (!lapic_in_kernel(vcpu))
		return;

	mutex_lock(&vcpu->kvm->arch.apicv_update_lock);

	activate = kvm_apicv_activated(vcpu->kvm);
	if (vcpu->arch.apicv_active == activate)
		goto out;

	vcpu->arch.apicv_active = activate;
	kvm_apic_update_apicv(vcpu);
	static_call(kvm_x86_refresh_apicv_exec_ctrl)(vcpu);

	/*
	 * When APICv gets disabled, we may still have injected interrupts
	 * pending. At the same time, KVM_REQ_EVENT may not be set as APICv was
	 * still active when the interrupt got accepted. Make sure
	 * inject_pending_event() is called to check for that.
	 */
	if (!vcpu->arch.apicv_active)
		kvm_make_request(KVM_REQ_EVENT, vcpu);

out:
	mutex_unlock(&vcpu->kvm->arch.apicv_update_lock);
}
EXPORT_SYMBOL_GPL(kvm_vcpu_update_apicv);

void __kvm_request_apicv_update(struct kvm *kvm, bool activate, ulong bit)
{
	unsigned long old, new;

	if (!kvm_x86_ops.check_apicv_inhibit_reasons ||
	    !static_call(kvm_x86_check_apicv_inhibit_reasons)(bit))
		return;

	old = new = kvm->arch.apicv_inhibit_reasons;

	if (activate)
		__clear_bit(bit, &new);
	else
		__set_bit(bit, &new);

	if (!!old != !!new) {
		trace_kvm_apicv_update_request(activate, bit);
		kvm_make_all_cpus_request(kvm, KVM_REQ_APICV_UPDATE);
		kvm->arch.apicv_inhibit_reasons = new;
		if (new) {
			unsigned long gfn = gpa_to_gfn(APIC_DEFAULT_PHYS_BASE);
			kvm_zap_gfn_range(kvm, gfn, gfn+1);
		}
	} else
		kvm->arch.apicv_inhibit_reasons = new;
}
EXPORT_SYMBOL_GPL(__kvm_request_apicv_update);

void kvm_request_apicv_update(struct kvm *kvm, bool activate, ulong bit)
{
	mutex_lock(&kvm->arch.apicv_update_lock);
	__kvm_request_apicv_update(kvm, activate, bit);
	mutex_unlock(&kvm->arch.apicv_update_lock);
}
EXPORT_SYMBOL_GPL(kvm_request_apicv_update);

static void vcpu_scan_ioapic(struct kvm_vcpu *vcpu)
{
	if (!kvm_apic_present(vcpu))
		return;

	bitmap_zero(vcpu->arch.ioapic_handled_vectors, 256);

	if (irqchip_split(vcpu->kvm))
		kvm_scan_ioapic_routes(vcpu, vcpu->arch.ioapic_handled_vectors);
	else {
		static_call_cond(kvm_x86_sync_pir_to_irr)(vcpu);
		if (ioapic_in_kernel(vcpu->kvm))
			kvm_ioapic_scan_entry(vcpu, vcpu->arch.ioapic_handled_vectors);
	}

	if (is_guest_mode(vcpu))
		vcpu->arch.load_eoi_exitmap_pending = true;
	else
		kvm_make_request(KVM_REQ_LOAD_EOI_EXITMAP, vcpu);
}

static void vcpu_load_eoi_exitmap(struct kvm_vcpu *vcpu)
{
	u64 eoi_exit_bitmap[4];

	if (!kvm_apic_hw_enabled(vcpu->arch.apic))
		return;

	if (to_hv_vcpu(vcpu)) {
		bitmap_or((ulong *)eoi_exit_bitmap,
			  vcpu->arch.ioapic_handled_vectors,
			  to_hv_synic(vcpu)->vec_bitmap, 256);
		static_call(kvm_x86_load_eoi_exitmap)(vcpu, eoi_exit_bitmap);
		return;
	}

	static_call(kvm_x86_load_eoi_exitmap)(
		vcpu, (u64 *)vcpu->arch.ioapic_handled_vectors);
}

void kvm_arch_mmu_notifier_invalidate_range(struct kvm *kvm,
					    unsigned long start, unsigned long end)
{
	unsigned long apic_address;

	/*
	 * The physical address of apic access page is stored in the VMCS.
	 * Update it when it becomes invalid.
	 */
	apic_address = gfn_to_hva(kvm, APIC_DEFAULT_PHYS_BASE >> PAGE_SHIFT);
	if (start <= apic_address && apic_address < end)
		kvm_make_all_cpus_request(kvm, KVM_REQ_APIC_PAGE_RELOAD);
}

void kvm_arch_guest_memory_reclaimed(struct kvm *kvm)
{
	static_call_cond(kvm_x86_guest_memory_reclaimed)(kvm);
}

void kvm_vcpu_reload_apic_access_page(struct kvm_vcpu *vcpu)
{
	if (!lapic_in_kernel(vcpu))
		return;

	if (!kvm_x86_ops.set_apic_access_page_addr)
		return;

	static_call(kvm_x86_set_apic_access_page_addr)(vcpu);
}

void __kvm_request_immediate_exit(struct kvm_vcpu *vcpu)
{
	smp_send_reschedule(vcpu->cpu);
}
EXPORT_SYMBOL_GPL(__kvm_request_immediate_exit);

/*
 * Returns 1 to let vcpu_run() continue the guest execution loop without
 * exiting to the userspace.  Otherwise, the value will be returned to the
 * userspace.
 */
static int vcpu_enter_guest(struct kvm_vcpu *vcpu)
{
	int r;
	bool req_int_win =
		dm_request_for_irq_injection(vcpu) &&
		kvm_cpu_accept_dm_intr(vcpu);
	fastpath_t exit_fastpath;

	bool req_immediate_exit = false;

	/* Forbid vmenter if vcpu dirty ring is soft-full */
	if (unlikely(vcpu->kvm->dirty_ring_size &&
		     kvm_dirty_ring_soft_full(&vcpu->dirty_ring))) {
		vcpu->run->exit_reason = KVM_EXIT_DIRTY_RING_FULL;
		trace_kvm_dirty_ring_exit(vcpu);
		r = 0;
		goto out;
	}

	if (kvm_request_pending(vcpu)) {
		if (kvm_check_request(KVM_REQ_VM_BUGGED, vcpu)) {
			r = -EIO;
			goto out;
		}
		if (kvm_check_request(KVM_REQ_GET_NESTED_STATE_PAGES, vcpu)) {
			if (unlikely(!kvm_x86_ops.nested_ops->get_nested_state_pages(vcpu))) {
				r = 0;
				goto out;
			}
		}
		if (kvm_check_request(KVM_REQ_MMU_RELOAD, vcpu))
			kvm_mmu_unload(vcpu);
		if (kvm_check_request(KVM_REQ_MIGRATE_TIMER, vcpu))
			__kvm_migrate_timers(vcpu);
		if (kvm_check_request(KVM_REQ_MASTERCLOCK_UPDATE, vcpu))
			kvm_gen_update_masterclock(vcpu->kvm);
		if (kvm_check_request(KVM_REQ_GLOBAL_CLOCK_UPDATE, vcpu))
			kvm_gen_kvmclock_update(vcpu);
		if (kvm_check_request(KVM_REQ_CLOCK_UPDATE, vcpu)) {
			r = kvm_guest_time_update(vcpu);
			if (unlikely(r))
				goto out;
		}
		if (kvm_check_request(KVM_REQ_MMU_SYNC, vcpu))
			kvm_mmu_sync_roots(vcpu);
		if (kvm_check_request(KVM_REQ_LOAD_MMU_PGD, vcpu))
			kvm_mmu_load_pgd(vcpu);
		if (kvm_check_request(KVM_REQ_TLB_FLUSH, vcpu)) {
			kvm_vcpu_flush_tlb_all(vcpu);

			/* Flushing all ASIDs flushes the current ASID... */
			kvm_clear_request(KVM_REQ_TLB_FLUSH_CURRENT, vcpu);
		}
		kvm_service_local_tlb_flush_requests(vcpu);

		if (kvm_check_request(KVM_REQ_REPORT_TPR_ACCESS, vcpu)) {
			vcpu->run->exit_reason = KVM_EXIT_TPR_ACCESS;
			r = 0;
			goto out;
		}
		if (kvm_check_request(KVM_REQ_TRIPLE_FAULT, vcpu)) {
			if (is_guest_mode(vcpu)) {
				kvm_x86_ops.nested_ops->triple_fault(vcpu);
			} else {
				vcpu->run->exit_reason = KVM_EXIT_SHUTDOWN;
				vcpu->mmio_needed = 0;
				r = 0;
				goto out;
			}
		}
		if (kvm_check_request(KVM_REQ_APF_HALT, vcpu)) {
			/* Page is swapped out. Do synthetic halt */
			vcpu->arch.apf.halted = true;
			r = 1;
			goto out;
		}
		if (kvm_check_request(KVM_REQ_STEAL_UPDATE, vcpu))
			record_steal_time(vcpu);
		if (kvm_check_request(KVM_REQ_SMI, vcpu))
			process_smi(vcpu);
		if (kvm_check_request(KVM_REQ_NMI, vcpu))
			process_nmi(vcpu);
		if (kvm_check_request(KVM_REQ_PMU, vcpu))
			kvm_pmu_handle_event(vcpu);
		if (kvm_check_request(KVM_REQ_PMI, vcpu))
			kvm_pmu_deliver_pmi(vcpu);
		if (kvm_check_request(KVM_REQ_IOAPIC_EOI_EXIT, vcpu)) {
			BUG_ON(vcpu->arch.pending_ioapic_eoi > 255);
			if (test_bit(vcpu->arch.pending_ioapic_eoi,
				     vcpu->arch.ioapic_handled_vectors)) {
				vcpu->run->exit_reason = KVM_EXIT_IOAPIC_EOI;
				vcpu->run->eoi.vector =
						vcpu->arch.pending_ioapic_eoi;
				r = 0;
				goto out;
			}
		}
		if (kvm_check_request(KVM_REQ_SCAN_IOAPIC, vcpu))
			vcpu_scan_ioapic(vcpu);
		if (kvm_check_request(KVM_REQ_LOAD_EOI_EXITMAP, vcpu))
			vcpu_load_eoi_exitmap(vcpu);
		if (kvm_check_request(KVM_REQ_APIC_PAGE_RELOAD, vcpu))
			kvm_vcpu_reload_apic_access_page(vcpu);
		if (kvm_check_request(KVM_REQ_HV_CRASH, vcpu)) {
			vcpu->run->exit_reason = KVM_EXIT_SYSTEM_EVENT;
			vcpu->run->system_event.type = KVM_SYSTEM_EVENT_CRASH;
			r = 0;
			goto out;
		}
		if (kvm_check_request(KVM_REQ_HV_RESET, vcpu)) {
			vcpu->run->exit_reason = KVM_EXIT_SYSTEM_EVENT;
			vcpu->run->system_event.type = KVM_SYSTEM_EVENT_RESET;
			r = 0;
			goto out;
		}
		if (kvm_check_request(KVM_REQ_HV_EXIT, vcpu)) {
			struct kvm_vcpu_hv *hv_vcpu = to_hv_vcpu(vcpu);

			vcpu->run->exit_reason = KVM_EXIT_HYPERV;
			vcpu->run->hyperv = hv_vcpu->exit;
			r = 0;
			goto out;
		}

		/*
		 * KVM_REQ_HV_STIMER has to be processed after
		 * KVM_REQ_CLOCK_UPDATE, because Hyper-V SynIC timers
		 * depend on the guest clock being up-to-date
		 */
		if (kvm_check_request(KVM_REQ_HV_STIMER, vcpu))
			kvm_hv_process_stimers(vcpu);
		if (kvm_check_request(KVM_REQ_APICV_UPDATE, vcpu))
			kvm_vcpu_update_apicv(vcpu);
		if (kvm_check_request(KVM_REQ_APF_READY, vcpu))
			kvm_check_async_pf_completion(vcpu);
		if (kvm_check_request(KVM_REQ_MSR_FILTER_CHANGED, vcpu))
			static_call(kvm_x86_msr_filter_changed)(vcpu);

		if (kvm_check_request(KVM_REQ_UPDATE_CPU_DIRTY_LOGGING, vcpu))
			static_call(kvm_x86_update_cpu_dirty_logging)(vcpu);
	}

	if (kvm_check_request(KVM_REQ_EVENT, vcpu) || req_int_win ||
	    kvm_xen_has_interrupt(vcpu)) {
		++vcpu->stat.req_event;
		r = kvm_apic_accept_events(vcpu);
		if (r < 0) {
			r = 0;
			goto out;
		}
		if (vcpu->arch.mp_state == KVM_MP_STATE_INIT_RECEIVED) {
			r = 1;
			goto out;
		}

		r = inject_pending_event(vcpu, &req_immediate_exit);
		if (r < 0) {
			r = 0;
			goto out;
		}
		if (req_int_win)
			static_call(kvm_x86_enable_irq_window)(vcpu);

		if (kvm_lapic_enabled(vcpu)) {
			update_cr8_intercept(vcpu);
			kvm_lapic_sync_to_vapic(vcpu);
		}
	}

	r = kvm_mmu_reload(vcpu);
	if (unlikely(r)) {
		goto cancel_injection;
	}

	preempt_disable();

	static_call(kvm_x86_prepare_guest_switch)(vcpu);

	/*
	 * Disable IRQs before setting IN_GUEST_MODE.  Posted interrupt
	 * IPI are then delayed after guest entry, which ensures that they
	 * result in virtual interrupt delivery.
	 */
	local_irq_disable();
	vcpu->mode = IN_GUEST_MODE;

	srcu_read_unlock(&vcpu->kvm->srcu, vcpu->srcu_idx);

	/*
	 * 1) We should set ->mode before checking ->requests.  Please see
	 * the comment in kvm_vcpu_exiting_guest_mode().
	 *
	 * 2) For APICv, we should set ->mode before checking PID.ON. This
	 * pairs with the memory barrier implicit in pi_test_and_set_on
	 * (see vmx_deliver_posted_interrupt).
	 *
	 * 3) This also orders the write to mode from any reads to the page
	 * tables done while the VCPU is running.  Please see the comment
	 * in kvm_flush_remote_tlbs.
	 */
	smp_mb__after_srcu_read_unlock();

	/*
	 * This handles the case where a posted interrupt was
	 * notified with kvm_vcpu_kick.  Assigned devices can
	 * use the POSTED_INTR_VECTOR even if APICv is disabled,
	 * so do it even if APICv is disabled on this vCPU.
	 */
	if (kvm_lapic_enabled(vcpu))
		static_call_cond(kvm_x86_sync_pir_to_irr)(vcpu);

	if (kvm_vcpu_exit_request(vcpu)) {
		vcpu->mode = OUTSIDE_GUEST_MODE;
		smp_wmb();
		local_irq_enable();
		preempt_enable();
		vcpu->srcu_idx = srcu_read_lock(&vcpu->kvm->srcu);
		r = 1;
		goto cancel_injection;
	}

	if (req_immediate_exit) {
		kvm_make_request(KVM_REQ_EVENT, vcpu);
		static_call(kvm_x86_request_immediate_exit)(vcpu);
	}

	fpregs_assert_state_consistent();
	if (test_thread_flag(TIF_NEED_FPU_LOAD))
		switch_fpu_return();

	if (unlikely(vcpu->arch.switch_db_regs)) {
		set_debugreg(0, 7);
		set_debugreg(vcpu->arch.eff_db[0], 0);
		set_debugreg(vcpu->arch.eff_db[1], 1);
		set_debugreg(vcpu->arch.eff_db[2], 2);
		set_debugreg(vcpu->arch.eff_db[3], 3);
	} else if (unlikely(hw_breakpoint_active())) {
		set_debugreg(0, 7);
	}

	for (;;) {
		exit_fastpath = static_call(kvm_x86_run)(vcpu);
		if (likely(exit_fastpath != EXIT_FASTPATH_REENTER_GUEST))
			break;

		if (kvm_lapic_enabled(vcpu))
			static_call_cond(kvm_x86_sync_pir_to_irr)(vcpu);

		if (unlikely(kvm_vcpu_exit_request(vcpu))) {
			exit_fastpath = EXIT_FASTPATH_EXIT_HANDLED;
			break;
		}

		/* Note, VM-Exits that go down the "slow" path are accounted below. */
		++vcpu->stat.exits;
	}

	/*
	 * Do this here before restoring debug registers on the host.  And
	 * since we do this before handling the vmexit, a DR access vmexit
	 * can (a) read the correct value of the debug registers, (b) set
	 * KVM_DEBUGREG_WONT_EXIT again.
	 */
	if (unlikely(vcpu->arch.switch_db_regs & KVM_DEBUGREG_WONT_EXIT)) {
		WARN_ON(vcpu->guest_debug & KVM_GUESTDBG_USE_HW_BP);
		static_call(kvm_x86_sync_dirty_debug_regs)(vcpu);
		kvm_update_dr0123(vcpu);
		kvm_update_dr7(vcpu);
	}

	/*
	 * If the guest has used debug registers, at least dr7
	 * will be disabled while returning to the host.
	 * If we don't have active breakpoints in the host, we don't
	 * care about the messed up debug address registers. But if
	 * we have some of them active, restore the old state.
	 */
	if (hw_breakpoint_active())
		hw_breakpoint_restore();

	vcpu->arch.last_vmentry_cpu = vcpu->cpu;
	vcpu->arch.last_guest_tsc = kvm_read_l1_tsc(vcpu, rdtsc());

	vcpu->mode = OUTSIDE_GUEST_MODE;
	smp_wmb();

	static_call(kvm_x86_handle_exit_irqoff)(vcpu);

	/*
	 * Consume any pending interrupts, including the possible source of
	 * VM-Exit on SVM and any ticks that occur between VM-Exit and now.
	 * An instruction is required after local_irq_enable() to fully unblock
	 * interrupts on processors that implement an interrupt shadow, the
	 * stat.exits increment will do nicely.
	 */
	kvm_before_interrupt(vcpu);
	local_irq_enable();
	++vcpu->stat.exits;
	local_irq_disable();
	kvm_after_interrupt(vcpu);

	/*
	 * Wait until after servicing IRQs to account guest time so that any
	 * ticks that occurred while running the guest are properly accounted
	 * to the guest.  Waiting until IRQs are enabled degrades the accuracy
	 * of accounting via context tracking, but the loss of accuracy is
	 * acceptable for all known use cases.
	 */
	vtime_account_guest_exit();

	if (lapic_in_kernel(vcpu)) {
		s64 delta = vcpu->arch.apic->lapic_timer.advance_expire_delta;
		if (delta != S64_MIN) {
			trace_kvm_wait_lapic_expire(vcpu->vcpu_id, delta);
			vcpu->arch.apic->lapic_timer.advance_expire_delta = S64_MIN;
		}
	}

	local_irq_enable();
	preempt_enable();

	vcpu->srcu_idx = srcu_read_lock(&vcpu->kvm->srcu);

	/*
	 * Profile KVM exit RIPs:
	 */
	if (unlikely(prof_on == KVM_PROFILING)) {
		unsigned long rip = kvm_rip_read(vcpu);
		profile_hit(KVM_PROFILING, (void *)rip);
	}

	if (unlikely(vcpu->arch.tsc_always_catchup))
		kvm_make_request(KVM_REQ_CLOCK_UPDATE, vcpu);

	if (vcpu->arch.apic_attention)
		kvm_lapic_sync_from_vapic(vcpu);

	r = static_call(kvm_x86_handle_exit)(vcpu, exit_fastpath);
	return r;

cancel_injection:
	if (req_immediate_exit)
		kvm_make_request(KVM_REQ_EVENT, vcpu);
	static_call(kvm_x86_cancel_injection)(vcpu);
	if (unlikely(vcpu->arch.apic_attention))
		kvm_lapic_sync_from_vapic(vcpu);
out:
	return r;
}

static inline int vcpu_block(struct kvm *kvm, struct kvm_vcpu *vcpu)
{
	bool hv_timer;

	if (!kvm_arch_vcpu_runnable(vcpu) &&
	    (!kvm_x86_ops.pre_block || static_call(kvm_x86_pre_block)(vcpu) == 0)) {
		/*
		 * Switch to the software timer before halt-polling/blocking as
		 * the guest's timer may be a break event for the vCPU, and the
		 * hypervisor timer runs only when the CPU is in guest mode.
		 * Switch before halt-polling so that KVM recognizes an expired
		 * timer before blocking.
		 */
		hv_timer = kvm_lapic_hv_timer_in_use(vcpu);
		if (hv_timer)
			kvm_lapic_switch_to_sw_timer(vcpu);

		srcu_read_unlock(&kvm->srcu, vcpu->srcu_idx);
		kvm_vcpu_block(vcpu);
		vcpu->srcu_idx = srcu_read_lock(&kvm->srcu);

		if (hv_timer)
			kvm_lapic_switch_to_hv_timer(vcpu);

		if (kvm_x86_ops.post_block)
			static_call(kvm_x86_post_block)(vcpu);

		if (!kvm_check_request(KVM_REQ_UNHALT, vcpu))
			return 1;
	}

	if (kvm_apic_accept_events(vcpu) < 0)
		return 0;
	switch(vcpu->arch.mp_state) {
	case KVM_MP_STATE_HALTED:
	case KVM_MP_STATE_AP_RESET_HOLD:
		vcpu->arch.pv.pv_unhalted = false;
		vcpu->arch.mp_state =
			KVM_MP_STATE_RUNNABLE;
		fallthrough;
	case KVM_MP_STATE_RUNNABLE:
		vcpu->arch.apf.halted = false;
		break;
	case KVM_MP_STATE_INIT_RECEIVED:
		break;
	default:
		return -EINTR;
	}
	return 1;
}

static inline bool kvm_vcpu_running(struct kvm_vcpu *vcpu)
{
	if (is_guest_mode(vcpu))
		kvm_check_nested_events(vcpu);

	return (vcpu->arch.mp_state == KVM_MP_STATE_RUNNABLE &&
		!vcpu->arch.apf.halted);
}

static int vcpu_run(struct kvm_vcpu *vcpu)
{
	int r;
	struct kvm *kvm = vcpu->kvm;

	vcpu->srcu_idx = srcu_read_lock(&kvm->srcu);
	vcpu->arch.l1tf_flush_l1d = true;

	for (;;) {
		/*
		 * If another guest vCPU requests a PV TLB flush in the middle
		 * of instruction emulation, the rest of the emulation could
		 * use a stale page translation. Assume that any code after
		 * this point can start executing an instruction.
		 */
		vcpu->arch.at_instruction_boundary = false;
		if (kvm_vcpu_running(vcpu)) {
			r = vcpu_enter_guest(vcpu);
		} else {
			r = vcpu_block(kvm, vcpu);
		}

		if (r <= 0)
			break;

		kvm_clear_request(KVM_REQ_UNBLOCK, vcpu);
		if (kvm_cpu_has_pending_timer(vcpu))
			kvm_inject_pending_timer_irqs(vcpu);

		if (dm_request_for_irq_injection(vcpu) &&
			kvm_vcpu_ready_for_interrupt_injection(vcpu)) {
			r = 0;
			vcpu->run->exit_reason = KVM_EXIT_IRQ_WINDOW_OPEN;
			++vcpu->stat.request_irq_exits;
			break;
		}

		if (__xfer_to_guest_mode_work_pending()) {
			srcu_read_unlock(&kvm->srcu, vcpu->srcu_idx);
			r = xfer_to_guest_mode_handle_work(vcpu);
			if (r)
				return r;
			vcpu->srcu_idx = srcu_read_lock(&kvm->srcu);
		}
	}

	srcu_read_unlock(&kvm->srcu, vcpu->srcu_idx);

	return r;
}

static inline int complete_emulated_io(struct kvm_vcpu *vcpu)
{
	int r;

	vcpu->srcu_idx = srcu_read_lock(&vcpu->kvm->srcu);
	r = kvm_emulate_instruction(vcpu, EMULTYPE_NO_DECODE);
	srcu_read_unlock(&vcpu->kvm->srcu, vcpu->srcu_idx);
	return r;
}

static int complete_emulated_pio(struct kvm_vcpu *vcpu)
{
	BUG_ON(!vcpu->arch.pio.count);

	return complete_emulated_io(vcpu);
}

/*
 * Implements the following, as a state machine:
 *
 * read:
 *   for each fragment
 *     for each mmio piece in the fragment
 *       write gpa, len
 *       exit
 *       copy data
 *   execute insn
 *
 * write:
 *   for each fragment
 *     for each mmio piece in the fragment
 *       write gpa, len
 *       copy data
 *       exit
 */
static int complete_emulated_mmio(struct kvm_vcpu *vcpu)
{
	struct kvm_run *run = vcpu->run;
	struct kvm_mmio_fragment *frag;
	unsigned len;

	BUG_ON(!vcpu->mmio_needed);

	/* Complete previous fragment */
	frag = &vcpu->mmio_fragments[vcpu->mmio_cur_fragment];
	len = min(8u, frag->len);
	if (!vcpu->mmio_is_write)
		memcpy(frag->data, run->mmio.data, len);

	if (frag->len <= 8) {
		/* Switch to the next fragment. */
		frag++;
		vcpu->mmio_cur_fragment++;
	} else {
		/* Go forward to the next mmio piece. */
		frag->data += len;
		frag->gpa += len;
		frag->len -= len;
	}

	if (vcpu->mmio_cur_fragment >= vcpu->mmio_nr_fragments) {
		vcpu->mmio_needed = 0;

		/* FIXME: return into emulator if single-stepping.  */
		if (vcpu->mmio_is_write)
			return 1;
		vcpu->mmio_read_completed = 1;
		return complete_emulated_io(vcpu);
	}

	run->exit_reason = KVM_EXIT_MMIO;
	run->mmio.phys_addr = frag->gpa;
	if (vcpu->mmio_is_write)
		memcpy(run->mmio.data, frag->data, min(8u, frag->len));
	run->mmio.len = min(8u, frag->len);
	run->mmio.is_write = vcpu->mmio_is_write;
	vcpu->arch.complete_userspace_io = complete_emulated_mmio;
	return 0;
}

static void kvm_save_current_fpu(struct fpu *fpu)
{
	/*
	 * If the target FPU state is not resident in the CPU registers, just
	 * memcpy() from current, else save CPU state directly to the target.
	 */
	if (test_thread_flag(TIF_NEED_FPU_LOAD))
		memcpy(&fpu->state, &current->thread.fpu.state,
		       fpu_kernel_xstate_size);
	else
		save_fpregs_to_fpstate(fpu);
}

/* Swap (qemu) user FPU context for the guest FPU context. */
static void kvm_load_guest_fpu(struct kvm_vcpu *vcpu)
{
	fpregs_lock();

	kvm_save_current_fpu(vcpu->arch.user_fpu);

	/*
	 * Guests with protected state can't have it set by the hypervisor,
	 * so skip trying to set it.
	 */
	if (vcpu->arch.guest_fpu)
		/* PKRU is separately restored in kvm_x86_ops.run. */
		__restore_fpregs_from_fpstate(&vcpu->arch.guest_fpu->state,
					~XFEATURE_MASK_PKRU);

	fpregs_mark_activate();
	fpregs_unlock();

	trace_kvm_fpu(1);
}

/* When vcpu_run ends, restore user space FPU context. */
static void kvm_put_guest_fpu(struct kvm_vcpu *vcpu)
{
	fpregs_lock();

	/*
	 * Guests with protected state can't have it read by the hypervisor,
	 * so skip trying to save it.
	 */
	if (vcpu->arch.guest_fpu)
		kvm_save_current_fpu(vcpu->arch.guest_fpu);

	restore_fpregs_from_fpstate(&vcpu->arch.user_fpu->state);

	fpregs_mark_activate();
	fpregs_unlock();

	++vcpu->stat.fpu_reload;
	trace_kvm_fpu(0);
}

int kvm_arch_vcpu_ioctl_run(struct kvm_vcpu *vcpu)
{
	struct kvm_run *kvm_run = vcpu->run;
	int r;

	vcpu_load(vcpu);
	kvm_sigset_activate(vcpu);
	kvm_run->flags = 0;
	kvm_load_guest_fpu(vcpu);

	if (unlikely(vcpu->arch.mp_state == KVM_MP_STATE_UNINITIALIZED)) {
		if (kvm_run->immediate_exit) {
			r = -EINTR;
			goto out;
		}
		/*
		 * It should be impossible for the hypervisor timer to be in
		 * use before KVM has ever run the vCPU.
		 */
		WARN_ON_ONCE(kvm_lapic_hv_timer_in_use(vcpu));
		kvm_vcpu_block(vcpu);
		if (kvm_apic_accept_events(vcpu) < 0) {
			r = 0;
			goto out;
		}
		kvm_clear_request(KVM_REQ_UNHALT, vcpu);
		r = -EAGAIN;
		if (signal_pending(current)) {
			r = -EINTR;
			kvm_run->exit_reason = KVM_EXIT_INTR;
			++vcpu->stat.signal_exits;
		}
		goto out;
	}

	if ((kvm_run->kvm_valid_regs & ~KVM_SYNC_X86_VALID_FIELDS) ||
	    (kvm_run->kvm_dirty_regs & ~KVM_SYNC_X86_VALID_FIELDS)) {
		r = -EINVAL;
		goto out;
	}

	if (kvm_run->kvm_dirty_regs) {
		r = sync_regs(vcpu);
		if (r != 0)
			goto out;
	}

	/* re-sync apic's tpr */
	if (!lapic_in_kernel(vcpu)) {
		if (kvm_set_cr8(vcpu, kvm_run->cr8) != 0) {
			r = -EINVAL;
			goto out;
		}
	}

	if (unlikely(vcpu->arch.complete_userspace_io)) {
		int (*cui)(struct kvm_vcpu *) = vcpu->arch.complete_userspace_io;
		vcpu->arch.complete_userspace_io = NULL;
		r = cui(vcpu);
		if (r <= 0)
			goto out;
	} else
		WARN_ON(vcpu->arch.pio.count || vcpu->mmio_needed);

	if (kvm_run->immediate_exit)
		r = -EINTR;
	else
		r = vcpu_run(vcpu);

out:
	kvm_put_guest_fpu(vcpu);
	if (kvm_run->kvm_valid_regs)
		store_regs(vcpu);
	post_kvm_run_save(vcpu);
	kvm_sigset_deactivate(vcpu);

	vcpu_put(vcpu);
	return r;
}

static void __get_regs(struct kvm_vcpu *vcpu, struct kvm_regs *regs)
{
	if (vcpu->arch.emulate_regs_need_sync_to_vcpu) {
		/*
		 * We are here if userspace calls get_regs() in the middle of
		 * instruction emulation. Registers state needs to be copied
		 * back from emulation context to vcpu. Userspace shouldn't do
		 * that usually, but some bad designed PV devices (vmware
		 * backdoor interface) need this to work
		 */
		emulator_writeback_register_cache(vcpu->arch.emulate_ctxt);
		vcpu->arch.emulate_regs_need_sync_to_vcpu = false;
	}
	regs->rax = kvm_rax_read(vcpu);
	regs->rbx = kvm_rbx_read(vcpu);
	regs->rcx = kvm_rcx_read(vcpu);
	regs->rdx = kvm_rdx_read(vcpu);
	regs->rsi = kvm_rsi_read(vcpu);
	regs->rdi = kvm_rdi_read(vcpu);
	regs->rsp = kvm_rsp_read(vcpu);
	regs->rbp = kvm_rbp_read(vcpu);
#ifdef CONFIG_X86_64
	regs->r8 = kvm_r8_read(vcpu);
	regs->r9 = kvm_r9_read(vcpu);
	regs->r10 = kvm_r10_read(vcpu);
	regs->r11 = kvm_r11_read(vcpu);
	regs->r12 = kvm_r12_read(vcpu);
	regs->r13 = kvm_r13_read(vcpu);
	regs->r14 = kvm_r14_read(vcpu);
	regs->r15 = kvm_r15_read(vcpu);
#endif

	regs->rip = kvm_rip_read(vcpu);
	regs->rflags = kvm_get_rflags(vcpu);
}

int kvm_arch_vcpu_ioctl_get_regs(struct kvm_vcpu *vcpu, struct kvm_regs *regs)
{
	vcpu_load(vcpu);
	__get_regs(vcpu, regs);
	vcpu_put(vcpu);
	return 0;
}

static void __set_regs(struct kvm_vcpu *vcpu, struct kvm_regs *regs)
{
	vcpu->arch.emulate_regs_need_sync_from_vcpu = true;
	vcpu->arch.emulate_regs_need_sync_to_vcpu = false;

	kvm_rax_write(vcpu, regs->rax);
	kvm_rbx_write(vcpu, regs->rbx);
	kvm_rcx_write(vcpu, regs->rcx);
	kvm_rdx_write(vcpu, regs->rdx);
	kvm_rsi_write(vcpu, regs->rsi);
	kvm_rdi_write(vcpu, regs->rdi);
	kvm_rsp_write(vcpu, regs->rsp);
	kvm_rbp_write(vcpu, regs->rbp);
#ifdef CONFIG_X86_64
	kvm_r8_write(vcpu, regs->r8);
	kvm_r9_write(vcpu, regs->r9);
	kvm_r10_write(vcpu, regs->r10);
	kvm_r11_write(vcpu, regs->r11);
	kvm_r12_write(vcpu, regs->r12);
	kvm_r13_write(vcpu, regs->r13);
	kvm_r14_write(vcpu, regs->r14);
	kvm_r15_write(vcpu, regs->r15);
#endif

	kvm_rip_write(vcpu, regs->rip);
	kvm_set_rflags(vcpu, regs->rflags | X86_EFLAGS_FIXED);

	vcpu->arch.exception.pending = false;

	kvm_make_request(KVM_REQ_EVENT, vcpu);
}

int kvm_arch_vcpu_ioctl_set_regs(struct kvm_vcpu *vcpu, struct kvm_regs *regs)
{
	vcpu_load(vcpu);
	__set_regs(vcpu, regs);
	vcpu_put(vcpu);
	return 0;
}

void kvm_get_cs_db_l_bits(struct kvm_vcpu *vcpu, int *db, int *l)
{
	struct kvm_segment cs;

	kvm_get_segment(vcpu, &cs, VCPU_SREG_CS);
	*db = cs.db;
	*l = cs.l;
}
EXPORT_SYMBOL_GPL(kvm_get_cs_db_l_bits);

static void __get_sregs_common(struct kvm_vcpu *vcpu, struct kvm_sregs *sregs)
{
	struct desc_ptr dt;

	if (vcpu->arch.guest_state_protected)
		goto skip_protected_regs;

	kvm_get_segment(vcpu, &sregs->cs, VCPU_SREG_CS);
	kvm_get_segment(vcpu, &sregs->ds, VCPU_SREG_DS);
	kvm_get_segment(vcpu, &sregs->es, VCPU_SREG_ES);
	kvm_get_segment(vcpu, &sregs->fs, VCPU_SREG_FS);
	kvm_get_segment(vcpu, &sregs->gs, VCPU_SREG_GS);
	kvm_get_segment(vcpu, &sregs->ss, VCPU_SREG_SS);

	kvm_get_segment(vcpu, &sregs->tr, VCPU_SREG_TR);
	kvm_get_segment(vcpu, &sregs->ldt, VCPU_SREG_LDTR);

	static_call(kvm_x86_get_idt)(vcpu, &dt);
	sregs->idt.limit = dt.size;
	sregs->idt.base = dt.address;
	static_call(kvm_x86_get_gdt)(vcpu, &dt);
	sregs->gdt.limit = dt.size;
	sregs->gdt.base = dt.address;

	sregs->cr2 = vcpu->arch.cr2;
	sregs->cr3 = kvm_read_cr3(vcpu);

skip_protected_regs:
	sregs->cr0 = kvm_read_cr0(vcpu);
	sregs->cr4 = kvm_read_cr4(vcpu);
	sregs->cr8 = kvm_get_cr8(vcpu);
	sregs->efer = vcpu->arch.efer;
	sregs->apic_base = kvm_get_apic_base(vcpu);
}

static void __get_sregs(struct kvm_vcpu *vcpu, struct kvm_sregs *sregs)
{
	__get_sregs_common(vcpu, sregs);

	if (vcpu->arch.guest_state_protected)
		return;

	if (vcpu->arch.interrupt.injected && !vcpu->arch.interrupt.soft)
		set_bit(vcpu->arch.interrupt.nr,
			(unsigned long *)sregs->interrupt_bitmap);
}

static void __get_sregs2(struct kvm_vcpu *vcpu, struct kvm_sregs2 *sregs2)
{
	int i;

	__get_sregs_common(vcpu, (struct kvm_sregs *)sregs2);

	if (vcpu->arch.guest_state_protected)
		return;

	if (is_pae_paging(vcpu)) {
		for (i = 0 ; i < 4 ; i++)
			sregs2->pdptrs[i] = kvm_pdptr_read(vcpu, i);
		sregs2->flags |= KVM_SREGS2_FLAGS_PDPTRS_VALID;
	}
}

int kvm_arch_vcpu_ioctl_get_sregs(struct kvm_vcpu *vcpu,
				  struct kvm_sregs *sregs)
{
	vcpu_load(vcpu);
	__get_sregs(vcpu, sregs);
	vcpu_put(vcpu);
	return 0;
}

int kvm_arch_vcpu_ioctl_get_mpstate(struct kvm_vcpu *vcpu,
				    struct kvm_mp_state *mp_state)
{
	int r;

	vcpu_load(vcpu);
	if (kvm_mpx_supported())
		kvm_load_guest_fpu(vcpu);

	r = kvm_apic_accept_events(vcpu);
	if (r < 0)
		goto out;
	r = 0;

	if ((vcpu->arch.mp_state == KVM_MP_STATE_HALTED ||
	     vcpu->arch.mp_state == KVM_MP_STATE_AP_RESET_HOLD) &&
	    vcpu->arch.pv.pv_unhalted)
		mp_state->mp_state = KVM_MP_STATE_RUNNABLE;
	else
		mp_state->mp_state = vcpu->arch.mp_state;

out:
	if (kvm_mpx_supported())
		kvm_put_guest_fpu(vcpu);
	vcpu_put(vcpu);
	return r;
}

int kvm_arch_vcpu_ioctl_set_mpstate(struct kvm_vcpu *vcpu,
				    struct kvm_mp_state *mp_state)
{
	int ret = -EINVAL;

	vcpu_load(vcpu);

	if (!lapic_in_kernel(vcpu) &&
	    mp_state->mp_state != KVM_MP_STATE_RUNNABLE)
		goto out;

	/*
	 * KVM_MP_STATE_INIT_RECEIVED means the processor is in
	 * INIT state; latched init should be reported using
	 * KVM_SET_VCPU_EVENTS, so reject it here.
	 */
	if ((kvm_vcpu_latch_init(vcpu) || vcpu->arch.smi_pending) &&
	    (mp_state->mp_state == KVM_MP_STATE_SIPI_RECEIVED ||
	     mp_state->mp_state == KVM_MP_STATE_INIT_RECEIVED))
		goto out;

	if (mp_state->mp_state == KVM_MP_STATE_SIPI_RECEIVED) {
		vcpu->arch.mp_state = KVM_MP_STATE_INIT_RECEIVED;
		set_bit(KVM_APIC_SIPI, &vcpu->arch.apic->pending_events);
	} else
		vcpu->arch.mp_state = mp_state->mp_state;
	kvm_make_request(KVM_REQ_EVENT, vcpu);

	ret = 0;
out:
	vcpu_put(vcpu);
	return ret;
}

int kvm_task_switch(struct kvm_vcpu *vcpu, u16 tss_selector, int idt_index,
		    int reason, bool has_error_code, u32 error_code)
{
	struct x86_emulate_ctxt *ctxt = vcpu->arch.emulate_ctxt;
	int ret;

	init_emulate_ctxt(vcpu);

	ret = emulator_task_switch(ctxt, tss_selector, idt_index, reason,
				   has_error_code, error_code);
	if (ret) {
		vcpu->run->exit_reason = KVM_EXIT_INTERNAL_ERROR;
		vcpu->run->internal.suberror = KVM_INTERNAL_ERROR_EMULATION;
		vcpu->run->internal.ndata = 0;
		return 0;
	}

	kvm_rip_write(vcpu, ctxt->eip);
	kvm_set_rflags(vcpu, ctxt->eflags);
	return 1;
}
EXPORT_SYMBOL_GPL(kvm_task_switch);

static bool kvm_is_valid_sregs(struct kvm_vcpu *vcpu, struct kvm_sregs *sregs)
{
	if ((sregs->efer & EFER_LME) && (sregs->cr0 & X86_CR0_PG)) {
		/*
		 * When EFER.LME and CR0.PG are set, the processor is in
		 * 64-bit mode (though maybe in a 32-bit code segment).
		 * CR4.PAE and EFER.LMA must be set.
		 */
		if (!(sregs->cr4 & X86_CR4_PAE) || !(sregs->efer & EFER_LMA))
			return false;
		if (kvm_vcpu_is_illegal_gpa(vcpu, sregs->cr3))
			return false;
	} else {
		/*
		 * Not in 64-bit mode: EFER.LMA is clear and the code
		 * segment cannot be 64-bit.
		 */
		if (sregs->efer & EFER_LMA || sregs->cs.l)
			return false;
	}

	return kvm_is_valid_cr4(vcpu, sregs->cr4);
}

static int __set_sregs_common(struct kvm_vcpu *vcpu, struct kvm_sregs *sregs,
		int *mmu_reset_needed, bool update_pdptrs)
{
	struct msr_data apic_base_msr;
	int idx;
	struct desc_ptr dt;

	if (!kvm_is_valid_sregs(vcpu, sregs))
		return -EINVAL;

	apic_base_msr.data = sregs->apic_base;
	apic_base_msr.host_initiated = true;
	if (kvm_set_apic_base(vcpu, &apic_base_msr))
		return -EINVAL;

	if (vcpu->arch.guest_state_protected)
		return 0;

	dt.size = sregs->idt.limit;
	dt.address = sregs->idt.base;
	static_call(kvm_x86_set_idt)(vcpu, &dt);
	dt.size = sregs->gdt.limit;
	dt.address = sregs->gdt.base;
	static_call(kvm_x86_set_gdt)(vcpu, &dt);

	vcpu->arch.cr2 = sregs->cr2;
	*mmu_reset_needed |= kvm_read_cr3(vcpu) != sregs->cr3;
	vcpu->arch.cr3 = sregs->cr3;
	kvm_register_mark_available(vcpu, VCPU_EXREG_CR3);

	kvm_set_cr8(vcpu, sregs->cr8);

	*mmu_reset_needed |= vcpu->arch.efer != sregs->efer;
	static_call(kvm_x86_set_efer)(vcpu, sregs->efer);

	*mmu_reset_needed |= kvm_read_cr0(vcpu) != sregs->cr0;
	static_call(kvm_x86_set_cr0)(vcpu, sregs->cr0);
	vcpu->arch.cr0 = sregs->cr0;

	*mmu_reset_needed |= kvm_read_cr4(vcpu) != sregs->cr4;
	static_call(kvm_x86_set_cr4)(vcpu, sregs->cr4);

	if (update_pdptrs) {
		idx = srcu_read_lock(&vcpu->kvm->srcu);
		if (is_pae_paging(vcpu)) {
			load_pdptrs(vcpu, vcpu->arch.walk_mmu, kvm_read_cr3(vcpu));
			*mmu_reset_needed = 1;
		}
		srcu_read_unlock(&vcpu->kvm->srcu, idx);
	}

	kvm_set_segment(vcpu, &sregs->cs, VCPU_SREG_CS);
	kvm_set_segment(vcpu, &sregs->ds, VCPU_SREG_DS);
	kvm_set_segment(vcpu, &sregs->es, VCPU_SREG_ES);
	kvm_set_segment(vcpu, &sregs->fs, VCPU_SREG_FS);
	kvm_set_segment(vcpu, &sregs->gs, VCPU_SREG_GS);
	kvm_set_segment(vcpu, &sregs->ss, VCPU_SREG_SS);

	kvm_set_segment(vcpu, &sregs->tr, VCPU_SREG_TR);
	kvm_set_segment(vcpu, &sregs->ldt, VCPU_SREG_LDTR);

	update_cr8_intercept(vcpu);

	/* Older userspace won't unhalt the vcpu on reset. */
	if (kvm_vcpu_is_bsp(vcpu) && kvm_rip_read(vcpu) == 0xfff0 &&
	    sregs->cs.selector == 0xf000 && sregs->cs.base == 0xffff0000 &&
	    !is_protmode(vcpu))
		vcpu->arch.mp_state = KVM_MP_STATE_RUNNABLE;

	return 0;
}

static int __set_sregs(struct kvm_vcpu *vcpu, struct kvm_sregs *sregs)
{
	int pending_vec, max_bits;
	int mmu_reset_needed = 0;
	int ret = __set_sregs_common(vcpu, sregs, &mmu_reset_needed, true);

	if (ret)
		return ret;

	if (mmu_reset_needed)
		kvm_mmu_reset_context(vcpu);

	max_bits = KVM_NR_INTERRUPTS;
	pending_vec = find_first_bit(
		(const unsigned long *)sregs->interrupt_bitmap, max_bits);

	if (pending_vec < max_bits) {
		kvm_queue_interrupt(vcpu, pending_vec, false);
		pr_debug("Set back pending irq %d\n", pending_vec);
		kvm_make_request(KVM_REQ_EVENT, vcpu);
	}
	return 0;
}

static int __set_sregs2(struct kvm_vcpu *vcpu, struct kvm_sregs2 *sregs2)
{
	int mmu_reset_needed = 0;
	bool valid_pdptrs = sregs2->flags & KVM_SREGS2_FLAGS_PDPTRS_VALID;
	bool pae = (sregs2->cr0 & X86_CR0_PG) && (sregs2->cr4 & X86_CR4_PAE) &&
		!(sregs2->efer & EFER_LMA);
	int i, ret;

	if (sregs2->flags & ~KVM_SREGS2_FLAGS_PDPTRS_VALID)
		return -EINVAL;

	if (valid_pdptrs && (!pae || vcpu->arch.guest_state_protected))
		return -EINVAL;

	ret = __set_sregs_common(vcpu, (struct kvm_sregs *)sregs2,
				 &mmu_reset_needed, !valid_pdptrs);
	if (ret)
		return ret;

	if (valid_pdptrs) {
		for (i = 0; i < 4 ; i++)
			kvm_pdptr_write(vcpu, i, sregs2->pdptrs[i]);

		kvm_register_mark_dirty(vcpu, VCPU_EXREG_PDPTR);
		mmu_reset_needed = 1;
		vcpu->arch.pdptrs_from_userspace = true;
	}
	if (mmu_reset_needed)
		kvm_mmu_reset_context(vcpu);
	return 0;
}

int kvm_arch_vcpu_ioctl_set_sregs(struct kvm_vcpu *vcpu,
				  struct kvm_sregs *sregs)
{
	int ret;

	vcpu_load(vcpu);
	ret = __set_sregs(vcpu, sregs);
	vcpu_put(vcpu);
	return ret;
}

int kvm_arch_vcpu_ioctl_set_guest_debug(struct kvm_vcpu *vcpu,
					struct kvm_guest_debug *dbg)
{
	unsigned long rflags;
	int i, r;

	if (vcpu->arch.guest_state_protected)
		return -EINVAL;

	vcpu_load(vcpu);

	if (dbg->control & (KVM_GUESTDBG_INJECT_DB | KVM_GUESTDBG_INJECT_BP)) {
		r = -EBUSY;
		if (vcpu->arch.exception.pending)
			goto out;
		if (dbg->control & KVM_GUESTDBG_INJECT_DB)
			kvm_queue_exception(vcpu, DB_VECTOR);
		else
			kvm_queue_exception(vcpu, BP_VECTOR);
	}

	/*
	 * Read rflags as long as potentially injected trace flags are still
	 * filtered out.
	 */
	rflags = kvm_get_rflags(vcpu);

	vcpu->guest_debug = dbg->control;
	if (!(vcpu->guest_debug & KVM_GUESTDBG_ENABLE))
		vcpu->guest_debug = 0;

	if (vcpu->guest_debug & KVM_GUESTDBG_USE_HW_BP) {
		for (i = 0; i < KVM_NR_DB_REGS; ++i)
			vcpu->arch.eff_db[i] = dbg->arch.debugreg[i];
		vcpu->arch.guest_debug_dr7 = dbg->arch.debugreg[7];
	} else {
		for (i = 0; i < KVM_NR_DB_REGS; i++)
			vcpu->arch.eff_db[i] = vcpu->arch.db[i];
	}
	kvm_update_dr7(vcpu);

	if (vcpu->guest_debug & KVM_GUESTDBG_SINGLESTEP)
		vcpu->arch.singlestep_rip = kvm_get_linear_rip(vcpu);

	/*
	 * Trigger an rflags update that will inject or remove the trace
	 * flags.
	 */
	kvm_set_rflags(vcpu, rflags);

	static_call(kvm_x86_update_exception_bitmap)(vcpu);

	r = 0;

out:
	vcpu_put(vcpu);
	return r;
}

/*
 * Translate a guest virtual address to a guest physical address.
 */
int kvm_arch_vcpu_ioctl_translate(struct kvm_vcpu *vcpu,
				    struct kvm_translation *tr)
{
	unsigned long vaddr = tr->linear_address;
	gpa_t gpa;
	int idx;

	vcpu_load(vcpu);

	idx = srcu_read_lock(&vcpu->kvm->srcu);
	gpa = kvm_mmu_gva_to_gpa_system(vcpu, vaddr, NULL);
	srcu_read_unlock(&vcpu->kvm->srcu, idx);
	tr->physical_address = gpa;
	tr->valid = gpa != UNMAPPED_GVA;
	tr->writeable = 1;
	tr->usermode = 0;

	vcpu_put(vcpu);
	return 0;
}

int kvm_arch_vcpu_ioctl_get_fpu(struct kvm_vcpu *vcpu, struct kvm_fpu *fpu)
{
	struct fxregs_state *fxsave;

	if (!vcpu->arch.guest_fpu)
		return 0;

	vcpu_load(vcpu);

	fxsave = &vcpu->arch.guest_fpu->state.fxsave;
	memcpy(fpu->fpr, fxsave->st_space, 128);
	fpu->fcw = fxsave->cwd;
	fpu->fsw = fxsave->swd;
	fpu->ftwx = fxsave->twd;
	fpu->last_opcode = fxsave->fop;
	fpu->last_ip = fxsave->rip;
	fpu->last_dp = fxsave->rdp;
	memcpy(fpu->xmm, fxsave->xmm_space, sizeof(fxsave->xmm_space));

	vcpu_put(vcpu);
	return 0;
}

int kvm_arch_vcpu_ioctl_set_fpu(struct kvm_vcpu *vcpu, struct kvm_fpu *fpu)
{
	struct fxregs_state *fxsave;

	if (!vcpu->arch.guest_fpu)
		return 0;

	vcpu_load(vcpu);

	fxsave = &vcpu->arch.guest_fpu->state.fxsave;

	memcpy(fxsave->st_space, fpu->fpr, 128);
	fxsave->cwd = fpu->fcw;
	fxsave->swd = fpu->fsw;
	fxsave->twd = fpu->ftwx;
	fxsave->fop = fpu->last_opcode;
	fxsave->rip = fpu->last_ip;
	fxsave->rdp = fpu->last_dp;
	memcpy(fxsave->xmm_space, fpu->xmm, sizeof(fxsave->xmm_space));

	vcpu_put(vcpu);
	return 0;
}

static void store_regs(struct kvm_vcpu *vcpu)
{
	BUILD_BUG_ON(sizeof(struct kvm_sync_regs) > SYNC_REGS_SIZE_BYTES);

	if (vcpu->run->kvm_valid_regs & KVM_SYNC_X86_REGS)
		__get_regs(vcpu, &vcpu->run->s.regs.regs);

	if (vcpu->run->kvm_valid_regs & KVM_SYNC_X86_SREGS)
		__get_sregs(vcpu, &vcpu->run->s.regs.sregs);

	if (vcpu->run->kvm_valid_regs & KVM_SYNC_X86_EVENTS)
		kvm_vcpu_ioctl_x86_get_vcpu_events(
				vcpu, &vcpu->run->s.regs.events);
}

static int sync_regs(struct kvm_vcpu *vcpu)
{
	if (vcpu->run->kvm_dirty_regs & KVM_SYNC_X86_REGS) {
		__set_regs(vcpu, &vcpu->run->s.regs.regs);
		vcpu->run->kvm_dirty_regs &= ~KVM_SYNC_X86_REGS;
	}
	if (vcpu->run->kvm_dirty_regs & KVM_SYNC_X86_SREGS) {
		if (__set_sregs(vcpu, &vcpu->run->s.regs.sregs))
			return -EINVAL;
		vcpu->run->kvm_dirty_regs &= ~KVM_SYNC_X86_SREGS;
	}
	if (vcpu->run->kvm_dirty_regs & KVM_SYNC_X86_EVENTS) {
		if (kvm_vcpu_ioctl_x86_set_vcpu_events(
				vcpu, &vcpu->run->s.regs.events))
			return -EINVAL;
		vcpu->run->kvm_dirty_regs &= ~KVM_SYNC_X86_EVENTS;
	}

	return 0;
}

static void fx_init(struct kvm_vcpu *vcpu)
{
	if (!vcpu->arch.guest_fpu)
		return;

	fpstate_init(&vcpu->arch.guest_fpu->state);
	if (boot_cpu_has(X86_FEATURE_XSAVES))
		vcpu->arch.guest_fpu->state.xsave.header.xcomp_bv =
			host_xcr0 | XSTATE_COMPACTION_ENABLED;

	/*
	 * Ensure guest xcr0 is valid for loading
	 */
	vcpu->arch.xcr0 = XFEATURE_MASK_FP;

	vcpu->arch.cr0 |= X86_CR0_ET;
}

void kvm_free_guest_fpu(struct kvm_vcpu *vcpu)
{
	if (vcpu->arch.guest_fpu) {
		kmem_cache_free(x86_fpu_cache, vcpu->arch.guest_fpu);
		vcpu->arch.guest_fpu = NULL;
	}
}
EXPORT_SYMBOL_GPL(kvm_free_guest_fpu);

int kvm_arch_vcpu_precreate(struct kvm *kvm, unsigned int id)
{
	if (kvm_check_tsc_unstable() && atomic_read(&kvm->online_vcpus) != 0)
		pr_warn_once("kvm: SMP vm created on host with unstable TSC; "
			     "guest TSC will not be reliable\n");

	return 0;
}

int kvm_arch_vcpu_create(struct kvm_vcpu *vcpu)
{
	struct page *page;
	int r;

	vcpu->arch.last_vmentry_cpu = -1;
	vcpu->arch.regs_avail = ~0;
	vcpu->arch.regs_dirty = ~0;

	if (!irqchip_in_kernel(vcpu->kvm) || kvm_vcpu_is_reset_bsp(vcpu))
		vcpu->arch.mp_state = KVM_MP_STATE_RUNNABLE;
	else
		vcpu->arch.mp_state = KVM_MP_STATE_UNINITIALIZED;

	r = kvm_mmu_create(vcpu);
	if (r < 0)
		return r;

	if (irqchip_in_kernel(vcpu->kvm)) {
		r = kvm_create_lapic(vcpu, lapic_timer_advance_ns);
		if (r < 0)
			goto fail_mmu_destroy;

		/*
		 * Defer evaluating inhibits until the vCPU is first run, as
		 * this vCPU will not get notified of any changes until this
		 * vCPU is visible to other vCPUs (marked online and added to
		 * the set of vCPUs).  Opportunistically mark APICv active as
		 * VMX in particularly is highly unlikely to have inhibits.
		 * Ignore the current per-VM APICv state so that vCPU creation
		 * is guaranteed to run with a deterministic value, the request
		 * will ensure the vCPU gets the correct state before VM-Entry.
		 */
		if (enable_apicv) {
			vcpu->arch.apicv_active = true;
			kvm_make_request(KVM_REQ_APICV_UPDATE, vcpu);
		}
	} else
		static_branch_inc(&kvm_has_noapic_vcpu);

	r = -ENOMEM;

	page = alloc_page(GFP_KERNEL_ACCOUNT | __GFP_ZERO);
	if (!page)
		goto fail_free_lapic;
	vcpu->arch.pio_data = page_address(page);

	vcpu->arch.mce_banks = kzalloc(KVM_MAX_MCE_BANKS * sizeof(u64) * 4,
				       GFP_KERNEL_ACCOUNT);
	if (!vcpu->arch.mce_banks)
		goto fail_free_pio_data;
	vcpu->arch.mcg_cap = KVM_MAX_MCE_BANKS;

	if (!zalloc_cpumask_var(&vcpu->arch.wbinvd_dirty_mask,
				GFP_KERNEL_ACCOUNT))
		goto fail_free_mce_banks;

	if (!alloc_emulate_ctxt(vcpu))
		goto free_wbinvd_dirty_mask;

	vcpu->arch.user_fpu = kmem_cache_zalloc(x86_fpu_cache,
						GFP_KERNEL_ACCOUNT);
	if (!vcpu->arch.user_fpu) {
		pr_err("kvm: failed to allocate userspace's fpu\n");
		goto free_emulate_ctxt;
	}

	vcpu->arch.guest_fpu = kmem_cache_zalloc(x86_fpu_cache,
						 GFP_KERNEL_ACCOUNT);
	if (!vcpu->arch.guest_fpu) {
		pr_err("kvm: failed to allocate vcpu's fpu\n");
		goto free_user_fpu;
	}
	fx_init(vcpu);

	vcpu->arch.maxphyaddr = cpuid_query_maxphyaddr(vcpu);
	vcpu->arch.reserved_gpa_bits = kvm_vcpu_reserved_gpa_bits_raw(vcpu);

	vcpu->arch.pat = MSR_IA32_CR_PAT_DEFAULT;

	kvm_async_pf_hash_reset(vcpu);
	kvm_pmu_init(vcpu);

	vcpu->arch.pending_external_vector = -1;
	vcpu->arch.preempted_in_kernel = false;

#if IS_ENABLED(CONFIG_HYPERV)
	vcpu->arch.hv_root_tdp = INVALID_PAGE;
#endif

	r = static_call(kvm_x86_vcpu_create)(vcpu);
	if (r)
		goto free_guest_fpu;

	vcpu->arch.arch_capabilities = kvm_get_arch_capabilities();
	vcpu->arch.msr_platform_info = MSR_PLATFORM_INFO_CPUID_FAULT;
	kvm_vcpu_mtrr_init(vcpu);
	vcpu_load(vcpu);
	kvm_set_tsc_khz(vcpu, max_tsc_khz);
	kvm_vcpu_reset(vcpu, false);
	kvm_init_mmu(vcpu);
	vcpu_put(vcpu);
	return 0;

free_guest_fpu:
	kvm_free_guest_fpu(vcpu);
free_user_fpu:
	kmem_cache_free(x86_fpu_cache, vcpu->arch.user_fpu);
free_emulate_ctxt:
	kmem_cache_free(x86_emulator_cache, vcpu->arch.emulate_ctxt);
free_wbinvd_dirty_mask:
	free_cpumask_var(vcpu->arch.wbinvd_dirty_mask);
fail_free_mce_banks:
	kfree(vcpu->arch.mce_banks);
fail_free_pio_data:
	free_page((unsigned long)vcpu->arch.pio_data);
fail_free_lapic:
	kvm_free_lapic(vcpu);
fail_mmu_destroy:
	kvm_mmu_destroy(vcpu);
	return r;
}

void kvm_arch_vcpu_postcreate(struct kvm_vcpu *vcpu)
{
	struct kvm *kvm = vcpu->kvm;

	if (mutex_lock_killable(&vcpu->mutex))
		return;
	vcpu_load(vcpu);
	kvm_synchronize_tsc(vcpu, 0);
	vcpu_put(vcpu);

	/* poll control enabled by default */
	vcpu->arch.msr_kvm_poll_control = 1;

	mutex_unlock(&vcpu->mutex);

	if (kvmclock_periodic_sync && vcpu->vcpu_idx == 0)
		schedule_delayed_work(&kvm->arch.kvmclock_sync_work,
						KVMCLOCK_SYNC_PERIOD);
}

void kvm_arch_vcpu_destroy(struct kvm_vcpu *vcpu)
{
	int idx;

	kvmclock_reset(vcpu);

	static_call(kvm_x86_vcpu_free)(vcpu);

	kmem_cache_free(x86_emulator_cache, vcpu->arch.emulate_ctxt);
	free_cpumask_var(vcpu->arch.wbinvd_dirty_mask);
	kmem_cache_free(x86_fpu_cache, vcpu->arch.user_fpu);
	kvm_free_guest_fpu(vcpu);

	kvm_hv_vcpu_uninit(vcpu);
	kvm_pmu_destroy(vcpu);
	kfree(vcpu->arch.mce_banks);
	kvm_free_lapic(vcpu);
	idx = srcu_read_lock(&vcpu->kvm->srcu);
	kvm_mmu_destroy(vcpu);
	srcu_read_unlock(&vcpu->kvm->srcu, idx);
	free_page((unsigned long)vcpu->arch.pio_data);
	kvfree(vcpu->arch.cpuid_entries);
	if (!lapic_in_kernel(vcpu))
		static_branch_dec(&kvm_has_noapic_vcpu);
}

void kvm_vcpu_reset(struct kvm_vcpu *vcpu, bool init_event)
{
	unsigned long old_cr0 = kvm_read_cr0(vcpu);
	unsigned long new_cr0;
	u32 eax, dummy;

	/*
	 * SVM doesn't unconditionally VM-Exit on INIT and SHUTDOWN, thus it's
	 * possible to INIT the vCPU while L2 is active.  Force the vCPU back
	 * into L1 as EFER.SVME is cleared on INIT (along with all other EFER
	 * bits), i.e. virtualization is disabled.
	 */
	if (is_guest_mode(vcpu))
		kvm_leave_nested(vcpu);

	kvm_lapic_reset(vcpu, init_event);

	WARN_ON_ONCE(is_guest_mode(vcpu) || is_smm(vcpu));
	vcpu->arch.hflags = 0;

	vcpu->arch.smi_pending = 0;
	vcpu->arch.smi_count = 0;
	atomic_set(&vcpu->arch.nmi_queued, 0);
	vcpu->arch.nmi_pending = 0;
	vcpu->arch.nmi_injected = false;
	kvm_clear_interrupt_queue(vcpu);
	kvm_clear_exception_queue(vcpu);

	memset(vcpu->arch.db, 0, sizeof(vcpu->arch.db));
	kvm_update_dr0123(vcpu);
	vcpu->arch.dr6 = DR6_ACTIVE_LOW;
	vcpu->arch.dr7 = DR7_FIXED_1;
	kvm_update_dr7(vcpu);

	vcpu->arch.cr2 = 0;

	kvm_make_request(KVM_REQ_EVENT, vcpu);
	vcpu->arch.apf.msr_en_val = 0;
	vcpu->arch.apf.msr_int_val = 0;
	vcpu->arch.st.msr_val = 0;

	kvmclock_reset(vcpu);

	kvm_clear_async_pf_completion_queue(vcpu);
	kvm_async_pf_hash_reset(vcpu);
	vcpu->arch.apf.halted = false;

	if (vcpu->arch.guest_fpu && kvm_mpx_supported()) {
		void *mpx_state_buffer;

		/*
		 * To avoid have the INIT path from kvm_apic_has_events() that be
		 * called with loaded FPU and does not let userspace fix the state.
		 */
		if (init_event)
			kvm_put_guest_fpu(vcpu);
		mpx_state_buffer = get_xsave_addr(&vcpu->arch.guest_fpu->state.xsave,
					XFEATURE_BNDREGS);
		if (mpx_state_buffer)
			memset(mpx_state_buffer, 0, sizeof(struct mpx_bndreg_state));
		mpx_state_buffer = get_xsave_addr(&vcpu->arch.guest_fpu->state.xsave,
					XFEATURE_BNDCSR);
		if (mpx_state_buffer)
			memset(mpx_state_buffer, 0, sizeof(struct mpx_bndcsr));
		if (init_event)
			kvm_load_guest_fpu(vcpu);
	}

	if (!init_event) {
		kvm_pmu_reset(vcpu);
		vcpu->arch.smbase = 0x30000;

		vcpu->arch.msr_misc_features_enables = 0;

		__kvm_set_xcr(vcpu, 0, XFEATURE_MASK_FP);
		__kvm_set_msr(vcpu, MSR_IA32_XSS, 0, true);
	}

	memset(vcpu->arch.regs, 0, sizeof(vcpu->arch.regs));
	vcpu->arch.regs_avail = ~0;
	vcpu->arch.regs_dirty = ~0;

	/*
	 * Fall back to KVM's default Family/Model/Stepping of 0x600 (P6/Athlon)
	 * if no CPUID match is found.  Note, it's impossible to get a match at
	 * RESET since KVM emulates RESET before exposing the vCPU to userspace,
	 * i.e. it'simpossible for kvm_cpuid() to find a valid entry on RESET.
	 * But, go through the motions in case that's ever remedied.
	 */
	eax = 1;
	if (!kvm_cpuid(vcpu, &eax, &dummy, &dummy, &dummy, true))
		eax = 0x600;
	kvm_rdx_write(vcpu, eax);

	static_call(kvm_x86_vcpu_reset)(vcpu, init_event);

	kvm_set_rflags(vcpu, X86_EFLAGS_FIXED);
	kvm_rip_write(vcpu, 0xfff0);

	vcpu->arch.cr3 = 0;
	kvm_register_mark_dirty(vcpu, VCPU_EXREG_CR3);

	/*
	 * CR0.CD/NW are set on RESET, preserved on INIT.  Note, some versions
	 * of Intel's SDM list CD/NW as being set on INIT, but they contradict
	 * (or qualify) that with a footnote stating that CD/NW are preserved.
	 */
	new_cr0 = X86_CR0_ET;
	if (init_event)
		new_cr0 |= (old_cr0 & (X86_CR0_NW | X86_CR0_CD));
	else
		new_cr0 |= X86_CR0_NW | X86_CR0_CD;

	static_call(kvm_x86_set_cr0)(vcpu, new_cr0);
	static_call(kvm_x86_set_cr4)(vcpu, 0);
	static_call(kvm_x86_set_efer)(vcpu, 0);
	static_call(kvm_x86_update_exception_bitmap)(vcpu);

	/*
	 * Reset the MMU context if paging was enabled prior to INIT (which is
	 * implied if CR0.PG=1 as CR0 will be '0' prior to RESET).  Unlike the
	 * standard CR0/CR4/EFER modification paths, only CR0.PG needs to be
	 * checked because it is unconditionally cleared on INIT and all other
	 * paging related bits are ignored if paging is disabled, i.e. CR0.WP,
	 * CR4, and EFER changes are all irrelevant if CR0.PG was '0'.
	 */
	if (old_cr0 & X86_CR0_PG)
		kvm_mmu_reset_context(vcpu);

	/*
	 * Intel's SDM states that all TLB entries are flushed on INIT.  AMD's
	 * APM states the TLBs are untouched by INIT, but it also states that
	 * the TLBs are flushed on "External initialization of the processor."
	 * Flush the guest TLB regardless of vendor, there is no meaningful
	 * benefit in relying on the guest to flush the TLB immediately after
	 * INIT.  A spurious TLB flush is benign and likely negligible from a
	 * performance perspective.
	 */
	if (init_event)
		kvm_make_request(KVM_REQ_TLB_FLUSH_GUEST, vcpu);
}
EXPORT_SYMBOL_GPL(kvm_vcpu_reset);

void kvm_vcpu_deliver_sipi_vector(struct kvm_vcpu *vcpu, u8 vector)
{
	struct kvm_segment cs;

	kvm_get_segment(vcpu, &cs, VCPU_SREG_CS);
	cs.selector = vector << 8;
	cs.base = vector << 12;
	kvm_set_segment(vcpu, &cs, VCPU_SREG_CS);
	kvm_rip_write(vcpu, 0);
}
EXPORT_SYMBOL_GPL(kvm_vcpu_deliver_sipi_vector);

int kvm_arch_hardware_enable(void)
{
	struct kvm *kvm;
	struct kvm_vcpu *vcpu;
	int i;
	int ret;
	u64 local_tsc;
	u64 max_tsc = 0;
	bool stable, backwards_tsc = false;

	kvm_user_return_msr_cpu_online();
	ret = static_call(kvm_x86_hardware_enable)();
	if (ret != 0)
		return ret;

	local_tsc = rdtsc();
	stable = !kvm_check_tsc_unstable();
	list_for_each_entry(kvm, &vm_list, vm_list) {
		kvm_for_each_vcpu(i, vcpu, kvm) {
			if (!stable && vcpu->cpu == smp_processor_id())
				kvm_make_request(KVM_REQ_CLOCK_UPDATE, vcpu);
			if (stable && vcpu->arch.last_host_tsc > local_tsc) {
				backwards_tsc = true;
				if (vcpu->arch.last_host_tsc > max_tsc)
					max_tsc = vcpu->arch.last_host_tsc;
			}
		}
	}

	/*
	 * Sometimes, even reliable TSCs go backwards.  This happens on
	 * platforms that reset TSC during suspend or hibernate actions, but
	 * maintain synchronization.  We must compensate.  Fortunately, we can
	 * detect that condition here, which happens early in CPU bringup,
	 * before any KVM threads can be running.  Unfortunately, we can't
	 * bring the TSCs fully up to date with real time, as we aren't yet far
	 * enough into CPU bringup that we know how much real time has actually
	 * elapsed; our helper function, ktime_get_boottime_ns() will be using boot
	 * variables that haven't been updated yet.
	 *
	 * So we simply find the maximum observed TSC above, then record the
	 * adjustment to TSC in each VCPU.  When the VCPU later gets loaded,
	 * the adjustment will be applied.  Note that we accumulate
	 * adjustments, in case multiple suspend cycles happen before some VCPU
	 * gets a chance to run again.  In the event that no KVM threads get a
	 * chance to run, we will miss the entire elapsed period, as we'll have
	 * reset last_host_tsc, so VCPUs will not have the TSC adjusted and may
	 * loose cycle time.  This isn't too big a deal, since the loss will be
	 * uniform across all VCPUs (not to mention the scenario is extremely
	 * unlikely). It is possible that a second hibernate recovery happens
	 * much faster than a first, causing the observed TSC here to be
	 * smaller; this would require additional padding adjustment, which is
	 * why we set last_host_tsc to the local tsc observed here.
	 *
	 * N.B. - this code below runs only on platforms with reliable TSC,
	 * as that is the only way backwards_tsc is set above.  Also note
	 * that this runs for ALL vcpus, which is not a bug; all VCPUs should
	 * have the same delta_cyc adjustment applied if backwards_tsc
	 * is detected.  Note further, this adjustment is only done once,
	 * as we reset last_host_tsc on all VCPUs to stop this from being
	 * called multiple times (one for each physical CPU bringup).
	 *
	 * Platforms with unreliable TSCs don't have to deal with this, they
	 * will be compensated by the logic in vcpu_load, which sets the TSC to
	 * catchup mode.  This will catchup all VCPUs to real time, but cannot
	 * guarantee that they stay in perfect synchronization.
	 */
	if (backwards_tsc) {
		u64 delta_cyc = max_tsc - local_tsc;
		list_for_each_entry(kvm, &vm_list, vm_list) {
			kvm->arch.backwards_tsc_observed = true;
			kvm_for_each_vcpu(i, vcpu, kvm) {
				vcpu->arch.tsc_offset_adjustment += delta_cyc;
				vcpu->arch.last_host_tsc = local_tsc;
				kvm_make_request(KVM_REQ_MASTERCLOCK_UPDATE, vcpu);
			}

			/*
			 * We have to disable TSC offset matching.. if you were
			 * booting a VM while issuing an S4 host suspend....
			 * you may have some problem.  Solving this issue is
			 * left as an exercise to the reader.
			 */
			kvm->arch.last_tsc_nsec = 0;
			kvm->arch.last_tsc_write = 0;
		}

	}
	return 0;
}

void kvm_arch_hardware_disable(void)
{
	static_call(kvm_x86_hardware_disable)();
	drop_user_return_notifiers();
}

int kvm_arch_hardware_setup(void *opaque)
{
	struct kvm_x86_init_ops *ops = opaque;
	int r;

	rdmsrl_safe(MSR_EFER, &host_efer);

	if (boot_cpu_has(X86_FEATURE_XSAVES))
		rdmsrl(MSR_IA32_XSS, host_xss);

	r = ops->hardware_setup();
	if (r != 0)
		return r;

	memcpy(&kvm_x86_ops, ops->runtime_ops, sizeof(kvm_x86_ops));
	kvm_ops_static_call_update();

	if (ops->intel_pt_intr_in_guest && ops->intel_pt_intr_in_guest())
		kvm_guest_cbs.handle_intel_pt_intr = kvm_handle_intel_pt_intr;
	perf_register_guest_info_callbacks(&kvm_guest_cbs);

	if (!kvm_cpu_cap_has(X86_FEATURE_XSAVES))
		supported_xss = 0;

#define __kvm_cpu_cap_has(UNUSED_, f) kvm_cpu_cap_has(f)
	cr4_reserved_bits = __cr4_reserved_bits(__kvm_cpu_cap_has, UNUSED_);
#undef __kvm_cpu_cap_has

	if (kvm_has_tsc_control) {
		/*
		 * Make sure the user can only configure tsc_khz values that
		 * fit into a signed integer.
		 * A min value is not calculated because it will always
		 * be 1 on all machines.
		 */
		u64 max = min(0x7fffffffULL,
			      __scale_tsc(kvm_max_tsc_scaling_ratio, tsc_khz));
		kvm_max_guest_tsc_khz = max;

		kvm_default_tsc_scaling_ratio = 1ULL << kvm_tsc_scaling_ratio_frac_bits;
	}

	kvm_init_msr_list();
	return 0;
}

void kvm_arch_hardware_unsetup(void)
{
	perf_unregister_guest_info_callbacks(&kvm_guest_cbs);
	kvm_guest_cbs.handle_intel_pt_intr = NULL;

	static_call(kvm_x86_hardware_unsetup)();
}

int kvm_arch_check_processor_compat(void *opaque)
{
	struct cpuinfo_x86 *c = &cpu_data(smp_processor_id());
	struct kvm_x86_init_ops *ops = opaque;

	WARN_ON(!irqs_disabled());

	if (__cr4_reserved_bits(cpu_has, c) !=
	    __cr4_reserved_bits(cpu_has, &boot_cpu_data))
		return -EIO;

	return ops->check_processor_compatibility();
}

bool kvm_vcpu_is_reset_bsp(struct kvm_vcpu *vcpu)
{
	return vcpu->kvm->arch.bsp_vcpu_id == vcpu->vcpu_id;
}
EXPORT_SYMBOL_GPL(kvm_vcpu_is_reset_bsp);

bool kvm_vcpu_is_bsp(struct kvm_vcpu *vcpu)
{
	return (vcpu->arch.apic_base & MSR_IA32_APICBASE_BSP) != 0;
}

__read_mostly DEFINE_STATIC_KEY_FALSE(kvm_has_noapic_vcpu);
EXPORT_SYMBOL_GPL(kvm_has_noapic_vcpu);

void kvm_arch_sched_in(struct kvm_vcpu *vcpu, int cpu)
{
	struct kvm_pmu *pmu = vcpu_to_pmu(vcpu);

	vcpu->arch.l1tf_flush_l1d = true;
	if (pmu->version && unlikely(pmu->event_count)) {
		pmu->need_cleanup = true;
		kvm_make_request(KVM_REQ_PMU, vcpu);
	}
	static_call(kvm_x86_sched_in)(vcpu, cpu);
}

void kvm_arch_free_vm(struct kvm *kvm)
{
	kfree(to_kvm_hv(kvm)->hv_pa_pg);
	vfree(kvm);
}


int kvm_arch_init_vm(struct kvm *kvm, unsigned long type)
{
	int ret;

	if (type)
		return -EINVAL;

	ret = kvm_page_track_init(kvm);
	if (ret)
		return ret;

	INIT_HLIST_HEAD(&kvm->arch.mask_notifier_list);
	INIT_LIST_HEAD(&kvm->arch.active_mmu_pages);
	INIT_LIST_HEAD(&kvm->arch.zapped_obsolete_pages);
	INIT_LIST_HEAD(&kvm->arch.lpage_disallowed_mmu_pages);
	INIT_LIST_HEAD(&kvm->arch.assigned_dev_head);
	atomic_set(&kvm->arch.noncoherent_dma_count, 0);

	/* Reserve bit 0 of irq_sources_bitmap for userspace irq source */
	set_bit(KVM_USERSPACE_IRQ_SOURCE_ID, &kvm->arch.irq_sources_bitmap);
	/* Reserve bit 1 of irq_sources_bitmap for irqfd-resampler */
	set_bit(KVM_IRQFD_RESAMPLE_IRQ_SOURCE_ID,
		&kvm->arch.irq_sources_bitmap);

	raw_spin_lock_init(&kvm->arch.tsc_write_lock);
	mutex_init(&kvm->arch.apic_map_lock);
	raw_spin_lock_init(&kvm->arch.pvclock_gtod_sync_lock);

	kvm->arch.kvmclock_offset = -get_kvmclock_base_ns();
	pvclock_update_vm_gtod_copy(kvm);

	kvm->arch.guest_can_read_msr_platform_info = true;

#if IS_ENABLED(CONFIG_HYPERV)
	spin_lock_init(&kvm->arch.hv_root_tdp_lock);
	kvm->arch.hv_root_tdp = INVALID_PAGE;
#endif

	INIT_DELAYED_WORK(&kvm->arch.kvmclock_update_work, kvmclock_update_fn);
	INIT_DELAYED_WORK(&kvm->arch.kvmclock_sync_work, kvmclock_sync_fn);

	kvm_apicv_init(kvm);
	kvm_hv_init_vm(kvm);
	kvm_mmu_init_vm(kvm);
	kvm_xen_init_vm(kvm);

	return static_call(kvm_x86_vm_init)(kvm);
}

int kvm_arch_post_init_vm(struct kvm *kvm)
{
	return kvm_mmu_post_init_vm(kvm);
}

static void kvm_unload_vcpu_mmu(struct kvm_vcpu *vcpu)
{
	vcpu_load(vcpu);
	kvm_mmu_unload(vcpu);
	vcpu_put(vcpu);
}

static void kvm_free_vcpus(struct kvm *kvm)
{
	unsigned int i;
	struct kvm_vcpu *vcpu;

	/*
	 * Unpin any mmu pages first.
	 */
	kvm_for_each_vcpu(i, vcpu, kvm) {
		kvm_clear_async_pf_completion_queue(vcpu);
		kvm_unload_vcpu_mmu(vcpu);
	}
	kvm_for_each_vcpu(i, vcpu, kvm)
		kvm_vcpu_destroy(vcpu);

	mutex_lock(&kvm->lock);
	for (i = 0; i < atomic_read(&kvm->online_vcpus); i++)
		kvm->vcpus[i] = NULL;

	atomic_set(&kvm->online_vcpus, 0);
	mutex_unlock(&kvm->lock);
}

void kvm_arch_sync_events(struct kvm *kvm)
{
	cancel_delayed_work_sync(&kvm->arch.kvmclock_sync_work);
	cancel_delayed_work_sync(&kvm->arch.kvmclock_update_work);
	kvm_free_pit(kvm);
}

#define  ERR_PTR_USR(e)  ((void __user *)ERR_PTR(e))

/**
 * __x86_set_memory_region: Setup KVM internal memory slot
 *
 * @kvm: the kvm pointer to the VM.
 * @id: the slot ID to setup.
 * @gpa: the GPA to install the slot (unused when @size == 0).
 * @size: the size of the slot. Set to zero to uninstall a slot.
 *
 * This function helps to setup a KVM internal memory slot.  Specify
 * @size > 0 to install a new slot, while @size == 0 to uninstall a
 * slot.  The return code can be one of the following:
 *
 *   HVA:           on success (uninstall will return a bogus HVA)
 *   -errno:        on error
 *
 * The caller should always use IS_ERR() to check the return value
 * before use.  Note, the KVM internal memory slots are guaranteed to
 * remain valid and unchanged until the VM is destroyed, i.e., the
 * GPA->HVA translation will not change.  However, the HVA is a user
 * address, i.e. its accessibility is not guaranteed, and must be
 * accessed via __copy_{to,from}_user().
 */
void __user * __x86_set_memory_region(struct kvm *kvm, int id, gpa_t gpa,
				      u32 size)
{
	int i, r;
	unsigned long hva, old_npages;
	struct kvm_memslots *slots = kvm_memslots(kvm);
	struct kvm_memory_slot *slot;

	/* Called with kvm->slots_lock held.  */
	if (WARN_ON(id >= KVM_MEM_SLOTS_NUM))
		return ERR_PTR_USR(-EINVAL);

	slot = id_to_memslot(slots, id);
	if (size) {
		if (slot && slot->npages)
			return ERR_PTR_USR(-EEXIST);

		/*
		 * MAP_SHARED to prevent internal slot pages from being moved
		 * by fork()/COW.
		 */
		hva = vm_mmap(NULL, 0, size, PROT_READ | PROT_WRITE,
			      MAP_SHARED | MAP_ANONYMOUS, 0);
		if (IS_ERR((void *)hva))
			return (void __user *)hva;
	} else {
		if (!slot || !slot->npages)
			return NULL;

		old_npages = slot->npages;
		hva = slot->userspace_addr;
	}

	for (i = 0; i < KVM_ADDRESS_SPACE_NUM; i++) {
		struct kvm_userspace_memory_region m;

		m.slot = id | (i << 16);
		m.flags = 0;
		m.guest_phys_addr = gpa;
		m.userspace_addr = hva;
		m.memory_size = size;
		r = __kvm_set_memory_region(kvm, &m);
		if (r < 0)
			return ERR_PTR_USR(r);
	}

	if (!size)
		vm_munmap(hva, old_npages * PAGE_SIZE);

	return (void __user *)hva;
}
EXPORT_SYMBOL_GPL(__x86_set_memory_region);

void kvm_arch_pre_destroy_vm(struct kvm *kvm)
{
	kvm_mmu_pre_destroy_vm(kvm);
}

void kvm_arch_destroy_vm(struct kvm *kvm)
{
	if (current->mm == kvm->mm) {
		/*
		 * Free memory regions allocated on behalf of userspace,
		 * unless the the memory map has changed due to process exit
		 * or fd copying.
		 */
		mutex_lock(&kvm->slots_lock);
		__x86_set_memory_region(kvm, APIC_ACCESS_PAGE_PRIVATE_MEMSLOT,
					0, 0);
		__x86_set_memory_region(kvm, IDENTITY_PAGETABLE_PRIVATE_MEMSLOT,
					0, 0);
		__x86_set_memory_region(kvm, TSS_PRIVATE_MEMSLOT, 0, 0);
		mutex_unlock(&kvm->slots_lock);
	}
	static_call_cond(kvm_x86_vm_destroy)(kvm);
	kvm_free_msr_filter(srcu_dereference_check(kvm->arch.msr_filter, &kvm->srcu, 1));
	kvm_pic_destroy(kvm);
	kvm_ioapic_destroy(kvm);
	kvm_free_vcpus(kvm);
	kvfree(rcu_dereference_check(kvm->arch.apic_map, 1));
	kfree(srcu_dereference_check(kvm->arch.pmu_event_filter, &kvm->srcu, 1));
	kvm_mmu_uninit_vm(kvm);
	kvm_page_track_cleanup(kvm);
	kvm_xen_destroy_vm(kvm);
	kvm_hv_destroy_vm(kvm);
}

static void memslot_rmap_free(struct kvm_memory_slot *slot)
{
	int i;

	for (i = 0; i < KVM_NR_PAGE_SIZES; ++i) {
		kvfree(slot->arch.rmap[i]);
		slot->arch.rmap[i] = NULL;
	}
}

void kvm_arch_free_memslot(struct kvm *kvm, struct kvm_memory_slot *slot)
{
	int i;

	memslot_rmap_free(slot);

	for (i = 1; i < KVM_NR_PAGE_SIZES; ++i) {
		kvfree(slot->arch.lpage_info[i - 1]);
		slot->arch.lpage_info[i - 1] = NULL;
	}

	kvm_page_track_free_memslot(slot);
}

static int memslot_rmap_alloc(struct kvm_memory_slot *slot,
			      unsigned long npages)
{
	const int sz = sizeof(*slot->arch.rmap[0]);
	int i;

	for (i = 0; i < KVM_NR_PAGE_SIZES; ++i) {
		int level = i + 1;
		int lpages = __kvm_mmu_slot_lpages(slot, npages, level);

		if (slot->arch.rmap[i])
			continue;

		slot->arch.rmap[i] = __vcalloc(lpages, sz, GFP_KERNEL_ACCOUNT);
		if (!slot->arch.rmap[i]) {
			memslot_rmap_free(slot);
			return -ENOMEM;
		}
	}

	return 0;
}

int alloc_all_memslots_rmaps(struct kvm *kvm)
{
	struct kvm_memslots *slots;
	struct kvm_memory_slot *slot;
	int r, i;

	/*
	 * Check if memslots alreday have rmaps early before acquiring
	 * the slots_arch_lock below.
	 */
	if (kvm_memslots_have_rmaps(kvm))
		return 0;

	mutex_lock(&kvm->slots_arch_lock);

	/*
	 * Read memslots_have_rmaps again, under the slots arch lock,
	 * before allocating the rmaps
	 */
	if (kvm_memslots_have_rmaps(kvm)) {
		mutex_unlock(&kvm->slots_arch_lock);
		return 0;
	}

	for (i = 0; i < KVM_ADDRESS_SPACE_NUM; i++) {
		slots = __kvm_memslots(kvm, i);
		kvm_for_each_memslot(slot, slots) {
			r = memslot_rmap_alloc(slot, slot->npages);
			if (r) {
				mutex_unlock(&kvm->slots_arch_lock);
				return r;
			}
		}
	}

	/*
	 * Ensure that memslots_have_rmaps becomes true strictly after
	 * all the rmap pointers are set.
	 */
	smp_store_release(&kvm->arch.memslots_have_rmaps, true);
	mutex_unlock(&kvm->slots_arch_lock);
	return 0;
}

static int kvm_alloc_memslot_metadata(struct kvm *kvm,
				      struct kvm_memory_slot *slot,
				      unsigned long npages)
{
	int i, r;

	/*
	 * Clear out the previous array pointers for the KVM_MR_MOVE case.  The
	 * old arrays will be freed by __kvm_set_memory_region() if installing
	 * the new memslot is successful.
	 */
	memset(&slot->arch, 0, sizeof(slot->arch));

	if (kvm_memslots_have_rmaps(kvm)) {
		r = memslot_rmap_alloc(slot, npages);
		if (r)
			return r;
	}

	for (i = 1; i < KVM_NR_PAGE_SIZES; ++i) {
		struct kvm_lpage_info *linfo;
		unsigned long ugfn;
		int lpages;
		int level = i + 1;

		lpages = __kvm_mmu_slot_lpages(slot, npages, level);

		linfo = __vcalloc(lpages, sizeof(*linfo), GFP_KERNEL_ACCOUNT);
		if (!linfo)
			goto out_free;

		slot->arch.lpage_info[i - 1] = linfo;

		if (slot->base_gfn & (KVM_PAGES_PER_HPAGE(level) - 1))
			linfo[0].disallow_lpage = 1;
		if ((slot->base_gfn + npages) & (KVM_PAGES_PER_HPAGE(level) - 1))
			linfo[lpages - 1].disallow_lpage = 1;
		ugfn = slot->userspace_addr >> PAGE_SHIFT;
		/*
		 * If the gfn and userspace address are not aligned wrt each
		 * other, disable large page support for this slot.
		 */
		if ((slot->base_gfn ^ ugfn) & (KVM_PAGES_PER_HPAGE(level) - 1)) {
			unsigned long j;

			for (j = 0; j < lpages; ++j)
				linfo[j].disallow_lpage = 1;
		}
	}

	if (kvm_page_track_create_memslot(slot, npages))
		goto out_free;

	return 0;

out_free:
	memslot_rmap_free(slot);

	for (i = 1; i < KVM_NR_PAGE_SIZES; ++i) {
		kvfree(slot->arch.lpage_info[i - 1]);
		slot->arch.lpage_info[i - 1] = NULL;
	}
	return -ENOMEM;
}

void kvm_arch_memslots_updated(struct kvm *kvm, u64 gen)
{
	struct kvm_vcpu *vcpu;
	int i;

	/*
	 * memslots->generation has been incremented.
	 * mmio generation may have reached its maximum value.
	 */
	kvm_mmu_invalidate_mmio_sptes(kvm, gen);

	/* Force re-initialization of steal_time cache */
	kvm_for_each_vcpu(i, vcpu, kvm)
		kvm_vcpu_kick(vcpu);
}

int kvm_arch_prepare_memory_region(struct kvm *kvm,
				struct kvm_memory_slot *memslot,
				const struct kvm_userspace_memory_region *mem,
				enum kvm_mr_change change)
{
	if (change == KVM_MR_CREATE || change == KVM_MR_MOVE)
		return kvm_alloc_memslot_metadata(kvm, memslot,
						  mem->memory_size >> PAGE_SHIFT);
	return 0;
}


static void kvm_mmu_update_cpu_dirty_logging(struct kvm *kvm, bool enable)
{
	struct kvm_arch *ka = &kvm->arch;

	if (!kvm_x86_ops.cpu_dirty_log_size)
		return;

	if ((enable && ++ka->cpu_dirty_logging_count == 1) ||
	    (!enable && --ka->cpu_dirty_logging_count == 0))
		kvm_make_all_cpus_request(kvm, KVM_REQ_UPDATE_CPU_DIRTY_LOGGING);

	WARN_ON_ONCE(ka->cpu_dirty_logging_count < 0);
}

static void kvm_mmu_slot_apply_flags(struct kvm *kvm,
				     struct kvm_memory_slot *old,
				     const struct kvm_memory_slot *new,
				     enum kvm_mr_change change)
{
	bool log_dirty_pages = new->flags & KVM_MEM_LOG_DIRTY_PAGES;

	/*
	 * Update CPU dirty logging if dirty logging is being toggled.  This
	 * applies to all operations.
	 */
	if ((old->flags ^ new->flags) & KVM_MEM_LOG_DIRTY_PAGES)
		kvm_mmu_update_cpu_dirty_logging(kvm, log_dirty_pages);

	/*
	 * Nothing more to do for RO slots (which can't be dirtied and can't be
	 * made writable) or CREATE/MOVE/DELETE of a slot.
	 *
	 * For a memslot with dirty logging disabled:
	 * CREATE:      No dirty mappings will already exist.
	 * MOVE/DELETE: The old mappings will already have been cleaned up by
	 *		kvm_arch_flush_shadow_memslot()
	 *
	 * For a memslot with dirty logging enabled:
	 * CREATE:      No shadow pages exist, thus nothing to write-protect
	 *		and no dirty bits to clear.
	 * MOVE/DELETE: The old mappings will already have been cleaned up by
	 *		kvm_arch_flush_shadow_memslot().
	 */
	if ((change != KVM_MR_FLAGS_ONLY) || (new->flags & KVM_MEM_READONLY))
		return;

	/*
	 * READONLY and non-flags changes were filtered out above, and the only
	 * other flag is LOG_DIRTY_PAGES, i.e. something is wrong if dirty
	 * logging isn't being toggled on or off.
	 */
	if (WARN_ON_ONCE(!((old->flags ^ new->flags) & KVM_MEM_LOG_DIRTY_PAGES)))
		return;

	if (!log_dirty_pages) {
		/*
		 * Dirty logging tracks sptes in 4k granularity, meaning that
		 * large sptes have to be split.  If live migration succeeds,
		 * the guest in the source machine will be destroyed and large
		 * sptes will be created in the destination.  However, if the
		 * guest continues to run in the source machine (for example if
		 * live migration fails), small sptes will remain around and
		 * cause bad performance.
		 *
		 * Scan sptes if dirty logging has been stopped, dropping those
		 * which can be collapsed into a single large-page spte.  Later
		 * page faults will create the large-page sptes.
		 */
		kvm_mmu_zap_collapsible_sptes(kvm, new);
	} else {
		/*
		 * Initially-all-set does not require write protecting any page,
		 * because they're all assumed to be dirty.
		 */
		if (kvm_dirty_log_manual_protect_and_init_set(kvm))
			return;

		if (kvm_x86_ops.cpu_dirty_log_size) {
			kvm_mmu_slot_leaf_clear_dirty(kvm, new);
			kvm_mmu_slot_remove_write_access(kvm, new, PG_LEVEL_2M);
		} else {
			kvm_mmu_slot_remove_write_access(kvm, new, PG_LEVEL_4K);
		}
	}
}

void kvm_arch_commit_memory_region(struct kvm *kvm,
				const struct kvm_userspace_memory_region *mem,
				struct kvm_memory_slot *old,
				const struct kvm_memory_slot *new,
				enum kvm_mr_change change)
{
	if (!kvm->arch.n_requested_mmu_pages)
		kvm_mmu_change_mmu_pages(kvm,
				kvm_mmu_calculate_default_mmu_pages(kvm));

	kvm_mmu_slot_apply_flags(kvm, old, new, change);

	/* Free the arrays associated with the old memslot. */
	if (change == KVM_MR_MOVE)
		kvm_arch_free_memslot(kvm, old);
}

void kvm_arch_flush_shadow_all(struct kvm *kvm)
{
	kvm_mmu_zap_all(kvm);
}

void kvm_arch_flush_shadow_memslot(struct kvm *kvm,
				   struct kvm_memory_slot *slot)
{
	kvm_page_track_flush_slot(kvm, slot);
}

static inline bool kvm_guest_apic_has_interrupt(struct kvm_vcpu *vcpu)
{
	return (is_guest_mode(vcpu) &&
			kvm_x86_ops.guest_apic_has_interrupt &&
			static_call(kvm_x86_guest_apic_has_interrupt)(vcpu));
}

static inline bool kvm_vcpu_has_events(struct kvm_vcpu *vcpu)
{
	if (!list_empty_careful(&vcpu->async_pf.done))
		return true;

	if (kvm_apic_has_events(vcpu))
		return true;

	if (vcpu->arch.pv.pv_unhalted)
		return true;

	if (vcpu->arch.exception.pending)
		return true;

	if (kvm_test_request(KVM_REQ_NMI, vcpu) ||
	    (vcpu->arch.nmi_pending &&
	     static_call(kvm_x86_nmi_allowed)(vcpu, false)))
		return true;

	if (kvm_test_request(KVM_REQ_SMI, vcpu) ||
	    (vcpu->arch.smi_pending &&
	     static_call(kvm_x86_smi_allowed)(vcpu, false)))
		return true;

	if (kvm_arch_interrupt_allowed(vcpu) &&
	    (kvm_cpu_has_interrupt(vcpu) ||
	    kvm_guest_apic_has_interrupt(vcpu)))
		return true;

	if (kvm_hv_has_stimer_pending(vcpu))
		return true;

	if (is_guest_mode(vcpu) &&
	    kvm_x86_ops.nested_ops->hv_timer_pending &&
	    kvm_x86_ops.nested_ops->hv_timer_pending(vcpu))
		return true;

	return false;
}

int kvm_arch_vcpu_runnable(struct kvm_vcpu *vcpu)
{
	return kvm_vcpu_running(vcpu) || kvm_vcpu_has_events(vcpu);
}

bool kvm_arch_dy_has_pending_interrupt(struct kvm_vcpu *vcpu)
{
	if (vcpu->arch.apicv_active && static_call(kvm_x86_dy_apicv_has_pending_interrupt)(vcpu))
		return true;

	return false;
}

bool kvm_arch_dy_runnable(struct kvm_vcpu *vcpu)
{
	if (READ_ONCE(vcpu->arch.pv.pv_unhalted))
		return true;

	if (kvm_test_request(KVM_REQ_NMI, vcpu) ||
		kvm_test_request(KVM_REQ_SMI, vcpu) ||
		 kvm_test_request(KVM_REQ_EVENT, vcpu))
		return true;

	return kvm_arch_dy_has_pending_interrupt(vcpu);
}

bool kvm_arch_vcpu_in_kernel(struct kvm_vcpu *vcpu)
{
	if (vcpu->arch.guest_state_protected)
		return true;

	return vcpu->arch.preempted_in_kernel;
}

int kvm_arch_vcpu_should_kick(struct kvm_vcpu *vcpu)
{
	return kvm_vcpu_exiting_guest_mode(vcpu) == IN_GUEST_MODE;
}

int kvm_arch_interrupt_allowed(struct kvm_vcpu *vcpu)
{
	return static_call(kvm_x86_interrupt_allowed)(vcpu, false);
}

unsigned long kvm_get_linear_rip(struct kvm_vcpu *vcpu)
{
	/* Can't read the RIP when guest state is protected, just return 0 */
	if (vcpu->arch.guest_state_protected)
		return 0;

	if (is_64_bit_mode(vcpu))
		return kvm_rip_read(vcpu);
	return (u32)(get_segment_base(vcpu, VCPU_SREG_CS) +
		     kvm_rip_read(vcpu));
}
EXPORT_SYMBOL_GPL(kvm_get_linear_rip);

bool kvm_is_linear_rip(struct kvm_vcpu *vcpu, unsigned long linear_rip)
{
	return kvm_get_linear_rip(vcpu) == linear_rip;
}
EXPORT_SYMBOL_GPL(kvm_is_linear_rip);

unsigned long kvm_get_rflags(struct kvm_vcpu *vcpu)
{
	unsigned long rflags;

	rflags = static_call(kvm_x86_get_rflags)(vcpu);
	if (vcpu->guest_debug & KVM_GUESTDBG_SINGLESTEP)
		rflags &= ~X86_EFLAGS_TF;
	return rflags;
}
EXPORT_SYMBOL_GPL(kvm_get_rflags);

static void __kvm_set_rflags(struct kvm_vcpu *vcpu, unsigned long rflags)
{
	if (vcpu->guest_debug & KVM_GUESTDBG_SINGLESTEP &&
	    kvm_is_linear_rip(vcpu, vcpu->arch.singlestep_rip))
		rflags |= X86_EFLAGS_TF;
	static_call(kvm_x86_set_rflags)(vcpu, rflags);
}

void kvm_set_rflags(struct kvm_vcpu *vcpu, unsigned long rflags)
{
	__kvm_set_rflags(vcpu, rflags);
	kvm_make_request(KVM_REQ_EVENT, vcpu);
}
EXPORT_SYMBOL_GPL(kvm_set_rflags);

void kvm_arch_async_page_ready(struct kvm_vcpu *vcpu, struct kvm_async_pf *work)
{
	int r;

	if ((vcpu->arch.mmu->direct_map != work->arch.direct_map) ||
	      work->wakeup_all)
		return;

	r = kvm_mmu_reload(vcpu);
	if (unlikely(r))
		return;

	if (!vcpu->arch.mmu->direct_map &&
	      work->arch.cr3 != vcpu->arch.mmu->get_guest_pgd(vcpu))
		return;

	kvm_mmu_do_page_fault(vcpu, work->cr2_or_gpa, 0, true);
}

static inline u32 kvm_async_pf_hash_fn(gfn_t gfn)
{
	BUILD_BUG_ON(!is_power_of_2(ASYNC_PF_PER_VCPU));

	return hash_32(gfn & 0xffffffff, order_base_2(ASYNC_PF_PER_VCPU));
}

static inline u32 kvm_async_pf_next_probe(u32 key)
{
	return (key + 1) & (ASYNC_PF_PER_VCPU - 1);
}

static void kvm_add_async_pf_gfn(struct kvm_vcpu *vcpu, gfn_t gfn)
{
	u32 key = kvm_async_pf_hash_fn(gfn);

	while (vcpu->arch.apf.gfns[key] != ~0)
		key = kvm_async_pf_next_probe(key);

	vcpu->arch.apf.gfns[key] = gfn;
}

static u32 kvm_async_pf_gfn_slot(struct kvm_vcpu *vcpu, gfn_t gfn)
{
	int i;
	u32 key = kvm_async_pf_hash_fn(gfn);

	for (i = 0; i < ASYNC_PF_PER_VCPU &&
		     (vcpu->arch.apf.gfns[key] != gfn &&
		      vcpu->arch.apf.gfns[key] != ~0); i++)
		key = kvm_async_pf_next_probe(key);

	return key;
}

bool kvm_find_async_pf_gfn(struct kvm_vcpu *vcpu, gfn_t gfn)
{
	return vcpu->arch.apf.gfns[kvm_async_pf_gfn_slot(vcpu, gfn)] == gfn;
}

static void kvm_del_async_pf_gfn(struct kvm_vcpu *vcpu, gfn_t gfn)
{
	u32 i, j, k;

	i = j = kvm_async_pf_gfn_slot(vcpu, gfn);

	if (WARN_ON_ONCE(vcpu->arch.apf.gfns[i] != gfn))
		return;

	while (true) {
		vcpu->arch.apf.gfns[i] = ~0;
		do {
			j = kvm_async_pf_next_probe(j);
			if (vcpu->arch.apf.gfns[j] == ~0)
				return;
			k = kvm_async_pf_hash_fn(vcpu->arch.apf.gfns[j]);
			/*
			 * k lies cyclically in ]i,j]
			 * |    i.k.j |
			 * |....j i.k.| or  |.k..j i...|
			 */
		} while ((i <= j) ? (i < k && k <= j) : (i < k || k <= j));
		vcpu->arch.apf.gfns[i] = vcpu->arch.apf.gfns[j];
		i = j;
	}
}

static inline int apf_put_user_notpresent(struct kvm_vcpu *vcpu)
{
	u32 reason = KVM_PV_REASON_PAGE_NOT_PRESENT;

	return kvm_write_guest_cached(vcpu->kvm, &vcpu->arch.apf.data, &reason,
				      sizeof(reason));
}

static inline int apf_put_user_ready(struct kvm_vcpu *vcpu, u32 token)
{
	unsigned int offset = offsetof(struct kvm_vcpu_pv_apf_data, token);

	return kvm_write_guest_offset_cached(vcpu->kvm, &vcpu->arch.apf.data,
					     &token, offset, sizeof(token));
}

static inline bool apf_pageready_slot_free(struct kvm_vcpu *vcpu)
{
	unsigned int offset = offsetof(struct kvm_vcpu_pv_apf_data, token);
	u32 val;

	if (kvm_read_guest_offset_cached(vcpu->kvm, &vcpu->arch.apf.data,
					 &val, offset, sizeof(val)))
		return false;

	return !val;
}

static bool kvm_can_deliver_async_pf(struct kvm_vcpu *vcpu)
{
	if (!vcpu->arch.apf.delivery_as_pf_vmexit && is_guest_mode(vcpu))
		return false;

	if (!kvm_pv_async_pf_enabled(vcpu) ||
	    (vcpu->arch.apf.send_user_only && static_call(kvm_x86_get_cpl)(vcpu) == 0))
		return false;

	return true;
}

bool kvm_can_do_async_pf(struct kvm_vcpu *vcpu)
{
	if (unlikely(!lapic_in_kernel(vcpu) ||
		     kvm_event_needs_reinjection(vcpu) ||
		     vcpu->arch.exception.pending))
		return false;

	if (kvm_hlt_in_guest(vcpu->kvm) && !kvm_can_deliver_async_pf(vcpu))
		return false;

	/*
	 * If interrupts are off we cannot even use an artificial
	 * halt state.
	 */
	return kvm_arch_interrupt_allowed(vcpu);
}

bool kvm_arch_async_page_not_present(struct kvm_vcpu *vcpu,
				     struct kvm_async_pf *work)
{
	struct x86_exception fault;

	trace_kvm_async_pf_not_present(work->arch.token, work->cr2_or_gpa);
	kvm_add_async_pf_gfn(vcpu, work->arch.gfn);

	if (kvm_can_deliver_async_pf(vcpu) &&
	    !apf_put_user_notpresent(vcpu)) {
		fault.vector = PF_VECTOR;
		fault.error_code_valid = true;
		fault.error_code = 0;
		fault.nested_page_fault = false;
		fault.address = work->arch.token;
		fault.async_page_fault = true;
		kvm_inject_page_fault(vcpu, &fault);
		return true;
	} else {
		/*
		 * It is not possible to deliver a paravirtualized asynchronous
		 * page fault, but putting the guest in an artificial halt state
		 * can be beneficial nevertheless: if an interrupt arrives, we
		 * can deliver it timely and perhaps the guest will schedule
		 * another process.  When the instruction that triggered a page
		 * fault is retried, hopefully the page will be ready in the host.
		 */
		kvm_make_request(KVM_REQ_APF_HALT, vcpu);
		return false;
	}
}

void kvm_arch_async_page_present(struct kvm_vcpu *vcpu,
				 struct kvm_async_pf *work)
{
	struct kvm_lapic_irq irq = {
		.delivery_mode = APIC_DM_FIXED,
		.vector = vcpu->arch.apf.vec
	};

	if (work->wakeup_all)
		work->arch.token = ~0; /* broadcast wakeup */
	else
		kvm_del_async_pf_gfn(vcpu, work->arch.gfn);
	trace_kvm_async_pf_ready(work->arch.token, work->cr2_or_gpa);

	if ((work->wakeup_all || work->notpresent_injected) &&
	    kvm_pv_async_pf_enabled(vcpu) &&
	    !apf_put_user_ready(vcpu, work->arch.token)) {
		vcpu->arch.apf.pageready_pending = true;
		kvm_apic_set_irq(vcpu, &irq, NULL);
	}

	vcpu->arch.apf.halted = false;
	vcpu->arch.mp_state = KVM_MP_STATE_RUNNABLE;
}

void kvm_arch_async_page_present_queued(struct kvm_vcpu *vcpu)
{
	kvm_make_request(KVM_REQ_APF_READY, vcpu);
	if (!vcpu->arch.apf.pageready_pending)
		kvm_vcpu_kick(vcpu);
}

bool kvm_arch_can_dequeue_async_page_present(struct kvm_vcpu *vcpu)
{
	if (!kvm_pv_async_pf_enabled(vcpu))
		return true;
	else
		return kvm_lapic_enabled(vcpu) && apf_pageready_slot_free(vcpu);
}

void kvm_arch_start_assignment(struct kvm *kvm)
{
	if (atomic_inc_return(&kvm->arch.assigned_device_count) == 1)
		static_call_cond(kvm_x86_start_assignment)(kvm);
}
EXPORT_SYMBOL_GPL(kvm_arch_start_assignment);

void kvm_arch_end_assignment(struct kvm *kvm)
{
	atomic_dec(&kvm->arch.assigned_device_count);
}
EXPORT_SYMBOL_GPL(kvm_arch_end_assignment);

bool noinstr kvm_arch_has_assigned_device(struct kvm *kvm)
{
	return arch_atomic_read(&kvm->arch.assigned_device_count);
}
EXPORT_SYMBOL_GPL(kvm_arch_has_assigned_device);

void kvm_arch_register_noncoherent_dma(struct kvm *kvm)
{
	atomic_inc(&kvm->arch.noncoherent_dma_count);
}
EXPORT_SYMBOL_GPL(kvm_arch_register_noncoherent_dma);

void kvm_arch_unregister_noncoherent_dma(struct kvm *kvm)
{
	atomic_dec(&kvm->arch.noncoherent_dma_count);
}
EXPORT_SYMBOL_GPL(kvm_arch_unregister_noncoherent_dma);

bool kvm_arch_has_noncoherent_dma(struct kvm *kvm)
{
	return atomic_read(&kvm->arch.noncoherent_dma_count);
}
EXPORT_SYMBOL_GPL(kvm_arch_has_noncoherent_dma);

bool kvm_arch_has_irq_bypass(void)
{
	return true;
}

int kvm_arch_irq_bypass_add_producer(struct irq_bypass_consumer *cons,
				      struct irq_bypass_producer *prod)
{
	struct kvm_kernel_irqfd *irqfd =
		container_of(cons, struct kvm_kernel_irqfd, consumer);
	int ret;

	irqfd->producer = prod;
	kvm_arch_start_assignment(irqfd->kvm);
	ret = static_call(kvm_x86_update_pi_irte)(irqfd->kvm,
					 prod->irq, irqfd->gsi, 1);

	if (ret)
		kvm_arch_end_assignment(irqfd->kvm);

	return ret;
}

void kvm_arch_irq_bypass_del_producer(struct irq_bypass_consumer *cons,
				      struct irq_bypass_producer *prod)
{
	int ret;
	struct kvm_kernel_irqfd *irqfd =
		container_of(cons, struct kvm_kernel_irqfd, consumer);

	WARN_ON(irqfd->producer != prod);
	irqfd->producer = NULL;

	/*
	 * When producer of consumer is unregistered, we change back to
	 * remapped mode, so we can re-use the current implementation
	 * when the irq is masked/disabled or the consumer side (KVM
	 * int this case doesn't want to receive the interrupts.
	*/
	ret = static_call(kvm_x86_update_pi_irte)(irqfd->kvm, prod->irq, irqfd->gsi, 0);
	if (ret)
		printk(KERN_INFO "irq bypass consumer (token %p) unregistration"
		       " fails: %d\n", irqfd->consumer.token, ret);

	kvm_arch_end_assignment(irqfd->kvm);
}

int kvm_arch_update_irqfd_routing(struct kvm *kvm, unsigned int host_irq,
				   uint32_t guest_irq, bool set)
{
	return static_call(kvm_x86_update_pi_irte)(kvm, host_irq, guest_irq, set);
}

bool kvm_vector_hashing_enabled(void)
{
	return vector_hashing;
}

bool kvm_arch_no_poll(struct kvm_vcpu *vcpu)
{
	return (vcpu->arch.msr_kvm_poll_control & 1) == 0;
}
EXPORT_SYMBOL_GPL(kvm_arch_no_poll);


int kvm_spec_ctrl_test_value(u64 value)
{
	/*
	 * test that setting IA32_SPEC_CTRL to given value
	 * is allowed by the host processor
	 */

	u64 saved_value;
	unsigned long flags;
	int ret = 0;

	local_irq_save(flags);

	if (rdmsrl_safe(MSR_IA32_SPEC_CTRL, &saved_value))
		ret = 1;
	else if (wrmsrl_safe(MSR_IA32_SPEC_CTRL, value))
		ret = 1;
	else
		wrmsrl(MSR_IA32_SPEC_CTRL, saved_value);

	local_irq_restore(flags);

	return ret;
}
EXPORT_SYMBOL_GPL(kvm_spec_ctrl_test_value);

void kvm_fixup_and_inject_pf_error(struct kvm_vcpu *vcpu, gva_t gva, u16 error_code)
{
	struct x86_exception fault;
	u32 access = error_code &
		(PFERR_WRITE_MASK | PFERR_FETCH_MASK | PFERR_USER_MASK);

	if (!(error_code & PFERR_PRESENT_MASK) ||
	    vcpu->arch.walk_mmu->gva_to_gpa(vcpu, gva, access, &fault) != UNMAPPED_GVA) {
		/*
		 * If vcpu->arch.walk_mmu->gva_to_gpa succeeded, the page
		 * tables probably do not match the TLB.  Just proceed
		 * with the error code that the processor gave.
		 */
		fault.vector = PF_VECTOR;
		fault.error_code_valid = true;
		fault.error_code = error_code;
		fault.nested_page_fault = false;
		fault.address = gva;
	}
	vcpu->arch.walk_mmu->inject_page_fault(vcpu, &fault);
}
EXPORT_SYMBOL_GPL(kvm_fixup_and_inject_pf_error);

/*
 * Handles kvm_read/write_guest_virt*() result and either injects #PF or returns
 * KVM_EXIT_INTERNAL_ERROR for cases not currently handled by KVM. Return value
 * indicates whether exit to userspace is needed.
 */
int kvm_handle_memory_failure(struct kvm_vcpu *vcpu, int r,
			      struct x86_exception *e)
{
	if (r == X86EMUL_PROPAGATE_FAULT) {
		kvm_inject_emulated_page_fault(vcpu, e);
		return 1;
	}

	/*
	 * In case kvm_read/write_guest_virt*() failed with X86EMUL_IO_NEEDED
	 * while handling a VMX instruction KVM could've handled the request
	 * correctly by exiting to userspace and performing I/O but there
	 * doesn't seem to be a real use-case behind such requests, just return
	 * KVM_EXIT_INTERNAL_ERROR for now.
	 */
	vcpu->run->exit_reason = KVM_EXIT_INTERNAL_ERROR;
	vcpu->run->internal.suberror = KVM_INTERNAL_ERROR_EMULATION;
	vcpu->run->internal.ndata = 0;

	return 0;
}
EXPORT_SYMBOL_GPL(kvm_handle_memory_failure);

int kvm_handle_invpcid(struct kvm_vcpu *vcpu, unsigned long type, gva_t gva)
{
	bool pcid_enabled;
	struct x86_exception e;
	struct {
		u64 pcid;
		u64 gla;
	} operand;
	int r;

	r = kvm_read_guest_virt(vcpu, gva, &operand, sizeof(operand), &e);
	if (r != X86EMUL_CONTINUE)
		return kvm_handle_memory_failure(vcpu, r, &e);

	if (operand.pcid >> 12 != 0) {
		kvm_inject_gp(vcpu, 0);
		return 1;
	}

	pcid_enabled = kvm_read_cr4_bits(vcpu, X86_CR4_PCIDE);

	switch (type) {
	case INVPCID_TYPE_INDIV_ADDR:
		if ((!pcid_enabled && (operand.pcid != 0)) ||
		    is_noncanonical_address(operand.gla, vcpu)) {
			kvm_inject_gp(vcpu, 0);
			return 1;
		}
		kvm_mmu_invpcid_gva(vcpu, operand.gla, operand.pcid);
		return kvm_skip_emulated_instruction(vcpu);

	case INVPCID_TYPE_SINGLE_CTXT:
		if (!pcid_enabled && (operand.pcid != 0)) {
			kvm_inject_gp(vcpu, 0);
			return 1;
		}

		kvm_invalidate_pcid(vcpu, operand.pcid);
		return kvm_skip_emulated_instruction(vcpu);

	case INVPCID_TYPE_ALL_NON_GLOBAL:
		/*
		 * Currently, KVM doesn't mark global entries in the shadow
		 * page tables, so a non-global flush just degenerates to a
		 * global flush. If needed, we could optimize this later by
		 * keeping track of global entries in shadow page tables.
		 */

		fallthrough;
	case INVPCID_TYPE_ALL_INCL_GLOBAL:
		kvm_make_request(KVM_REQ_TLB_FLUSH_GUEST, vcpu);
		return kvm_skip_emulated_instruction(vcpu);

	default:
		BUG(); /* We have already checked above that type <= 3 */
	}
}
EXPORT_SYMBOL_GPL(kvm_handle_invpcid);

static int complete_sev_es_emulated_mmio(struct kvm_vcpu *vcpu)
{
	struct kvm_run *run = vcpu->run;
	struct kvm_mmio_fragment *frag;
	unsigned int len;

	BUG_ON(!vcpu->mmio_needed);

	/* Complete previous fragment */
	frag = &vcpu->mmio_fragments[vcpu->mmio_cur_fragment];
	len = min(8u, frag->len);
	if (!vcpu->mmio_is_write)
		memcpy(frag->data, run->mmio.data, len);

	if (frag->len <= 8) {
		/* Switch to the next fragment. */
		frag++;
		vcpu->mmio_cur_fragment++;
	} else {
		/* Go forward to the next mmio piece. */
		frag->data += len;
		frag->gpa += len;
		frag->len -= len;
	}

	if (vcpu->mmio_cur_fragment >= vcpu->mmio_nr_fragments) {
		vcpu->mmio_needed = 0;

		// VMG change, at this point, we're always done
		// RIP has already been advanced
		return 1;
	}

	// More MMIO is needed
	run->mmio.phys_addr = frag->gpa;
	run->mmio.len = min(8u, frag->len);
	run->mmio.is_write = vcpu->mmio_is_write;
	if (run->mmio.is_write)
		memcpy(run->mmio.data, frag->data, min(8u, frag->len));
	run->exit_reason = KVM_EXIT_MMIO;

	vcpu->arch.complete_userspace_io = complete_sev_es_emulated_mmio;

	return 0;
}

int kvm_sev_es_mmio_write(struct kvm_vcpu *vcpu, gpa_t gpa, unsigned int bytes,
			  void *data)
{
	int handled;
	struct kvm_mmio_fragment *frag;

	if (!data)
		return -EINVAL;

	handled = write_emultor.read_write_mmio(vcpu, gpa, bytes, data);
	if (handled == bytes)
		return 1;

	bytes -= handled;
	gpa += handled;
	data += handled;

	/*TODO: Check if need to increment number of frags */
	frag = vcpu->mmio_fragments;
	vcpu->mmio_nr_fragments = 1;
	frag->len = bytes;
	frag->gpa = gpa;
	frag->data = data;

	vcpu->mmio_needed = 1;
	vcpu->mmio_cur_fragment = 0;

	vcpu->run->mmio.phys_addr = gpa;
	vcpu->run->mmio.len = min(8u, frag->len);
	vcpu->run->mmio.is_write = 1;
	memcpy(vcpu->run->mmio.data, frag->data, min(8u, frag->len));
	vcpu->run->exit_reason = KVM_EXIT_MMIO;

	vcpu->arch.complete_userspace_io = complete_sev_es_emulated_mmio;

	return 0;
}
EXPORT_SYMBOL_GPL(kvm_sev_es_mmio_write);

int kvm_sev_es_mmio_read(struct kvm_vcpu *vcpu, gpa_t gpa, unsigned int bytes,
			 void *data)
{
	int handled;
	struct kvm_mmio_fragment *frag;

	if (!data)
		return -EINVAL;

	handled = read_emultor.read_write_mmio(vcpu, gpa, bytes, data);
	if (handled == bytes)
		return 1;

	bytes -= handled;
	gpa += handled;
	data += handled;

	/*TODO: Check if need to increment number of frags */
	frag = vcpu->mmio_fragments;
	vcpu->mmio_nr_fragments = 1;
	frag->len = bytes;
	frag->gpa = gpa;
	frag->data = data;

	vcpu->mmio_needed = 1;
	vcpu->mmio_cur_fragment = 0;

	vcpu->run->mmio.phys_addr = gpa;
	vcpu->run->mmio.len = min(8u, frag->len);
	vcpu->run->mmio.is_write = 0;
	vcpu->run->exit_reason = KVM_EXIT_MMIO;

	vcpu->arch.complete_userspace_io = complete_sev_es_emulated_mmio;

	return 0;
}
EXPORT_SYMBOL_GPL(kvm_sev_es_mmio_read);

static int kvm_sev_es_outs(struct kvm_vcpu *vcpu, unsigned int size,
			   unsigned int port);

static int complete_sev_es_emulated_outs(struct kvm_vcpu *vcpu)
{
	int size = vcpu->arch.pio.size;
	int port = vcpu->arch.pio.port;

	vcpu->arch.pio.count = 0;
	if (vcpu->arch.sev_pio_count)
		return kvm_sev_es_outs(vcpu, size, port);
	return 1;
}

static int kvm_sev_es_outs(struct kvm_vcpu *vcpu, unsigned int size,
			   unsigned int port)
{
	for (;;) {
		unsigned int count =
			min_t(unsigned int, PAGE_SIZE / size, vcpu->arch.sev_pio_count);
		int ret = emulator_pio_out(vcpu, size, port, vcpu->arch.sev_pio_data, count);

		/* memcpy done already by emulator_pio_out.  */
		vcpu->arch.sev_pio_count -= count;
		vcpu->arch.sev_pio_data += count * vcpu->arch.pio.size;
		if (!ret)
			break;

		/* Emulation done by the kernel.  */
		if (!vcpu->arch.sev_pio_count)
			return 1;
	}

	vcpu->arch.complete_userspace_io = complete_sev_es_emulated_outs;
	return 0;
}

static int kvm_sev_es_ins(struct kvm_vcpu *vcpu, unsigned int size,
			  unsigned int port);

static void advance_sev_es_emulated_ins(struct kvm_vcpu *vcpu)
{
	unsigned count = vcpu->arch.pio.count;
	complete_emulator_pio_in(vcpu, vcpu->arch.sev_pio_data);
	vcpu->arch.sev_pio_count -= count;
	vcpu->arch.sev_pio_data += count * vcpu->arch.pio.size;
}

static int complete_sev_es_emulated_ins(struct kvm_vcpu *vcpu)
{
	int size = vcpu->arch.pio.size;
	int port = vcpu->arch.pio.port;

	advance_sev_es_emulated_ins(vcpu);
	if (vcpu->arch.sev_pio_count)
		return kvm_sev_es_ins(vcpu, size, port);
	return 1;
}

static int kvm_sev_es_ins(struct kvm_vcpu *vcpu, unsigned int size,
			  unsigned int port)
{
	for (;;) {
		unsigned int count =
			min_t(unsigned int, PAGE_SIZE / size, vcpu->arch.sev_pio_count);
		if (!__emulator_pio_in(vcpu, size, port, count))
			break;

		/* Emulation done by the kernel.  */
		advance_sev_es_emulated_ins(vcpu);
		if (!vcpu->arch.sev_pio_count)
			return 1;
	}

	vcpu->arch.complete_userspace_io = complete_sev_es_emulated_ins;
	return 0;
}

int kvm_sev_es_string_io(struct kvm_vcpu *vcpu, unsigned int size,
			 unsigned int port, void *data,  unsigned int count,
			 int in)
{
	vcpu->arch.sev_pio_data = data;
	vcpu->arch.sev_pio_count = count;
	return in ? kvm_sev_es_ins(vcpu, size, port)
		  : kvm_sev_es_outs(vcpu, size, port);
}
EXPORT_SYMBOL_GPL(kvm_sev_es_string_io);

EXPORT_TRACEPOINT_SYMBOL_GPL(kvm_entry);
EXPORT_TRACEPOINT_SYMBOL_GPL(kvm_exit);
EXPORT_TRACEPOINT_SYMBOL_GPL(kvm_fast_mmio);
EXPORT_TRACEPOINT_SYMBOL_GPL(kvm_inj_virq);
EXPORT_TRACEPOINT_SYMBOL_GPL(kvm_page_fault);
EXPORT_TRACEPOINT_SYMBOL_GPL(kvm_msr);
EXPORT_TRACEPOINT_SYMBOL_GPL(kvm_cr);
EXPORT_TRACEPOINT_SYMBOL_GPL(kvm_nested_vmrun);
EXPORT_TRACEPOINT_SYMBOL_GPL(kvm_nested_vmexit);
EXPORT_TRACEPOINT_SYMBOL_GPL(kvm_nested_vmexit_inject);
EXPORT_TRACEPOINT_SYMBOL_GPL(kvm_nested_intr_vmexit);
EXPORT_TRACEPOINT_SYMBOL_GPL(kvm_nested_vmenter_failed);
EXPORT_TRACEPOINT_SYMBOL_GPL(kvm_invlpga);
EXPORT_TRACEPOINT_SYMBOL_GPL(kvm_skinit);
EXPORT_TRACEPOINT_SYMBOL_GPL(kvm_nested_intercepts);
EXPORT_TRACEPOINT_SYMBOL_GPL(kvm_write_tsc_offset);
EXPORT_TRACEPOINT_SYMBOL_GPL(kvm_ple_window_update);
EXPORT_TRACEPOINT_SYMBOL_GPL(kvm_pml_full);
EXPORT_TRACEPOINT_SYMBOL_GPL(kvm_pi_irte_update);
EXPORT_TRACEPOINT_SYMBOL_GPL(kvm_avic_unaccelerated_access);
EXPORT_TRACEPOINT_SYMBOL_GPL(kvm_avic_incomplete_ipi);
EXPORT_TRACEPOINT_SYMBOL_GPL(kvm_avic_ga_log);
EXPORT_TRACEPOINT_SYMBOL_GPL(kvm_apicv_update_request);
EXPORT_TRACEPOINT_SYMBOL_GPL(kvm_vmgexit_enter);
EXPORT_TRACEPOINT_SYMBOL_GPL(kvm_vmgexit_exit);
EXPORT_TRACEPOINT_SYMBOL_GPL(kvm_vmgexit_msr_protocol_enter);
EXPORT_TRACEPOINT_SYMBOL_GPL(kvm_vmgexit_msr_protocol_exit);

static int __init kvm_x86_init(void)
{
	kvm_mmu_x86_module_init();
<<<<<<< HEAD
=======
	mitigate_smt_rsb &= boot_cpu_has_bug(X86_BUG_SMT_RSB) && cpu_smt_possible();
>>>>>>> 9b37665a
	return 0;
}
module_init(kvm_x86_init);

static void __exit kvm_x86_exit(void)
{
	/*
	 * If module_init() is implemented, module_exit() must also be
	 * implemented to allow module unload.
	 */
}
module_exit(kvm_x86_exit);<|MERGE_RESOLUTION|>--- conflicted
+++ resolved
@@ -4412,7 +4412,6 @@
 	struct kvm_memslots *slots;
 	static const u8 preempted = KVM_VCPU_PREEMPTED;
 	gpa_t gpa = vcpu->arch.st.msr_val & KVM_STEAL_VALID_BITS;
-<<<<<<< HEAD
 
 	/*
 	 * The vCPU can be marked preempted if and only if the VM-Exit was on
@@ -4426,21 +4425,6 @@
 		return;
 	}
 
-=======
-
-	/*
-	 * The vCPU can be marked preempted if and only if the VM-Exit was on
-	 * an instruction boundary and will not trigger guest emulation of any
-	 * kind (see vcpu_run).  Vendor specific code controls (conservatively)
-	 * when this is true, for example allowing the vCPU to be marked
-	 * preempted if and only if the VM-Exit was due to a host interrupt.
-	 */
-	if (!vcpu->arch.at_instruction_boundary) {
-		vcpu->stat.preemption_other++;
-		return;
-	}
-
->>>>>>> 9b37665a
 	vcpu->stat.preemption_reported++;
 	if (!(vcpu->arch.st.msr_val & KVM_MSR_ENABLED))
 		return;
@@ -12857,10 +12841,7 @@
 static int __init kvm_x86_init(void)
 {
 	kvm_mmu_x86_module_init();
-<<<<<<< HEAD
-=======
 	mitigate_smt_rsb &= boot_cpu_has_bug(X86_BUG_SMT_RSB) && cpu_smt_possible();
->>>>>>> 9b37665a
 	return 0;
 }
 module_init(kvm_x86_init);
