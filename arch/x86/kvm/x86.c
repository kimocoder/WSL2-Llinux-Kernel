--- conflicted
+++ resolved
@@ -5356,17 +5356,10 @@
 
 	if (!msr_filter)
 		return;
-<<<<<<< HEAD
 
 	for (i = 0; i < msr_filter->count; i++)
 		kfree(msr_filter->ranges[i].bitmap);
 
-=======
-
-	for (i = 0; i < msr_filter->count; i++)
-		kfree(msr_filter->ranges[i].bitmap);
-
->>>>>>> 13e45d7f
 	kfree(msr_filter);
 }
 
