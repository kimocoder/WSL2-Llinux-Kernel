--- conflicted
+++ resolved
@@ -4429,7 +4429,6 @@
 
 	/* This happens on process exit */
 	if (unlikely(current->mm != vcpu->kvm->mm))
-<<<<<<< HEAD
 		return;
 
 	slots = kvm_memslots(vcpu->kvm);
@@ -4442,20 +4441,6 @@
 	st = (struct kvm_steal_time __user *)ghc->hva;
 	BUILD_BUG_ON(sizeof(st->preempted) != sizeof(preempted));
 
-=======
-		return;
-
-	slots = kvm_memslots(vcpu->kvm);
-
-	if (unlikely(slots->generation != ghc->generation ||
-		     gpa != ghc->gpa ||
-		     kvm_is_error_hva(ghc->hva) || !ghc->memslot))
-		return;
-
-	st = (struct kvm_steal_time __user *)ghc->hva;
-	BUILD_BUG_ON(sizeof(st->preempted) != sizeof(preempted));
-
->>>>>>> ea6ea9fa
 	if (!copy_to_user_nofault(&st->preempted, &preempted, sizeof(preempted)))
 		vcpu->arch.st.preempted = KVM_VCPU_PREEMPTED;
 
