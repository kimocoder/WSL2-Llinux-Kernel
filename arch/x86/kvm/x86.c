// SPDX-License-Identifier: GPL-2.0-only
/*
 * Kernel-based Virtual Machine driver for Linux
 *
 * derived from drivers/kvm/kvm_main.c
 *
 * Copyright (C) 2006 Qumranet, Inc.
 * Copyright (C) 2008 Qumranet, Inc.
 * Copyright IBM Corporation, 2008
 * Copyright 2010 Red Hat, Inc. and/or its affiliates.
 *
 * Authors:
 *   Avi Kivity   <avi@qumranet.com>
 *   Yaniv Kamay  <yaniv@qumranet.com>
 *   Amit Shah    <amit.shah@qumranet.com>
 *   Ben-Ami Yassour <benami@il.ibm.com>
 */

#include <linux/kvm_host.h>
#include "irq.h"
#include "ioapic.h"
#include "mmu.h"
#include "i8254.h"
#include "tss.h"
#include "kvm_cache_regs.h"
#include "kvm_emulate.h"
#include "x86.h"
#include "cpuid.h"
#include "pmu.h"
#include "hyperv.h"
#include "lapic.h"
#include "xen.h"

#include <linux/clocksource.h>
#include <linux/interrupt.h>
#include <linux/kvm.h>
#include <linux/fs.h>
#include <linux/vmalloc.h>
#include <linux/export.h>
#include <linux/moduleparam.h>
#include <linux/mman.h>
#include <linux/highmem.h>
#include <linux/iommu.h>
#include <linux/intel-iommu.h>
#include <linux/cpufreq.h>
#include <linux/user-return-notifier.h>
#include <linux/srcu.h>
#include <linux/slab.h>
#include <linux/perf_event.h>
#include <linux/uaccess.h>
#include <linux/hash.h>
#include <linux/pci.h>
#include <linux/timekeeper_internal.h>
#include <linux/pvclock_gtod.h>
#include <linux/kvm_irqfd.h>
#include <linux/irqbypass.h>
#include <linux/sched/stat.h>
#include <linux/sched/isolation.h>
#include <linux/mem_encrypt.h>
#include <linux/entry-kvm.h>
#include <linux/suspend.h>

#include <trace/events/kvm.h>

#include <asm/debugreg.h>
#include <asm/msr.h>
#include <asm/desc.h>
#include <asm/mce.h>
#include <asm/pkru.h>
#include <linux/kernel_stat.h>
#include <asm/fpu/internal.h> /* Ugh! */
#include <asm/pvclock.h>
#include <asm/div64.h>
#include <asm/irq_remapping.h>
#include <asm/mshyperv.h>
#include <asm/hypervisor.h>
#include <asm/tlbflush.h>
#include <asm/intel_pt.h>
#include <asm/emulate_prefix.h>
#include <asm/sgx.h>
#include <clocksource/hyperv_timer.h>

#define CREATE_TRACE_POINTS
#include "trace.h"

#define MAX_IO_MSRS 256
#define KVM_MAX_MCE_BANKS 32
u64 __read_mostly kvm_mce_cap_supported = MCG_CTL_P | MCG_SER_P;
EXPORT_SYMBOL_GPL(kvm_mce_cap_supported);

#define emul_to_vcpu(ctxt) \
	((struct kvm_vcpu *)(ctxt)->vcpu)

/* EFER defaults:
 * - enable syscall per default because its emulated by KVM
 * - enable LME and LMA per default on 64 bit KVM
 */
#ifdef CONFIG_X86_64
static
u64 __read_mostly efer_reserved_bits = ~((u64)(EFER_SCE | EFER_LME | EFER_LMA));
#else
static u64 __read_mostly efer_reserved_bits = ~((u64)EFER_SCE);
#endif

static u64 __read_mostly cr4_reserved_bits = CR4_RESERVED_BITS;

#define KVM_EXIT_HYPERCALL_VALID_MASK (1 << KVM_HC_MAP_GPA_RANGE)

#define KVM_X2APIC_API_VALID_FLAGS (KVM_X2APIC_API_USE_32BIT_IDS | \
                                    KVM_X2APIC_API_DISABLE_BROADCAST_QUIRK)

static void update_cr8_intercept(struct kvm_vcpu *vcpu);
static void process_nmi(struct kvm_vcpu *vcpu);
static void process_smi(struct kvm_vcpu *vcpu);
static void enter_smm(struct kvm_vcpu *vcpu);
static void __kvm_set_rflags(struct kvm_vcpu *vcpu, unsigned long rflags);
static void store_regs(struct kvm_vcpu *vcpu);
static int sync_regs(struct kvm_vcpu *vcpu);

static int __set_sregs2(struct kvm_vcpu *vcpu, struct kvm_sregs2 *sregs2);
static void __get_sregs2(struct kvm_vcpu *vcpu, struct kvm_sregs2 *sregs2);

struct kvm_x86_ops kvm_x86_ops __read_mostly;
EXPORT_SYMBOL_GPL(kvm_x86_ops);

#define KVM_X86_OP(func)					     \
	DEFINE_STATIC_CALL_NULL(kvm_x86_##func,			     \
				*(((struct kvm_x86_ops *)0)->func));
#define KVM_X86_OP_NULL KVM_X86_OP
#include <asm/kvm-x86-ops.h>
EXPORT_STATIC_CALL_GPL(kvm_x86_get_cs_db_l_bits);
EXPORT_STATIC_CALL_GPL(kvm_x86_cache_reg);
EXPORT_STATIC_CALL_GPL(kvm_x86_tlb_flush_current);

static bool __read_mostly ignore_msrs = 0;
module_param(ignore_msrs, bool, S_IRUGO | S_IWUSR);

bool __read_mostly report_ignored_msrs = true;
module_param(report_ignored_msrs, bool, S_IRUGO | S_IWUSR);
EXPORT_SYMBOL_GPL(report_ignored_msrs);

unsigned int min_timer_period_us = 200;
module_param(min_timer_period_us, uint, S_IRUGO | S_IWUSR);

static bool __read_mostly kvmclock_periodic_sync = true;
module_param(kvmclock_periodic_sync, bool, S_IRUGO);

bool __read_mostly kvm_has_tsc_control;
EXPORT_SYMBOL_GPL(kvm_has_tsc_control);
u32  __read_mostly kvm_max_guest_tsc_khz;
EXPORT_SYMBOL_GPL(kvm_max_guest_tsc_khz);
u8   __read_mostly kvm_tsc_scaling_ratio_frac_bits;
EXPORT_SYMBOL_GPL(kvm_tsc_scaling_ratio_frac_bits);
u64  __read_mostly kvm_max_tsc_scaling_ratio;
EXPORT_SYMBOL_GPL(kvm_max_tsc_scaling_ratio);
u64 __read_mostly kvm_default_tsc_scaling_ratio;
EXPORT_SYMBOL_GPL(kvm_default_tsc_scaling_ratio);
bool __read_mostly kvm_has_bus_lock_exit;
EXPORT_SYMBOL_GPL(kvm_has_bus_lock_exit);

/* tsc tolerance in parts per million - default to 1/2 of the NTP threshold */
static u32 __read_mostly tsc_tolerance_ppm = 250;
module_param(tsc_tolerance_ppm, uint, S_IRUGO | S_IWUSR);

/*
 * lapic timer advance (tscdeadline mode only) in nanoseconds.  '-1' enables
 * adaptive tuning starting from default advancement of 1000ns.  '0' disables
 * advancement entirely.  Any other value is used as-is and disables adaptive
 * tuning, i.e. allows privileged userspace to set an exact advancement time.
 */
static int __read_mostly lapic_timer_advance_ns = -1;
module_param(lapic_timer_advance_ns, int, S_IRUGO | S_IWUSR);

static bool __read_mostly vector_hashing = true;
module_param(vector_hashing, bool, S_IRUGO);

bool __read_mostly enable_vmware_backdoor = false;
module_param(enable_vmware_backdoor, bool, S_IRUGO);
EXPORT_SYMBOL_GPL(enable_vmware_backdoor);

static bool __read_mostly force_emulation_prefix = false;
module_param(force_emulation_prefix, bool, S_IRUGO);

int __read_mostly pi_inject_timer = -1;
module_param(pi_inject_timer, bint, S_IRUGO | S_IWUSR);

/*
 * Restoring the host value for MSRs that are only consumed when running in
 * usermode, e.g. SYSCALL MSRs and TSC_AUX, can be deferred until the CPU
 * returns to userspace, i.e. the kernel can run with the guest's value.
 */
#define KVM_MAX_NR_USER_RETURN_MSRS 16

struct kvm_user_return_msrs {
	struct user_return_notifier urn;
	bool registered;
	struct kvm_user_return_msr_values {
		u64 host;
		u64 curr;
	} values[KVM_MAX_NR_USER_RETURN_MSRS];
};

u32 __read_mostly kvm_nr_uret_msrs;
EXPORT_SYMBOL_GPL(kvm_nr_uret_msrs);
static u32 __read_mostly kvm_uret_msrs_list[KVM_MAX_NR_USER_RETURN_MSRS];
static struct kvm_user_return_msrs __percpu *user_return_msrs;

#define KVM_SUPPORTED_XCR0     (XFEATURE_MASK_FP | XFEATURE_MASK_SSE \
				| XFEATURE_MASK_YMM | XFEATURE_MASK_BNDREGS \
				| XFEATURE_MASK_BNDCSR | XFEATURE_MASK_AVX512 \
				| XFEATURE_MASK_PKRU)

u64 __read_mostly host_efer;
EXPORT_SYMBOL_GPL(host_efer);

bool __read_mostly allow_smaller_maxphyaddr = 0;
EXPORT_SYMBOL_GPL(allow_smaller_maxphyaddr);

bool __read_mostly enable_apicv = true;
EXPORT_SYMBOL_GPL(enable_apicv);

u64 __read_mostly host_xss;
EXPORT_SYMBOL_GPL(host_xss);
u64 __read_mostly supported_xss;
EXPORT_SYMBOL_GPL(supported_xss);

const struct _kvm_stats_desc kvm_vm_stats_desc[] = {
	KVM_GENERIC_VM_STATS(),
	STATS_DESC_COUNTER(VM, mmu_shadow_zapped),
	STATS_DESC_COUNTER(VM, mmu_pte_write),
	STATS_DESC_COUNTER(VM, mmu_pde_zapped),
	STATS_DESC_COUNTER(VM, mmu_flooded),
	STATS_DESC_COUNTER(VM, mmu_recycled),
	STATS_DESC_COUNTER(VM, mmu_cache_miss),
	STATS_DESC_ICOUNTER(VM, mmu_unsync),
	STATS_DESC_ICOUNTER(VM, pages_4k),
	STATS_DESC_ICOUNTER(VM, pages_2m),
	STATS_DESC_ICOUNTER(VM, pages_1g),
	STATS_DESC_ICOUNTER(VM, nx_lpage_splits),
	STATS_DESC_PCOUNTER(VM, max_mmu_rmap_size),
	STATS_DESC_PCOUNTER(VM, max_mmu_page_hash_collisions)
};

const struct kvm_stats_header kvm_vm_stats_header = {
	.name_size = KVM_STATS_NAME_SIZE,
	.num_desc = ARRAY_SIZE(kvm_vm_stats_desc),
	.id_offset = sizeof(struct kvm_stats_header),
	.desc_offset = sizeof(struct kvm_stats_header) + KVM_STATS_NAME_SIZE,
	.data_offset = sizeof(struct kvm_stats_header) + KVM_STATS_NAME_SIZE +
		       sizeof(kvm_vm_stats_desc),
};

const struct _kvm_stats_desc kvm_vcpu_stats_desc[] = {
	KVM_GENERIC_VCPU_STATS(),
	STATS_DESC_COUNTER(VCPU, pf_fixed),
	STATS_DESC_COUNTER(VCPU, pf_guest),
	STATS_DESC_COUNTER(VCPU, tlb_flush),
	STATS_DESC_COUNTER(VCPU, invlpg),
	STATS_DESC_COUNTER(VCPU, exits),
	STATS_DESC_COUNTER(VCPU, io_exits),
	STATS_DESC_COUNTER(VCPU, mmio_exits),
	STATS_DESC_COUNTER(VCPU, signal_exits),
	STATS_DESC_COUNTER(VCPU, irq_window_exits),
	STATS_DESC_COUNTER(VCPU, nmi_window_exits),
	STATS_DESC_COUNTER(VCPU, l1d_flush),
	STATS_DESC_COUNTER(VCPU, halt_exits),
	STATS_DESC_COUNTER(VCPU, request_irq_exits),
	STATS_DESC_COUNTER(VCPU, irq_exits),
	STATS_DESC_COUNTER(VCPU, host_state_reload),
	STATS_DESC_COUNTER(VCPU, fpu_reload),
	STATS_DESC_COUNTER(VCPU, insn_emulation),
	STATS_DESC_COUNTER(VCPU, insn_emulation_fail),
	STATS_DESC_COUNTER(VCPU, hypercalls),
	STATS_DESC_COUNTER(VCPU, irq_injections),
	STATS_DESC_COUNTER(VCPU, nmi_injections),
	STATS_DESC_COUNTER(VCPU, req_event),
	STATS_DESC_COUNTER(VCPU, nested_run),
	STATS_DESC_COUNTER(VCPU, directed_yield_attempted),
	STATS_DESC_COUNTER(VCPU, directed_yield_successful),
	STATS_DESC_COUNTER(VCPU, preemption_reported),
	STATS_DESC_COUNTER(VCPU, preemption_other),
	STATS_DESC_ICOUNTER(VCPU, guest_mode)
};

const struct kvm_stats_header kvm_vcpu_stats_header = {
	.name_size = KVM_STATS_NAME_SIZE,
	.num_desc = ARRAY_SIZE(kvm_vcpu_stats_desc),
	.id_offset = sizeof(struct kvm_stats_header),
	.desc_offset = sizeof(struct kvm_stats_header) + KVM_STATS_NAME_SIZE,
	.data_offset = sizeof(struct kvm_stats_header) + KVM_STATS_NAME_SIZE +
		       sizeof(kvm_vcpu_stats_desc),
};

u64 __read_mostly host_xcr0;
u64 __read_mostly supported_xcr0;
EXPORT_SYMBOL_GPL(supported_xcr0);

static struct kmem_cache *x86_fpu_cache;

static struct kmem_cache *x86_emulator_cache;

/*
 * When called, it means the previous get/set msr reached an invalid msr.
 * Return true if we want to ignore/silent this failed msr access.
 */
static bool kvm_msr_ignored_check(u32 msr, u64 data, bool write)
{
	const char *op = write ? "wrmsr" : "rdmsr";

	if (ignore_msrs) {
		if (report_ignored_msrs)
			kvm_pr_unimpl("ignored %s: 0x%x data 0x%llx\n",
				      op, msr, data);
		/* Mask the error */
		return true;
	} else {
		kvm_debug_ratelimited("unhandled %s: 0x%x data 0x%llx\n",
				      op, msr, data);
		return false;
	}
}

static struct kmem_cache *kvm_alloc_emulator_cache(void)
{
	unsigned int useroffset = offsetof(struct x86_emulate_ctxt, src);
	unsigned int size = sizeof(struct x86_emulate_ctxt);

	return kmem_cache_create_usercopy("x86_emulator", size,
					  __alignof__(struct x86_emulate_ctxt),
					  SLAB_ACCOUNT, useroffset,
					  size - useroffset, NULL);
}

static int emulator_fix_hypercall(struct x86_emulate_ctxt *ctxt);

static inline void kvm_async_pf_hash_reset(struct kvm_vcpu *vcpu)
{
	int i;
	for (i = 0; i < ASYNC_PF_PER_VCPU; i++)
		vcpu->arch.apf.gfns[i] = ~0;
}

static void kvm_on_user_return(struct user_return_notifier *urn)
{
	unsigned slot;
	struct kvm_user_return_msrs *msrs
		= container_of(urn, struct kvm_user_return_msrs, urn);
	struct kvm_user_return_msr_values *values;
	unsigned long flags;

	/*
	 * Disabling irqs at this point since the following code could be
	 * interrupted and executed through kvm_arch_hardware_disable()
	 */
	local_irq_save(flags);
	if (msrs->registered) {
		msrs->registered = false;
		user_return_notifier_unregister(urn);
	}
	local_irq_restore(flags);
	for (slot = 0; slot < kvm_nr_uret_msrs; ++slot) {
		values = &msrs->values[slot];
		if (values->host != values->curr) {
			wrmsrl(kvm_uret_msrs_list[slot], values->host);
			values->curr = values->host;
		}
	}
}

static int kvm_probe_user_return_msr(u32 msr)
{
	u64 val;
	int ret;

	preempt_disable();
	ret = rdmsrl_safe(msr, &val);
	if (ret)
		goto out;
	ret = wrmsrl_safe(msr, val);
out:
	preempt_enable();
	return ret;
}

int kvm_add_user_return_msr(u32 msr)
{
	BUG_ON(kvm_nr_uret_msrs >= KVM_MAX_NR_USER_RETURN_MSRS);

	if (kvm_probe_user_return_msr(msr))
		return -1;

	kvm_uret_msrs_list[kvm_nr_uret_msrs] = msr;
	return kvm_nr_uret_msrs++;
}
EXPORT_SYMBOL_GPL(kvm_add_user_return_msr);

int kvm_find_user_return_msr(u32 msr)
{
	int i;

	for (i = 0; i < kvm_nr_uret_msrs; ++i) {
		if (kvm_uret_msrs_list[i] == msr)
			return i;
	}
	return -1;
}
EXPORT_SYMBOL_GPL(kvm_find_user_return_msr);

static void kvm_user_return_msr_cpu_online(void)
{
	unsigned int cpu = smp_processor_id();
	struct kvm_user_return_msrs *msrs = per_cpu_ptr(user_return_msrs, cpu);
	u64 value;
	int i;

	for (i = 0; i < kvm_nr_uret_msrs; ++i) {
		rdmsrl_safe(kvm_uret_msrs_list[i], &value);
		msrs->values[i].host = value;
		msrs->values[i].curr = value;
	}
}

int kvm_set_user_return_msr(unsigned slot, u64 value, u64 mask)
{
	unsigned int cpu = smp_processor_id();
	struct kvm_user_return_msrs *msrs = per_cpu_ptr(user_return_msrs, cpu);
	int err;

	value = (value & mask) | (msrs->values[slot].host & ~mask);
	if (value == msrs->values[slot].curr)
		return 0;
	err = wrmsrl_safe(kvm_uret_msrs_list[slot], value);
	if (err)
		return 1;

	msrs->values[slot].curr = value;
	if (!msrs->registered) {
		msrs->urn.on_user_return = kvm_on_user_return;
		user_return_notifier_register(&msrs->urn);
		msrs->registered = true;
	}
	return 0;
}
EXPORT_SYMBOL_GPL(kvm_set_user_return_msr);

static void drop_user_return_notifiers(void)
{
	unsigned int cpu = smp_processor_id();
	struct kvm_user_return_msrs *msrs = per_cpu_ptr(user_return_msrs, cpu);

	if (msrs->registered)
		kvm_on_user_return(&msrs->urn);
}

u64 kvm_get_apic_base(struct kvm_vcpu *vcpu)
{
	return vcpu->arch.apic_base;
}
EXPORT_SYMBOL_GPL(kvm_get_apic_base);

enum lapic_mode kvm_get_apic_mode(struct kvm_vcpu *vcpu)
{
	return kvm_apic_mode(kvm_get_apic_base(vcpu));
}
EXPORT_SYMBOL_GPL(kvm_get_apic_mode);

int kvm_set_apic_base(struct kvm_vcpu *vcpu, struct msr_data *msr_info)
{
	enum lapic_mode old_mode = kvm_get_apic_mode(vcpu);
	enum lapic_mode new_mode = kvm_apic_mode(msr_info->data);
	u64 reserved_bits = kvm_vcpu_reserved_gpa_bits_raw(vcpu) | 0x2ff |
		(guest_cpuid_has(vcpu, X86_FEATURE_X2APIC) ? 0 : X2APIC_ENABLE);

	if ((msr_info->data & reserved_bits) != 0 || new_mode == LAPIC_MODE_INVALID)
		return 1;
	if (!msr_info->host_initiated) {
		if (old_mode == LAPIC_MODE_X2APIC && new_mode == LAPIC_MODE_XAPIC)
			return 1;
		if (old_mode == LAPIC_MODE_DISABLED && new_mode == LAPIC_MODE_X2APIC)
			return 1;
	}

	kvm_lapic_set_base(vcpu, msr_info->data);
	kvm_recalculate_apic_map(vcpu->kvm);
	return 0;
}
EXPORT_SYMBOL_GPL(kvm_set_apic_base);

/*
 * Handle a fault on a hardware virtualization (VMX or SVM) instruction.
 *
 * Hardware virtualization extension instructions may fault if a reboot turns
 * off virtualization while processes are running.  Usually after catching the
 * fault we just panic; during reboot instead the instruction is ignored.
 */
noinstr void kvm_spurious_fault(void)
{
	/* Fault while not rebooting.  We want the trace. */
	BUG_ON(!kvm_rebooting);
}
EXPORT_SYMBOL_GPL(kvm_spurious_fault);

#define EXCPT_BENIGN		0
#define EXCPT_CONTRIBUTORY	1
#define EXCPT_PF		2

static int exception_class(int vector)
{
	switch (vector) {
	case PF_VECTOR:
		return EXCPT_PF;
	case DE_VECTOR:
	case TS_VECTOR:
	case NP_VECTOR:
	case SS_VECTOR:
	case GP_VECTOR:
		return EXCPT_CONTRIBUTORY;
	default:
		break;
	}
	return EXCPT_BENIGN;
}

#define EXCPT_FAULT		0
#define EXCPT_TRAP		1
#define EXCPT_ABORT		2
#define EXCPT_INTERRUPT		3

static int exception_type(int vector)
{
	unsigned int mask;

	if (WARN_ON(vector > 31 || vector == NMI_VECTOR))
		return EXCPT_INTERRUPT;

	mask = 1 << vector;

	/* #DB is trap, as instruction watchpoints are handled elsewhere */
	if (mask & ((1 << DB_VECTOR) | (1 << BP_VECTOR) | (1 << OF_VECTOR)))
		return EXCPT_TRAP;

	if (mask & ((1 << DF_VECTOR) | (1 << MC_VECTOR)))
		return EXCPT_ABORT;

	/* Reserved exceptions will result in fault */
	return EXCPT_FAULT;
}

void kvm_deliver_exception_payload(struct kvm_vcpu *vcpu)
{
	unsigned nr = vcpu->arch.exception.nr;
	bool has_payload = vcpu->arch.exception.has_payload;
	unsigned long payload = vcpu->arch.exception.payload;

	if (!has_payload)
		return;

	switch (nr) {
	case DB_VECTOR:
		/*
		 * "Certain debug exceptions may clear bit 0-3.  The
		 * remaining contents of the DR6 register are never
		 * cleared by the processor".
		 */
		vcpu->arch.dr6 &= ~DR_TRAP_BITS;
		/*
		 * In order to reflect the #DB exception payload in guest
		 * dr6, three components need to be considered: active low
		 * bit, FIXED_1 bits and active high bits (e.g. DR6_BD,
		 * DR6_BS and DR6_BT)
		 * DR6_ACTIVE_LOW contains the FIXED_1 and active low bits.
		 * In the target guest dr6:
		 * FIXED_1 bits should always be set.
		 * Active low bits should be cleared if 1-setting in payload.
		 * Active high bits should be set if 1-setting in payload.
		 *
		 * Note, the payload is compatible with the pending debug
		 * exceptions/exit qualification under VMX, that active_low bits
		 * are active high in payload.
		 * So they need to be flipped for DR6.
		 */
		vcpu->arch.dr6 |= DR6_ACTIVE_LOW;
		vcpu->arch.dr6 |= payload;
		vcpu->arch.dr6 ^= payload & DR6_ACTIVE_LOW;

		/*
		 * The #DB payload is defined as compatible with the 'pending
		 * debug exceptions' field under VMX, not DR6. While bit 12 is
		 * defined in the 'pending debug exceptions' field (enabled
		 * breakpoint), it is reserved and must be zero in DR6.
		 */
		vcpu->arch.dr6 &= ~BIT(12);
		break;
	case PF_VECTOR:
		vcpu->arch.cr2 = payload;
		break;
	}

	vcpu->arch.exception.has_payload = false;
	vcpu->arch.exception.payload = 0;
}
EXPORT_SYMBOL_GPL(kvm_deliver_exception_payload);

static void kvm_multiple_exception(struct kvm_vcpu *vcpu,
		unsigned nr, bool has_error, u32 error_code,
	        bool has_payload, unsigned long payload, bool reinject)
{
	u32 prev_nr;
	int class1, class2;

	kvm_make_request(KVM_REQ_EVENT, vcpu);

	if (!vcpu->arch.exception.pending && !vcpu->arch.exception.injected) {
	queue:
		if (reinject) {
			/*
			 * On vmentry, vcpu->arch.exception.pending is only
			 * true if an event injection was blocked by
			 * nested_run_pending.  In that case, however,
			 * vcpu_enter_guest requests an immediate exit,
			 * and the guest shouldn't proceed far enough to
			 * need reinjection.
			 */
			WARN_ON_ONCE(vcpu->arch.exception.pending);
			vcpu->arch.exception.injected = true;
			if (WARN_ON_ONCE(has_payload)) {
				/*
				 * A reinjected event has already
				 * delivered its payload.
				 */
				has_payload = false;
				payload = 0;
			}
		} else {
			vcpu->arch.exception.pending = true;
			vcpu->arch.exception.injected = false;
		}
		vcpu->arch.exception.has_error_code = has_error;
		vcpu->arch.exception.nr = nr;
		vcpu->arch.exception.error_code = error_code;
		vcpu->arch.exception.has_payload = has_payload;
		vcpu->arch.exception.payload = payload;
		if (!is_guest_mode(vcpu))
			kvm_deliver_exception_payload(vcpu);
		return;
	}

	/* to check exception */
	prev_nr = vcpu->arch.exception.nr;
	if (prev_nr == DF_VECTOR) {
		/* triple fault -> shutdown */
		kvm_make_request(KVM_REQ_TRIPLE_FAULT, vcpu);
		return;
	}
	class1 = exception_class(prev_nr);
	class2 = exception_class(nr);
	if ((class1 == EXCPT_CONTRIBUTORY && class2 == EXCPT_CONTRIBUTORY)
		|| (class1 == EXCPT_PF && class2 != EXCPT_BENIGN)) {
		/*
		 * Generate double fault per SDM Table 5-5.  Set
		 * exception.pending = true so that the double fault
		 * can trigger a nested vmexit.
		 */
		vcpu->arch.exception.pending = true;
		vcpu->arch.exception.injected = false;
		vcpu->arch.exception.has_error_code = true;
		vcpu->arch.exception.nr = DF_VECTOR;
		vcpu->arch.exception.error_code = 0;
		vcpu->arch.exception.has_payload = false;
		vcpu->arch.exception.payload = 0;
	} else
		/* replace previous exception with a new one in a hope
		   that instruction re-execution will regenerate lost
		   exception */
		goto queue;
}

void kvm_queue_exception(struct kvm_vcpu *vcpu, unsigned nr)
{
	kvm_multiple_exception(vcpu, nr, false, 0, false, 0, false);
}
EXPORT_SYMBOL_GPL(kvm_queue_exception);

void kvm_requeue_exception(struct kvm_vcpu *vcpu, unsigned nr)
{
	kvm_multiple_exception(vcpu, nr, false, 0, false, 0, true);
}
EXPORT_SYMBOL_GPL(kvm_requeue_exception);

void kvm_queue_exception_p(struct kvm_vcpu *vcpu, unsigned nr,
			   unsigned long payload)
{
	kvm_multiple_exception(vcpu, nr, false, 0, true, payload, false);
}
EXPORT_SYMBOL_GPL(kvm_queue_exception_p);

static void kvm_queue_exception_e_p(struct kvm_vcpu *vcpu, unsigned nr,
				    u32 error_code, unsigned long payload)
{
	kvm_multiple_exception(vcpu, nr, true, error_code,
			       true, payload, false);
}

int kvm_complete_insn_gp(struct kvm_vcpu *vcpu, int err)
{
	if (err)
		kvm_inject_gp(vcpu, 0);
	else
		return kvm_skip_emulated_instruction(vcpu);

	return 1;
}
EXPORT_SYMBOL_GPL(kvm_complete_insn_gp);

void kvm_inject_page_fault(struct kvm_vcpu *vcpu, struct x86_exception *fault)
{
	++vcpu->stat.pf_guest;
	vcpu->arch.exception.nested_apf =
		is_guest_mode(vcpu) && fault->async_page_fault;
	if (vcpu->arch.exception.nested_apf) {
		vcpu->arch.apf.nested_apf_token = fault->address;
		kvm_queue_exception_e(vcpu, PF_VECTOR, fault->error_code);
	} else {
		kvm_queue_exception_e_p(vcpu, PF_VECTOR, fault->error_code,
					fault->address);
	}
}
EXPORT_SYMBOL_GPL(kvm_inject_page_fault);

bool kvm_inject_emulated_page_fault(struct kvm_vcpu *vcpu,
				    struct x86_exception *fault)
{
	struct kvm_mmu *fault_mmu;
	WARN_ON_ONCE(fault->vector != PF_VECTOR);

	fault_mmu = fault->nested_page_fault ? vcpu->arch.mmu :
					       vcpu->arch.walk_mmu;

	/*
	 * Invalidate the TLB entry for the faulting address, if it exists,
	 * else the access will fault indefinitely (and to emulate hardware).
	 */
	if ((fault->error_code & PFERR_PRESENT_MASK) &&
	    !(fault->error_code & PFERR_RSVD_MASK))
		kvm_mmu_invalidate_gva(vcpu, fault_mmu, fault->address,
				       fault_mmu->root_hpa);

	fault_mmu->inject_page_fault(vcpu, fault);
	return fault->nested_page_fault;
}
EXPORT_SYMBOL_GPL(kvm_inject_emulated_page_fault);

void kvm_inject_nmi(struct kvm_vcpu *vcpu)
{
	atomic_inc(&vcpu->arch.nmi_queued);
	kvm_make_request(KVM_REQ_NMI, vcpu);
}
EXPORT_SYMBOL_GPL(kvm_inject_nmi);

void kvm_queue_exception_e(struct kvm_vcpu *vcpu, unsigned nr, u32 error_code)
{
	kvm_multiple_exception(vcpu, nr, true, error_code, false, 0, false);
}
EXPORT_SYMBOL_GPL(kvm_queue_exception_e);

void kvm_requeue_exception_e(struct kvm_vcpu *vcpu, unsigned nr, u32 error_code)
{
	kvm_multiple_exception(vcpu, nr, true, error_code, false, 0, true);
}
EXPORT_SYMBOL_GPL(kvm_requeue_exception_e);

/*
 * Checks if cpl <= required_cpl; if true, return true.  Otherwise queue
 * a #GP and return false.
 */
bool kvm_require_cpl(struct kvm_vcpu *vcpu, int required_cpl)
{
	if (static_call(kvm_x86_get_cpl)(vcpu) <= required_cpl)
		return true;
	kvm_queue_exception_e(vcpu, GP_VECTOR, 0);
	return false;
}
EXPORT_SYMBOL_GPL(kvm_require_cpl);

bool kvm_require_dr(struct kvm_vcpu *vcpu, int dr)
{
	if ((dr != 4 && dr != 5) || !kvm_read_cr4_bits(vcpu, X86_CR4_DE))
		return true;

	kvm_queue_exception(vcpu, UD_VECTOR);
	return false;
}
EXPORT_SYMBOL_GPL(kvm_require_dr);

/*
 * This function will be used to read from the physical memory of the currently
 * running guest. The difference to kvm_vcpu_read_guest_page is that this function
 * can read from guest physical or from the guest's guest physical memory.
 */
int kvm_read_guest_page_mmu(struct kvm_vcpu *vcpu, struct kvm_mmu *mmu,
			    gfn_t ngfn, void *data, int offset, int len,
			    u32 access)
{
	struct x86_exception exception;
	gfn_t real_gfn;
	gpa_t ngpa;

	ngpa     = gfn_to_gpa(ngfn);
	real_gfn = mmu->translate_gpa(vcpu, ngpa, access, &exception);
	if (real_gfn == UNMAPPED_GVA)
		return -EFAULT;

	real_gfn = gpa_to_gfn(real_gfn);

	return kvm_vcpu_read_guest_page(vcpu, real_gfn, data, offset, len);
}
EXPORT_SYMBOL_GPL(kvm_read_guest_page_mmu);

static inline u64 pdptr_rsvd_bits(struct kvm_vcpu *vcpu)
{
	return vcpu->arch.reserved_gpa_bits | rsvd_bits(5, 8) | rsvd_bits(1, 2);
}

/*
 * Load the pae pdptrs.  Return 1 if they are all valid, 0 otherwise.
 */
int load_pdptrs(struct kvm_vcpu *vcpu, struct kvm_mmu *mmu, unsigned long cr3)
{
	gfn_t pdpt_gfn = cr3 >> PAGE_SHIFT;
	unsigned offset = ((cr3 & (PAGE_SIZE-1)) >> 5) << 2;
	int i;
	int ret;
	u64 pdpte[ARRAY_SIZE(mmu->pdptrs)];

	ret = kvm_read_guest_page_mmu(vcpu, mmu, pdpt_gfn, pdpte,
				      offset * sizeof(u64), sizeof(pdpte),
				      PFERR_USER_MASK|PFERR_WRITE_MASK);
	if (ret < 0) {
		ret = 0;
		goto out;
	}
	for (i = 0; i < ARRAY_SIZE(pdpte); ++i) {
		if ((pdpte[i] & PT_PRESENT_MASK) &&
		    (pdpte[i] & pdptr_rsvd_bits(vcpu))) {
			ret = 0;
			goto out;
		}
	}
	ret = 1;

	memcpy(mmu->pdptrs, pdpte, sizeof(mmu->pdptrs));
	kvm_register_mark_dirty(vcpu, VCPU_EXREG_PDPTR);
	kvm_make_request(KVM_REQ_LOAD_MMU_PGD, vcpu);
	vcpu->arch.pdptrs_from_userspace = false;

out:

	return ret;
}
EXPORT_SYMBOL_GPL(load_pdptrs);

void kvm_post_set_cr0(struct kvm_vcpu *vcpu, unsigned long old_cr0, unsigned long cr0)
{
	if ((cr0 ^ old_cr0) & X86_CR0_PG) {
		kvm_clear_async_pf_completion_queue(vcpu);
		kvm_async_pf_hash_reset(vcpu);
	}

	if ((cr0 ^ old_cr0) & KVM_MMU_CR0_ROLE_BITS)
		kvm_mmu_reset_context(vcpu);

	if (((cr0 ^ old_cr0) & X86_CR0_CD) &&
	    kvm_arch_has_noncoherent_dma(vcpu->kvm) &&
	    !kvm_check_has_quirk(vcpu->kvm, KVM_X86_QUIRK_CD_NW_CLEARED))
		kvm_zap_gfn_range(vcpu->kvm, 0, ~0ULL);
}
EXPORT_SYMBOL_GPL(kvm_post_set_cr0);

int kvm_set_cr0(struct kvm_vcpu *vcpu, unsigned long cr0)
{
	unsigned long old_cr0 = kvm_read_cr0(vcpu);
	unsigned long pdptr_bits = X86_CR0_CD | X86_CR0_NW | X86_CR0_PG;

	cr0 |= X86_CR0_ET;

#ifdef CONFIG_X86_64
	if (cr0 & 0xffffffff00000000UL)
		return 1;
#endif

	cr0 &= ~CR0_RESERVED_BITS;

	if ((cr0 & X86_CR0_NW) && !(cr0 & X86_CR0_CD))
		return 1;

	if ((cr0 & X86_CR0_PG) && !(cr0 & X86_CR0_PE))
		return 1;

#ifdef CONFIG_X86_64
	if ((vcpu->arch.efer & EFER_LME) && !is_paging(vcpu) &&
	    (cr0 & X86_CR0_PG)) {
		int cs_db, cs_l;

		if (!is_pae(vcpu))
			return 1;
		static_call(kvm_x86_get_cs_db_l_bits)(vcpu, &cs_db, &cs_l);
		if (cs_l)
			return 1;
	}
#endif
	if (!(vcpu->arch.efer & EFER_LME) && (cr0 & X86_CR0_PG) &&
	    is_pae(vcpu) && ((cr0 ^ old_cr0) & pdptr_bits) &&
	    !load_pdptrs(vcpu, vcpu->arch.walk_mmu, kvm_read_cr3(vcpu)))
		return 1;

	if (!(cr0 & X86_CR0_PG) && kvm_read_cr4_bits(vcpu, X86_CR4_PCIDE))
		return 1;

	static_call(kvm_x86_set_cr0)(vcpu, cr0);

	kvm_post_set_cr0(vcpu, old_cr0, cr0);

	return 0;
}
EXPORT_SYMBOL_GPL(kvm_set_cr0);

void kvm_lmsw(struct kvm_vcpu *vcpu, unsigned long msw)
{
	(void)kvm_set_cr0(vcpu, kvm_read_cr0_bits(vcpu, ~0x0eul) | (msw & 0x0f));
}
EXPORT_SYMBOL_GPL(kvm_lmsw);

void kvm_load_guest_xsave_state(struct kvm_vcpu *vcpu)
{
	if (vcpu->arch.guest_state_protected)
		return;

	if (kvm_read_cr4_bits(vcpu, X86_CR4_OSXSAVE)) {

		if (vcpu->arch.xcr0 != host_xcr0)
			xsetbv(XCR_XFEATURE_ENABLED_MASK, vcpu->arch.xcr0);

		if (vcpu->arch.xsaves_enabled &&
		    vcpu->arch.ia32_xss != host_xss)
			wrmsrl(MSR_IA32_XSS, vcpu->arch.ia32_xss);
	}

	if (static_cpu_has(X86_FEATURE_PKU) &&
	    (kvm_read_cr4_bits(vcpu, X86_CR4_PKE) ||
	     (vcpu->arch.xcr0 & XFEATURE_MASK_PKRU)) &&
	    vcpu->arch.pkru != vcpu->arch.host_pkru)
		write_pkru(vcpu->arch.pkru);
}
EXPORT_SYMBOL_GPL(kvm_load_guest_xsave_state);

void kvm_load_host_xsave_state(struct kvm_vcpu *vcpu)
{
	if (vcpu->arch.guest_state_protected)
		return;

	if (static_cpu_has(X86_FEATURE_PKU) &&
	    (kvm_read_cr4_bits(vcpu, X86_CR4_PKE) ||
	     (vcpu->arch.xcr0 & XFEATURE_MASK_PKRU))) {
		vcpu->arch.pkru = rdpkru();
		if (vcpu->arch.pkru != vcpu->arch.host_pkru)
			write_pkru(vcpu->arch.host_pkru);
	}

	if (kvm_read_cr4_bits(vcpu, X86_CR4_OSXSAVE)) {

		if (vcpu->arch.xcr0 != host_xcr0)
			xsetbv(XCR_XFEATURE_ENABLED_MASK, host_xcr0);

		if (vcpu->arch.xsaves_enabled &&
		    vcpu->arch.ia32_xss != host_xss)
			wrmsrl(MSR_IA32_XSS, host_xss);
	}

}
EXPORT_SYMBOL_GPL(kvm_load_host_xsave_state);

static int __kvm_set_xcr(struct kvm_vcpu *vcpu, u32 index, u64 xcr)
{
	u64 xcr0 = xcr;
	u64 old_xcr0 = vcpu->arch.xcr0;
	u64 valid_bits;

	/* Only support XCR_XFEATURE_ENABLED_MASK(xcr0) now  */
	if (index != XCR_XFEATURE_ENABLED_MASK)
		return 1;
	if (!(xcr0 & XFEATURE_MASK_FP))
		return 1;
	if ((xcr0 & XFEATURE_MASK_YMM) && !(xcr0 & XFEATURE_MASK_SSE))
		return 1;

	/*
	 * Do not allow the guest to set bits that we do not support
	 * saving.  However, xcr0 bit 0 is always set, even if the
	 * emulated CPU does not support XSAVE (see fx_init).
	 */
	valid_bits = vcpu->arch.guest_supported_xcr0 | XFEATURE_MASK_FP;
	if (xcr0 & ~valid_bits)
		return 1;

	if ((!(xcr0 & XFEATURE_MASK_BNDREGS)) !=
	    (!(xcr0 & XFEATURE_MASK_BNDCSR)))
		return 1;

	if (xcr0 & XFEATURE_MASK_AVX512) {
		if (!(xcr0 & XFEATURE_MASK_YMM))
			return 1;
		if ((xcr0 & XFEATURE_MASK_AVX512) != XFEATURE_MASK_AVX512)
			return 1;
	}
	vcpu->arch.xcr0 = xcr0;

	if ((xcr0 ^ old_xcr0) & XFEATURE_MASK_EXTEND)
		kvm_update_cpuid_runtime(vcpu);
	return 0;
}

int kvm_emulate_xsetbv(struct kvm_vcpu *vcpu)
{
	/* Note, #UD due to CR4.OSXSAVE=0 has priority over the intercept. */
	if (static_call(kvm_x86_get_cpl)(vcpu) != 0 ||
	    __kvm_set_xcr(vcpu, kvm_rcx_read(vcpu), kvm_read_edx_eax(vcpu))) {
		kvm_inject_gp(vcpu, 0);
		return 1;
	}

	return kvm_skip_emulated_instruction(vcpu);
}
EXPORT_SYMBOL_GPL(kvm_emulate_xsetbv);

bool __kvm_is_valid_cr4(struct kvm_vcpu *vcpu, unsigned long cr4)
{
	if (cr4 & cr4_reserved_bits)
		return false;

	if (cr4 & vcpu->arch.cr4_guest_rsvd_bits)
		return false;

	return true;
}
EXPORT_SYMBOL_GPL(__kvm_is_valid_cr4);

static bool kvm_is_valid_cr4(struct kvm_vcpu *vcpu, unsigned long cr4)
{
	return __kvm_is_valid_cr4(vcpu, cr4) &&
	       static_call(kvm_x86_is_valid_cr4)(vcpu, cr4);
}

void kvm_post_set_cr4(struct kvm_vcpu *vcpu, unsigned long old_cr4, unsigned long cr4)
{
	if (((cr4 ^ old_cr4) & KVM_MMU_CR4_ROLE_BITS) ||
	    (!(cr4 & X86_CR4_PCIDE) && (old_cr4 & X86_CR4_PCIDE)))
		kvm_mmu_reset_context(vcpu);
}
EXPORT_SYMBOL_GPL(kvm_post_set_cr4);

int kvm_set_cr4(struct kvm_vcpu *vcpu, unsigned long cr4)
{
	unsigned long old_cr4 = kvm_read_cr4(vcpu);
	unsigned long pdptr_bits = X86_CR4_PGE | X86_CR4_PSE | X86_CR4_PAE |
				   X86_CR4_SMEP;

	if (!kvm_is_valid_cr4(vcpu, cr4))
		return 1;

	if (is_long_mode(vcpu)) {
		if (!(cr4 & X86_CR4_PAE))
			return 1;
		if ((cr4 ^ old_cr4) & X86_CR4_LA57)
			return 1;
	} else if (is_paging(vcpu) && (cr4 & X86_CR4_PAE)
		   && ((cr4 ^ old_cr4) & pdptr_bits)
		   && !load_pdptrs(vcpu, vcpu->arch.walk_mmu,
				   kvm_read_cr3(vcpu)))
		return 1;

	if ((cr4 & X86_CR4_PCIDE) && !(old_cr4 & X86_CR4_PCIDE)) {
		if (!guest_cpuid_has(vcpu, X86_FEATURE_PCID))
			return 1;

		/* PCID can not be enabled when cr3[11:0]!=000H or EFER.LMA=0 */
		if ((kvm_read_cr3(vcpu) & X86_CR3_PCID_MASK) || !is_long_mode(vcpu))
			return 1;
	}

	static_call(kvm_x86_set_cr4)(vcpu, cr4);

	kvm_post_set_cr4(vcpu, old_cr4, cr4);

	return 0;
}
EXPORT_SYMBOL_GPL(kvm_set_cr4);

static void kvm_invalidate_pcid(struct kvm_vcpu *vcpu, unsigned long pcid)
{
	struct kvm_mmu *mmu = vcpu->arch.mmu;
	unsigned long roots_to_free = 0;
	int i;

	/*
	 * MOV CR3 and INVPCID are usually not intercepted when using TDP, but
	 * this is reachable when running EPT=1 and unrestricted_guest=0,  and
	 * also via the emulator.  KVM's TDP page tables are not in the scope of
	 * the invalidation, but the guest's TLB entries need to be flushed as
	 * the CPU may have cached entries in its TLB for the target PCID.
	 */
	if (unlikely(tdp_enabled)) {
		kvm_make_request(KVM_REQ_TLB_FLUSH_GUEST, vcpu);
		return;
	}

	/*
	 * If neither the current CR3 nor any of the prev_roots use the given
	 * PCID, then nothing needs to be done here because a resync will
	 * happen anyway before switching to any other CR3.
	 */
	if (kvm_get_active_pcid(vcpu) == pcid) {
		kvm_make_request(KVM_REQ_MMU_SYNC, vcpu);
		kvm_make_request(KVM_REQ_TLB_FLUSH_CURRENT, vcpu);
	}

	for (i = 0; i < KVM_MMU_NUM_PREV_ROOTS; i++)
		if (kvm_get_pcid(vcpu, mmu->prev_roots[i].pgd) == pcid)
			roots_to_free |= KVM_MMU_ROOT_PREVIOUS(i);

	kvm_mmu_free_roots(vcpu, mmu, roots_to_free);
}

int kvm_set_cr3(struct kvm_vcpu *vcpu, unsigned long cr3)
{
	bool skip_tlb_flush = false;
	unsigned long pcid = 0;
#ifdef CONFIG_X86_64
	bool pcid_enabled = kvm_read_cr4_bits(vcpu, X86_CR4_PCIDE);

	if (pcid_enabled) {
		skip_tlb_flush = cr3 & X86_CR3_PCID_NOFLUSH;
		cr3 &= ~X86_CR3_PCID_NOFLUSH;
		pcid = cr3 & X86_CR3_PCID_MASK;
	}
#endif

	/* PDPTRs are always reloaded for PAE paging. */
	if (cr3 == kvm_read_cr3(vcpu) && !is_pae_paging(vcpu))
		goto handle_tlb_flush;

	/*
	 * Do not condition the GPA check on long mode, this helper is used to
	 * stuff CR3, e.g. for RSM emulation, and there is no guarantee that
	 * the current vCPU mode is accurate.
	 */
	if (kvm_vcpu_is_illegal_gpa(vcpu, cr3))
		return 1;

	if (is_pae_paging(vcpu) && !load_pdptrs(vcpu, vcpu->arch.walk_mmu, cr3))
		return 1;

	if (cr3 != kvm_read_cr3(vcpu))
		kvm_mmu_new_pgd(vcpu, cr3);

	vcpu->arch.cr3 = cr3;
	kvm_register_mark_available(vcpu, VCPU_EXREG_CR3);

handle_tlb_flush:
	/*
	 * A load of CR3 that flushes the TLB flushes only the current PCID,
	 * even if PCID is disabled, in which case PCID=0 is flushed.  It's a
	 * moot point in the end because _disabling_ PCID will flush all PCIDs,
	 * and it's impossible to use a non-zero PCID when PCID is disabled,
	 * i.e. only PCID=0 can be relevant.
	 */
	if (!skip_tlb_flush)
		kvm_invalidate_pcid(vcpu, pcid);

	return 0;
}
EXPORT_SYMBOL_GPL(kvm_set_cr3);

int kvm_set_cr8(struct kvm_vcpu *vcpu, unsigned long cr8)
{
	if (cr8 & CR8_RESERVED_BITS)
		return 1;
	if (lapic_in_kernel(vcpu))
		kvm_lapic_set_tpr(vcpu, cr8);
	else
		vcpu->arch.cr8 = cr8;
	return 0;
}
EXPORT_SYMBOL_GPL(kvm_set_cr8);

unsigned long kvm_get_cr8(struct kvm_vcpu *vcpu)
{
	if (lapic_in_kernel(vcpu))
		return kvm_lapic_get_cr8(vcpu);
	else
		return vcpu->arch.cr8;
}
EXPORT_SYMBOL_GPL(kvm_get_cr8);

static void kvm_update_dr0123(struct kvm_vcpu *vcpu)
{
	int i;

	if (!(vcpu->guest_debug & KVM_GUESTDBG_USE_HW_BP)) {
		for (i = 0; i < KVM_NR_DB_REGS; i++)
			vcpu->arch.eff_db[i] = vcpu->arch.db[i];
	}
}

void kvm_update_dr7(struct kvm_vcpu *vcpu)
{
	unsigned long dr7;

	if (vcpu->guest_debug & KVM_GUESTDBG_USE_HW_BP)
		dr7 = vcpu->arch.guest_debug_dr7;
	else
		dr7 = vcpu->arch.dr7;
	static_call(kvm_x86_set_dr7)(vcpu, dr7);
	vcpu->arch.switch_db_regs &= ~KVM_DEBUGREG_BP_ENABLED;
	if (dr7 & DR7_BP_EN_MASK)
		vcpu->arch.switch_db_regs |= KVM_DEBUGREG_BP_ENABLED;
}
EXPORT_SYMBOL_GPL(kvm_update_dr7);

static u64 kvm_dr6_fixed(struct kvm_vcpu *vcpu)
{
	u64 fixed = DR6_FIXED_1;

	if (!guest_cpuid_has(vcpu, X86_FEATURE_RTM))
		fixed |= DR6_RTM;

	if (!guest_cpuid_has(vcpu, X86_FEATURE_BUS_LOCK_DETECT))
		fixed |= DR6_BUS_LOCK;
	return fixed;
}

int kvm_set_dr(struct kvm_vcpu *vcpu, int dr, unsigned long val)
{
	size_t size = ARRAY_SIZE(vcpu->arch.db);

	switch (dr) {
	case 0 ... 3:
		vcpu->arch.db[array_index_nospec(dr, size)] = val;
		if (!(vcpu->guest_debug & KVM_GUESTDBG_USE_HW_BP))
			vcpu->arch.eff_db[dr] = val;
		break;
	case 4:
	case 6:
		if (!kvm_dr6_valid(val))
			return 1; /* #GP */
		vcpu->arch.dr6 = (val & DR6_VOLATILE) | kvm_dr6_fixed(vcpu);
		break;
	case 5:
	default: /* 7 */
		if (!kvm_dr7_valid(val))
			return 1; /* #GP */
		vcpu->arch.dr7 = (val & DR7_VOLATILE) | DR7_FIXED_1;
		kvm_update_dr7(vcpu);
		break;
	}

	return 0;
}
EXPORT_SYMBOL_GPL(kvm_set_dr);

void kvm_get_dr(struct kvm_vcpu *vcpu, int dr, unsigned long *val)
{
	size_t size = ARRAY_SIZE(vcpu->arch.db);

	switch (dr) {
	case 0 ... 3:
		*val = vcpu->arch.db[array_index_nospec(dr, size)];
		break;
	case 4:
	case 6:
		*val = vcpu->arch.dr6;
		break;
	case 5:
	default: /* 7 */
		*val = vcpu->arch.dr7;
		break;
	}
}
EXPORT_SYMBOL_GPL(kvm_get_dr);

int kvm_emulate_rdpmc(struct kvm_vcpu *vcpu)
{
	u32 ecx = kvm_rcx_read(vcpu);
	u64 data;

	if (kvm_pmu_rdpmc(vcpu, ecx, &data)) {
		kvm_inject_gp(vcpu, 0);
		return 1;
	}

	kvm_rax_write(vcpu, (u32)data);
	kvm_rdx_write(vcpu, data >> 32);
	return kvm_skip_emulated_instruction(vcpu);
}
EXPORT_SYMBOL_GPL(kvm_emulate_rdpmc);

/*
 * List of msr numbers which we expose to userspace through KVM_GET_MSRS
 * and KVM_SET_MSRS, and KVM_GET_MSR_INDEX_LIST.
 *
 * The three MSR lists(msrs_to_save, emulated_msrs, msr_based_features)
 * extract the supported MSRs from the related const lists.
 * msrs_to_save is selected from the msrs_to_save_all to reflect the
 * capabilities of the host cpu. This capabilities test skips MSRs that are
 * kvm-specific. Those are put in emulated_msrs_all; filtering of emulated_msrs
 * may depend on host virtualization features rather than host cpu features.
 */

static const u32 msrs_to_save_all[] = {
	MSR_IA32_SYSENTER_CS, MSR_IA32_SYSENTER_ESP, MSR_IA32_SYSENTER_EIP,
	MSR_STAR,
#ifdef CONFIG_X86_64
	MSR_CSTAR, MSR_KERNEL_GS_BASE, MSR_SYSCALL_MASK, MSR_LSTAR,
#endif
	MSR_IA32_TSC, MSR_IA32_CR_PAT, MSR_VM_HSAVE_PA,
	MSR_IA32_FEAT_CTL, MSR_IA32_BNDCFGS, MSR_TSC_AUX,
	MSR_IA32_SPEC_CTRL,
	MSR_IA32_RTIT_CTL, MSR_IA32_RTIT_STATUS, MSR_IA32_RTIT_CR3_MATCH,
	MSR_IA32_RTIT_OUTPUT_BASE, MSR_IA32_RTIT_OUTPUT_MASK,
	MSR_IA32_RTIT_ADDR0_A, MSR_IA32_RTIT_ADDR0_B,
	MSR_IA32_RTIT_ADDR1_A, MSR_IA32_RTIT_ADDR1_B,
	MSR_IA32_RTIT_ADDR2_A, MSR_IA32_RTIT_ADDR2_B,
	MSR_IA32_RTIT_ADDR3_A, MSR_IA32_RTIT_ADDR3_B,
	MSR_IA32_UMWAIT_CONTROL,

	MSR_ARCH_PERFMON_FIXED_CTR0, MSR_ARCH_PERFMON_FIXED_CTR1,
	MSR_ARCH_PERFMON_FIXED_CTR0 + 2,
	MSR_CORE_PERF_FIXED_CTR_CTRL, MSR_CORE_PERF_GLOBAL_STATUS,
	MSR_CORE_PERF_GLOBAL_CTRL, MSR_CORE_PERF_GLOBAL_OVF_CTRL,
	MSR_ARCH_PERFMON_PERFCTR0, MSR_ARCH_PERFMON_PERFCTR1,
	MSR_ARCH_PERFMON_PERFCTR0 + 2, MSR_ARCH_PERFMON_PERFCTR0 + 3,
	MSR_ARCH_PERFMON_PERFCTR0 + 4, MSR_ARCH_PERFMON_PERFCTR0 + 5,
	MSR_ARCH_PERFMON_PERFCTR0 + 6, MSR_ARCH_PERFMON_PERFCTR0 + 7,
	MSR_ARCH_PERFMON_PERFCTR0 + 8, MSR_ARCH_PERFMON_PERFCTR0 + 9,
	MSR_ARCH_PERFMON_PERFCTR0 + 10, MSR_ARCH_PERFMON_PERFCTR0 + 11,
	MSR_ARCH_PERFMON_PERFCTR0 + 12, MSR_ARCH_PERFMON_PERFCTR0 + 13,
	MSR_ARCH_PERFMON_PERFCTR0 + 14, MSR_ARCH_PERFMON_PERFCTR0 + 15,
	MSR_ARCH_PERFMON_PERFCTR0 + 16, MSR_ARCH_PERFMON_PERFCTR0 + 17,
	MSR_ARCH_PERFMON_EVENTSEL0, MSR_ARCH_PERFMON_EVENTSEL1,
	MSR_ARCH_PERFMON_EVENTSEL0 + 2, MSR_ARCH_PERFMON_EVENTSEL0 + 3,
	MSR_ARCH_PERFMON_EVENTSEL0 + 4, MSR_ARCH_PERFMON_EVENTSEL0 + 5,
	MSR_ARCH_PERFMON_EVENTSEL0 + 6, MSR_ARCH_PERFMON_EVENTSEL0 + 7,
	MSR_ARCH_PERFMON_EVENTSEL0 + 8, MSR_ARCH_PERFMON_EVENTSEL0 + 9,
	MSR_ARCH_PERFMON_EVENTSEL0 + 10, MSR_ARCH_PERFMON_EVENTSEL0 + 11,
	MSR_ARCH_PERFMON_EVENTSEL0 + 12, MSR_ARCH_PERFMON_EVENTSEL0 + 13,
	MSR_ARCH_PERFMON_EVENTSEL0 + 14, MSR_ARCH_PERFMON_EVENTSEL0 + 15,
	MSR_ARCH_PERFMON_EVENTSEL0 + 16, MSR_ARCH_PERFMON_EVENTSEL0 + 17,

	MSR_K7_EVNTSEL0, MSR_K7_EVNTSEL1, MSR_K7_EVNTSEL2, MSR_K7_EVNTSEL3,
	MSR_K7_PERFCTR0, MSR_K7_PERFCTR1, MSR_K7_PERFCTR2, MSR_K7_PERFCTR3,
	MSR_F15H_PERF_CTL0, MSR_F15H_PERF_CTL1, MSR_F15H_PERF_CTL2,
	MSR_F15H_PERF_CTL3, MSR_F15H_PERF_CTL4, MSR_F15H_PERF_CTL5,
	MSR_F15H_PERF_CTR0, MSR_F15H_PERF_CTR1, MSR_F15H_PERF_CTR2,
	MSR_F15H_PERF_CTR3, MSR_F15H_PERF_CTR4, MSR_F15H_PERF_CTR5,
};

static u32 msrs_to_save[ARRAY_SIZE(msrs_to_save_all)];
static unsigned num_msrs_to_save;

static const u32 emulated_msrs_all[] = {
	MSR_KVM_SYSTEM_TIME, MSR_KVM_WALL_CLOCK,
	MSR_KVM_SYSTEM_TIME_NEW, MSR_KVM_WALL_CLOCK_NEW,
	HV_X64_MSR_GUEST_OS_ID, HV_X64_MSR_HYPERCALL,
	HV_X64_MSR_TIME_REF_COUNT, HV_X64_MSR_REFERENCE_TSC,
	HV_X64_MSR_TSC_FREQUENCY, HV_X64_MSR_APIC_FREQUENCY,
	HV_X64_MSR_CRASH_P0, HV_X64_MSR_CRASH_P1, HV_X64_MSR_CRASH_P2,
	HV_X64_MSR_CRASH_P3, HV_X64_MSR_CRASH_P4, HV_X64_MSR_CRASH_CTL,
	HV_X64_MSR_RESET,
	HV_X64_MSR_VP_INDEX,
	HV_X64_MSR_VP_RUNTIME,
	HV_X64_MSR_SCONTROL,
	HV_X64_MSR_STIMER0_CONFIG,
	HV_X64_MSR_VP_ASSIST_PAGE,
	HV_X64_MSR_REENLIGHTENMENT_CONTROL, HV_X64_MSR_TSC_EMULATION_CONTROL,
	HV_X64_MSR_TSC_EMULATION_STATUS,
	HV_X64_MSR_SYNDBG_OPTIONS,
	HV_X64_MSR_SYNDBG_CONTROL, HV_X64_MSR_SYNDBG_STATUS,
	HV_X64_MSR_SYNDBG_SEND_BUFFER, HV_X64_MSR_SYNDBG_RECV_BUFFER,
	HV_X64_MSR_SYNDBG_PENDING_BUFFER,

	MSR_KVM_ASYNC_PF_EN, MSR_KVM_STEAL_TIME,
	MSR_KVM_PV_EOI_EN, MSR_KVM_ASYNC_PF_INT, MSR_KVM_ASYNC_PF_ACK,

	MSR_IA32_TSC_ADJUST,
	MSR_IA32_TSC_DEADLINE,
	MSR_IA32_ARCH_CAPABILITIES,
	MSR_IA32_PERF_CAPABILITIES,
	MSR_IA32_MISC_ENABLE,
	MSR_IA32_MCG_STATUS,
	MSR_IA32_MCG_CTL,
	MSR_IA32_MCG_EXT_CTL,
	MSR_IA32_SMBASE,
	MSR_SMI_COUNT,
	MSR_PLATFORM_INFO,
	MSR_MISC_FEATURES_ENABLES,
	MSR_AMD64_VIRT_SPEC_CTRL,
	MSR_IA32_POWER_CTL,
	MSR_IA32_UCODE_REV,

	/*
	 * The following list leaves out MSRs whose values are determined
	 * by arch/x86/kvm/vmx/nested.c based on CPUID or other MSRs.
	 * We always support the "true" VMX control MSRs, even if the host
	 * processor does not, so I am putting these registers here rather
	 * than in msrs_to_save_all.
	 */
	MSR_IA32_VMX_BASIC,
	MSR_IA32_VMX_TRUE_PINBASED_CTLS,
	MSR_IA32_VMX_TRUE_PROCBASED_CTLS,
	MSR_IA32_VMX_TRUE_EXIT_CTLS,
	MSR_IA32_VMX_TRUE_ENTRY_CTLS,
	MSR_IA32_VMX_MISC,
	MSR_IA32_VMX_CR0_FIXED0,
	MSR_IA32_VMX_CR4_FIXED0,
	MSR_IA32_VMX_VMCS_ENUM,
	MSR_IA32_VMX_PROCBASED_CTLS2,
	MSR_IA32_VMX_EPT_VPID_CAP,
	MSR_IA32_VMX_VMFUNC,

	MSR_K7_HWCR,
	MSR_KVM_POLL_CONTROL,
};

static u32 emulated_msrs[ARRAY_SIZE(emulated_msrs_all)];
static unsigned num_emulated_msrs;

/*
 * List of msr numbers which are used to expose MSR-based features that
 * can be used by a hypervisor to validate requested CPU features.
 */
static const u32 msr_based_features_all[] = {
	MSR_IA32_VMX_BASIC,
	MSR_IA32_VMX_TRUE_PINBASED_CTLS,
	MSR_IA32_VMX_PINBASED_CTLS,
	MSR_IA32_VMX_TRUE_PROCBASED_CTLS,
	MSR_IA32_VMX_PROCBASED_CTLS,
	MSR_IA32_VMX_TRUE_EXIT_CTLS,
	MSR_IA32_VMX_EXIT_CTLS,
	MSR_IA32_VMX_TRUE_ENTRY_CTLS,
	MSR_IA32_VMX_ENTRY_CTLS,
	MSR_IA32_VMX_MISC,
	MSR_IA32_VMX_CR0_FIXED0,
	MSR_IA32_VMX_CR0_FIXED1,
	MSR_IA32_VMX_CR4_FIXED0,
	MSR_IA32_VMX_CR4_FIXED1,
	MSR_IA32_VMX_VMCS_ENUM,
	MSR_IA32_VMX_PROCBASED_CTLS2,
	MSR_IA32_VMX_EPT_VPID_CAP,
	MSR_IA32_VMX_VMFUNC,

	MSR_F10H_DECFG,
	MSR_IA32_UCODE_REV,
	MSR_IA32_ARCH_CAPABILITIES,
	MSR_IA32_PERF_CAPABILITIES,
};

static u32 msr_based_features[ARRAY_SIZE(msr_based_features_all)];
static unsigned int num_msr_based_features;

/*
 * Some IA32_ARCH_CAPABILITIES bits have dependencies on MSRs that KVM
 * does not yet virtualize. These include:
 *   10 - MISC_PACKAGE_CTRLS
 *   11 - ENERGY_FILTERING_CTL
 *   12 - DOITM
 *   18 - FB_CLEAR_CTRL
 *   21 - XAPIC_DISABLE_STATUS
 *   23 - OVERCLOCKING_STATUS
 */

#define KVM_SUPPORTED_ARCH_CAP \
	(ARCH_CAP_RDCL_NO | ARCH_CAP_IBRS_ALL | ARCH_CAP_RSBA | \
	 ARCH_CAP_SKIP_VMENTRY_L1DFLUSH | ARCH_CAP_SSB_NO | ARCH_CAP_MDS_NO | \
	 ARCH_CAP_PSCHANGE_MC_NO | ARCH_CAP_TSX_CTRL_MSR | ARCH_CAP_TAA_NO | \
	 ARCH_CAP_SBDR_SSDP_NO | ARCH_CAP_FBSDP_NO | ARCH_CAP_PSDP_NO | \
	 ARCH_CAP_FB_CLEAR | ARCH_CAP_RRSBA | ARCH_CAP_PBRSB_NO)

static u64 kvm_get_arch_capabilities(void)
{
	u64 data = 0;

	if (boot_cpu_has(X86_FEATURE_ARCH_CAPABILITIES)) {
		rdmsrl(MSR_IA32_ARCH_CAPABILITIES, data);
		data &= KVM_SUPPORTED_ARCH_CAP;
	}

	/*
	 * If nx_huge_pages is enabled, KVM's shadow paging will ensure that
	 * the nested hypervisor runs with NX huge pages.  If it is not,
	 * L1 is anyway vulnerable to ITLB_MULTIHIT exploits from other
	 * L1 guests, so it need not worry about its own (L2) guests.
	 */
	data |= ARCH_CAP_PSCHANGE_MC_NO;

	/*
	 * If we're doing cache flushes (either "always" or "cond")
	 * we will do one whenever the guest does a vmlaunch/vmresume.
	 * If an outer hypervisor is doing the cache flush for us
	 * (VMENTER_L1D_FLUSH_NESTED_VM), we can safely pass that
	 * capability to the guest too, and if EPT is disabled we're not
	 * vulnerable.  Overall, only VMENTER_L1D_FLUSH_NEVER will
	 * require a nested hypervisor to do a flush of its own.
	 */
	if (l1tf_vmx_mitigation != VMENTER_L1D_FLUSH_NEVER)
		data |= ARCH_CAP_SKIP_VMENTRY_L1DFLUSH;

	if (!boot_cpu_has_bug(X86_BUG_CPU_MELTDOWN))
		data |= ARCH_CAP_RDCL_NO;
	if (!boot_cpu_has_bug(X86_BUG_SPEC_STORE_BYPASS))
		data |= ARCH_CAP_SSB_NO;
	if (!boot_cpu_has_bug(X86_BUG_MDS))
		data |= ARCH_CAP_MDS_NO;

	if (!boot_cpu_has(X86_FEATURE_RTM)) {
		/*
		 * If RTM=0 because the kernel has disabled TSX, the host might
		 * have TAA_NO or TSX_CTRL.  Clear TAA_NO (the guest sees RTM=0
		 * and therefore knows that there cannot be TAA) but keep
		 * TSX_CTRL: some buggy userspaces leave it set on tsx=on hosts,
		 * and we want to allow migrating those guests to tsx=off hosts.
		 */
		data &= ~ARCH_CAP_TAA_NO;
	} else if (!boot_cpu_has_bug(X86_BUG_TAA)) {
		data |= ARCH_CAP_TAA_NO;
	} else {
		/*
		 * Nothing to do here; we emulate TSX_CTRL if present on the
		 * host so the guest can choose between disabling TSX or
		 * using VERW to clear CPU buffers.
		 */
	}

	return data;
}

static int kvm_get_msr_feature(struct kvm_msr_entry *msr)
{
	switch (msr->index) {
	case MSR_IA32_ARCH_CAPABILITIES:
		msr->data = kvm_get_arch_capabilities();
		break;
	case MSR_IA32_UCODE_REV:
		rdmsrl_safe(msr->index, &msr->data);
		break;
	default:
		return static_call(kvm_x86_get_msr_feature)(msr);
	}
	return 0;
}

static int do_get_msr_feature(struct kvm_vcpu *vcpu, unsigned index, u64 *data)
{
	struct kvm_msr_entry msr;
	int r;

	msr.index = index;
	r = kvm_get_msr_feature(&msr);

	if (r == KVM_MSR_RET_INVALID) {
		/* Unconditionally clear the output for simplicity */
		*data = 0;
		if (kvm_msr_ignored_check(index, 0, false))
			r = 0;
	}

	if (r)
		return r;

	*data = msr.data;

	return 0;
}

static bool __kvm_valid_efer(struct kvm_vcpu *vcpu, u64 efer)
{
	if (efer & EFER_FFXSR && !guest_cpuid_has(vcpu, X86_FEATURE_FXSR_OPT))
		return false;

	if (efer & EFER_SVME && !guest_cpuid_has(vcpu, X86_FEATURE_SVM))
		return false;

	if (efer & (EFER_LME | EFER_LMA) &&
	    !guest_cpuid_has(vcpu, X86_FEATURE_LM))
		return false;

	if (efer & EFER_NX && !guest_cpuid_has(vcpu, X86_FEATURE_NX))
		return false;

	return true;

}
bool kvm_valid_efer(struct kvm_vcpu *vcpu, u64 efer)
{
	if (efer & efer_reserved_bits)
		return false;

	return __kvm_valid_efer(vcpu, efer);
}
EXPORT_SYMBOL_GPL(kvm_valid_efer);

static int set_efer(struct kvm_vcpu *vcpu, struct msr_data *msr_info)
{
	u64 old_efer = vcpu->arch.efer;
	u64 efer = msr_info->data;
	int r;

	if (efer & efer_reserved_bits)
		return 1;

	if (!msr_info->host_initiated) {
		if (!__kvm_valid_efer(vcpu, efer))
			return 1;

		if (is_paging(vcpu) &&
		    (vcpu->arch.efer & EFER_LME) != (efer & EFER_LME))
			return 1;
	}

	efer &= ~EFER_LMA;
	efer |= vcpu->arch.efer & EFER_LMA;

	r = static_call(kvm_x86_set_efer)(vcpu, efer);
	if (r) {
		WARN_ON(r > 0);
		return r;
	}

	if ((efer ^ old_efer) & KVM_MMU_EFER_ROLE_BITS)
		kvm_mmu_reset_context(vcpu);

	return 0;
}

void kvm_enable_efer_bits(u64 mask)
{
       efer_reserved_bits &= ~mask;
}
EXPORT_SYMBOL_GPL(kvm_enable_efer_bits);

bool kvm_msr_allowed(struct kvm_vcpu *vcpu, u32 index, u32 type)
{
	struct kvm_x86_msr_filter *msr_filter;
	struct msr_bitmap_range *ranges;
	struct kvm *kvm = vcpu->kvm;
	bool allowed;
	int idx;
	u32 i;

	/* x2APIC MSRs do not support filtering. */
	if (index >= 0x800 && index <= 0x8ff)
		return true;

	idx = srcu_read_lock(&kvm->srcu);

	msr_filter = srcu_dereference(kvm->arch.msr_filter, &kvm->srcu);
	if (!msr_filter) {
		allowed = true;
		goto out;
	}

	allowed = msr_filter->default_allow;
	ranges = msr_filter->ranges;

	for (i = 0; i < msr_filter->count; i++) {
		u32 start = ranges[i].base;
		u32 end = start + ranges[i].nmsrs;
		u32 flags = ranges[i].flags;
		unsigned long *bitmap = ranges[i].bitmap;

		if ((index >= start) && (index < end) && (flags & type)) {
			allowed = !!test_bit(index - start, bitmap);
			break;
		}
	}

out:
	srcu_read_unlock(&kvm->srcu, idx);

	return allowed;
}
EXPORT_SYMBOL_GPL(kvm_msr_allowed);

/*
 * Write @data into the MSR specified by @index.  Select MSR specific fault
 * checks are bypassed if @host_initiated is %true.
 * Returns 0 on success, non-0 otherwise.
 * Assumes vcpu_load() was already called.
 */
static int __kvm_set_msr(struct kvm_vcpu *vcpu, u32 index, u64 data,
			 bool host_initiated)
{
	struct msr_data msr;

	if (!host_initiated && !kvm_msr_allowed(vcpu, index, KVM_MSR_FILTER_WRITE))
		return KVM_MSR_RET_FILTERED;

	switch (index) {
	case MSR_FS_BASE:
	case MSR_GS_BASE:
	case MSR_KERNEL_GS_BASE:
	case MSR_CSTAR:
	case MSR_LSTAR:
		if (is_noncanonical_address(data, vcpu))
			return 1;
		break;
	case MSR_IA32_SYSENTER_EIP:
	case MSR_IA32_SYSENTER_ESP:
		/*
		 * IA32_SYSENTER_ESP and IA32_SYSENTER_EIP cause #GP if
		 * non-canonical address is written on Intel but not on
		 * AMD (which ignores the top 32-bits, because it does
		 * not implement 64-bit SYSENTER).
		 *
		 * 64-bit code should hence be able to write a non-canonical
		 * value on AMD.  Making the address canonical ensures that
		 * vmentry does not fail on Intel after writing a non-canonical
		 * value, and that something deterministic happens if the guest
		 * invokes 64-bit SYSENTER.
		 */
		data = get_canonical(data, vcpu_virt_addr_bits(vcpu));
		break;
	case MSR_TSC_AUX:
		if (!kvm_is_supported_user_return_msr(MSR_TSC_AUX))
			return 1;

		if (!host_initiated &&
		    !guest_cpuid_has(vcpu, X86_FEATURE_RDTSCP) &&
		    !guest_cpuid_has(vcpu, X86_FEATURE_RDPID))
			return 1;

		/*
		 * Per Intel's SDM, bits 63:32 are reserved, but AMD's APM has
		 * incomplete and conflicting architectural behavior.  Current
		 * AMD CPUs completely ignore bits 63:32, i.e. they aren't
		 * reserved and always read as zeros.  Enforce Intel's reserved
		 * bits check if and only if the guest CPU is Intel, and clear
		 * the bits in all other cases.  This ensures cross-vendor
		 * migration will provide consistent behavior for the guest.
		 */
		if (guest_cpuid_is_intel(vcpu) && (data >> 32) != 0)
			return 1;

		data = (u32)data;
		break;
	}

	msr.data = data;
	msr.index = index;
	msr.host_initiated = host_initiated;

	return static_call(kvm_x86_set_msr)(vcpu, &msr);
}

static int kvm_set_msr_ignored_check(struct kvm_vcpu *vcpu,
				     u32 index, u64 data, bool host_initiated)
{
	int ret = __kvm_set_msr(vcpu, index, data, host_initiated);

	if (ret == KVM_MSR_RET_INVALID)
		if (kvm_msr_ignored_check(index, data, true))
			ret = 0;

	return ret;
}

/*
 * Read the MSR specified by @index into @data.  Select MSR specific fault
 * checks are bypassed if @host_initiated is %true.
 * Returns 0 on success, non-0 otherwise.
 * Assumes vcpu_load() was already called.
 */
int __kvm_get_msr(struct kvm_vcpu *vcpu, u32 index, u64 *data,
		  bool host_initiated)
{
	struct msr_data msr;
	int ret;

	if (!host_initiated && !kvm_msr_allowed(vcpu, index, KVM_MSR_FILTER_READ))
		return KVM_MSR_RET_FILTERED;

	switch (index) {
	case MSR_TSC_AUX:
		if (!kvm_is_supported_user_return_msr(MSR_TSC_AUX))
			return 1;

		if (!host_initiated &&
		    !guest_cpuid_has(vcpu, X86_FEATURE_RDTSCP) &&
		    !guest_cpuid_has(vcpu, X86_FEATURE_RDPID))
			return 1;
		break;
	}

	msr.index = index;
	msr.host_initiated = host_initiated;

	ret = static_call(kvm_x86_get_msr)(vcpu, &msr);
	if (!ret)
		*data = msr.data;
	return ret;
}

static int kvm_get_msr_ignored_check(struct kvm_vcpu *vcpu,
				     u32 index, u64 *data, bool host_initiated)
{
	int ret = __kvm_get_msr(vcpu, index, data, host_initiated);

	if (ret == KVM_MSR_RET_INVALID) {
		/* Unconditionally clear *data for simplicity */
		*data = 0;
		if (kvm_msr_ignored_check(index, 0, false))
			ret = 0;
	}

	return ret;
}

int kvm_get_msr(struct kvm_vcpu *vcpu, u32 index, u64 *data)
{
	return kvm_get_msr_ignored_check(vcpu, index, data, false);
}
EXPORT_SYMBOL_GPL(kvm_get_msr);

int kvm_set_msr(struct kvm_vcpu *vcpu, u32 index, u64 data)
{
	return kvm_set_msr_ignored_check(vcpu, index, data, false);
}
EXPORT_SYMBOL_GPL(kvm_set_msr);

static int complete_emulated_rdmsr(struct kvm_vcpu *vcpu)
{
	int err = vcpu->run->msr.error;
	if (!err) {
		kvm_rax_write(vcpu, (u32)vcpu->run->msr.data);
		kvm_rdx_write(vcpu, vcpu->run->msr.data >> 32);
	}

	return static_call(kvm_x86_complete_emulated_msr)(vcpu, err);
}

static int complete_emulated_wrmsr(struct kvm_vcpu *vcpu)
{
	return static_call(kvm_x86_complete_emulated_msr)(vcpu, vcpu->run->msr.error);
}

static u64 kvm_msr_reason(int r)
{
	switch (r) {
	case KVM_MSR_RET_INVALID:
		return KVM_MSR_EXIT_REASON_UNKNOWN;
	case KVM_MSR_RET_FILTERED:
		return KVM_MSR_EXIT_REASON_FILTER;
	default:
		return KVM_MSR_EXIT_REASON_INVAL;
	}
}

static int kvm_msr_user_space(struct kvm_vcpu *vcpu, u32 index,
			      u32 exit_reason, u64 data,
			      int (*completion)(struct kvm_vcpu *vcpu),
			      int r)
{
	u64 msr_reason = kvm_msr_reason(r);

	/* Check if the user wanted to know about this MSR fault */
	if (!(vcpu->kvm->arch.user_space_msr_mask & msr_reason))
		return 0;

	vcpu->run->exit_reason = exit_reason;
	vcpu->run->msr.error = 0;
	memset(vcpu->run->msr.pad, 0, sizeof(vcpu->run->msr.pad));
	vcpu->run->msr.reason = msr_reason;
	vcpu->run->msr.index = index;
	vcpu->run->msr.data = data;
	vcpu->arch.complete_userspace_io = completion;

	return 1;
}

static int kvm_get_msr_user_space(struct kvm_vcpu *vcpu, u32 index, int r)
{
	return kvm_msr_user_space(vcpu, index, KVM_EXIT_X86_RDMSR, 0,
				   complete_emulated_rdmsr, r);
}

static int kvm_set_msr_user_space(struct kvm_vcpu *vcpu, u32 index, u64 data, int r)
{
	return kvm_msr_user_space(vcpu, index, KVM_EXIT_X86_WRMSR, data,
				   complete_emulated_wrmsr, r);
}

int kvm_emulate_rdmsr(struct kvm_vcpu *vcpu)
{
	u32 ecx = kvm_rcx_read(vcpu);
	u64 data;
	int r;

	r = kvm_get_msr(vcpu, ecx, &data);

	/* MSR read failed? See if we should ask user space */
	if (r && kvm_get_msr_user_space(vcpu, ecx, r)) {
		/* Bounce to user space */
		return 0;
	}

	if (!r) {
		trace_kvm_msr_read(ecx, data);

		kvm_rax_write(vcpu, data & -1u);
		kvm_rdx_write(vcpu, (data >> 32) & -1u);
	} else {
		trace_kvm_msr_read_ex(ecx);
	}

	return static_call(kvm_x86_complete_emulated_msr)(vcpu, r);
}
EXPORT_SYMBOL_GPL(kvm_emulate_rdmsr);

int kvm_emulate_wrmsr(struct kvm_vcpu *vcpu)
{
	u32 ecx = kvm_rcx_read(vcpu);
	u64 data = kvm_read_edx_eax(vcpu);
	int r;

	r = kvm_set_msr(vcpu, ecx, data);

	/* MSR write failed? See if we should ask user space */
	if (r && kvm_set_msr_user_space(vcpu, ecx, data, r))
		/* Bounce to user space */
		return 0;

	/* Signal all other negative errors to userspace */
	if (r < 0)
		return r;

	if (!r)
		trace_kvm_msr_write(ecx, data);
	else
		trace_kvm_msr_write_ex(ecx, data);

	return static_call(kvm_x86_complete_emulated_msr)(vcpu, r);
}
EXPORT_SYMBOL_GPL(kvm_emulate_wrmsr);

int kvm_emulate_as_nop(struct kvm_vcpu *vcpu)
{
	return kvm_skip_emulated_instruction(vcpu);
}
EXPORT_SYMBOL_GPL(kvm_emulate_as_nop);

int kvm_emulate_invd(struct kvm_vcpu *vcpu)
{
	/* Treat an INVD instruction as a NOP and just skip it. */
	return kvm_emulate_as_nop(vcpu);
}
EXPORT_SYMBOL_GPL(kvm_emulate_invd);

int kvm_emulate_mwait(struct kvm_vcpu *vcpu)
{
	pr_warn_once("kvm: MWAIT instruction emulated as NOP!\n");
	return kvm_emulate_as_nop(vcpu);
}
EXPORT_SYMBOL_GPL(kvm_emulate_mwait);

int kvm_handle_invalid_op(struct kvm_vcpu *vcpu)
{
	kvm_queue_exception(vcpu, UD_VECTOR);
	return 1;
}
EXPORT_SYMBOL_GPL(kvm_handle_invalid_op);

int kvm_emulate_monitor(struct kvm_vcpu *vcpu)
{
	pr_warn_once("kvm: MONITOR instruction emulated as NOP!\n");
	return kvm_emulate_as_nop(vcpu);
}
EXPORT_SYMBOL_GPL(kvm_emulate_monitor);

static inline bool kvm_vcpu_exit_request(struct kvm_vcpu *vcpu)
{
	xfer_to_guest_mode_prepare();
	return vcpu->mode == EXITING_GUEST_MODE || kvm_request_pending(vcpu) ||
		xfer_to_guest_mode_work_pending();
}

/*
 * The fast path for frequent and performance sensitive wrmsr emulation,
 * i.e. the sending of IPI, sending IPI early in the VM-Exit flow reduces
 * the latency of virtual IPI by avoiding the expensive bits of transitioning
 * from guest to host, e.g. reacquiring KVM's SRCU lock. In contrast to the
 * other cases which must be called after interrupts are enabled on the host.
 */
static int handle_fastpath_set_x2apic_icr_irqoff(struct kvm_vcpu *vcpu, u64 data)
{
	if (!lapic_in_kernel(vcpu) || !apic_x2apic_mode(vcpu->arch.apic))
		return 1;

	if (((data & APIC_SHORT_MASK) == APIC_DEST_NOSHORT) &&
		((data & APIC_DEST_MASK) == APIC_DEST_PHYSICAL) &&
		((data & APIC_MODE_MASK) == APIC_DM_FIXED) &&
		((u32)(data >> 32) != X2APIC_BROADCAST)) {

		data &= ~(1 << 12);
		kvm_apic_send_ipi(vcpu->arch.apic, (u32)data, (u32)(data >> 32));
		kvm_lapic_set_reg(vcpu->arch.apic, APIC_ICR2, (u32)(data >> 32));
		kvm_lapic_set_reg(vcpu->arch.apic, APIC_ICR, (u32)data);
		trace_kvm_apic_write(APIC_ICR, (u32)data);
		return 0;
	}

	return 1;
}

static int handle_fastpath_set_tscdeadline(struct kvm_vcpu *vcpu, u64 data)
{
	if (!kvm_can_use_hv_timer(vcpu))
		return 1;

	kvm_set_lapic_tscdeadline_msr(vcpu, data);
	return 0;
}

fastpath_t handle_fastpath_set_msr_irqoff(struct kvm_vcpu *vcpu)
{
	u32 msr = kvm_rcx_read(vcpu);
	u64 data;
	fastpath_t ret = EXIT_FASTPATH_NONE;

	switch (msr) {
	case APIC_BASE_MSR + (APIC_ICR >> 4):
		data = kvm_read_edx_eax(vcpu);
		if (!handle_fastpath_set_x2apic_icr_irqoff(vcpu, data)) {
			kvm_skip_emulated_instruction(vcpu);
			ret = EXIT_FASTPATH_EXIT_HANDLED;
		}
		break;
	case MSR_IA32_TSC_DEADLINE:
		data = kvm_read_edx_eax(vcpu);
		if (!handle_fastpath_set_tscdeadline(vcpu, data)) {
			kvm_skip_emulated_instruction(vcpu);
			ret = EXIT_FASTPATH_REENTER_GUEST;
		}
		break;
	default:
		break;
	}

	if (ret != EXIT_FASTPATH_NONE)
		trace_kvm_msr_write(msr, data);

	return ret;
}
EXPORT_SYMBOL_GPL(handle_fastpath_set_msr_irqoff);

/*
 * Adapt set_msr() to msr_io()'s calling convention
 */
static int do_get_msr(struct kvm_vcpu *vcpu, unsigned index, u64 *data)
{
	return kvm_get_msr_ignored_check(vcpu, index, data, true);
}

static int do_set_msr(struct kvm_vcpu *vcpu, unsigned index, u64 *data)
{
	return kvm_set_msr_ignored_check(vcpu, index, *data, true);
}

#ifdef CONFIG_X86_64
struct pvclock_clock {
	int vclock_mode;
	u64 cycle_last;
	u64 mask;
	u32 mult;
	u32 shift;
	u64 base_cycles;
	u64 offset;
};

struct pvclock_gtod_data {
	seqcount_t	seq;

	struct pvclock_clock clock; /* extract of a clocksource struct */
	struct pvclock_clock raw_clock; /* extract of a clocksource struct */

	ktime_t		offs_boot;
	u64		wall_time_sec;
};

static struct pvclock_gtod_data pvclock_gtod_data;

static void update_pvclock_gtod(struct timekeeper *tk)
{
	struct pvclock_gtod_data *vdata = &pvclock_gtod_data;

	write_seqcount_begin(&vdata->seq);

	/* copy pvclock gtod data */
	vdata->clock.vclock_mode	= tk->tkr_mono.clock->vdso_clock_mode;
	vdata->clock.cycle_last		= tk->tkr_mono.cycle_last;
	vdata->clock.mask		= tk->tkr_mono.mask;
	vdata->clock.mult		= tk->tkr_mono.mult;
	vdata->clock.shift		= tk->tkr_mono.shift;
	vdata->clock.base_cycles	= tk->tkr_mono.xtime_nsec;
	vdata->clock.offset		= tk->tkr_mono.base;

	vdata->raw_clock.vclock_mode	= tk->tkr_raw.clock->vdso_clock_mode;
	vdata->raw_clock.cycle_last	= tk->tkr_raw.cycle_last;
	vdata->raw_clock.mask		= tk->tkr_raw.mask;
	vdata->raw_clock.mult		= tk->tkr_raw.mult;
	vdata->raw_clock.shift		= tk->tkr_raw.shift;
	vdata->raw_clock.base_cycles	= tk->tkr_raw.xtime_nsec;
	vdata->raw_clock.offset		= tk->tkr_raw.base;

	vdata->wall_time_sec            = tk->xtime_sec;

	vdata->offs_boot		= tk->offs_boot;

	write_seqcount_end(&vdata->seq);
}

static s64 get_kvmclock_base_ns(void)
{
	/* Count up from boot time, but with the frequency of the raw clock.  */
	return ktime_to_ns(ktime_add(ktime_get_raw(), pvclock_gtod_data.offs_boot));
}
#else
static s64 get_kvmclock_base_ns(void)
{
	/* Master clock not used, so we can just use CLOCK_BOOTTIME.  */
	return ktime_get_boottime_ns();
}
#endif

void kvm_write_wall_clock(struct kvm *kvm, gpa_t wall_clock, int sec_hi_ofs)
{
	int version;
	int r;
	struct pvclock_wall_clock wc;
	u32 wc_sec_hi;
	u64 wall_nsec;

	if (!wall_clock)
		return;

	r = kvm_read_guest(kvm, wall_clock, &version, sizeof(version));
	if (r)
		return;

	if (version & 1)
		++version;  /* first time write, random junk */

	++version;

	if (kvm_write_guest(kvm, wall_clock, &version, sizeof(version)))
		return;

	/*
	 * The guest calculates current wall clock time by adding
	 * system time (updated by kvm_guest_time_update below) to the
	 * wall clock specified here.  We do the reverse here.
	 */
	wall_nsec = ktime_get_real_ns() - get_kvmclock_ns(kvm);

	wc.nsec = do_div(wall_nsec, 1000000000);
	wc.sec = (u32)wall_nsec; /* overflow in 2106 guest time */
	wc.version = version;

	kvm_write_guest(kvm, wall_clock, &wc, sizeof(wc));

	if (sec_hi_ofs) {
		wc_sec_hi = wall_nsec >> 32;
		kvm_write_guest(kvm, wall_clock + sec_hi_ofs,
				&wc_sec_hi, sizeof(wc_sec_hi));
	}

	version++;
	kvm_write_guest(kvm, wall_clock, &version, sizeof(version));
}

static void kvm_write_system_time(struct kvm_vcpu *vcpu, gpa_t system_time,
				  bool old_msr, bool host_initiated)
{
	struct kvm_arch *ka = &vcpu->kvm->arch;

	if (vcpu->vcpu_id == 0 && !host_initiated) {
		if (ka->boot_vcpu_runs_old_kvmclock != old_msr)
			kvm_make_request(KVM_REQ_MASTERCLOCK_UPDATE, vcpu);

		ka->boot_vcpu_runs_old_kvmclock = old_msr;
	}

	vcpu->arch.time = system_time;
	kvm_make_request(KVM_REQ_GLOBAL_CLOCK_UPDATE, vcpu);

	/* we verify if the enable bit is set... */
	vcpu->arch.pv_time_enabled = false;
	if (!(system_time & 1))
		return;

	if (!kvm_gfn_to_hva_cache_init(vcpu->kvm,
				       &vcpu->arch.pv_time, system_time & ~1ULL,
				       sizeof(struct pvclock_vcpu_time_info)))
		vcpu->arch.pv_time_enabled = true;

	return;
}

static uint32_t div_frac(uint32_t dividend, uint32_t divisor)
{
	do_shl32_div32(dividend, divisor);
	return dividend;
}

static void kvm_get_time_scale(uint64_t scaled_hz, uint64_t base_hz,
			       s8 *pshift, u32 *pmultiplier)
{
	uint64_t scaled64;
	int32_t  shift = 0;
	uint64_t tps64;
	uint32_t tps32;

	tps64 = base_hz;
	scaled64 = scaled_hz;
	while (tps64 > scaled64*2 || tps64 & 0xffffffff00000000ULL) {
		tps64 >>= 1;
		shift--;
	}

	tps32 = (uint32_t)tps64;
	while (tps32 <= scaled64 || scaled64 & 0xffffffff00000000ULL) {
		if (scaled64 & 0xffffffff00000000ULL || tps32 & 0x80000000)
			scaled64 >>= 1;
		else
			tps32 <<= 1;
		shift++;
	}

	*pshift = shift;
	*pmultiplier = div_frac(scaled64, tps32);
}

#ifdef CONFIG_X86_64
static atomic_t kvm_guest_has_master_clock = ATOMIC_INIT(0);
#endif

static DEFINE_PER_CPU(unsigned long, cpu_tsc_khz);
static unsigned long max_tsc_khz;

static u32 adjust_tsc_khz(u32 khz, s32 ppm)
{
	u64 v = (u64)khz * (1000000 + ppm);
	do_div(v, 1000000);
	return v;
}

static void kvm_vcpu_write_tsc_multiplier(struct kvm_vcpu *vcpu, u64 l1_multiplier);

static int set_tsc_khz(struct kvm_vcpu *vcpu, u32 user_tsc_khz, bool scale)
{
	u64 ratio;

	/* Guest TSC same frequency as host TSC? */
	if (!scale) {
		kvm_vcpu_write_tsc_multiplier(vcpu, kvm_default_tsc_scaling_ratio);
		return 0;
	}

	/* TSC scaling supported? */
	if (!kvm_has_tsc_control) {
		if (user_tsc_khz > tsc_khz) {
			vcpu->arch.tsc_catchup = 1;
			vcpu->arch.tsc_always_catchup = 1;
			return 0;
		} else {
			pr_warn_ratelimited("user requested TSC rate below hardware speed\n");
			return -1;
		}
	}

	/* TSC scaling required  - calculate ratio */
	ratio = mul_u64_u32_div(1ULL << kvm_tsc_scaling_ratio_frac_bits,
				user_tsc_khz, tsc_khz);

	if (ratio == 0 || ratio >= kvm_max_tsc_scaling_ratio) {
		pr_warn_ratelimited("Invalid TSC scaling ratio - virtual-tsc-khz=%u\n",
			            user_tsc_khz);
		return -1;
	}

	kvm_vcpu_write_tsc_multiplier(vcpu, ratio);
	return 0;
}

static int kvm_set_tsc_khz(struct kvm_vcpu *vcpu, u32 user_tsc_khz)
{
	u32 thresh_lo, thresh_hi;
	int use_scaling = 0;

	/* tsc_khz can be zero if TSC calibration fails */
	if (user_tsc_khz == 0) {
		/* set tsc_scaling_ratio to a safe value */
		kvm_vcpu_write_tsc_multiplier(vcpu, kvm_default_tsc_scaling_ratio);
		return -1;
	}

	/* Compute a scale to convert nanoseconds in TSC cycles */
	kvm_get_time_scale(user_tsc_khz * 1000LL, NSEC_PER_SEC,
			   &vcpu->arch.virtual_tsc_shift,
			   &vcpu->arch.virtual_tsc_mult);
	vcpu->arch.virtual_tsc_khz = user_tsc_khz;

	/*
	 * Compute the variation in TSC rate which is acceptable
	 * within the range of tolerance and decide if the
	 * rate being applied is within that bounds of the hardware
	 * rate.  If so, no scaling or compensation need be done.
	 */
	thresh_lo = adjust_tsc_khz(tsc_khz, -tsc_tolerance_ppm);
	thresh_hi = adjust_tsc_khz(tsc_khz, tsc_tolerance_ppm);
	if (user_tsc_khz < thresh_lo || user_tsc_khz > thresh_hi) {
		pr_debug("kvm: requested TSC rate %u falls outside tolerance [%u,%u]\n", user_tsc_khz, thresh_lo, thresh_hi);
		use_scaling = 1;
	}
	return set_tsc_khz(vcpu, user_tsc_khz, use_scaling);
}

static u64 compute_guest_tsc(struct kvm_vcpu *vcpu, s64 kernel_ns)
{
	u64 tsc = pvclock_scale_delta(kernel_ns-vcpu->arch.this_tsc_nsec,
				      vcpu->arch.virtual_tsc_mult,
				      vcpu->arch.virtual_tsc_shift);
	tsc += vcpu->arch.this_tsc_write;
	return tsc;
}

static inline int gtod_is_based_on_tsc(int mode)
{
	return mode == VDSO_CLOCKMODE_TSC || mode == VDSO_CLOCKMODE_HVCLOCK;
}

static void kvm_track_tsc_matching(struct kvm_vcpu *vcpu)
{
#ifdef CONFIG_X86_64
	bool vcpus_matched;
	struct kvm_arch *ka = &vcpu->kvm->arch;
	struct pvclock_gtod_data *gtod = &pvclock_gtod_data;

	vcpus_matched = (ka->nr_vcpus_matched_tsc + 1 ==
			 atomic_read(&vcpu->kvm->online_vcpus));

	/*
	 * Once the masterclock is enabled, always perform request in
	 * order to update it.
	 *
	 * In order to enable masterclock, the host clocksource must be TSC
	 * and the vcpus need to have matched TSCs.  When that happens,
	 * perform request to enable masterclock.
	 */
	if (ka->use_master_clock ||
	    (gtod_is_based_on_tsc(gtod->clock.vclock_mode) && vcpus_matched))
		kvm_make_request(KVM_REQ_MASTERCLOCK_UPDATE, vcpu);

	trace_kvm_track_tsc(vcpu->vcpu_id, ka->nr_vcpus_matched_tsc,
			    atomic_read(&vcpu->kvm->online_vcpus),
		            ka->use_master_clock, gtod->clock.vclock_mode);
#endif
}

/*
 * Multiply tsc by a fixed point number represented by ratio.
 *
 * The most significant 64-N bits (mult) of ratio represent the
 * integral part of the fixed point number; the remaining N bits
 * (frac) represent the fractional part, ie. ratio represents a fixed
 * point number (mult + frac * 2^(-N)).
 *
 * N equals to kvm_tsc_scaling_ratio_frac_bits.
 */
static inline u64 __scale_tsc(u64 ratio, u64 tsc)
{
	return mul_u64_u64_shr(tsc, ratio, kvm_tsc_scaling_ratio_frac_bits);
}

u64 kvm_scale_tsc(struct kvm_vcpu *vcpu, u64 tsc, u64 ratio)
{
	u64 _tsc = tsc;

	if (ratio != kvm_default_tsc_scaling_ratio)
		_tsc = __scale_tsc(ratio, tsc);

	return _tsc;
}
EXPORT_SYMBOL_GPL(kvm_scale_tsc);

static u64 kvm_compute_l1_tsc_offset(struct kvm_vcpu *vcpu, u64 target_tsc)
{
	u64 tsc;

	tsc = kvm_scale_tsc(vcpu, rdtsc(), vcpu->arch.l1_tsc_scaling_ratio);

	return target_tsc - tsc;
}

u64 kvm_read_l1_tsc(struct kvm_vcpu *vcpu, u64 host_tsc)
{
	return vcpu->arch.l1_tsc_offset +
		kvm_scale_tsc(vcpu, host_tsc, vcpu->arch.l1_tsc_scaling_ratio);
}
EXPORT_SYMBOL_GPL(kvm_read_l1_tsc);

u64 kvm_calc_nested_tsc_offset(u64 l1_offset, u64 l2_offset, u64 l2_multiplier)
{
	u64 nested_offset;

	if (l2_multiplier == kvm_default_tsc_scaling_ratio)
		nested_offset = l1_offset;
	else
		nested_offset = mul_s64_u64_shr((s64) l1_offset, l2_multiplier,
						kvm_tsc_scaling_ratio_frac_bits);

	nested_offset += l2_offset;
	return nested_offset;
}
EXPORT_SYMBOL_GPL(kvm_calc_nested_tsc_offset);

u64 kvm_calc_nested_tsc_multiplier(u64 l1_multiplier, u64 l2_multiplier)
{
	if (l2_multiplier != kvm_default_tsc_scaling_ratio)
		return mul_u64_u64_shr(l1_multiplier, l2_multiplier,
				       kvm_tsc_scaling_ratio_frac_bits);

	return l1_multiplier;
}
EXPORT_SYMBOL_GPL(kvm_calc_nested_tsc_multiplier);

static void kvm_vcpu_write_tsc_offset(struct kvm_vcpu *vcpu, u64 l1_offset)
{
	trace_kvm_write_tsc_offset(vcpu->vcpu_id,
				   vcpu->arch.l1_tsc_offset,
				   l1_offset);

	vcpu->arch.l1_tsc_offset = l1_offset;

	/*
	 * If we are here because L1 chose not to trap WRMSR to TSC then
	 * according to the spec this should set L1's TSC (as opposed to
	 * setting L1's offset for L2).
	 */
	if (is_guest_mode(vcpu))
		vcpu->arch.tsc_offset = kvm_calc_nested_tsc_offset(
			l1_offset,
			static_call(kvm_x86_get_l2_tsc_offset)(vcpu),
			static_call(kvm_x86_get_l2_tsc_multiplier)(vcpu));
	else
		vcpu->arch.tsc_offset = l1_offset;

	static_call(kvm_x86_write_tsc_offset)(vcpu, vcpu->arch.tsc_offset);
}

static void kvm_vcpu_write_tsc_multiplier(struct kvm_vcpu *vcpu, u64 l1_multiplier)
{
	vcpu->arch.l1_tsc_scaling_ratio = l1_multiplier;

	/* Userspace is changing the multiplier while L2 is active */
	if (is_guest_mode(vcpu))
		vcpu->arch.tsc_scaling_ratio = kvm_calc_nested_tsc_multiplier(
			l1_multiplier,
			static_call(kvm_x86_get_l2_tsc_multiplier)(vcpu));
	else
		vcpu->arch.tsc_scaling_ratio = l1_multiplier;

	if (kvm_has_tsc_control)
		static_call(kvm_x86_write_tsc_multiplier)(
			vcpu, vcpu->arch.tsc_scaling_ratio);
}

static inline bool kvm_check_tsc_unstable(void)
{
#ifdef CONFIG_X86_64
	/*
	 * TSC is marked unstable when we're running on Hyper-V,
	 * 'TSC page' clocksource is good.
	 */
	if (pvclock_gtod_data.clock.vclock_mode == VDSO_CLOCKMODE_HVCLOCK)
		return false;
#endif
	return check_tsc_unstable();
}

static void kvm_synchronize_tsc(struct kvm_vcpu *vcpu, u64 data)
{
	struct kvm *kvm = vcpu->kvm;
	u64 offset, ns, elapsed;
	unsigned long flags;
	bool matched;
	bool already_matched;
	bool synchronizing = false;

	raw_spin_lock_irqsave(&kvm->arch.tsc_write_lock, flags);
	offset = kvm_compute_l1_tsc_offset(vcpu, data);
	ns = get_kvmclock_base_ns();
	elapsed = ns - kvm->arch.last_tsc_nsec;

	if (vcpu->arch.virtual_tsc_khz) {
		if (data == 0) {
			/*
			 * detection of vcpu initialization -- need to sync
			 * with other vCPUs. This particularly helps to keep
			 * kvm_clock stable after CPU hotplug
			 */
			synchronizing = true;
		} else {
			u64 tsc_exp = kvm->arch.last_tsc_write +
						nsec_to_cycles(vcpu, elapsed);
			u64 tsc_hz = vcpu->arch.virtual_tsc_khz * 1000LL;
			/*
			 * Special case: TSC write with a small delta (1 second)
			 * of virtual cycle time against real time is
			 * interpreted as an attempt to synchronize the CPU.
			 */
			synchronizing = data < tsc_exp + tsc_hz &&
					data + tsc_hz > tsc_exp;
		}
	}

	/*
	 * For a reliable TSC, we can match TSC offsets, and for an unstable
	 * TSC, we add elapsed time in this computation.  We could let the
	 * compensation code attempt to catch up if we fall behind, but
	 * it's better to try to match offsets from the beginning.
         */
	if (synchronizing &&
	    vcpu->arch.virtual_tsc_khz == kvm->arch.last_tsc_khz) {
		if (!kvm_check_tsc_unstable()) {
			offset = kvm->arch.cur_tsc_offset;
		} else {
			u64 delta = nsec_to_cycles(vcpu, elapsed);
			data += delta;
			offset = kvm_compute_l1_tsc_offset(vcpu, data);
		}
		matched = true;
		already_matched = (vcpu->arch.this_tsc_generation == kvm->arch.cur_tsc_generation);
	} else {
		/*
		 * We split periods of matched TSC writes into generations.
		 * For each generation, we track the original measured
		 * nanosecond time, offset, and write, so if TSCs are in
		 * sync, we can match exact offset, and if not, we can match
		 * exact software computation in compute_guest_tsc()
		 *
		 * These values are tracked in kvm->arch.cur_xxx variables.
		 */
		kvm->arch.cur_tsc_generation++;
		kvm->arch.cur_tsc_nsec = ns;
		kvm->arch.cur_tsc_write = data;
		kvm->arch.cur_tsc_offset = offset;
		matched = false;
	}

	/*
	 * We also track th most recent recorded KHZ, write and time to
	 * allow the matching interval to be extended at each write.
	 */
	kvm->arch.last_tsc_nsec = ns;
	kvm->arch.last_tsc_write = data;
	kvm->arch.last_tsc_khz = vcpu->arch.virtual_tsc_khz;

	vcpu->arch.last_guest_tsc = data;

	/* Keep track of which generation this VCPU has synchronized to */
	vcpu->arch.this_tsc_generation = kvm->arch.cur_tsc_generation;
	vcpu->arch.this_tsc_nsec = kvm->arch.cur_tsc_nsec;
	vcpu->arch.this_tsc_write = kvm->arch.cur_tsc_write;

	kvm_vcpu_write_tsc_offset(vcpu, offset);
	raw_spin_unlock_irqrestore(&kvm->arch.tsc_write_lock, flags);

	raw_spin_lock_irqsave(&kvm->arch.pvclock_gtod_sync_lock, flags);
	if (!matched) {
		kvm->arch.nr_vcpus_matched_tsc = 0;
	} else if (!already_matched) {
		kvm->arch.nr_vcpus_matched_tsc++;
	}

	kvm_track_tsc_matching(vcpu);
	raw_spin_unlock_irqrestore(&kvm->arch.pvclock_gtod_sync_lock, flags);
}

static inline void adjust_tsc_offset_guest(struct kvm_vcpu *vcpu,
					   s64 adjustment)
{
	u64 tsc_offset = vcpu->arch.l1_tsc_offset;
	kvm_vcpu_write_tsc_offset(vcpu, tsc_offset + adjustment);
}

static inline void adjust_tsc_offset_host(struct kvm_vcpu *vcpu, s64 adjustment)
{
	if (vcpu->arch.l1_tsc_scaling_ratio != kvm_default_tsc_scaling_ratio)
		WARN_ON(adjustment < 0);
	adjustment = kvm_scale_tsc(vcpu, (u64) adjustment,
				   vcpu->arch.l1_tsc_scaling_ratio);
	adjust_tsc_offset_guest(vcpu, adjustment);
}

#ifdef CONFIG_X86_64

static u64 read_tsc(void)
{
	u64 ret = (u64)rdtsc_ordered();
	u64 last = pvclock_gtod_data.clock.cycle_last;

	if (likely(ret >= last))
		return ret;

	/*
	 * GCC likes to generate cmov here, but this branch is extremely
	 * predictable (it's just a function of time and the likely is
	 * very likely) and there's a data dependence, so force GCC
	 * to generate a branch instead.  I don't barrier() because
	 * we don't actually need a barrier, and if this function
	 * ever gets inlined it will generate worse code.
	 */
	asm volatile ("");
	return last;
}

static inline u64 vgettsc(struct pvclock_clock *clock, u64 *tsc_timestamp,
			  int *mode)
{
	long v;
	u64 tsc_pg_val;

	switch (clock->vclock_mode) {
	case VDSO_CLOCKMODE_HVCLOCK:
		tsc_pg_val = hv_read_tsc_page_tsc(hv_get_tsc_page(),
						  tsc_timestamp);
		if (tsc_pg_val != U64_MAX) {
			/* TSC page valid */
			*mode = VDSO_CLOCKMODE_HVCLOCK;
			v = (tsc_pg_val - clock->cycle_last) &
				clock->mask;
		} else {
			/* TSC page invalid */
			*mode = VDSO_CLOCKMODE_NONE;
		}
		break;
	case VDSO_CLOCKMODE_TSC:
		*mode = VDSO_CLOCKMODE_TSC;
		*tsc_timestamp = read_tsc();
		v = (*tsc_timestamp - clock->cycle_last) &
			clock->mask;
		break;
	default:
		*mode = VDSO_CLOCKMODE_NONE;
	}

	if (*mode == VDSO_CLOCKMODE_NONE)
		*tsc_timestamp = v = 0;

	return v * clock->mult;
}

static int do_monotonic_raw(s64 *t, u64 *tsc_timestamp)
{
	struct pvclock_gtod_data *gtod = &pvclock_gtod_data;
	unsigned long seq;
	int mode;
	u64 ns;

	do {
		seq = read_seqcount_begin(&gtod->seq);
		ns = gtod->raw_clock.base_cycles;
		ns += vgettsc(&gtod->raw_clock, tsc_timestamp, &mode);
		ns >>= gtod->raw_clock.shift;
		ns += ktime_to_ns(ktime_add(gtod->raw_clock.offset, gtod->offs_boot));
	} while (unlikely(read_seqcount_retry(&gtod->seq, seq)));
	*t = ns;

	return mode;
}

static int do_realtime(struct timespec64 *ts, u64 *tsc_timestamp)
{
	struct pvclock_gtod_data *gtod = &pvclock_gtod_data;
	unsigned long seq;
	int mode;
	u64 ns;

	do {
		seq = read_seqcount_begin(&gtod->seq);
		ts->tv_sec = gtod->wall_time_sec;
		ns = gtod->clock.base_cycles;
		ns += vgettsc(&gtod->clock, tsc_timestamp, &mode);
		ns >>= gtod->clock.shift;
	} while (unlikely(read_seqcount_retry(&gtod->seq, seq)));

	ts->tv_sec += __iter_div_u64_rem(ns, NSEC_PER_SEC, &ns);
	ts->tv_nsec = ns;

	return mode;
}

/* returns true if host is using TSC based clocksource */
static bool kvm_get_time_and_clockread(s64 *kernel_ns, u64 *tsc_timestamp)
{
	/* checked again under seqlock below */
	if (!gtod_is_based_on_tsc(pvclock_gtod_data.clock.vclock_mode))
		return false;

	return gtod_is_based_on_tsc(do_monotonic_raw(kernel_ns,
						      tsc_timestamp));
}

/* returns true if host is using TSC based clocksource */
static bool kvm_get_walltime_and_clockread(struct timespec64 *ts,
					   u64 *tsc_timestamp)
{
	/* checked again under seqlock below */
	if (!gtod_is_based_on_tsc(pvclock_gtod_data.clock.vclock_mode))
		return false;

	return gtod_is_based_on_tsc(do_realtime(ts, tsc_timestamp));
}
#endif

/*
 *
 * Assuming a stable TSC across physical CPUS, and a stable TSC
 * across virtual CPUs, the following condition is possible.
 * Each numbered line represents an event visible to both
 * CPUs at the next numbered event.
 *
 * "timespecX" represents host monotonic time. "tscX" represents
 * RDTSC value.
 *
 * 		VCPU0 on CPU0		|	VCPU1 on CPU1
 *
 * 1.  read timespec0,tsc0
 * 2.					| timespec1 = timespec0 + N
 * 					| tsc1 = tsc0 + M
 * 3. transition to guest		| transition to guest
 * 4. ret0 = timespec0 + (rdtsc - tsc0) |
 * 5.				        | ret1 = timespec1 + (rdtsc - tsc1)
 * 				        | ret1 = timespec0 + N + (rdtsc - (tsc0 + M))
 *
 * Since ret0 update is visible to VCPU1 at time 5, to obey monotonicity:
 *
 * 	- ret0 < ret1
 *	- timespec0 + (rdtsc - tsc0) < timespec0 + N + (rdtsc - (tsc0 + M))
 *		...
 *	- 0 < N - M => M < N
 *
 * That is, when timespec0 != timespec1, M < N. Unfortunately that is not
 * always the case (the difference between two distinct xtime instances
 * might be smaller then the difference between corresponding TSC reads,
 * when updating guest vcpus pvclock areas).
 *
 * To avoid that problem, do not allow visibility of distinct
 * system_timestamp/tsc_timestamp values simultaneously: use a master
 * copy of host monotonic time values. Update that master copy
 * in lockstep.
 *
 * Rely on synchronization of host TSCs and guest TSCs for monotonicity.
 *
 */

static void pvclock_update_vm_gtod_copy(struct kvm *kvm)
{
#ifdef CONFIG_X86_64
	struct kvm_arch *ka = &kvm->arch;
	int vclock_mode;
	bool host_tsc_clocksource, vcpus_matched;

	vcpus_matched = (ka->nr_vcpus_matched_tsc + 1 ==
			atomic_read(&kvm->online_vcpus));

	/*
	 * If the host uses TSC clock, then passthrough TSC as stable
	 * to the guest.
	 */
	host_tsc_clocksource = kvm_get_time_and_clockread(
					&ka->master_kernel_ns,
					&ka->master_cycle_now);

	ka->use_master_clock = host_tsc_clocksource && vcpus_matched
				&& !ka->backwards_tsc_observed
				&& !ka->boot_vcpu_runs_old_kvmclock;

	if (ka->use_master_clock)
		atomic_set(&kvm_guest_has_master_clock, 1);

	vclock_mode = pvclock_gtod_data.clock.vclock_mode;
	trace_kvm_update_master_clock(ka->use_master_clock, vclock_mode,
					vcpus_matched);
#endif
}

void kvm_make_mclock_inprogress_request(struct kvm *kvm)
{
	kvm_make_all_cpus_request(kvm, KVM_REQ_MCLOCK_INPROGRESS);
}

static void kvm_gen_update_masterclock(struct kvm *kvm)
{
#ifdef CONFIG_X86_64
	int i;
	struct kvm_vcpu *vcpu;
	struct kvm_arch *ka = &kvm->arch;
	unsigned long flags;

	kvm_hv_invalidate_tsc_page(kvm);

	kvm_make_mclock_inprogress_request(kvm);

	/* no guest entries from this point */
	raw_spin_lock_irqsave(&ka->pvclock_gtod_sync_lock, flags);
	pvclock_update_vm_gtod_copy(kvm);
	raw_spin_unlock_irqrestore(&ka->pvclock_gtod_sync_lock, flags);

	kvm_for_each_vcpu(i, vcpu, kvm)
		kvm_make_request(KVM_REQ_CLOCK_UPDATE, vcpu);

	/* guest entries allowed */
	kvm_for_each_vcpu(i, vcpu, kvm)
		kvm_clear_request(KVM_REQ_MCLOCK_INPROGRESS, vcpu);
#endif
}

u64 get_kvmclock_ns(struct kvm *kvm)
{
	struct kvm_arch *ka = &kvm->arch;
	struct pvclock_vcpu_time_info hv_clock;
	unsigned long flags;
	u64 ret;

	raw_spin_lock_irqsave(&ka->pvclock_gtod_sync_lock, flags);
	if (!ka->use_master_clock) {
		raw_spin_unlock_irqrestore(&ka->pvclock_gtod_sync_lock, flags);
		return get_kvmclock_base_ns() + ka->kvmclock_offset;
	}

	hv_clock.tsc_timestamp = ka->master_cycle_now;
	hv_clock.system_time = ka->master_kernel_ns + ka->kvmclock_offset;
	raw_spin_unlock_irqrestore(&ka->pvclock_gtod_sync_lock, flags);

	/* both __this_cpu_read() and rdtsc() should be on the same cpu */
	get_cpu();

	if (__this_cpu_read(cpu_tsc_khz)) {
		kvm_get_time_scale(NSEC_PER_SEC, __this_cpu_read(cpu_tsc_khz) * 1000LL,
				   &hv_clock.tsc_shift,
				   &hv_clock.tsc_to_system_mul);
		ret = __pvclock_read_cycles(&hv_clock, rdtsc());
	} else
		ret = get_kvmclock_base_ns() + ka->kvmclock_offset;

	put_cpu();

	return ret;
}

static void kvm_setup_pvclock_page(struct kvm_vcpu *v,
				   struct gfn_to_hva_cache *cache,
				   unsigned int offset)
{
	struct kvm_vcpu_arch *vcpu = &v->arch;
	struct pvclock_vcpu_time_info guest_hv_clock;

	if (unlikely(kvm_read_guest_offset_cached(v->kvm, cache,
		&guest_hv_clock, offset, sizeof(guest_hv_clock))))
		return;

	/* This VCPU is paused, but it's legal for a guest to read another
	 * VCPU's kvmclock, so we really have to follow the specification where
	 * it says that version is odd if data is being modified, and even after
	 * it is consistent.
	 *
	 * Version field updates must be kept separate.  This is because
	 * kvm_write_guest_cached might use a "rep movs" instruction, and
	 * writes within a string instruction are weakly ordered.  So there
	 * are three writes overall.
	 *
	 * As a small optimization, only write the version field in the first
	 * and third write.  The vcpu->pv_time cache is still valid, because the
	 * version field is the first in the struct.
	 */
	BUILD_BUG_ON(offsetof(struct pvclock_vcpu_time_info, version) != 0);

	if (guest_hv_clock.version & 1)
		++guest_hv_clock.version;  /* first time write, random junk */

	vcpu->hv_clock.version = guest_hv_clock.version + 1;
	kvm_write_guest_offset_cached(v->kvm, cache,
				      &vcpu->hv_clock, offset,
				      sizeof(vcpu->hv_clock.version));

	smp_wmb();

	/* retain PVCLOCK_GUEST_STOPPED if set in guest copy */
	vcpu->hv_clock.flags |= (guest_hv_clock.flags & PVCLOCK_GUEST_STOPPED);

	if (vcpu->pvclock_set_guest_stopped_request) {
		vcpu->hv_clock.flags |= PVCLOCK_GUEST_STOPPED;
		vcpu->pvclock_set_guest_stopped_request = false;
	}

	trace_kvm_pvclock_update(v->vcpu_id, &vcpu->hv_clock);

	kvm_write_guest_offset_cached(v->kvm, cache,
				      &vcpu->hv_clock, offset,
				      sizeof(vcpu->hv_clock));

	smp_wmb();

	vcpu->hv_clock.version++;
	kvm_write_guest_offset_cached(v->kvm, cache,
				     &vcpu->hv_clock, offset,
				     sizeof(vcpu->hv_clock.version));
}

static int kvm_guest_time_update(struct kvm_vcpu *v)
{
	unsigned long flags, tgt_tsc_khz;
	struct kvm_vcpu_arch *vcpu = &v->arch;
	struct kvm_arch *ka = &v->kvm->arch;
	s64 kernel_ns;
	u64 tsc_timestamp, host_tsc;
	u8 pvclock_flags;
	bool use_master_clock;

	kernel_ns = 0;
	host_tsc = 0;

	/*
	 * If the host uses TSC clock, then passthrough TSC as stable
	 * to the guest.
	 */
	raw_spin_lock_irqsave(&ka->pvclock_gtod_sync_lock, flags);
	use_master_clock = ka->use_master_clock;
	if (use_master_clock) {
		host_tsc = ka->master_cycle_now;
		kernel_ns = ka->master_kernel_ns;
	}
	raw_spin_unlock_irqrestore(&ka->pvclock_gtod_sync_lock, flags);

	/* Keep irq disabled to prevent changes to the clock */
	local_irq_save(flags);
	tgt_tsc_khz = __this_cpu_read(cpu_tsc_khz);
	if (unlikely(tgt_tsc_khz == 0)) {
		local_irq_restore(flags);
		kvm_make_request(KVM_REQ_CLOCK_UPDATE, v);
		return 1;
	}
	if (!use_master_clock) {
		host_tsc = rdtsc();
		kernel_ns = get_kvmclock_base_ns();
	}

	tsc_timestamp = kvm_read_l1_tsc(v, host_tsc);

	/*
	 * We may have to catch up the TSC to match elapsed wall clock
	 * time for two reasons, even if kvmclock is used.
	 *   1) CPU could have been running below the maximum TSC rate
	 *   2) Broken TSC compensation resets the base at each VCPU
	 *      entry to avoid unknown leaps of TSC even when running
	 *      again on the same CPU.  This may cause apparent elapsed
	 *      time to disappear, and the guest to stand still or run
	 *	very slowly.
	 */
	if (vcpu->tsc_catchup) {
		u64 tsc = compute_guest_tsc(v, kernel_ns);
		if (tsc > tsc_timestamp) {
			adjust_tsc_offset_guest(v, tsc - tsc_timestamp);
			tsc_timestamp = tsc;
		}
	}

	local_irq_restore(flags);

	/* With all the info we got, fill in the values */

	if (kvm_has_tsc_control)
		tgt_tsc_khz = kvm_scale_tsc(v, tgt_tsc_khz,
					    v->arch.l1_tsc_scaling_ratio);

	if (unlikely(vcpu->hw_tsc_khz != tgt_tsc_khz)) {
		kvm_get_time_scale(NSEC_PER_SEC, tgt_tsc_khz * 1000LL,
				   &vcpu->hv_clock.tsc_shift,
				   &vcpu->hv_clock.tsc_to_system_mul);
		vcpu->hw_tsc_khz = tgt_tsc_khz;
	}

	vcpu->hv_clock.tsc_timestamp = tsc_timestamp;
	vcpu->hv_clock.system_time = kernel_ns + v->kvm->arch.kvmclock_offset;
	vcpu->last_guest_tsc = tsc_timestamp;

	/* If the host uses TSC clocksource, then it is stable */
	pvclock_flags = 0;
	if (use_master_clock)
		pvclock_flags |= PVCLOCK_TSC_STABLE_BIT;

	vcpu->hv_clock.flags = pvclock_flags;

	if (vcpu->pv_time_enabled)
		kvm_setup_pvclock_page(v, &vcpu->pv_time, 0);
	if (vcpu->xen.vcpu_info_set)
		kvm_setup_pvclock_page(v, &vcpu->xen.vcpu_info_cache,
				       offsetof(struct compat_vcpu_info, time));
	if (vcpu->xen.vcpu_time_info_set)
		kvm_setup_pvclock_page(v, &vcpu->xen.vcpu_time_info_cache, 0);
	if (!v->vcpu_idx)
		kvm_hv_setup_tsc_page(v->kvm, &vcpu->hv_clock);
	return 0;
}

/*
 * kvmclock updates which are isolated to a given vcpu, such as
 * vcpu->cpu migration, should not allow system_timestamp from
 * the rest of the vcpus to remain static. Otherwise ntp frequency
 * correction applies to one vcpu's system_timestamp but not
 * the others.
 *
 * So in those cases, request a kvmclock update for all vcpus.
 * We need to rate-limit these requests though, as they can
 * considerably slow guests that have a large number of vcpus.
 * The time for a remote vcpu to update its kvmclock is bound
 * by the delay we use to rate-limit the updates.
 */

#define KVMCLOCK_UPDATE_DELAY msecs_to_jiffies(100)

static void kvmclock_update_fn(struct work_struct *work)
{
	int i;
	struct delayed_work *dwork = to_delayed_work(work);
	struct kvm_arch *ka = container_of(dwork, struct kvm_arch,
					   kvmclock_update_work);
	struct kvm *kvm = container_of(ka, struct kvm, arch);
	struct kvm_vcpu *vcpu;

	kvm_for_each_vcpu(i, vcpu, kvm) {
		kvm_make_request(KVM_REQ_CLOCK_UPDATE, vcpu);
		kvm_vcpu_kick(vcpu);
	}
}

static void kvm_gen_kvmclock_update(struct kvm_vcpu *v)
{
	struct kvm *kvm = v->kvm;

	kvm_make_request(KVM_REQ_CLOCK_UPDATE, v);
	schedule_delayed_work(&kvm->arch.kvmclock_update_work,
					KVMCLOCK_UPDATE_DELAY);
}

#define KVMCLOCK_SYNC_PERIOD (300 * HZ)

static void kvmclock_sync_fn(struct work_struct *work)
{
	struct delayed_work *dwork = to_delayed_work(work);
	struct kvm_arch *ka = container_of(dwork, struct kvm_arch,
					   kvmclock_sync_work);
	struct kvm *kvm = container_of(ka, struct kvm, arch);

	if (!kvmclock_periodic_sync)
		return;

	schedule_delayed_work(&kvm->arch.kvmclock_update_work, 0);
	schedule_delayed_work(&kvm->arch.kvmclock_sync_work,
					KVMCLOCK_SYNC_PERIOD);
}

/*
 * On AMD, HWCR[McStatusWrEn] controls whether setting MCi_STATUS results in #GP.
 */
static bool can_set_mci_status(struct kvm_vcpu *vcpu)
{
	/* McStatusWrEn enabled? */
	if (guest_cpuid_is_amd_or_hygon(vcpu))
		return !!(vcpu->arch.msr_hwcr & BIT_ULL(18));

	return false;
}

static int set_msr_mce(struct kvm_vcpu *vcpu, struct msr_data *msr_info)
{
	u64 mcg_cap = vcpu->arch.mcg_cap;
	unsigned bank_num = mcg_cap & 0xff;
	u32 msr = msr_info->index;
	u64 data = msr_info->data;

	switch (msr) {
	case MSR_IA32_MCG_STATUS:
		vcpu->arch.mcg_status = data;
		break;
	case MSR_IA32_MCG_CTL:
		if (!(mcg_cap & MCG_CTL_P) &&
		    (data || !msr_info->host_initiated))
			return 1;
		if (data != 0 && data != ~(u64)0)
			return 1;
		vcpu->arch.mcg_ctl = data;
		break;
	default:
		if (msr >= MSR_IA32_MC0_CTL &&
		    msr < MSR_IA32_MCx_CTL(bank_num)) {
			u32 offset = array_index_nospec(
				msr - MSR_IA32_MC0_CTL,
				MSR_IA32_MCx_CTL(bank_num) - MSR_IA32_MC0_CTL);

			/* only 0 or all 1s can be written to IA32_MCi_CTL
			 * some Linux kernels though clear bit 10 in bank 4 to
			 * workaround a BIOS/GART TBL issue on AMD K8s, ignore
			 * this to avoid an uncatched #GP in the guest.
			 *
			 * UNIXWARE clears bit 0 of MC1_CTL to ignore
			 * correctable, single-bit ECC data errors.
			 */
			if ((offset & 0x3) == 0 &&
			    data != 0 && (data | (1 << 10) | 1) != ~(u64)0)
				return 1;

			/* MCi_STATUS */
			if (!msr_info->host_initiated &&
			    (offset & 0x3) == 1 && data != 0) {
				if (!can_set_mci_status(vcpu))
					return 1;
			}

			vcpu->arch.mce_banks[offset] = data;
			break;
		}
		return 1;
	}
	return 0;
}

static inline bool kvm_pv_async_pf_enabled(struct kvm_vcpu *vcpu)
{
	u64 mask = KVM_ASYNC_PF_ENABLED | KVM_ASYNC_PF_DELIVERY_AS_INT;

	return (vcpu->arch.apf.msr_en_val & mask) == mask;
}

static int kvm_pv_enable_async_pf(struct kvm_vcpu *vcpu, u64 data)
{
	gpa_t gpa = data & ~0x3f;

	/* Bits 4:5 are reserved, Should be zero */
	if (data & 0x30)
		return 1;

	if (!guest_pv_has(vcpu, KVM_FEATURE_ASYNC_PF_VMEXIT) &&
	    (data & KVM_ASYNC_PF_DELIVERY_AS_PF_VMEXIT))
		return 1;

	if (!guest_pv_has(vcpu, KVM_FEATURE_ASYNC_PF_INT) &&
	    (data & KVM_ASYNC_PF_DELIVERY_AS_INT))
		return 1;

	if (!lapic_in_kernel(vcpu))
		return data ? 1 : 0;

	vcpu->arch.apf.msr_en_val = data;

	if (!kvm_pv_async_pf_enabled(vcpu)) {
		kvm_clear_async_pf_completion_queue(vcpu);
		kvm_async_pf_hash_reset(vcpu);
		return 0;
	}

	if (kvm_gfn_to_hva_cache_init(vcpu->kvm, &vcpu->arch.apf.data, gpa,
					sizeof(u64)))
		return 1;

	vcpu->arch.apf.send_user_only = !(data & KVM_ASYNC_PF_SEND_ALWAYS);
	vcpu->arch.apf.delivery_as_pf_vmexit = data & KVM_ASYNC_PF_DELIVERY_AS_PF_VMEXIT;

	kvm_async_pf_wakeup_all(vcpu);

	return 0;
}

static int kvm_pv_enable_async_pf_int(struct kvm_vcpu *vcpu, u64 data)
{
	/* Bits 8-63 are reserved */
	if (data >> 8)
		return 1;

	if (!lapic_in_kernel(vcpu))
		return 1;

	vcpu->arch.apf.msr_int_val = data;

	vcpu->arch.apf.vec = data & KVM_ASYNC_PF_VEC_MASK;

	return 0;
}

static void kvmclock_reset(struct kvm_vcpu *vcpu)
{
	vcpu->arch.pv_time_enabled = false;
	vcpu->arch.time = 0;
}

static void kvm_vcpu_flush_tlb_all(struct kvm_vcpu *vcpu)
{
	++vcpu->stat.tlb_flush;
	static_call(kvm_x86_tlb_flush_all)(vcpu);
}

static void kvm_vcpu_flush_tlb_guest(struct kvm_vcpu *vcpu)
{
	++vcpu->stat.tlb_flush;

	if (!tdp_enabled) {
               /*
		 * A TLB flush on behalf of the guest is equivalent to
		 * INVPCID(all), toggling CR4.PGE, etc., which requires
		 * a forced sync of the shadow page tables.  Unload the
		 * entire MMU here and the subsequent load will sync the
		 * shadow page tables, and also flush the TLB.
		 */
		kvm_mmu_unload(vcpu);
		return;
	}

	static_call(kvm_x86_tlb_flush_guest)(vcpu);
}


static inline void kvm_vcpu_flush_tlb_current(struct kvm_vcpu *vcpu)
{
	++vcpu->stat.tlb_flush;
	static_call(kvm_x86_tlb_flush_current)(vcpu);
}

/*
 * Service "local" TLB flush requests, which are specific to the current MMU
 * context.  In addition to the generic event handling in vcpu_enter_guest(),
 * TLB flushes that are targeted at an MMU context also need to be serviced
 * prior before nested VM-Enter/VM-Exit.
 */
void kvm_service_local_tlb_flush_requests(struct kvm_vcpu *vcpu)
{
	if (kvm_check_request(KVM_REQ_TLB_FLUSH_CURRENT, vcpu))
		kvm_vcpu_flush_tlb_current(vcpu);

	if (kvm_check_request(KVM_REQ_TLB_FLUSH_GUEST, vcpu))
		kvm_vcpu_flush_tlb_guest(vcpu);
}
EXPORT_SYMBOL_GPL(kvm_service_local_tlb_flush_requests);

static void record_steal_time(struct kvm_vcpu *vcpu)
{
	struct gfn_to_hva_cache *ghc = &vcpu->arch.st.cache;
	struct kvm_steal_time __user *st;
	struct kvm_memslots *slots;
	gpa_t gpa = vcpu->arch.st.msr_val & KVM_STEAL_VALID_BITS;
	u64 steal;
	u32 version;

	if (kvm_xen_msr_enabled(vcpu->kvm)) {
		kvm_xen_runstate_set_running(vcpu);
		return;
	}

	if (!(vcpu->arch.st.msr_val & KVM_MSR_ENABLED))
		return;

	if (WARN_ON_ONCE(current->mm != vcpu->kvm->mm))
		return;

	slots = kvm_memslots(vcpu->kvm);

	if (unlikely(slots->generation != ghc->generation ||
		     gpa != ghc->gpa ||
		     kvm_is_error_hva(ghc->hva) || !ghc->memslot)) {
		/* We rely on the fact that it fits in a single page. */
		BUILD_BUG_ON((sizeof(*st) - 1) & KVM_STEAL_VALID_BITS);

		if (kvm_gfn_to_hva_cache_init(vcpu->kvm, ghc, gpa, sizeof(*st)) ||
		    kvm_is_error_hva(ghc->hva) || !ghc->memslot)
			return;
	}

	st = (struct kvm_steal_time __user *)ghc->hva;
	/*
	 * Doing a TLB flush here, on the guest's behalf, can avoid
	 * expensive IPIs.
	 */
	if (guest_pv_has(vcpu, KVM_FEATURE_PV_TLB_FLUSH)) {
		u8 st_preempted = 0;
		int err = -EFAULT;

		if (!user_access_begin(st, sizeof(*st)))
			return;

		asm volatile("1: xchgb %0, %2\n"
			     "xor %1, %1\n"
			     "2:\n"
			     _ASM_EXTABLE_UA(1b, 2b)
			     : "+q" (st_preempted),
			       "+&r" (err),
			       "+m" (st->preempted));
		if (err)
			goto out;

		user_access_end();

		vcpu->arch.st.preempted = 0;

		trace_kvm_pv_tlb_flush(vcpu->vcpu_id,
				       st_preempted & KVM_VCPU_FLUSH_TLB);
		if (st_preempted & KVM_VCPU_FLUSH_TLB)
			kvm_vcpu_flush_tlb_guest(vcpu);

		if (!user_access_begin(st, sizeof(*st)))
			goto dirty;
	} else {
		if (!user_access_begin(st, sizeof(*st)))
			return;

		unsafe_put_user(0, &st->preempted, out);
		vcpu->arch.st.preempted = 0;
	}

	unsafe_get_user(version, &st->version, out);
	if (version & 1)
		version += 1;  /* first time write, random junk */

	version += 1;
	unsafe_put_user(version, &st->version, out);

	smp_wmb();

	unsafe_get_user(steal, &st->steal, out);
	steal += current->sched_info.run_delay -
		vcpu->arch.st.last_steal;
	vcpu->arch.st.last_steal = current->sched_info.run_delay;
	unsafe_put_user(steal, &st->steal, out);

	version += 1;
	unsafe_put_user(version, &st->version, out);

 out:
	user_access_end();
 dirty:
	mark_page_dirty_in_slot(vcpu->kvm, ghc->memslot, gpa_to_gfn(ghc->gpa));
}

int kvm_set_msr_common(struct kvm_vcpu *vcpu, struct msr_data *msr_info)
{
	bool pr = false;
	u32 msr = msr_info->index;
	u64 data = msr_info->data;

	if (msr && msr == vcpu->kvm->arch.xen_hvm_config.msr)
		return kvm_xen_write_hypercall_page(vcpu, data);

	switch (msr) {
	case MSR_AMD64_NB_CFG:
	case MSR_IA32_UCODE_WRITE:
	case MSR_VM_HSAVE_PA:
	case MSR_AMD64_PATCH_LOADER:
	case MSR_AMD64_BU_CFG2:
	case MSR_AMD64_DC_CFG:
	case MSR_F15H_EX_CFG:
		break;

	case MSR_IA32_UCODE_REV:
		if (msr_info->host_initiated)
			vcpu->arch.microcode_version = data;
		break;
	case MSR_IA32_ARCH_CAPABILITIES:
		if (!msr_info->host_initiated)
			return 1;
		vcpu->arch.arch_capabilities = data;
		break;
	case MSR_IA32_PERF_CAPABILITIES: {
		struct kvm_msr_entry msr_ent = {.index = msr, .data = 0};

		if (!msr_info->host_initiated)
			return 1;
		if (kvm_get_msr_feature(&msr_ent))
			return 1;
		if (data & ~msr_ent.data)
			return 1;

		vcpu->arch.perf_capabilities = data;

		return 0;
		}
	case MSR_EFER:
		return set_efer(vcpu, msr_info);
	case MSR_K7_HWCR:
		data &= ~(u64)0x40;	/* ignore flush filter disable */
		data &= ~(u64)0x100;	/* ignore ignne emulation enable */
		data &= ~(u64)0x8;	/* ignore TLB cache disable */

		/* Handle McStatusWrEn */
		if (data == BIT_ULL(18)) {
			vcpu->arch.msr_hwcr = data;
		} else if (data != 0) {
			vcpu_unimpl(vcpu, "unimplemented HWCR wrmsr: 0x%llx\n",
				    data);
			return 1;
		}
		break;
	case MSR_FAM10H_MMIO_CONF_BASE:
		if (data != 0) {
			vcpu_unimpl(vcpu, "unimplemented MMIO_CONF_BASE wrmsr: "
				    "0x%llx\n", data);
			return 1;
		}
		break;
	case 0x200 ... 0x2ff:
		return kvm_mtrr_set_msr(vcpu, msr, data);
	case MSR_IA32_APICBASE:
		return kvm_set_apic_base(vcpu, msr_info);
	case APIC_BASE_MSR ... APIC_BASE_MSR + 0xff:
		return kvm_x2apic_msr_write(vcpu, msr, data);
	case MSR_IA32_TSC_DEADLINE:
		kvm_set_lapic_tscdeadline_msr(vcpu, data);
		break;
	case MSR_IA32_TSC_ADJUST:
		if (guest_cpuid_has(vcpu, X86_FEATURE_TSC_ADJUST)) {
			if (!msr_info->host_initiated) {
				s64 adj = data - vcpu->arch.ia32_tsc_adjust_msr;
				adjust_tsc_offset_guest(vcpu, adj);
				/* Before back to guest, tsc_timestamp must be adjusted
				 * as well, otherwise guest's percpu pvclock time could jump.
				 */
				kvm_make_request(KVM_REQ_CLOCK_UPDATE, vcpu);
			}
			vcpu->arch.ia32_tsc_adjust_msr = data;
		}
		break;
	case MSR_IA32_MISC_ENABLE:
		if (!kvm_check_has_quirk(vcpu->kvm, KVM_X86_QUIRK_MISC_ENABLE_NO_MWAIT) &&
		    ((vcpu->arch.ia32_misc_enable_msr ^ data) & MSR_IA32_MISC_ENABLE_MWAIT)) {
			if (!guest_cpuid_has(vcpu, X86_FEATURE_XMM3))
				return 1;
			vcpu->arch.ia32_misc_enable_msr = data;
			kvm_update_cpuid_runtime(vcpu);
		} else {
			vcpu->arch.ia32_misc_enable_msr = data;
		}
		break;
	case MSR_IA32_SMBASE:
		if (!msr_info->host_initiated)
			return 1;
		vcpu->arch.smbase = data;
		break;
	case MSR_IA32_POWER_CTL:
		vcpu->arch.msr_ia32_power_ctl = data;
		break;
	case MSR_IA32_TSC:
		if (msr_info->host_initiated) {
			kvm_synchronize_tsc(vcpu, data);
		} else {
			u64 adj = kvm_compute_l1_tsc_offset(vcpu, data) - vcpu->arch.l1_tsc_offset;
			adjust_tsc_offset_guest(vcpu, adj);
			vcpu->arch.ia32_tsc_adjust_msr += adj;
		}
		break;
	case MSR_IA32_XSS:
		if (!msr_info->host_initiated &&
		    !guest_cpuid_has(vcpu, X86_FEATURE_XSAVES))
			return 1;
		/*
		 * KVM supports exposing PT to the guest, but does not support
		 * IA32_XSS[bit 8]. Guests have to use RDMSR/WRMSR rather than
		 * XSAVES/XRSTORS to save/restore PT MSRs.
		 */
		if (data & ~supported_xss)
			return 1;
		vcpu->arch.ia32_xss = data;
		kvm_update_cpuid_runtime(vcpu);
		break;
	case MSR_SMI_COUNT:
		if (!msr_info->host_initiated)
			return 1;
		vcpu->arch.smi_count = data;
		break;
	case MSR_KVM_WALL_CLOCK_NEW:
		if (!guest_pv_has(vcpu, KVM_FEATURE_CLOCKSOURCE2))
			return 1;

		vcpu->kvm->arch.wall_clock = data;
		kvm_write_wall_clock(vcpu->kvm, data, 0);
		break;
	case MSR_KVM_WALL_CLOCK:
		if (!guest_pv_has(vcpu, KVM_FEATURE_CLOCKSOURCE))
			return 1;

		vcpu->kvm->arch.wall_clock = data;
		kvm_write_wall_clock(vcpu->kvm, data, 0);
		break;
	case MSR_KVM_SYSTEM_TIME_NEW:
		if (!guest_pv_has(vcpu, KVM_FEATURE_CLOCKSOURCE2))
			return 1;

		kvm_write_system_time(vcpu, data, false, msr_info->host_initiated);
		break;
	case MSR_KVM_SYSTEM_TIME:
		if (!guest_pv_has(vcpu, KVM_FEATURE_CLOCKSOURCE))
			return 1;

		kvm_write_system_time(vcpu, data, true,  msr_info->host_initiated);
		break;
	case MSR_KVM_ASYNC_PF_EN:
		if (!guest_pv_has(vcpu, KVM_FEATURE_ASYNC_PF))
			return 1;

		if (kvm_pv_enable_async_pf(vcpu, data))
			return 1;
		break;
	case MSR_KVM_ASYNC_PF_INT:
		if (!guest_pv_has(vcpu, KVM_FEATURE_ASYNC_PF_INT))
			return 1;

		if (kvm_pv_enable_async_pf_int(vcpu, data))
			return 1;
		break;
	case MSR_KVM_ASYNC_PF_ACK:
		if (!guest_pv_has(vcpu, KVM_FEATURE_ASYNC_PF_INT))
			return 1;
		if (data & 0x1) {
			vcpu->arch.apf.pageready_pending = false;
			kvm_check_async_pf_completion(vcpu);
		}
		break;
	case MSR_KVM_STEAL_TIME:
		if (!guest_pv_has(vcpu, KVM_FEATURE_STEAL_TIME))
			return 1;

		if (unlikely(!sched_info_on()))
			return 1;

		if (data & KVM_STEAL_RESERVED_MASK)
			return 1;

		vcpu->arch.st.msr_val = data;

		if (!(data & KVM_MSR_ENABLED))
			break;

		kvm_make_request(KVM_REQ_STEAL_UPDATE, vcpu);

		break;
	case MSR_KVM_PV_EOI_EN:
		if (!guest_pv_has(vcpu, KVM_FEATURE_PV_EOI))
			return 1;

		if (kvm_lapic_enable_pv_eoi(vcpu, data, sizeof(u8)))
			return 1;
		break;

	case MSR_KVM_POLL_CONTROL:
		if (!guest_pv_has(vcpu, KVM_FEATURE_POLL_CONTROL))
			return 1;

		/* only enable bit supported */
		if (data & (-1ULL << 1))
			return 1;

		vcpu->arch.msr_kvm_poll_control = data;
		break;

	case MSR_IA32_MCG_CTL:
	case MSR_IA32_MCG_STATUS:
	case MSR_IA32_MC0_CTL ... MSR_IA32_MCx_CTL(KVM_MAX_MCE_BANKS) - 1:
		return set_msr_mce(vcpu, msr_info);

	case MSR_K7_PERFCTR0 ... MSR_K7_PERFCTR3:
	case MSR_P6_PERFCTR0 ... MSR_P6_PERFCTR1:
		pr = true;
		fallthrough;
	case MSR_K7_EVNTSEL0 ... MSR_K7_EVNTSEL3:
	case MSR_P6_EVNTSEL0 ... MSR_P6_EVNTSEL1:
		if (kvm_pmu_is_valid_msr(vcpu, msr))
			return kvm_pmu_set_msr(vcpu, msr_info);

		if (pr || data != 0)
			vcpu_unimpl(vcpu, "disabled perfctr wrmsr: "
				    "0x%x data 0x%llx\n", msr, data);
		break;
	case MSR_K7_CLK_CTL:
		/*
		 * Ignore all writes to this no longer documented MSR.
		 * Writes are only relevant for old K7 processors,
		 * all pre-dating SVM, but a recommended workaround from
		 * AMD for these chips. It is possible to specify the
		 * affected processor models on the command line, hence
		 * the need to ignore the workaround.
		 */
		break;
	case HV_X64_MSR_GUEST_OS_ID ... HV_X64_MSR_SINT15:
	case HV_X64_MSR_SYNDBG_CONTROL ... HV_X64_MSR_SYNDBG_PENDING_BUFFER:
	case HV_X64_MSR_SYNDBG_OPTIONS:
	case HV_X64_MSR_CRASH_P0 ... HV_X64_MSR_CRASH_P4:
	case HV_X64_MSR_CRASH_CTL:
	case HV_X64_MSR_STIMER0_CONFIG ... HV_X64_MSR_STIMER3_COUNT:
	case HV_X64_MSR_REENLIGHTENMENT_CONTROL:
	case HV_X64_MSR_TSC_EMULATION_CONTROL:
	case HV_X64_MSR_TSC_EMULATION_STATUS:
		return kvm_hv_set_msr_common(vcpu, msr, data,
					     msr_info->host_initiated);
	case MSR_IA32_BBL_CR_CTL3:
		/* Drop writes to this legacy MSR -- see rdmsr
		 * counterpart for further detail.
		 */
		if (report_ignored_msrs)
			vcpu_unimpl(vcpu, "ignored wrmsr: 0x%x data 0x%llx\n",
				msr, data);
		break;
	case MSR_AMD64_OSVW_ID_LENGTH:
		if (!guest_cpuid_has(vcpu, X86_FEATURE_OSVW))
			return 1;
		vcpu->arch.osvw.length = data;
		break;
	case MSR_AMD64_OSVW_STATUS:
		if (!guest_cpuid_has(vcpu, X86_FEATURE_OSVW))
			return 1;
		vcpu->arch.osvw.status = data;
		break;
	case MSR_PLATFORM_INFO:
		if (!msr_info->host_initiated ||
		    (!(data & MSR_PLATFORM_INFO_CPUID_FAULT) &&
		     cpuid_fault_enabled(vcpu)))
			return 1;
		vcpu->arch.msr_platform_info = data;
		break;
	case MSR_MISC_FEATURES_ENABLES:
		if (data & ~MSR_MISC_FEATURES_ENABLES_CPUID_FAULT ||
		    (data & MSR_MISC_FEATURES_ENABLES_CPUID_FAULT &&
		     !supports_cpuid_fault(vcpu)))
			return 1;
		vcpu->arch.msr_misc_features_enables = data;
		break;
	default:
		if (kvm_pmu_is_valid_msr(vcpu, msr))
			return kvm_pmu_set_msr(vcpu, msr_info);
		return KVM_MSR_RET_INVALID;
	}
	return 0;
}
EXPORT_SYMBOL_GPL(kvm_set_msr_common);

static int get_msr_mce(struct kvm_vcpu *vcpu, u32 msr, u64 *pdata, bool host)
{
	u64 data;
	u64 mcg_cap = vcpu->arch.mcg_cap;
	unsigned bank_num = mcg_cap & 0xff;

	switch (msr) {
	case MSR_IA32_P5_MC_ADDR:
	case MSR_IA32_P5_MC_TYPE:
		data = 0;
		break;
	case MSR_IA32_MCG_CAP:
		data = vcpu->arch.mcg_cap;
		break;
	case MSR_IA32_MCG_CTL:
		if (!(mcg_cap & MCG_CTL_P) && !host)
			return 1;
		data = vcpu->arch.mcg_ctl;
		break;
	case MSR_IA32_MCG_STATUS:
		data = vcpu->arch.mcg_status;
		break;
	default:
		if (msr >= MSR_IA32_MC0_CTL &&
		    msr < MSR_IA32_MCx_CTL(bank_num)) {
			u32 offset = array_index_nospec(
				msr - MSR_IA32_MC0_CTL,
				MSR_IA32_MCx_CTL(bank_num) - MSR_IA32_MC0_CTL);

			data = vcpu->arch.mce_banks[offset];
			break;
		}
		return 1;
	}
	*pdata = data;
	return 0;
}

int kvm_get_msr_common(struct kvm_vcpu *vcpu, struct msr_data *msr_info)
{
	switch (msr_info->index) {
	case MSR_IA32_PLATFORM_ID:
	case MSR_IA32_EBL_CR_POWERON:
	case MSR_IA32_LASTBRANCHFROMIP:
	case MSR_IA32_LASTBRANCHTOIP:
	case MSR_IA32_LASTINTFROMIP:
	case MSR_IA32_LASTINTTOIP:
	case MSR_AMD64_SYSCFG:
	case MSR_K8_TSEG_ADDR:
	case MSR_K8_TSEG_MASK:
	case MSR_VM_HSAVE_PA:
	case MSR_K8_INT_PENDING_MSG:
	case MSR_AMD64_NB_CFG:
	case MSR_FAM10H_MMIO_CONF_BASE:
	case MSR_AMD64_BU_CFG2:
	case MSR_IA32_PERF_CTL:
	case MSR_AMD64_DC_CFG:
	case MSR_F15H_EX_CFG:
	/*
	 * Intel Sandy Bridge CPUs must support the RAPL (running average power
	 * limit) MSRs. Just return 0, as we do not want to expose the host
	 * data here. Do not conditionalize this on CPUID, as KVM does not do
	 * so for existing CPU-specific MSRs.
	 */
	case MSR_RAPL_POWER_UNIT:
	case MSR_PP0_ENERGY_STATUS:	/* Power plane 0 (core) */
	case MSR_PP1_ENERGY_STATUS:	/* Power plane 1 (graphics uncore) */
	case MSR_PKG_ENERGY_STATUS:	/* Total package */
	case MSR_DRAM_ENERGY_STATUS:	/* DRAM controller */
		msr_info->data = 0;
		break;
	case MSR_F15H_PERF_CTL0 ... MSR_F15H_PERF_CTR5:
		if (kvm_pmu_is_valid_msr(vcpu, msr_info->index))
			return kvm_pmu_get_msr(vcpu, msr_info);
		if (!msr_info->host_initiated)
			return 1;
		msr_info->data = 0;
		break;
	case MSR_K7_EVNTSEL0 ... MSR_K7_EVNTSEL3:
	case MSR_K7_PERFCTR0 ... MSR_K7_PERFCTR3:
	case MSR_P6_PERFCTR0 ... MSR_P6_PERFCTR1:
	case MSR_P6_EVNTSEL0 ... MSR_P6_EVNTSEL1:
		if (kvm_pmu_is_valid_msr(vcpu, msr_info->index))
			return kvm_pmu_get_msr(vcpu, msr_info);
		msr_info->data = 0;
		break;
	case MSR_IA32_UCODE_REV:
		msr_info->data = vcpu->arch.microcode_version;
		break;
	case MSR_IA32_ARCH_CAPABILITIES:
		if (!msr_info->host_initiated &&
		    !guest_cpuid_has(vcpu, X86_FEATURE_ARCH_CAPABILITIES))
			return 1;
		msr_info->data = vcpu->arch.arch_capabilities;
		break;
	case MSR_IA32_PERF_CAPABILITIES:
		if (!msr_info->host_initiated &&
		    !guest_cpuid_has(vcpu, X86_FEATURE_PDCM))
			return 1;
		msr_info->data = vcpu->arch.perf_capabilities;
		break;
	case MSR_IA32_POWER_CTL:
		msr_info->data = vcpu->arch.msr_ia32_power_ctl;
		break;
	case MSR_IA32_TSC: {
		/*
		 * Intel SDM states that MSR_IA32_TSC read adds the TSC offset
		 * even when not intercepted. AMD manual doesn't explicitly
		 * state this but appears to behave the same.
		 *
		 * On userspace reads and writes, however, we unconditionally
		 * return L1's TSC value to ensure backwards-compatible
		 * behavior for migration.
		 */
		u64 offset, ratio;

		if (msr_info->host_initiated) {
			offset = vcpu->arch.l1_tsc_offset;
			ratio = vcpu->arch.l1_tsc_scaling_ratio;
		} else {
			offset = vcpu->arch.tsc_offset;
			ratio = vcpu->arch.tsc_scaling_ratio;
		}

		msr_info->data = kvm_scale_tsc(vcpu, rdtsc(), ratio) + offset;
		break;
	}
	case MSR_MTRRcap:
	case 0x200 ... 0x2ff:
		return kvm_mtrr_get_msr(vcpu, msr_info->index, &msr_info->data);
	case 0xcd: /* fsb frequency */
		msr_info->data = 3;
		break;
		/*
		 * MSR_EBC_FREQUENCY_ID
		 * Conservative value valid for even the basic CPU models.
		 * Models 0,1: 000 in bits 23:21 indicating a bus speed of
		 * 100MHz, model 2 000 in bits 18:16 indicating 100MHz,
		 * and 266MHz for model 3, or 4. Set Core Clock
		 * Frequency to System Bus Frequency Ratio to 1 (bits
		 * 31:24) even though these are only valid for CPU
		 * models > 2, however guests may end up dividing or
		 * multiplying by zero otherwise.
		 */
	case MSR_EBC_FREQUENCY_ID:
		msr_info->data = 1 << 24;
		break;
	case MSR_IA32_APICBASE:
		msr_info->data = kvm_get_apic_base(vcpu);
		break;
	case APIC_BASE_MSR ... APIC_BASE_MSR + 0xff:
		return kvm_x2apic_msr_read(vcpu, msr_info->index, &msr_info->data);
	case MSR_IA32_TSC_DEADLINE:
		msr_info->data = kvm_get_lapic_tscdeadline_msr(vcpu);
		break;
	case MSR_IA32_TSC_ADJUST:
		msr_info->data = (u64)vcpu->arch.ia32_tsc_adjust_msr;
		break;
	case MSR_IA32_MISC_ENABLE:
		msr_info->data = vcpu->arch.ia32_misc_enable_msr;
		break;
	case MSR_IA32_SMBASE:
		if (!msr_info->host_initiated)
			return 1;
		msr_info->data = vcpu->arch.smbase;
		break;
	case MSR_SMI_COUNT:
		msr_info->data = vcpu->arch.smi_count;
		break;
	case MSR_IA32_PERF_STATUS:
		/* TSC increment by tick */
		msr_info->data = 1000ULL;
		/* CPU multiplier */
		msr_info->data |= (((uint64_t)4ULL) << 40);
		break;
	case MSR_EFER:
		msr_info->data = vcpu->arch.efer;
		break;
	case MSR_KVM_WALL_CLOCK:
		if (!guest_pv_has(vcpu, KVM_FEATURE_CLOCKSOURCE))
			return 1;

		msr_info->data = vcpu->kvm->arch.wall_clock;
		break;
	case MSR_KVM_WALL_CLOCK_NEW:
		if (!guest_pv_has(vcpu, KVM_FEATURE_CLOCKSOURCE2))
			return 1;

		msr_info->data = vcpu->kvm->arch.wall_clock;
		break;
	case MSR_KVM_SYSTEM_TIME:
		if (!guest_pv_has(vcpu, KVM_FEATURE_CLOCKSOURCE))
			return 1;

		msr_info->data = vcpu->arch.time;
		break;
	case MSR_KVM_SYSTEM_TIME_NEW:
		if (!guest_pv_has(vcpu, KVM_FEATURE_CLOCKSOURCE2))
			return 1;

		msr_info->data = vcpu->arch.time;
		break;
	case MSR_KVM_ASYNC_PF_EN:
		if (!guest_pv_has(vcpu, KVM_FEATURE_ASYNC_PF))
			return 1;

		msr_info->data = vcpu->arch.apf.msr_en_val;
		break;
	case MSR_KVM_ASYNC_PF_INT:
		if (!guest_pv_has(vcpu, KVM_FEATURE_ASYNC_PF_INT))
			return 1;

		msr_info->data = vcpu->arch.apf.msr_int_val;
		break;
	case MSR_KVM_ASYNC_PF_ACK:
		if (!guest_pv_has(vcpu, KVM_FEATURE_ASYNC_PF_INT))
			return 1;

		msr_info->data = 0;
		break;
	case MSR_KVM_STEAL_TIME:
		if (!guest_pv_has(vcpu, KVM_FEATURE_STEAL_TIME))
			return 1;

		msr_info->data = vcpu->arch.st.msr_val;
		break;
	case MSR_KVM_PV_EOI_EN:
		if (!guest_pv_has(vcpu, KVM_FEATURE_PV_EOI))
			return 1;

		msr_info->data = vcpu->arch.pv_eoi.msr_val;
		break;
	case MSR_KVM_POLL_CONTROL:
		if (!guest_pv_has(vcpu, KVM_FEATURE_POLL_CONTROL))
			return 1;

		msr_info->data = vcpu->arch.msr_kvm_poll_control;
		break;
	case MSR_IA32_P5_MC_ADDR:
	case MSR_IA32_P5_MC_TYPE:
	case MSR_IA32_MCG_CAP:
	case MSR_IA32_MCG_CTL:
	case MSR_IA32_MCG_STATUS:
	case MSR_IA32_MC0_CTL ... MSR_IA32_MCx_CTL(KVM_MAX_MCE_BANKS) - 1:
		return get_msr_mce(vcpu, msr_info->index, &msr_info->data,
				   msr_info->host_initiated);
	case MSR_IA32_XSS:
		if (!msr_info->host_initiated &&
		    !guest_cpuid_has(vcpu, X86_FEATURE_XSAVES))
			return 1;
		msr_info->data = vcpu->arch.ia32_xss;
		break;
	case MSR_K7_CLK_CTL:
		/*
		 * Provide expected ramp-up count for K7. All other
		 * are set to zero, indicating minimum divisors for
		 * every field.
		 *
		 * This prevents guest kernels on AMD host with CPU
		 * type 6, model 8 and higher from exploding due to
		 * the rdmsr failing.
		 */
		msr_info->data = 0x20000000;
		break;
	case HV_X64_MSR_GUEST_OS_ID ... HV_X64_MSR_SINT15:
	case HV_X64_MSR_SYNDBG_CONTROL ... HV_X64_MSR_SYNDBG_PENDING_BUFFER:
	case HV_X64_MSR_SYNDBG_OPTIONS:
	case HV_X64_MSR_CRASH_P0 ... HV_X64_MSR_CRASH_P4:
	case HV_X64_MSR_CRASH_CTL:
	case HV_X64_MSR_STIMER0_CONFIG ... HV_X64_MSR_STIMER3_COUNT:
	case HV_X64_MSR_REENLIGHTENMENT_CONTROL:
	case HV_X64_MSR_TSC_EMULATION_CONTROL:
	case HV_X64_MSR_TSC_EMULATION_STATUS:
		return kvm_hv_get_msr_common(vcpu,
					     msr_info->index, &msr_info->data,
					     msr_info->host_initiated);
	case MSR_IA32_BBL_CR_CTL3:
		/* This legacy MSR exists but isn't fully documented in current
		 * silicon.  It is however accessed by winxp in very narrow
		 * scenarios where it sets bit #19, itself documented as
		 * a "reserved" bit.  Best effort attempt to source coherent
		 * read data here should the balance of the register be
		 * interpreted by the guest:
		 *
		 * L2 cache control register 3: 64GB range, 256KB size,
		 * enabled, latency 0x1, configured
		 */
		msr_info->data = 0xbe702111;
		break;
	case MSR_AMD64_OSVW_ID_LENGTH:
		if (!guest_cpuid_has(vcpu, X86_FEATURE_OSVW))
			return 1;
		msr_info->data = vcpu->arch.osvw.length;
		break;
	case MSR_AMD64_OSVW_STATUS:
		if (!guest_cpuid_has(vcpu, X86_FEATURE_OSVW))
			return 1;
		msr_info->data = vcpu->arch.osvw.status;
		break;
	case MSR_PLATFORM_INFO:
		if (!msr_info->host_initiated &&
		    !vcpu->kvm->arch.guest_can_read_msr_platform_info)
			return 1;
		msr_info->data = vcpu->arch.msr_platform_info;
		break;
	case MSR_MISC_FEATURES_ENABLES:
		msr_info->data = vcpu->arch.msr_misc_features_enables;
		break;
	case MSR_K7_HWCR:
		msr_info->data = vcpu->arch.msr_hwcr;
		break;
	default:
		if (kvm_pmu_is_valid_msr(vcpu, msr_info->index))
			return kvm_pmu_get_msr(vcpu, msr_info);
		return KVM_MSR_RET_INVALID;
	}
	return 0;
}
EXPORT_SYMBOL_GPL(kvm_get_msr_common);

/*
 * Read or write a bunch of msrs. All parameters are kernel addresses.
 *
 * @return number of msrs set successfully.
 */
static int __msr_io(struct kvm_vcpu *vcpu, struct kvm_msrs *msrs,
		    struct kvm_msr_entry *entries,
		    int (*do_msr)(struct kvm_vcpu *vcpu,
				  unsigned index, u64 *data))
{
	int i;

	for (i = 0; i < msrs->nmsrs; ++i)
		if (do_msr(vcpu, entries[i].index, &entries[i].data))
			break;

	return i;
}

/*
 * Read or write a bunch of msrs. Parameters are user addresses.
 *
 * @return number of msrs set successfully.
 */
static int msr_io(struct kvm_vcpu *vcpu, struct kvm_msrs __user *user_msrs,
		  int (*do_msr)(struct kvm_vcpu *vcpu,
				unsigned index, u64 *data),
		  int writeback)
{
	struct kvm_msrs msrs;
	struct kvm_msr_entry *entries;
	int r, n;
	unsigned size;

	r = -EFAULT;
	if (copy_from_user(&msrs, user_msrs, sizeof(msrs)))
		goto out;

	r = -E2BIG;
	if (msrs.nmsrs >= MAX_IO_MSRS)
		goto out;

	size = sizeof(struct kvm_msr_entry) * msrs.nmsrs;
	entries = memdup_user(user_msrs->entries, size);
	if (IS_ERR(entries)) {
		r = PTR_ERR(entries);
		goto out;
	}

	r = n = __msr_io(vcpu, &msrs, entries, do_msr);
	if (r < 0)
		goto out_free;

	r = -EFAULT;
	if (writeback && copy_to_user(user_msrs->entries, entries, size))
		goto out_free;

	r = n;

out_free:
	kfree(entries);
out:
	return r;
}

static inline bool kvm_can_mwait_in_guest(void)
{
	return boot_cpu_has(X86_FEATURE_MWAIT) &&
		!boot_cpu_has_bug(X86_BUG_MONITOR) &&
		boot_cpu_has(X86_FEATURE_ARAT);
}

static int kvm_ioctl_get_supported_hv_cpuid(struct kvm_vcpu *vcpu,
					    struct kvm_cpuid2 __user *cpuid_arg)
{
	struct kvm_cpuid2 cpuid;
	int r;

	r = -EFAULT;
	if (copy_from_user(&cpuid, cpuid_arg, sizeof(cpuid)))
		return r;

	r = kvm_get_hv_cpuid(vcpu, &cpuid, cpuid_arg->entries);
	if (r)
		return r;

	r = -EFAULT;
	if (copy_to_user(cpuid_arg, &cpuid, sizeof(cpuid)))
		return r;

	return 0;
}

int kvm_vm_ioctl_check_extension(struct kvm *kvm, long ext)
{
	int r = 0;

	switch (ext) {
	case KVM_CAP_IRQCHIP:
	case KVM_CAP_HLT:
	case KVM_CAP_MMU_SHADOW_CACHE_CONTROL:
	case KVM_CAP_SET_TSS_ADDR:
	case KVM_CAP_EXT_CPUID:
	case KVM_CAP_EXT_EMUL_CPUID:
	case KVM_CAP_CLOCKSOURCE:
	case KVM_CAP_PIT:
	case KVM_CAP_NOP_IO_DELAY:
	case KVM_CAP_MP_STATE:
	case KVM_CAP_SYNC_MMU:
	case KVM_CAP_USER_NMI:
	case KVM_CAP_REINJECT_CONTROL:
	case KVM_CAP_IRQ_INJECT_STATUS:
	case KVM_CAP_IOEVENTFD:
	case KVM_CAP_IOEVENTFD_NO_LENGTH:
	case KVM_CAP_PIT2:
	case KVM_CAP_PIT_STATE2:
	case KVM_CAP_SET_IDENTITY_MAP_ADDR:
	case KVM_CAP_VCPU_EVENTS:
	case KVM_CAP_HYPERV:
	case KVM_CAP_HYPERV_VAPIC:
	case KVM_CAP_HYPERV_SPIN:
	case KVM_CAP_HYPERV_SYNIC:
	case KVM_CAP_HYPERV_SYNIC2:
	case KVM_CAP_HYPERV_VP_INDEX:
	case KVM_CAP_HYPERV_EVENTFD:
	case KVM_CAP_HYPERV_TLBFLUSH:
	case KVM_CAP_HYPERV_SEND_IPI:
	case KVM_CAP_HYPERV_CPUID:
	case KVM_CAP_HYPERV_ENFORCE_CPUID:
	case KVM_CAP_SYS_HYPERV_CPUID:
	case KVM_CAP_PCI_SEGMENT:
	case KVM_CAP_DEBUGREGS:
	case KVM_CAP_X86_ROBUST_SINGLESTEP:
	case KVM_CAP_XSAVE:
	case KVM_CAP_ASYNC_PF:
	case KVM_CAP_ASYNC_PF_INT:
	case KVM_CAP_GET_TSC_KHZ:
	case KVM_CAP_KVMCLOCK_CTRL:
	case KVM_CAP_READONLY_MEM:
	case KVM_CAP_HYPERV_TIME:
	case KVM_CAP_IOAPIC_POLARITY_IGNORED:
	case KVM_CAP_TSC_DEADLINE_TIMER:
	case KVM_CAP_DISABLE_QUIRKS:
	case KVM_CAP_SET_BOOT_CPU_ID:
 	case KVM_CAP_SPLIT_IRQCHIP:
	case KVM_CAP_IMMEDIATE_EXIT:
	case KVM_CAP_PMU_EVENT_FILTER:
	case KVM_CAP_GET_MSR_FEATURES:
	case KVM_CAP_MSR_PLATFORM_INFO:
	case KVM_CAP_EXCEPTION_PAYLOAD:
	case KVM_CAP_SET_GUEST_DEBUG:
	case KVM_CAP_LAST_CPU:
	case KVM_CAP_X86_USER_SPACE_MSR:
	case KVM_CAP_X86_MSR_FILTER:
	case KVM_CAP_ENFORCE_PV_FEATURE_CPUID:
#ifdef CONFIG_X86_SGX_KVM
	case KVM_CAP_SGX_ATTRIBUTE:
#endif
	case KVM_CAP_VM_COPY_ENC_CONTEXT_FROM:
	case KVM_CAP_SREGS2:
	case KVM_CAP_EXIT_ON_EMULATION_FAILURE:
		r = 1;
		break;
	case KVM_CAP_EXIT_HYPERCALL:
		r = KVM_EXIT_HYPERCALL_VALID_MASK;
		break;
	case KVM_CAP_SET_GUEST_DEBUG2:
		return KVM_GUESTDBG_VALID_MASK;
#ifdef CONFIG_KVM_XEN
	case KVM_CAP_XEN_HVM:
		r = KVM_XEN_HVM_CONFIG_HYPERCALL_MSR |
		    KVM_XEN_HVM_CONFIG_INTERCEPT_HCALL |
		    KVM_XEN_HVM_CONFIG_SHARED_INFO;
		if (sched_info_on())
			r |= KVM_XEN_HVM_CONFIG_RUNSTATE;
		break;
#endif
	case KVM_CAP_SYNC_REGS:
		r = KVM_SYNC_X86_VALID_FIELDS;
		break;
	case KVM_CAP_ADJUST_CLOCK:
		r = KVM_CLOCK_TSC_STABLE;
		break;
	case KVM_CAP_X86_DISABLE_EXITS:
		r |=  KVM_X86_DISABLE_EXITS_HLT | KVM_X86_DISABLE_EXITS_PAUSE |
		      KVM_X86_DISABLE_EXITS_CSTATE;
		if(kvm_can_mwait_in_guest())
			r |= KVM_X86_DISABLE_EXITS_MWAIT;
		break;
	case KVM_CAP_X86_SMM:
		/* SMBASE is usually relocated above 1M on modern chipsets,
		 * and SMM handlers might indeed rely on 4G segment limits,
		 * so do not report SMM to be available if real mode is
		 * emulated via vm86 mode.  Still, do not go to great lengths
		 * to avoid userspace's usage of the feature, because it is a
		 * fringe case that is not enabled except via specific settings
		 * of the module parameters.
		 */
		r = static_call(kvm_x86_has_emulated_msr)(kvm, MSR_IA32_SMBASE);
		break;
	case KVM_CAP_VAPIC:
		r = !static_call(kvm_x86_cpu_has_accelerated_tpr)();
		break;
	case KVM_CAP_NR_VCPUS:
		r = KVM_SOFT_MAX_VCPUS;
		break;
	case KVM_CAP_MAX_VCPUS:
		r = KVM_MAX_VCPUS;
		break;
	case KVM_CAP_MAX_VCPU_ID:
		r = KVM_MAX_VCPU_ID;
		break;
	case KVM_CAP_PV_MMU:	/* obsolete */
		r = 0;
		break;
	case KVM_CAP_MCE:
		r = KVM_MAX_MCE_BANKS;
		break;
	case KVM_CAP_XCRS:
		r = boot_cpu_has(X86_FEATURE_XSAVE);
		break;
	case KVM_CAP_TSC_CONTROL:
		r = kvm_has_tsc_control;
		break;
	case KVM_CAP_X2APIC_API:
		r = KVM_X2APIC_API_VALID_FLAGS;
		break;
	case KVM_CAP_NESTED_STATE:
		r = kvm_x86_ops.nested_ops->get_state ?
			kvm_x86_ops.nested_ops->get_state(NULL, NULL, 0) : 0;
		break;
	case KVM_CAP_HYPERV_DIRECT_TLBFLUSH:
		r = kvm_x86_ops.enable_direct_tlbflush != NULL;
		break;
	case KVM_CAP_HYPERV_ENLIGHTENED_VMCS:
		r = kvm_x86_ops.nested_ops->enable_evmcs != NULL;
		break;
	case KVM_CAP_SMALLER_MAXPHYADDR:
		r = (int) allow_smaller_maxphyaddr;
		break;
	case KVM_CAP_STEAL_TIME:
		r = sched_info_on();
		break;
	case KVM_CAP_X86_BUS_LOCK_EXIT:
		if (kvm_has_bus_lock_exit)
			r = KVM_BUS_LOCK_DETECTION_OFF |
			    KVM_BUS_LOCK_DETECTION_EXIT;
		else
			r = 0;
		break;
	default:
		break;
	}
	return r;

}

long kvm_arch_dev_ioctl(struct file *filp,
			unsigned int ioctl, unsigned long arg)
{
	void __user *argp = (void __user *)arg;
	long r;

	switch (ioctl) {
	case KVM_GET_MSR_INDEX_LIST: {
		struct kvm_msr_list __user *user_msr_list = argp;
		struct kvm_msr_list msr_list;
		unsigned n;

		r = -EFAULT;
		if (copy_from_user(&msr_list, user_msr_list, sizeof(msr_list)))
			goto out;
		n = msr_list.nmsrs;
		msr_list.nmsrs = num_msrs_to_save + num_emulated_msrs;
		if (copy_to_user(user_msr_list, &msr_list, sizeof(msr_list)))
			goto out;
		r = -E2BIG;
		if (n < msr_list.nmsrs)
			goto out;
		r = -EFAULT;
		if (copy_to_user(user_msr_list->indices, &msrs_to_save,
				 num_msrs_to_save * sizeof(u32)))
			goto out;
		if (copy_to_user(user_msr_list->indices + num_msrs_to_save,
				 &emulated_msrs,
				 num_emulated_msrs * sizeof(u32)))
			goto out;
		r = 0;
		break;
	}
	case KVM_GET_SUPPORTED_CPUID:
	case KVM_GET_EMULATED_CPUID: {
		struct kvm_cpuid2 __user *cpuid_arg = argp;
		struct kvm_cpuid2 cpuid;

		r = -EFAULT;
		if (copy_from_user(&cpuid, cpuid_arg, sizeof(cpuid)))
			goto out;

		r = kvm_dev_ioctl_get_cpuid(&cpuid, cpuid_arg->entries,
					    ioctl);
		if (r)
			goto out;

		r = -EFAULT;
		if (copy_to_user(cpuid_arg, &cpuid, sizeof(cpuid)))
			goto out;
		r = 0;
		break;
	}
	case KVM_X86_GET_MCE_CAP_SUPPORTED:
		r = -EFAULT;
		if (copy_to_user(argp, &kvm_mce_cap_supported,
				 sizeof(kvm_mce_cap_supported)))
			goto out;
		r = 0;
		break;
	case KVM_GET_MSR_FEATURE_INDEX_LIST: {
		struct kvm_msr_list __user *user_msr_list = argp;
		struct kvm_msr_list msr_list;
		unsigned int n;

		r = -EFAULT;
		if (copy_from_user(&msr_list, user_msr_list, sizeof(msr_list)))
			goto out;
		n = msr_list.nmsrs;
		msr_list.nmsrs = num_msr_based_features;
		if (copy_to_user(user_msr_list, &msr_list, sizeof(msr_list)))
			goto out;
		r = -E2BIG;
		if (n < msr_list.nmsrs)
			goto out;
		r = -EFAULT;
		if (copy_to_user(user_msr_list->indices, &msr_based_features,
				 num_msr_based_features * sizeof(u32)))
			goto out;
		r = 0;
		break;
	}
	case KVM_GET_MSRS:
		r = msr_io(NULL, argp, do_get_msr_feature, 1);
		break;
	case KVM_GET_SUPPORTED_HV_CPUID:
		r = kvm_ioctl_get_supported_hv_cpuid(NULL, argp);
		break;
	default:
		r = -EINVAL;
		break;
	}
out:
	return r;
}

static void wbinvd_ipi(void *garbage)
{
	wbinvd();
}

static bool need_emulate_wbinvd(struct kvm_vcpu *vcpu)
{
	return kvm_arch_has_noncoherent_dma(vcpu->kvm);
}

void kvm_arch_vcpu_load(struct kvm_vcpu *vcpu, int cpu)
{
	/* Address WBINVD may be executed by guest */
	if (need_emulate_wbinvd(vcpu)) {
		if (static_call(kvm_x86_has_wbinvd_exit)())
			cpumask_set_cpu(cpu, vcpu->arch.wbinvd_dirty_mask);
		else if (vcpu->cpu != -1 && vcpu->cpu != cpu)
			smp_call_function_single(vcpu->cpu,
					wbinvd_ipi, NULL, 1);
	}

	static_call(kvm_x86_vcpu_load)(vcpu, cpu);

	/* Save host pkru register if supported */
	vcpu->arch.host_pkru = read_pkru();

	/* Apply any externally detected TSC adjustments (due to suspend) */
	if (unlikely(vcpu->arch.tsc_offset_adjustment)) {
		adjust_tsc_offset_host(vcpu, vcpu->arch.tsc_offset_adjustment);
		vcpu->arch.tsc_offset_adjustment = 0;
		kvm_make_request(KVM_REQ_CLOCK_UPDATE, vcpu);
	}

	if (unlikely(vcpu->cpu != cpu) || kvm_check_tsc_unstable()) {
		s64 tsc_delta = !vcpu->arch.last_host_tsc ? 0 :
				rdtsc() - vcpu->arch.last_host_tsc;
		if (tsc_delta < 0)
			mark_tsc_unstable("KVM discovered backwards TSC");

		if (kvm_check_tsc_unstable()) {
			u64 offset = kvm_compute_l1_tsc_offset(vcpu,
						vcpu->arch.last_guest_tsc);
			kvm_vcpu_write_tsc_offset(vcpu, offset);
			vcpu->arch.tsc_catchup = 1;
		}

		if (kvm_lapic_hv_timer_in_use(vcpu))
			kvm_lapic_restart_hv_timer(vcpu);

		/*
		 * On a host with synchronized TSC, there is no need to update
		 * kvmclock on vcpu->cpu migration
		 */
		if (!vcpu->kvm->arch.use_master_clock || vcpu->cpu == -1)
			kvm_make_request(KVM_REQ_GLOBAL_CLOCK_UPDATE, vcpu);
		if (vcpu->cpu != cpu)
			kvm_make_request(KVM_REQ_MIGRATE_TIMER, vcpu);
		vcpu->cpu = cpu;
	}

	kvm_make_request(KVM_REQ_STEAL_UPDATE, vcpu);
}

static void kvm_steal_time_set_preempted(struct kvm_vcpu *vcpu)
{
	struct gfn_to_hva_cache *ghc = &vcpu->arch.st.cache;
	struct kvm_steal_time __user *st;
	struct kvm_memslots *slots;
	static const u8 preempted = KVM_VCPU_PREEMPTED;
	gpa_t gpa = vcpu->arch.st.msr_val & KVM_STEAL_VALID_BITS;

	/*
	 * The vCPU can be marked preempted if and only if the VM-Exit was on
	 * an instruction boundary and will not trigger guest emulation of any
	 * kind (see vcpu_run).  Vendor specific code controls (conservatively)
	 * when this is true, for example allowing the vCPU to be marked
	 * preempted if and only if the VM-Exit was due to a host interrupt.
	 */
	if (!vcpu->arch.at_instruction_boundary) {
		vcpu->stat.preemption_other++;
		return;
	}

	vcpu->stat.preemption_reported++;
	if (!(vcpu->arch.st.msr_val & KVM_MSR_ENABLED))
		return;

	if (vcpu->arch.st.preempted)
		return;

	/* This happens on process exit */
	if (unlikely(current->mm != vcpu->kvm->mm))
		return;

	slots = kvm_memslots(vcpu->kvm);
<<<<<<< HEAD

	if (unlikely(slots->generation != ghc->generation ||
		     gpa != ghc->gpa ||
		     kvm_is_error_hva(ghc->hva) || !ghc->memslot))
		return;

	st = (struct kvm_steal_time __user *)ghc->hva;
	BUILD_BUG_ON(sizeof(st->preempted) != sizeof(preempted));

	if (!copy_to_user_nofault(&st->preempted, &preempted, sizeof(preempted)))
		vcpu->arch.st.preempted = KVM_VCPU_PREEMPTED;

=======

	if (unlikely(slots->generation != ghc->generation ||
		     gpa != ghc->gpa ||
		     kvm_is_error_hva(ghc->hva) || !ghc->memslot))
		return;

	st = (struct kvm_steal_time __user *)ghc->hva;
	BUILD_BUG_ON(sizeof(st->preempted) != sizeof(preempted));

	if (!copy_to_user_nofault(&st->preempted, &preempted, sizeof(preempted)))
		vcpu->arch.st.preempted = KVM_VCPU_PREEMPTED;

>>>>>>> 54740df6
	mark_page_dirty_in_slot(vcpu->kvm, ghc->memslot, gpa_to_gfn(ghc->gpa));
}

void kvm_arch_vcpu_put(struct kvm_vcpu *vcpu)
{
	int idx;

	if (vcpu->preempted) {
		if (!vcpu->arch.guest_state_protected)
			vcpu->arch.preempted_in_kernel = !static_call(kvm_x86_get_cpl)(vcpu);

		/*
		 * Take the srcu lock as memslots will be accessed to check the gfn
		 * cache generation against the memslots generation.
		 */
		idx = srcu_read_lock(&vcpu->kvm->srcu);
		if (kvm_xen_msr_enabled(vcpu->kvm))
			kvm_xen_runstate_set_preempted(vcpu);
		else
			kvm_steal_time_set_preempted(vcpu);
		srcu_read_unlock(&vcpu->kvm->srcu, idx);
	}

	static_call(kvm_x86_vcpu_put)(vcpu);
	vcpu->arch.last_host_tsc = rdtsc();
}

static int kvm_vcpu_ioctl_get_lapic(struct kvm_vcpu *vcpu,
				    struct kvm_lapic_state *s)
{
	static_call_cond(kvm_x86_sync_pir_to_irr)(vcpu);

	return kvm_apic_get_state(vcpu, s);
}

static int kvm_vcpu_ioctl_set_lapic(struct kvm_vcpu *vcpu,
				    struct kvm_lapic_state *s)
{
	int r;

	r = kvm_apic_set_state(vcpu, s);
	if (r)
		return r;
	update_cr8_intercept(vcpu);

	return 0;
}

static int kvm_cpu_accept_dm_intr(struct kvm_vcpu *vcpu)
{
	/*
	 * We can accept userspace's request for interrupt injection
	 * as long as we have a place to store the interrupt number.
	 * The actual injection will happen when the CPU is able to
	 * deliver the interrupt.
	 */
	if (kvm_cpu_has_extint(vcpu))
		return false;

	/* Acknowledging ExtINT does not happen if LINT0 is masked.  */
	return (!lapic_in_kernel(vcpu) ||
		kvm_apic_accept_pic_intr(vcpu));
}

static int kvm_vcpu_ready_for_interrupt_injection(struct kvm_vcpu *vcpu)
{
	/*
	 * Do not cause an interrupt window exit if an exception
	 * is pending or an event needs reinjection; userspace
	 * might want to inject the interrupt manually using KVM_SET_REGS
	 * or KVM_SET_SREGS.  For that to work, we must be at an
	 * instruction boundary and with no events half-injected.
	 */
	return (kvm_arch_interrupt_allowed(vcpu) &&
		kvm_cpu_accept_dm_intr(vcpu) &&
		!kvm_event_needs_reinjection(vcpu) &&
		!vcpu->arch.exception.pending);
}

static int kvm_vcpu_ioctl_interrupt(struct kvm_vcpu *vcpu,
				    struct kvm_interrupt *irq)
{
	if (irq->irq >= KVM_NR_INTERRUPTS)
		return -EINVAL;

	if (!irqchip_in_kernel(vcpu->kvm)) {
		kvm_queue_interrupt(vcpu, irq->irq, false);
		kvm_make_request(KVM_REQ_EVENT, vcpu);
		return 0;
	}

	/*
	 * With in-kernel LAPIC, we only use this to inject EXTINT, so
	 * fail for in-kernel 8259.
	 */
	if (pic_in_kernel(vcpu->kvm))
		return -ENXIO;

	if (vcpu->arch.pending_external_vector != -1)
		return -EEXIST;

	vcpu->arch.pending_external_vector = irq->irq;
	kvm_make_request(KVM_REQ_EVENT, vcpu);
	return 0;
}

static int kvm_vcpu_ioctl_nmi(struct kvm_vcpu *vcpu)
{
	kvm_inject_nmi(vcpu);

	return 0;
}

static int kvm_vcpu_ioctl_smi(struct kvm_vcpu *vcpu)
{
	kvm_make_request(KVM_REQ_SMI, vcpu);

	return 0;
}

static int vcpu_ioctl_tpr_access_reporting(struct kvm_vcpu *vcpu,
					   struct kvm_tpr_access_ctl *tac)
{
	if (tac->flags)
		return -EINVAL;
	vcpu->arch.tpr_access_reporting = !!tac->enabled;
	return 0;
}

static int kvm_vcpu_ioctl_x86_setup_mce(struct kvm_vcpu *vcpu,
					u64 mcg_cap)
{
	int r;
	unsigned bank_num = mcg_cap & 0xff, bank;

	r = -EINVAL;
	if (!bank_num || bank_num > KVM_MAX_MCE_BANKS)
		goto out;
	if (mcg_cap & ~(kvm_mce_cap_supported | 0xff | 0xff0000))
		goto out;
	r = 0;
	vcpu->arch.mcg_cap = mcg_cap;
	/* Init IA32_MCG_CTL to all 1s */
	if (mcg_cap & MCG_CTL_P)
		vcpu->arch.mcg_ctl = ~(u64)0;
	/* Init IA32_MCi_CTL to all 1s */
	for (bank = 0; bank < bank_num; bank++)
		vcpu->arch.mce_banks[bank*4] = ~(u64)0;

	static_call(kvm_x86_setup_mce)(vcpu);
out:
	return r;
}

static int kvm_vcpu_ioctl_x86_set_mce(struct kvm_vcpu *vcpu,
				      struct kvm_x86_mce *mce)
{
	u64 mcg_cap = vcpu->arch.mcg_cap;
	unsigned bank_num = mcg_cap & 0xff;
	u64 *banks = vcpu->arch.mce_banks;

	if (mce->bank >= bank_num || !(mce->status & MCI_STATUS_VAL))
		return -EINVAL;
	/*
	 * if IA32_MCG_CTL is not all 1s, the uncorrected error
	 * reporting is disabled
	 */
	if ((mce->status & MCI_STATUS_UC) && (mcg_cap & MCG_CTL_P) &&
	    vcpu->arch.mcg_ctl != ~(u64)0)
		return 0;
	banks += 4 * mce->bank;
	/*
	 * if IA32_MCi_CTL is not all 1s, the uncorrected error
	 * reporting is disabled for the bank
	 */
	if ((mce->status & MCI_STATUS_UC) && banks[0] != ~(u64)0)
		return 0;
	if (mce->status & MCI_STATUS_UC) {
		if ((vcpu->arch.mcg_status & MCG_STATUS_MCIP) ||
		    !kvm_read_cr4_bits(vcpu, X86_CR4_MCE)) {
			kvm_make_request(KVM_REQ_TRIPLE_FAULT, vcpu);
			return 0;
		}
		if (banks[1] & MCI_STATUS_VAL)
			mce->status |= MCI_STATUS_OVER;
		banks[2] = mce->addr;
		banks[3] = mce->misc;
		vcpu->arch.mcg_status = mce->mcg_status;
		banks[1] = mce->status;
		kvm_queue_exception(vcpu, MC_VECTOR);
	} else if (!(banks[1] & MCI_STATUS_VAL)
		   || !(banks[1] & MCI_STATUS_UC)) {
		if (banks[1] & MCI_STATUS_VAL)
			mce->status |= MCI_STATUS_OVER;
		banks[2] = mce->addr;
		banks[3] = mce->misc;
		banks[1] = mce->status;
	} else
		banks[1] |= MCI_STATUS_OVER;
	return 0;
}

static void kvm_vcpu_ioctl_x86_get_vcpu_events(struct kvm_vcpu *vcpu,
					       struct kvm_vcpu_events *events)
{
	process_nmi(vcpu);

	if (kvm_check_request(KVM_REQ_SMI, vcpu))
		process_smi(vcpu);

	/*
	 * In guest mode, payload delivery should be deferred,
	 * so that the L1 hypervisor can intercept #PF before
	 * CR2 is modified (or intercept #DB before DR6 is
	 * modified under nVMX). Unless the per-VM capability,
	 * KVM_CAP_EXCEPTION_PAYLOAD, is set, we may not defer the delivery of
	 * an exception payload and handle after a KVM_GET_VCPU_EVENTS. Since we
	 * opportunistically defer the exception payload, deliver it if the
	 * capability hasn't been requested before processing a
	 * KVM_GET_VCPU_EVENTS.
	 */
	if (!vcpu->kvm->arch.exception_payload_enabled &&
	    vcpu->arch.exception.pending && vcpu->arch.exception.has_payload)
		kvm_deliver_exception_payload(vcpu);

	/*
	 * The API doesn't provide the instruction length for software
	 * exceptions, so don't report them. As long as the guest RIP
	 * isn't advanced, we should expect to encounter the exception
	 * again.
	 */
	if (kvm_exception_is_soft(vcpu->arch.exception.nr)) {
		events->exception.injected = 0;
		events->exception.pending = 0;
	} else {
		events->exception.injected = vcpu->arch.exception.injected;
		events->exception.pending = vcpu->arch.exception.pending;
		/*
		 * For ABI compatibility, deliberately conflate
		 * pending and injected exceptions when
		 * KVM_CAP_EXCEPTION_PAYLOAD isn't enabled.
		 */
		if (!vcpu->kvm->arch.exception_payload_enabled)
			events->exception.injected |=
				vcpu->arch.exception.pending;
	}
	events->exception.nr = vcpu->arch.exception.nr;
	events->exception.has_error_code = vcpu->arch.exception.has_error_code;
	events->exception.error_code = vcpu->arch.exception.error_code;
	events->exception_has_payload = vcpu->arch.exception.has_payload;
	events->exception_payload = vcpu->arch.exception.payload;

	events->interrupt.injected =
		vcpu->arch.interrupt.injected && !vcpu->arch.interrupt.soft;
	events->interrupt.nr = vcpu->arch.interrupt.nr;
	events->interrupt.soft = 0;
	events->interrupt.shadow = static_call(kvm_x86_get_interrupt_shadow)(vcpu);

	events->nmi.injected = vcpu->arch.nmi_injected;
	events->nmi.pending = vcpu->arch.nmi_pending != 0;
	events->nmi.masked = static_call(kvm_x86_get_nmi_mask)(vcpu);
	events->nmi.pad = 0;

	events->sipi_vector = 0; /* never valid when reporting to user space */

	events->smi.smm = is_smm(vcpu);
	events->smi.pending = vcpu->arch.smi_pending;
	events->smi.smm_inside_nmi =
		!!(vcpu->arch.hflags & HF_SMM_INSIDE_NMI_MASK);
	events->smi.latched_init = kvm_lapic_latched_init(vcpu);

	events->flags = (KVM_VCPUEVENT_VALID_NMI_PENDING
			 | KVM_VCPUEVENT_VALID_SHADOW
			 | KVM_VCPUEVENT_VALID_SMM);
	if (vcpu->kvm->arch.exception_payload_enabled)
		events->flags |= KVM_VCPUEVENT_VALID_PAYLOAD;

	memset(&events->reserved, 0, sizeof(events->reserved));
}

static void kvm_smm_changed(struct kvm_vcpu *vcpu, bool entering_smm);

static int kvm_vcpu_ioctl_x86_set_vcpu_events(struct kvm_vcpu *vcpu,
					      struct kvm_vcpu_events *events)
{
	if (events->flags & ~(KVM_VCPUEVENT_VALID_NMI_PENDING
			      | KVM_VCPUEVENT_VALID_SIPI_VECTOR
			      | KVM_VCPUEVENT_VALID_SHADOW
			      | KVM_VCPUEVENT_VALID_SMM
			      | KVM_VCPUEVENT_VALID_PAYLOAD))
		return -EINVAL;

	if (events->flags & KVM_VCPUEVENT_VALID_PAYLOAD) {
		if (!vcpu->kvm->arch.exception_payload_enabled)
			return -EINVAL;
		if (events->exception.pending)
			events->exception.injected = 0;
		else
			events->exception_has_payload = 0;
	} else {
		events->exception.pending = 0;
		events->exception_has_payload = 0;
	}

	if ((events->exception.injected || events->exception.pending) &&
	    (events->exception.nr > 31 || events->exception.nr == NMI_VECTOR))
		return -EINVAL;

	/* INITs are latched while in SMM */
	if (events->flags & KVM_VCPUEVENT_VALID_SMM &&
	    (events->smi.smm || events->smi.pending) &&
	    vcpu->arch.mp_state == KVM_MP_STATE_INIT_RECEIVED)
		return -EINVAL;

	process_nmi(vcpu);
	vcpu->arch.exception.injected = events->exception.injected;
	vcpu->arch.exception.pending = events->exception.pending;
	vcpu->arch.exception.nr = events->exception.nr;
	vcpu->arch.exception.has_error_code = events->exception.has_error_code;
	vcpu->arch.exception.error_code = events->exception.error_code;
	vcpu->arch.exception.has_payload = events->exception_has_payload;
	vcpu->arch.exception.payload = events->exception_payload;

	vcpu->arch.interrupt.injected = events->interrupt.injected;
	vcpu->arch.interrupt.nr = events->interrupt.nr;
	vcpu->arch.interrupt.soft = events->interrupt.soft;
	if (events->flags & KVM_VCPUEVENT_VALID_SHADOW)
		static_call(kvm_x86_set_interrupt_shadow)(vcpu,
						events->interrupt.shadow);

	vcpu->arch.nmi_injected = events->nmi.injected;
	if (events->flags & KVM_VCPUEVENT_VALID_NMI_PENDING)
		vcpu->arch.nmi_pending = events->nmi.pending;
	static_call(kvm_x86_set_nmi_mask)(vcpu, events->nmi.masked);

	if (events->flags & KVM_VCPUEVENT_VALID_SIPI_VECTOR &&
	    lapic_in_kernel(vcpu))
		vcpu->arch.apic->sipi_vector = events->sipi_vector;

	if (events->flags & KVM_VCPUEVENT_VALID_SMM) {
		if (!!(vcpu->arch.hflags & HF_SMM_MASK) != events->smi.smm) {
			kvm_x86_ops.nested_ops->leave_nested(vcpu);
			kvm_smm_changed(vcpu, events->smi.smm);
		}

		vcpu->arch.smi_pending = events->smi.pending;

		if (events->smi.smm) {
			if (events->smi.smm_inside_nmi)
				vcpu->arch.hflags |= HF_SMM_INSIDE_NMI_MASK;
			else
				vcpu->arch.hflags &= ~HF_SMM_INSIDE_NMI_MASK;
		}

		if (lapic_in_kernel(vcpu)) {
			if (events->smi.latched_init)
				set_bit(KVM_APIC_INIT, &vcpu->arch.apic->pending_events);
			else
				clear_bit(KVM_APIC_INIT, &vcpu->arch.apic->pending_events);
		}
	}

	kvm_make_request(KVM_REQ_EVENT, vcpu);

	return 0;
}

static void kvm_vcpu_ioctl_x86_get_debugregs(struct kvm_vcpu *vcpu,
					     struct kvm_debugregs *dbgregs)
{
	unsigned long val;

	memcpy(dbgregs->db, vcpu->arch.db, sizeof(vcpu->arch.db));
	kvm_get_dr(vcpu, 6, &val);
	dbgregs->dr6 = val;
	dbgregs->dr7 = vcpu->arch.dr7;
	dbgregs->flags = 0;
	memset(&dbgregs->reserved, 0, sizeof(dbgregs->reserved));
}

static int kvm_vcpu_ioctl_x86_set_debugregs(struct kvm_vcpu *vcpu,
					    struct kvm_debugregs *dbgregs)
{
	if (dbgregs->flags)
		return -EINVAL;

	if (!kvm_dr6_valid(dbgregs->dr6))
		return -EINVAL;
	if (!kvm_dr7_valid(dbgregs->dr7))
		return -EINVAL;

	memcpy(vcpu->arch.db, dbgregs->db, sizeof(vcpu->arch.db));
	kvm_update_dr0123(vcpu);
	vcpu->arch.dr6 = dbgregs->dr6;
	vcpu->arch.dr7 = dbgregs->dr7;
	kvm_update_dr7(vcpu);

	return 0;
}

#define XSTATE_COMPACTION_ENABLED (1ULL << 63)

static void fill_xsave(u8 *dest, struct kvm_vcpu *vcpu)
{
	struct xregs_state *xsave = &vcpu->arch.guest_fpu->state.xsave;
	u64 xstate_bv = xsave->header.xfeatures;
	u64 valid;

	/*
	 * Copy legacy XSAVE area, to avoid complications with CPUID
	 * leaves 0 and 1 in the loop below.
	 */
	memcpy(dest, xsave, XSAVE_HDR_OFFSET);

	/* Set XSTATE_BV */
	xstate_bv &= vcpu->arch.guest_supported_xcr0 | XFEATURE_MASK_FPSSE;
	*(u64 *)(dest + XSAVE_HDR_OFFSET) = xstate_bv;

	/*
	 * Copy each region from the possibly compacted offset to the
	 * non-compacted offset.
	 */
	valid = xstate_bv & ~XFEATURE_MASK_FPSSE;
	while (valid) {
		u32 size, offset, ecx, edx;
		u64 xfeature_mask = valid & -valid;
		int xfeature_nr = fls64(xfeature_mask) - 1;
		void *src;

		cpuid_count(XSTATE_CPUID, xfeature_nr,
			    &size, &offset, &ecx, &edx);

		if (xfeature_nr == XFEATURE_PKRU) {
			memcpy(dest + offset, &vcpu->arch.pkru,
			       sizeof(vcpu->arch.pkru));
		} else {
			src = get_xsave_addr(xsave, xfeature_nr);
			if (src)
				memcpy(dest + offset, src, size);
		}

		valid -= xfeature_mask;
	}
}

static void load_xsave(struct kvm_vcpu *vcpu, u8 *src)
{
	struct xregs_state *xsave = &vcpu->arch.guest_fpu->state.xsave;
	u64 xstate_bv = *(u64 *)(src + XSAVE_HDR_OFFSET);
	u64 valid;

	/*
	 * Copy legacy XSAVE area, to avoid complications with CPUID
	 * leaves 0 and 1 in the loop below.
	 */
	memcpy(xsave, src, XSAVE_HDR_OFFSET);

	/* Set XSTATE_BV and possibly XCOMP_BV.  */
	xsave->header.xfeatures = xstate_bv;
	if (boot_cpu_has(X86_FEATURE_XSAVES))
		xsave->header.xcomp_bv = host_xcr0 | XSTATE_COMPACTION_ENABLED;

	/*
	 * Copy each region from the non-compacted offset to the
	 * possibly compacted offset.
	 */
	valid = xstate_bv & ~XFEATURE_MASK_FPSSE;
	while (valid) {
		u32 size, offset, ecx, edx;
		u64 xfeature_mask = valid & -valid;
		int xfeature_nr = fls64(xfeature_mask) - 1;

		cpuid_count(XSTATE_CPUID, xfeature_nr,
			    &size, &offset, &ecx, &edx);

		if (xfeature_nr == XFEATURE_PKRU) {
			memcpy(&vcpu->arch.pkru, src + offset,
			       sizeof(vcpu->arch.pkru));
		} else {
			void *dest = get_xsave_addr(xsave, xfeature_nr);

			if (dest)
				memcpy(dest, src + offset, size);
		}

		valid -= xfeature_mask;
	}
}

static void kvm_vcpu_ioctl_x86_get_xsave(struct kvm_vcpu *vcpu,
					 struct kvm_xsave *guest_xsave)
{
	if (!vcpu->arch.guest_fpu)
		return;

	if (boot_cpu_has(X86_FEATURE_XSAVE)) {
		memset(guest_xsave, 0, sizeof(struct kvm_xsave));
		fill_xsave((u8 *) guest_xsave->region, vcpu);
	} else {
		memcpy(guest_xsave->region,
			&vcpu->arch.guest_fpu->state.fxsave,
			sizeof(struct fxregs_state));
		*(u64 *)&guest_xsave->region[XSAVE_HDR_OFFSET / sizeof(u32)] =
			XFEATURE_MASK_FPSSE;
	}
}

#define XSAVE_MXCSR_OFFSET 24

static int kvm_vcpu_ioctl_x86_set_xsave(struct kvm_vcpu *vcpu,
					struct kvm_xsave *guest_xsave)
{
	u64 xstate_bv;
	u32 mxcsr;

	if (!vcpu->arch.guest_fpu)
		return 0;

	xstate_bv = *(u64 *)&guest_xsave->region[XSAVE_HDR_OFFSET / sizeof(u32)];
	mxcsr = *(u32 *)&guest_xsave->region[XSAVE_MXCSR_OFFSET / sizeof(u32)];

	if (boot_cpu_has(X86_FEATURE_XSAVE)) {
		/*
		 * Here we allow setting states that are not present in
		 * CPUID leaf 0xD, index 0, EDX:EAX.  This is for compatibility
		 * with old userspace.
		 */
		if (xstate_bv & ~supported_xcr0 || mxcsr & ~mxcsr_feature_mask)
			return -EINVAL;
		load_xsave(vcpu, (u8 *)guest_xsave->region);
	} else {
		if (xstate_bv & ~XFEATURE_MASK_FPSSE ||
			mxcsr & ~mxcsr_feature_mask)
			return -EINVAL;
		memcpy(&vcpu->arch.guest_fpu->state.fxsave,
			guest_xsave->region, sizeof(struct fxregs_state));
	}
	return 0;
}

static void kvm_vcpu_ioctl_x86_get_xcrs(struct kvm_vcpu *vcpu,
					struct kvm_xcrs *guest_xcrs)
{
	if (!boot_cpu_has(X86_FEATURE_XSAVE)) {
		guest_xcrs->nr_xcrs = 0;
		return;
	}

	guest_xcrs->nr_xcrs = 1;
	guest_xcrs->flags = 0;
	guest_xcrs->xcrs[0].xcr = XCR_XFEATURE_ENABLED_MASK;
	guest_xcrs->xcrs[0].value = vcpu->arch.xcr0;
}

static int kvm_vcpu_ioctl_x86_set_xcrs(struct kvm_vcpu *vcpu,
				       struct kvm_xcrs *guest_xcrs)
{
	int i, r = 0;

	if (!boot_cpu_has(X86_FEATURE_XSAVE))
		return -EINVAL;

	if (guest_xcrs->nr_xcrs > KVM_MAX_XCRS || guest_xcrs->flags)
		return -EINVAL;

	for (i = 0; i < guest_xcrs->nr_xcrs; i++)
		/* Only support XCR0 currently */
		if (guest_xcrs->xcrs[i].xcr == XCR_XFEATURE_ENABLED_MASK) {
			r = __kvm_set_xcr(vcpu, XCR_XFEATURE_ENABLED_MASK,
				guest_xcrs->xcrs[i].value);
			break;
		}
	if (r)
		r = -EINVAL;
	return r;
}

/*
 * kvm_set_guest_paused() indicates to the guest kernel that it has been
 * stopped by the hypervisor.  This function will be called from the host only.
 * EINVAL is returned when the host attempts to set the flag for a guest that
 * does not support pv clocks.
 */
static int kvm_set_guest_paused(struct kvm_vcpu *vcpu)
{
	if (!vcpu->arch.pv_time_enabled)
		return -EINVAL;
	vcpu->arch.pvclock_set_guest_stopped_request = true;
	kvm_make_request(KVM_REQ_CLOCK_UPDATE, vcpu);
	return 0;
}

static int kvm_vcpu_ioctl_enable_cap(struct kvm_vcpu *vcpu,
				     struct kvm_enable_cap *cap)
{
	int r;
	uint16_t vmcs_version;
	void __user *user_ptr;

	if (cap->flags)
		return -EINVAL;

	switch (cap->cap) {
	case KVM_CAP_HYPERV_SYNIC2:
		if (cap->args[0])
			return -EINVAL;
		fallthrough;

	case KVM_CAP_HYPERV_SYNIC:
		if (!irqchip_in_kernel(vcpu->kvm))
			return -EINVAL;
		return kvm_hv_activate_synic(vcpu, cap->cap ==
					     KVM_CAP_HYPERV_SYNIC2);
	case KVM_CAP_HYPERV_ENLIGHTENED_VMCS:
		if (!kvm_x86_ops.nested_ops->enable_evmcs)
			return -ENOTTY;
		r = kvm_x86_ops.nested_ops->enable_evmcs(vcpu, &vmcs_version);
		if (!r) {
			user_ptr = (void __user *)(uintptr_t)cap->args[0];
			if (copy_to_user(user_ptr, &vmcs_version,
					 sizeof(vmcs_version)))
				r = -EFAULT;
		}
		return r;
	case KVM_CAP_HYPERV_DIRECT_TLBFLUSH:
		if (!kvm_x86_ops.enable_direct_tlbflush)
			return -ENOTTY;

		return static_call(kvm_x86_enable_direct_tlbflush)(vcpu);

	case KVM_CAP_HYPERV_ENFORCE_CPUID:
		return kvm_hv_set_enforce_cpuid(vcpu, cap->args[0]);

	case KVM_CAP_ENFORCE_PV_FEATURE_CPUID:
		vcpu->arch.pv_cpuid.enforce = cap->args[0];
		if (vcpu->arch.pv_cpuid.enforce)
			kvm_update_pv_runtime(vcpu);

		return 0;
	default:
		return -EINVAL;
	}
}

long kvm_arch_vcpu_ioctl(struct file *filp,
			 unsigned int ioctl, unsigned long arg)
{
	struct kvm_vcpu *vcpu = filp->private_data;
	void __user *argp = (void __user *)arg;
	int r;
	union {
		struct kvm_sregs2 *sregs2;
		struct kvm_lapic_state *lapic;
		struct kvm_xsave *xsave;
		struct kvm_xcrs *xcrs;
		void *buffer;
	} u;

	vcpu_load(vcpu);

	u.buffer = NULL;
	switch (ioctl) {
	case KVM_GET_LAPIC: {
		r = -EINVAL;
		if (!lapic_in_kernel(vcpu))
			goto out;
		u.lapic = kzalloc(sizeof(struct kvm_lapic_state),
				GFP_KERNEL_ACCOUNT);

		r = -ENOMEM;
		if (!u.lapic)
			goto out;
		r = kvm_vcpu_ioctl_get_lapic(vcpu, u.lapic);
		if (r)
			goto out;
		r = -EFAULT;
		if (copy_to_user(argp, u.lapic, sizeof(struct kvm_lapic_state)))
			goto out;
		r = 0;
		break;
	}
	case KVM_SET_LAPIC: {
		r = -EINVAL;
		if (!lapic_in_kernel(vcpu))
			goto out;
		u.lapic = memdup_user(argp, sizeof(*u.lapic));
		if (IS_ERR(u.lapic)) {
			r = PTR_ERR(u.lapic);
			goto out_nofree;
		}

		r = kvm_vcpu_ioctl_set_lapic(vcpu, u.lapic);
		break;
	}
	case KVM_INTERRUPT: {
		struct kvm_interrupt irq;

		r = -EFAULT;
		if (copy_from_user(&irq, argp, sizeof(irq)))
			goto out;
		r = kvm_vcpu_ioctl_interrupt(vcpu, &irq);
		break;
	}
	case KVM_NMI: {
		r = kvm_vcpu_ioctl_nmi(vcpu);
		break;
	}
	case KVM_SMI: {
		r = kvm_vcpu_ioctl_smi(vcpu);
		break;
	}
	case KVM_SET_CPUID: {
		struct kvm_cpuid __user *cpuid_arg = argp;
		struct kvm_cpuid cpuid;

		r = -EFAULT;
		if (copy_from_user(&cpuid, cpuid_arg, sizeof(cpuid)))
			goto out;
		r = kvm_vcpu_ioctl_set_cpuid(vcpu, &cpuid, cpuid_arg->entries);
		break;
	}
	case KVM_SET_CPUID2: {
		struct kvm_cpuid2 __user *cpuid_arg = argp;
		struct kvm_cpuid2 cpuid;

		r = -EFAULT;
		if (copy_from_user(&cpuid, cpuid_arg, sizeof(cpuid)))
			goto out;
		r = kvm_vcpu_ioctl_set_cpuid2(vcpu, &cpuid,
					      cpuid_arg->entries);
		break;
	}
	case KVM_GET_CPUID2: {
		struct kvm_cpuid2 __user *cpuid_arg = argp;
		struct kvm_cpuid2 cpuid;

		r = -EFAULT;
		if (copy_from_user(&cpuid, cpuid_arg, sizeof(cpuid)))
			goto out;
		r = kvm_vcpu_ioctl_get_cpuid2(vcpu, &cpuid,
					      cpuid_arg->entries);
		if (r)
			goto out;
		r = -EFAULT;
		if (copy_to_user(cpuid_arg, &cpuid, sizeof(cpuid)))
			goto out;
		r = 0;
		break;
	}
	case KVM_GET_MSRS: {
		int idx = srcu_read_lock(&vcpu->kvm->srcu);
		r = msr_io(vcpu, argp, do_get_msr, 1);
		srcu_read_unlock(&vcpu->kvm->srcu, idx);
		break;
	}
	case KVM_SET_MSRS: {
		int idx = srcu_read_lock(&vcpu->kvm->srcu);
		r = msr_io(vcpu, argp, do_set_msr, 0);
		srcu_read_unlock(&vcpu->kvm->srcu, idx);
		break;
	}
	case KVM_TPR_ACCESS_REPORTING: {
		struct kvm_tpr_access_ctl tac;

		r = -EFAULT;
		if (copy_from_user(&tac, argp, sizeof(tac)))
			goto out;
		r = vcpu_ioctl_tpr_access_reporting(vcpu, &tac);
		if (r)
			goto out;
		r = -EFAULT;
		if (copy_to_user(argp, &tac, sizeof(tac)))
			goto out;
		r = 0;
		break;
	};
	case KVM_SET_VAPIC_ADDR: {
		struct kvm_vapic_addr va;
		int idx;

		r = -EINVAL;
		if (!lapic_in_kernel(vcpu))
			goto out;
		r = -EFAULT;
		if (copy_from_user(&va, argp, sizeof(va)))
			goto out;
		idx = srcu_read_lock(&vcpu->kvm->srcu);
		r = kvm_lapic_set_vapic_addr(vcpu, va.vapic_addr);
		srcu_read_unlock(&vcpu->kvm->srcu, idx);
		break;
	}
	case KVM_X86_SETUP_MCE: {
		u64 mcg_cap;

		r = -EFAULT;
		if (copy_from_user(&mcg_cap, argp, sizeof(mcg_cap)))
			goto out;
		r = kvm_vcpu_ioctl_x86_setup_mce(vcpu, mcg_cap);
		break;
	}
	case KVM_X86_SET_MCE: {
		struct kvm_x86_mce mce;

		r = -EFAULT;
		if (copy_from_user(&mce, argp, sizeof(mce)))
			goto out;
		r = kvm_vcpu_ioctl_x86_set_mce(vcpu, &mce);
		break;
	}
	case KVM_GET_VCPU_EVENTS: {
		struct kvm_vcpu_events events;

		kvm_vcpu_ioctl_x86_get_vcpu_events(vcpu, &events);

		r = -EFAULT;
		if (copy_to_user(argp, &events, sizeof(struct kvm_vcpu_events)))
			break;
		r = 0;
		break;
	}
	case KVM_SET_VCPU_EVENTS: {
		struct kvm_vcpu_events events;

		r = -EFAULT;
		if (copy_from_user(&events, argp, sizeof(struct kvm_vcpu_events)))
			break;

		r = kvm_vcpu_ioctl_x86_set_vcpu_events(vcpu, &events);
		break;
	}
	case KVM_GET_DEBUGREGS: {
		struct kvm_debugregs dbgregs;

		kvm_vcpu_ioctl_x86_get_debugregs(vcpu, &dbgregs);

		r = -EFAULT;
		if (copy_to_user(argp, &dbgregs,
				 sizeof(struct kvm_debugregs)))
			break;
		r = 0;
		break;
	}
	case KVM_SET_DEBUGREGS: {
		struct kvm_debugregs dbgregs;

		r = -EFAULT;
		if (copy_from_user(&dbgregs, argp,
				   sizeof(struct kvm_debugregs)))
			break;

		r = kvm_vcpu_ioctl_x86_set_debugregs(vcpu, &dbgregs);
		break;
	}
	case KVM_GET_XSAVE: {
		u.xsave = kzalloc(sizeof(struct kvm_xsave), GFP_KERNEL_ACCOUNT);
		r = -ENOMEM;
		if (!u.xsave)
			break;

		kvm_vcpu_ioctl_x86_get_xsave(vcpu, u.xsave);

		r = -EFAULT;
		if (copy_to_user(argp, u.xsave, sizeof(struct kvm_xsave)))
			break;
		r = 0;
		break;
	}
	case KVM_SET_XSAVE: {
		u.xsave = memdup_user(argp, sizeof(*u.xsave));
		if (IS_ERR(u.xsave)) {
			r = PTR_ERR(u.xsave);
			goto out_nofree;
		}

		r = kvm_vcpu_ioctl_x86_set_xsave(vcpu, u.xsave);
		break;
	}
	case KVM_GET_XCRS: {
		u.xcrs = kzalloc(sizeof(struct kvm_xcrs), GFP_KERNEL_ACCOUNT);
		r = -ENOMEM;
		if (!u.xcrs)
			break;

		kvm_vcpu_ioctl_x86_get_xcrs(vcpu, u.xcrs);

		r = -EFAULT;
		if (copy_to_user(argp, u.xcrs,
				 sizeof(struct kvm_xcrs)))
			break;
		r = 0;
		break;
	}
	case KVM_SET_XCRS: {
		u.xcrs = memdup_user(argp, sizeof(*u.xcrs));
		if (IS_ERR(u.xcrs)) {
			r = PTR_ERR(u.xcrs);
			goto out_nofree;
		}

		r = kvm_vcpu_ioctl_x86_set_xcrs(vcpu, u.xcrs);
		break;
	}
	case KVM_SET_TSC_KHZ: {
		u32 user_tsc_khz;

		r = -EINVAL;
		user_tsc_khz = (u32)arg;

		if (kvm_has_tsc_control &&
		    user_tsc_khz >= kvm_max_guest_tsc_khz)
			goto out;

		if (user_tsc_khz == 0)
			user_tsc_khz = tsc_khz;

		if (!kvm_set_tsc_khz(vcpu, user_tsc_khz))
			r = 0;

		goto out;
	}
	case KVM_GET_TSC_KHZ: {
		r = vcpu->arch.virtual_tsc_khz;
		goto out;
	}
	case KVM_KVMCLOCK_CTRL: {
		r = kvm_set_guest_paused(vcpu);
		goto out;
	}
	case KVM_ENABLE_CAP: {
		struct kvm_enable_cap cap;

		r = -EFAULT;
		if (copy_from_user(&cap, argp, sizeof(cap)))
			goto out;
		r = kvm_vcpu_ioctl_enable_cap(vcpu, &cap);
		break;
	}
	case KVM_GET_NESTED_STATE: {
		struct kvm_nested_state __user *user_kvm_nested_state = argp;
		u32 user_data_size;

		r = -EINVAL;
		if (!kvm_x86_ops.nested_ops->get_state)
			break;

		BUILD_BUG_ON(sizeof(user_data_size) != sizeof(user_kvm_nested_state->size));
		r = -EFAULT;
		if (get_user(user_data_size, &user_kvm_nested_state->size))
			break;

		r = kvm_x86_ops.nested_ops->get_state(vcpu, user_kvm_nested_state,
						     user_data_size);
		if (r < 0)
			break;

		if (r > user_data_size) {
			if (put_user(r, &user_kvm_nested_state->size))
				r = -EFAULT;
			else
				r = -E2BIG;
			break;
		}

		r = 0;
		break;
	}
	case KVM_SET_NESTED_STATE: {
		struct kvm_nested_state __user *user_kvm_nested_state = argp;
		struct kvm_nested_state kvm_state;
		int idx;

		r = -EINVAL;
		if (!kvm_x86_ops.nested_ops->set_state)
			break;

		r = -EFAULT;
		if (copy_from_user(&kvm_state, user_kvm_nested_state, sizeof(kvm_state)))
			break;

		r = -EINVAL;
		if (kvm_state.size < sizeof(kvm_state))
			break;

		if (kvm_state.flags &
		    ~(KVM_STATE_NESTED_RUN_PENDING | KVM_STATE_NESTED_GUEST_MODE
		      | KVM_STATE_NESTED_EVMCS | KVM_STATE_NESTED_MTF_PENDING
		      | KVM_STATE_NESTED_GIF_SET))
			break;

		/* nested_run_pending implies guest_mode.  */
		if ((kvm_state.flags & KVM_STATE_NESTED_RUN_PENDING)
		    && !(kvm_state.flags & KVM_STATE_NESTED_GUEST_MODE))
			break;

		idx = srcu_read_lock(&vcpu->kvm->srcu);
		r = kvm_x86_ops.nested_ops->set_state(vcpu, user_kvm_nested_state, &kvm_state);
		srcu_read_unlock(&vcpu->kvm->srcu, idx);
		break;
	}
	case KVM_GET_SUPPORTED_HV_CPUID:
		r = kvm_ioctl_get_supported_hv_cpuid(vcpu, argp);
		break;
#ifdef CONFIG_KVM_XEN
	case KVM_XEN_VCPU_GET_ATTR: {
		struct kvm_xen_vcpu_attr xva;

		r = -EFAULT;
		if (copy_from_user(&xva, argp, sizeof(xva)))
			goto out;
		r = kvm_xen_vcpu_get_attr(vcpu, &xva);
		if (!r && copy_to_user(argp, &xva, sizeof(xva)))
			r = -EFAULT;
		break;
	}
	case KVM_XEN_VCPU_SET_ATTR: {
		struct kvm_xen_vcpu_attr xva;

		r = -EFAULT;
		if (copy_from_user(&xva, argp, sizeof(xva)))
			goto out;
		r = kvm_xen_vcpu_set_attr(vcpu, &xva);
		break;
	}
#endif
	case KVM_GET_SREGS2: {
		u.sregs2 = kzalloc(sizeof(struct kvm_sregs2), GFP_KERNEL);
		r = -ENOMEM;
		if (!u.sregs2)
			goto out;
		__get_sregs2(vcpu, u.sregs2);
		r = -EFAULT;
		if (copy_to_user(argp, u.sregs2, sizeof(struct kvm_sregs2)))
			goto out;
		r = 0;
		break;
	}
	case KVM_SET_SREGS2: {
		u.sregs2 = memdup_user(argp, sizeof(struct kvm_sregs2));
		if (IS_ERR(u.sregs2)) {
			r = PTR_ERR(u.sregs2);
			u.sregs2 = NULL;
			goto out;
		}
		r = __set_sregs2(vcpu, u.sregs2);
		break;
	}
	default:
		r = -EINVAL;
	}
out:
	kfree(u.buffer);
out_nofree:
	vcpu_put(vcpu);
	return r;
}

vm_fault_t kvm_arch_vcpu_fault(struct kvm_vcpu *vcpu, struct vm_fault *vmf)
{
	return VM_FAULT_SIGBUS;
}

static int kvm_vm_ioctl_set_tss_addr(struct kvm *kvm, unsigned long addr)
{
	int ret;

	if (addr > (unsigned int)(-3 * PAGE_SIZE))
		return -EINVAL;
	ret = static_call(kvm_x86_set_tss_addr)(kvm, addr);
	return ret;
}

static int kvm_vm_ioctl_set_identity_map_addr(struct kvm *kvm,
					      u64 ident_addr)
{
	return static_call(kvm_x86_set_identity_map_addr)(kvm, ident_addr);
}

static int kvm_vm_ioctl_set_nr_mmu_pages(struct kvm *kvm,
					 unsigned long kvm_nr_mmu_pages)
{
	if (kvm_nr_mmu_pages < KVM_MIN_ALLOC_MMU_PAGES)
		return -EINVAL;

	mutex_lock(&kvm->slots_lock);

	kvm_mmu_change_mmu_pages(kvm, kvm_nr_mmu_pages);
	kvm->arch.n_requested_mmu_pages = kvm_nr_mmu_pages;

	mutex_unlock(&kvm->slots_lock);
	return 0;
}

static unsigned long kvm_vm_ioctl_get_nr_mmu_pages(struct kvm *kvm)
{
	return kvm->arch.n_max_mmu_pages;
}

static int kvm_vm_ioctl_get_irqchip(struct kvm *kvm, struct kvm_irqchip *chip)
{
	struct kvm_pic *pic = kvm->arch.vpic;
	int r;

	r = 0;
	switch (chip->chip_id) {
	case KVM_IRQCHIP_PIC_MASTER:
		memcpy(&chip->chip.pic, &pic->pics[0],
			sizeof(struct kvm_pic_state));
		break;
	case KVM_IRQCHIP_PIC_SLAVE:
		memcpy(&chip->chip.pic, &pic->pics[1],
			sizeof(struct kvm_pic_state));
		break;
	case KVM_IRQCHIP_IOAPIC:
		kvm_get_ioapic(kvm, &chip->chip.ioapic);
		break;
	default:
		r = -EINVAL;
		break;
	}
	return r;
}

static int kvm_vm_ioctl_set_irqchip(struct kvm *kvm, struct kvm_irqchip *chip)
{
	struct kvm_pic *pic = kvm->arch.vpic;
	int r;

	r = 0;
	switch (chip->chip_id) {
	case KVM_IRQCHIP_PIC_MASTER:
		spin_lock(&pic->lock);
		memcpy(&pic->pics[0], &chip->chip.pic,
			sizeof(struct kvm_pic_state));
		spin_unlock(&pic->lock);
		break;
	case KVM_IRQCHIP_PIC_SLAVE:
		spin_lock(&pic->lock);
		memcpy(&pic->pics[1], &chip->chip.pic,
			sizeof(struct kvm_pic_state));
		spin_unlock(&pic->lock);
		break;
	case KVM_IRQCHIP_IOAPIC:
		kvm_set_ioapic(kvm, &chip->chip.ioapic);
		break;
	default:
		r = -EINVAL;
		break;
	}
	kvm_pic_update_irq(pic);
	return r;
}

static int kvm_vm_ioctl_get_pit(struct kvm *kvm, struct kvm_pit_state *ps)
{
	struct kvm_kpit_state *kps = &kvm->arch.vpit->pit_state;

	BUILD_BUG_ON(sizeof(*ps) != sizeof(kps->channels));

	mutex_lock(&kps->lock);
	memcpy(ps, &kps->channels, sizeof(*ps));
	mutex_unlock(&kps->lock);
	return 0;
}

static int kvm_vm_ioctl_set_pit(struct kvm *kvm, struct kvm_pit_state *ps)
{
	int i;
	struct kvm_pit *pit = kvm->arch.vpit;

	mutex_lock(&pit->pit_state.lock);
	memcpy(&pit->pit_state.channels, ps, sizeof(*ps));
	for (i = 0; i < 3; i++)
		kvm_pit_load_count(pit, i, ps->channels[i].count, 0);
	mutex_unlock(&pit->pit_state.lock);
	return 0;
}

static int kvm_vm_ioctl_get_pit2(struct kvm *kvm, struct kvm_pit_state2 *ps)
{
	mutex_lock(&kvm->arch.vpit->pit_state.lock);
	memcpy(ps->channels, &kvm->arch.vpit->pit_state.channels,
		sizeof(ps->channels));
	ps->flags = kvm->arch.vpit->pit_state.flags;
	mutex_unlock(&kvm->arch.vpit->pit_state.lock);
	memset(&ps->reserved, 0, sizeof(ps->reserved));
	return 0;
}

static int kvm_vm_ioctl_set_pit2(struct kvm *kvm, struct kvm_pit_state2 *ps)
{
	int start = 0;
	int i;
	u32 prev_legacy, cur_legacy;
	struct kvm_pit *pit = kvm->arch.vpit;

	mutex_lock(&pit->pit_state.lock);
	prev_legacy = pit->pit_state.flags & KVM_PIT_FLAGS_HPET_LEGACY;
	cur_legacy = ps->flags & KVM_PIT_FLAGS_HPET_LEGACY;
	if (!prev_legacy && cur_legacy)
		start = 1;
	memcpy(&pit->pit_state.channels, &ps->channels,
	       sizeof(pit->pit_state.channels));
	pit->pit_state.flags = ps->flags;
	for (i = 0; i < 3; i++)
		kvm_pit_load_count(pit, i, pit->pit_state.channels[i].count,
				   start && i == 0);
	mutex_unlock(&pit->pit_state.lock);
	return 0;
}

static int kvm_vm_ioctl_reinject(struct kvm *kvm,
				 struct kvm_reinject_control *control)
{
	struct kvm_pit *pit = kvm->arch.vpit;

	/* pit->pit_state.lock was overloaded to prevent userspace from getting
	 * an inconsistent state after running multiple KVM_REINJECT_CONTROL
	 * ioctls in parallel.  Use a separate lock if that ioctl isn't rare.
	 */
	mutex_lock(&pit->pit_state.lock);
	kvm_pit_set_reinject(pit, control->pit_reinject);
	mutex_unlock(&pit->pit_state.lock);

	return 0;
}

void kvm_arch_sync_dirty_log(struct kvm *kvm, struct kvm_memory_slot *memslot)
{

	/*
	 * Flush all CPUs' dirty log buffers to the  dirty_bitmap.  Called
	 * before reporting dirty_bitmap to userspace.  KVM flushes the buffers
	 * on all VM-Exits, thus we only need to kick running vCPUs to force a
	 * VM-Exit.
	 */
	struct kvm_vcpu *vcpu;
	int i;

	kvm_for_each_vcpu(i, vcpu, kvm)
		kvm_vcpu_kick(vcpu);
}

int kvm_vm_ioctl_irq_line(struct kvm *kvm, struct kvm_irq_level *irq_event,
			bool line_status)
{
	if (!irqchip_in_kernel(kvm))
		return -ENXIO;

	irq_event->status = kvm_set_irq(kvm, KVM_USERSPACE_IRQ_SOURCE_ID,
					irq_event->irq, irq_event->level,
					line_status);
	return 0;
}

int kvm_vm_ioctl_enable_cap(struct kvm *kvm,
			    struct kvm_enable_cap *cap)
{
	int r;

	if (cap->flags)
		return -EINVAL;

	switch (cap->cap) {
	case KVM_CAP_DISABLE_QUIRKS:
		kvm->arch.disabled_quirks = cap->args[0];
		r = 0;
		break;
	case KVM_CAP_SPLIT_IRQCHIP: {
		mutex_lock(&kvm->lock);
		r = -EINVAL;
		if (cap->args[0] > MAX_NR_RESERVED_IOAPIC_PINS)
			goto split_irqchip_unlock;
		r = -EEXIST;
		if (irqchip_in_kernel(kvm))
			goto split_irqchip_unlock;
		if (kvm->created_vcpus)
			goto split_irqchip_unlock;
		r = kvm_setup_empty_irq_routing(kvm);
		if (r)
			goto split_irqchip_unlock;
		/* Pairs with irqchip_in_kernel. */
		smp_wmb();
		kvm->arch.irqchip_mode = KVM_IRQCHIP_SPLIT;
		kvm->arch.nr_reserved_ioapic_pins = cap->args[0];
		r = 0;
split_irqchip_unlock:
		mutex_unlock(&kvm->lock);
		break;
	}
	case KVM_CAP_X2APIC_API:
		r = -EINVAL;
		if (cap->args[0] & ~KVM_X2APIC_API_VALID_FLAGS)
			break;

		if (cap->args[0] & KVM_X2APIC_API_USE_32BIT_IDS)
			kvm->arch.x2apic_format = true;
		if (cap->args[0] & KVM_X2APIC_API_DISABLE_BROADCAST_QUIRK)
			kvm->arch.x2apic_broadcast_quirk_disabled = true;

		r = 0;
		break;
	case KVM_CAP_X86_DISABLE_EXITS:
		r = -EINVAL;
		if (cap->args[0] & ~KVM_X86_DISABLE_VALID_EXITS)
			break;

		if ((cap->args[0] & KVM_X86_DISABLE_EXITS_MWAIT) &&
			kvm_can_mwait_in_guest())
			kvm->arch.mwait_in_guest = true;
		if (cap->args[0] & KVM_X86_DISABLE_EXITS_HLT)
			kvm->arch.hlt_in_guest = true;
		if (cap->args[0] & KVM_X86_DISABLE_EXITS_PAUSE)
			kvm->arch.pause_in_guest = true;
		if (cap->args[0] & KVM_X86_DISABLE_EXITS_CSTATE)
			kvm->arch.cstate_in_guest = true;
		r = 0;
		break;
	case KVM_CAP_MSR_PLATFORM_INFO:
		kvm->arch.guest_can_read_msr_platform_info = cap->args[0];
		r = 0;
		break;
	case KVM_CAP_EXCEPTION_PAYLOAD:
		kvm->arch.exception_payload_enabled = cap->args[0];
		r = 0;
		break;
	case KVM_CAP_X86_USER_SPACE_MSR:
		kvm->arch.user_space_msr_mask = cap->args[0];
		r = 0;
		break;
	case KVM_CAP_X86_BUS_LOCK_EXIT:
		r = -EINVAL;
		if (cap->args[0] & ~KVM_BUS_LOCK_DETECTION_VALID_MODE)
			break;

		if ((cap->args[0] & KVM_BUS_LOCK_DETECTION_OFF) &&
		    (cap->args[0] & KVM_BUS_LOCK_DETECTION_EXIT))
			break;

		if (kvm_has_bus_lock_exit &&
		    cap->args[0] & KVM_BUS_LOCK_DETECTION_EXIT)
			kvm->arch.bus_lock_detection_enabled = true;
		r = 0;
		break;
#ifdef CONFIG_X86_SGX_KVM
	case KVM_CAP_SGX_ATTRIBUTE: {
		unsigned long allowed_attributes = 0;

		r = sgx_set_attribute(&allowed_attributes, cap->args[0]);
		if (r)
			break;

		/* KVM only supports the PROVISIONKEY privileged attribute. */
		if ((allowed_attributes & SGX_ATTR_PROVISIONKEY) &&
		    !(allowed_attributes & ~SGX_ATTR_PROVISIONKEY))
			kvm->arch.sgx_provisioning_allowed = true;
		else
			r = -EINVAL;
		break;
	}
#endif
	case KVM_CAP_VM_COPY_ENC_CONTEXT_FROM:
		r = -EINVAL;
		if (kvm_x86_ops.vm_copy_enc_context_from)
			r = kvm_x86_ops.vm_copy_enc_context_from(kvm, cap->args[0]);
		return r;
	case KVM_CAP_EXIT_HYPERCALL:
		if (cap->args[0] & ~KVM_EXIT_HYPERCALL_VALID_MASK) {
			r = -EINVAL;
			break;
		}
		kvm->arch.hypercall_exit_enabled = cap->args[0];
		r = 0;
		break;
	case KVM_CAP_EXIT_ON_EMULATION_FAILURE:
		r = -EINVAL;
		if (cap->args[0] & ~1)
			break;
		kvm->arch.exit_on_emulation_error = cap->args[0];
		r = 0;
		break;
	default:
		r = -EINVAL;
		break;
	}
	return r;
}

static struct kvm_x86_msr_filter *kvm_alloc_msr_filter(bool default_allow)
{
	struct kvm_x86_msr_filter *msr_filter;

	msr_filter = kzalloc(sizeof(*msr_filter), GFP_KERNEL_ACCOUNT);
	if (!msr_filter)
		return NULL;

	msr_filter->default_allow = default_allow;
	return msr_filter;
}

static void kvm_free_msr_filter(struct kvm_x86_msr_filter *msr_filter)
{
	u32 i;

	if (!msr_filter)
		return;

	for (i = 0; i < msr_filter->count; i++)
		kfree(msr_filter->ranges[i].bitmap);

	kfree(msr_filter);
}

static int kvm_add_msr_filter(struct kvm_x86_msr_filter *msr_filter,
			      struct kvm_msr_filter_range *user_range)
{
	unsigned long *bitmap = NULL;
	size_t bitmap_size;

	if (!user_range->nmsrs)
		return 0;

	if (user_range->flags & ~(KVM_MSR_FILTER_READ | KVM_MSR_FILTER_WRITE))
		return -EINVAL;

	if (!user_range->flags)
		return -EINVAL;

	bitmap_size = BITS_TO_LONGS(user_range->nmsrs) * sizeof(long);
	if (!bitmap_size || bitmap_size > KVM_MSR_FILTER_MAX_BITMAP_SIZE)
		return -EINVAL;

	bitmap = memdup_user((__user u8*)user_range->bitmap, bitmap_size);
	if (IS_ERR(bitmap))
		return PTR_ERR(bitmap);

	msr_filter->ranges[msr_filter->count] = (struct msr_bitmap_range) {
		.flags = user_range->flags,
		.base = user_range->base,
		.nmsrs = user_range->nmsrs,
		.bitmap = bitmap,
	};

	msr_filter->count++;
	return 0;
}

static int kvm_vm_ioctl_set_msr_filter(struct kvm *kvm, void __user *argp)
{
	struct kvm_msr_filter __user *user_msr_filter = argp;
	struct kvm_x86_msr_filter *new_filter, *old_filter;
	struct kvm_msr_filter filter;
	bool default_allow;
	bool empty = true;
	int r = 0;
	u32 i;

	if (copy_from_user(&filter, user_msr_filter, sizeof(filter)))
		return -EFAULT;

	for (i = 0; i < ARRAY_SIZE(filter.ranges); i++)
		empty &= !filter.ranges[i].nmsrs;

	default_allow = !(filter.flags & KVM_MSR_FILTER_DEFAULT_DENY);
	if (empty && !default_allow)
		return -EINVAL;

	new_filter = kvm_alloc_msr_filter(default_allow);
	if (!new_filter)
		return -ENOMEM;

	for (i = 0; i < ARRAY_SIZE(filter.ranges); i++) {
		r = kvm_add_msr_filter(new_filter, &filter.ranges[i]);
		if (r) {
			kvm_free_msr_filter(new_filter);
			return r;
		}
	}

	mutex_lock(&kvm->lock);

	/* The per-VM filter is protected by kvm->lock... */
	old_filter = srcu_dereference_check(kvm->arch.msr_filter, &kvm->srcu, 1);

	rcu_assign_pointer(kvm->arch.msr_filter, new_filter);
	synchronize_srcu(&kvm->srcu);

	kvm_free_msr_filter(old_filter);

	kvm_make_all_cpus_request(kvm, KVM_REQ_MSR_FILTER_CHANGED);
	mutex_unlock(&kvm->lock);

	return 0;
}

#ifdef CONFIG_HAVE_KVM_PM_NOTIFIER
static int kvm_arch_suspend_notifier(struct kvm *kvm)
{
	struct kvm_vcpu *vcpu;
	int i, ret = 0;

	mutex_lock(&kvm->lock);
	kvm_for_each_vcpu(i, vcpu, kvm) {
		if (!vcpu->arch.pv_time_enabled)
			continue;

		ret = kvm_set_guest_paused(vcpu);
		if (ret) {
			kvm_err("Failed to pause guest VCPU%d: %d\n",
				vcpu->vcpu_id, ret);
			break;
		}
	}
	mutex_unlock(&kvm->lock);

	return ret ? NOTIFY_BAD : NOTIFY_DONE;
}

int kvm_arch_pm_notifier(struct kvm *kvm, unsigned long state)
{
	switch (state) {
	case PM_HIBERNATION_PREPARE:
	case PM_SUSPEND_PREPARE:
		return kvm_arch_suspend_notifier(kvm);
	}

	return NOTIFY_DONE;
}
#endif /* CONFIG_HAVE_KVM_PM_NOTIFIER */

long kvm_arch_vm_ioctl(struct file *filp,
		       unsigned int ioctl, unsigned long arg)
{
	struct kvm *kvm = filp->private_data;
	void __user *argp = (void __user *)arg;
	int r = -ENOTTY;
	/*
	 * This union makes it completely explicit to gcc-3.x
	 * that these two variables' stack usage should be
	 * combined, not added together.
	 */
	union {
		struct kvm_pit_state ps;
		struct kvm_pit_state2 ps2;
		struct kvm_pit_config pit_config;
	} u;

	switch (ioctl) {
	case KVM_SET_TSS_ADDR:
		r = kvm_vm_ioctl_set_tss_addr(kvm, arg);
		break;
	case KVM_SET_IDENTITY_MAP_ADDR: {
		u64 ident_addr;

		mutex_lock(&kvm->lock);
		r = -EINVAL;
		if (kvm->created_vcpus)
			goto set_identity_unlock;
		r = -EFAULT;
		if (copy_from_user(&ident_addr, argp, sizeof(ident_addr)))
			goto set_identity_unlock;
		r = kvm_vm_ioctl_set_identity_map_addr(kvm, ident_addr);
set_identity_unlock:
		mutex_unlock(&kvm->lock);
		break;
	}
	case KVM_SET_NR_MMU_PAGES:
		r = kvm_vm_ioctl_set_nr_mmu_pages(kvm, arg);
		break;
	case KVM_GET_NR_MMU_PAGES:
		r = kvm_vm_ioctl_get_nr_mmu_pages(kvm);
		break;
	case KVM_CREATE_IRQCHIP: {
		mutex_lock(&kvm->lock);

		r = -EEXIST;
		if (irqchip_in_kernel(kvm))
			goto create_irqchip_unlock;

		r = -EINVAL;
		if (kvm->created_vcpus)
			goto create_irqchip_unlock;

		r = kvm_pic_init(kvm);
		if (r)
			goto create_irqchip_unlock;

		r = kvm_ioapic_init(kvm);
		if (r) {
			kvm_pic_destroy(kvm);
			goto create_irqchip_unlock;
		}

		r = kvm_setup_default_irq_routing(kvm);
		if (r) {
			kvm_ioapic_destroy(kvm);
			kvm_pic_destroy(kvm);
			goto create_irqchip_unlock;
		}
		/* Write kvm->irq_routing before enabling irqchip_in_kernel. */
		smp_wmb();
		kvm->arch.irqchip_mode = KVM_IRQCHIP_KERNEL;
	create_irqchip_unlock:
		mutex_unlock(&kvm->lock);
		break;
	}
	case KVM_CREATE_PIT:
		u.pit_config.flags = KVM_PIT_SPEAKER_DUMMY;
		goto create_pit;
	case KVM_CREATE_PIT2:
		r = -EFAULT;
		if (copy_from_user(&u.pit_config, argp,
				   sizeof(struct kvm_pit_config)))
			goto out;
	create_pit:
		mutex_lock(&kvm->lock);
		r = -EEXIST;
		if (kvm->arch.vpit)
			goto create_pit_unlock;
		r = -ENOMEM;
		kvm->arch.vpit = kvm_create_pit(kvm, u.pit_config.flags);
		if (kvm->arch.vpit)
			r = 0;
	create_pit_unlock:
		mutex_unlock(&kvm->lock);
		break;
	case KVM_GET_IRQCHIP: {
		/* 0: PIC master, 1: PIC slave, 2: IOAPIC */
		struct kvm_irqchip *chip;

		chip = memdup_user(argp, sizeof(*chip));
		if (IS_ERR(chip)) {
			r = PTR_ERR(chip);
			goto out;
		}

		r = -ENXIO;
		if (!irqchip_kernel(kvm))
			goto get_irqchip_out;
		r = kvm_vm_ioctl_get_irqchip(kvm, chip);
		if (r)
			goto get_irqchip_out;
		r = -EFAULT;
		if (copy_to_user(argp, chip, sizeof(*chip)))
			goto get_irqchip_out;
		r = 0;
	get_irqchip_out:
		kfree(chip);
		break;
	}
	case KVM_SET_IRQCHIP: {
		/* 0: PIC master, 1: PIC slave, 2: IOAPIC */
		struct kvm_irqchip *chip;

		chip = memdup_user(argp, sizeof(*chip));
		if (IS_ERR(chip)) {
			r = PTR_ERR(chip);
			goto out;
		}

		r = -ENXIO;
		if (!irqchip_kernel(kvm))
			goto set_irqchip_out;
		r = kvm_vm_ioctl_set_irqchip(kvm, chip);
	set_irqchip_out:
		kfree(chip);
		break;
	}
	case KVM_GET_PIT: {
		r = -EFAULT;
		if (copy_from_user(&u.ps, argp, sizeof(struct kvm_pit_state)))
			goto out;
		r = -ENXIO;
		if (!kvm->arch.vpit)
			goto out;
		r = kvm_vm_ioctl_get_pit(kvm, &u.ps);
		if (r)
			goto out;
		r = -EFAULT;
		if (copy_to_user(argp, &u.ps, sizeof(struct kvm_pit_state)))
			goto out;
		r = 0;
		break;
	}
	case KVM_SET_PIT: {
		r = -EFAULT;
		if (copy_from_user(&u.ps, argp, sizeof(u.ps)))
			goto out;
		mutex_lock(&kvm->lock);
		r = -ENXIO;
		if (!kvm->arch.vpit)
			goto set_pit_out;
		r = kvm_vm_ioctl_set_pit(kvm, &u.ps);
set_pit_out:
		mutex_unlock(&kvm->lock);
		break;
	}
	case KVM_GET_PIT2: {
		r = -ENXIO;
		if (!kvm->arch.vpit)
			goto out;
		r = kvm_vm_ioctl_get_pit2(kvm, &u.ps2);
		if (r)
			goto out;
		r = -EFAULT;
		if (copy_to_user(argp, &u.ps2, sizeof(u.ps2)))
			goto out;
		r = 0;
		break;
	}
	case KVM_SET_PIT2: {
		r = -EFAULT;
		if (copy_from_user(&u.ps2, argp, sizeof(u.ps2)))
			goto out;
		mutex_lock(&kvm->lock);
		r = -ENXIO;
		if (!kvm->arch.vpit)
			goto set_pit2_out;
		r = kvm_vm_ioctl_set_pit2(kvm, &u.ps2);
set_pit2_out:
		mutex_unlock(&kvm->lock);
		break;
	}
	case KVM_REINJECT_CONTROL: {
		struct kvm_reinject_control control;
		r =  -EFAULT;
		if (copy_from_user(&control, argp, sizeof(control)))
			goto out;
		r = -ENXIO;
		if (!kvm->arch.vpit)
			goto out;
		r = kvm_vm_ioctl_reinject(kvm, &control);
		break;
	}
	case KVM_SET_BOOT_CPU_ID:
		r = 0;
		mutex_lock(&kvm->lock);
		if (kvm->created_vcpus)
			r = -EBUSY;
		else
			kvm->arch.bsp_vcpu_id = arg;
		mutex_unlock(&kvm->lock);
		break;
#ifdef CONFIG_KVM_XEN
	case KVM_XEN_HVM_CONFIG: {
		struct kvm_xen_hvm_config xhc;
		r = -EFAULT;
		if (copy_from_user(&xhc, argp, sizeof(xhc)))
			goto out;
		r = kvm_xen_hvm_config(kvm, &xhc);
		break;
	}
	case KVM_XEN_HVM_GET_ATTR: {
		struct kvm_xen_hvm_attr xha;

		r = -EFAULT;
		if (copy_from_user(&xha, argp, sizeof(xha)))
			goto out;
		r = kvm_xen_hvm_get_attr(kvm, &xha);
		if (!r && copy_to_user(argp, &xha, sizeof(xha)))
			r = -EFAULT;
		break;
	}
	case KVM_XEN_HVM_SET_ATTR: {
		struct kvm_xen_hvm_attr xha;

		r = -EFAULT;
		if (copy_from_user(&xha, argp, sizeof(xha)))
			goto out;
		r = kvm_xen_hvm_set_attr(kvm, &xha);
		break;
	}
#endif
	case KVM_SET_CLOCK: {
		struct kvm_arch *ka = &kvm->arch;
		struct kvm_clock_data user_ns;
		u64 now_ns;

		r = -EFAULT;
		if (copy_from_user(&user_ns, argp, sizeof(user_ns)))
			goto out;

		r = -EINVAL;
		if (user_ns.flags)
			goto out;

		r = 0;
		/*
		 * TODO: userspace has to take care of races with VCPU_RUN, so
		 * kvm_gen_update_masterclock() can be cut down to locked
		 * pvclock_update_vm_gtod_copy().
		 */
		kvm_gen_update_masterclock(kvm);

		/*
		 * This pairs with kvm_guest_time_update(): when masterclock is
		 * in use, we use master_kernel_ns + kvmclock_offset to set
		 * unsigned 'system_time' so if we use get_kvmclock_ns() (which
		 * is slightly ahead) here we risk going negative on unsigned
		 * 'system_time' when 'user_ns.clock' is very small.
		 */
		raw_spin_lock_irq(&ka->pvclock_gtod_sync_lock);
		if (kvm->arch.use_master_clock)
			now_ns = ka->master_kernel_ns;
		else
			now_ns = get_kvmclock_base_ns();
		ka->kvmclock_offset = user_ns.clock - now_ns;
		raw_spin_unlock_irq(&ka->pvclock_gtod_sync_lock);

		kvm_make_all_cpus_request(kvm, KVM_REQ_CLOCK_UPDATE);
		break;
	}
	case KVM_GET_CLOCK: {
		struct kvm_clock_data user_ns;
		u64 now_ns;

		now_ns = get_kvmclock_ns(kvm);
		user_ns.clock = now_ns;
		user_ns.flags = kvm->arch.use_master_clock ? KVM_CLOCK_TSC_STABLE : 0;
		memset(&user_ns.pad, 0, sizeof(user_ns.pad));

		r = -EFAULT;
		if (copy_to_user(argp, &user_ns, sizeof(user_ns)))
			goto out;
		r = 0;
		break;
	}
	case KVM_MEMORY_ENCRYPT_OP: {
		r = -ENOTTY;
		if (kvm_x86_ops.mem_enc_op)
			r = static_call(kvm_x86_mem_enc_op)(kvm, argp);
		break;
	}
	case KVM_MEMORY_ENCRYPT_REG_REGION: {
		struct kvm_enc_region region;

		r = -EFAULT;
		if (copy_from_user(&region, argp, sizeof(region)))
			goto out;

		r = -ENOTTY;
		if (kvm_x86_ops.mem_enc_reg_region)
			r = static_call(kvm_x86_mem_enc_reg_region)(kvm, &region);
		break;
	}
	case KVM_MEMORY_ENCRYPT_UNREG_REGION: {
		struct kvm_enc_region region;

		r = -EFAULT;
		if (copy_from_user(&region, argp, sizeof(region)))
			goto out;

		r = -ENOTTY;
		if (kvm_x86_ops.mem_enc_unreg_region)
			r = static_call(kvm_x86_mem_enc_unreg_region)(kvm, &region);
		break;
	}
	case KVM_HYPERV_EVENTFD: {
		struct kvm_hyperv_eventfd hvevfd;

		r = -EFAULT;
		if (copy_from_user(&hvevfd, argp, sizeof(hvevfd)))
			goto out;
		r = kvm_vm_ioctl_hv_eventfd(kvm, &hvevfd);
		break;
	}
	case KVM_SET_PMU_EVENT_FILTER:
		r = kvm_vm_ioctl_set_pmu_event_filter(kvm, argp);
		break;
	case KVM_X86_SET_MSR_FILTER:
		r = kvm_vm_ioctl_set_msr_filter(kvm, argp);
		break;
	default:
		r = -ENOTTY;
	}
out:
	return r;
}

static void kvm_init_msr_list(void)
{
	struct x86_pmu_capability x86_pmu;
	u32 dummy[2];
	unsigned i;

	BUILD_BUG_ON_MSG(INTEL_PMC_MAX_FIXED != 4,
			 "Please update the fixed PMCs in msrs_to_saved_all[]");

	perf_get_x86_pmu_capability(&x86_pmu);

	num_msrs_to_save = 0;
	num_emulated_msrs = 0;
	num_msr_based_features = 0;

	for (i = 0; i < ARRAY_SIZE(msrs_to_save_all); i++) {
		if (rdmsr_safe(msrs_to_save_all[i], &dummy[0], &dummy[1]) < 0)
			continue;

		/*
		 * Even MSRs that are valid in the host may not be exposed
		 * to the guests in some cases.
		 */
		switch (msrs_to_save_all[i]) {
		case MSR_IA32_BNDCFGS:
			if (!kvm_mpx_supported())
				continue;
			break;
		case MSR_TSC_AUX:
			if (!kvm_cpu_cap_has(X86_FEATURE_RDTSCP) &&
			    !kvm_cpu_cap_has(X86_FEATURE_RDPID))
				continue;
			break;
		case MSR_IA32_UMWAIT_CONTROL:
			if (!kvm_cpu_cap_has(X86_FEATURE_WAITPKG))
				continue;
			break;
		case MSR_IA32_RTIT_CTL:
		case MSR_IA32_RTIT_STATUS:
			if (!kvm_cpu_cap_has(X86_FEATURE_INTEL_PT))
				continue;
			break;
		case MSR_IA32_RTIT_CR3_MATCH:
			if (!kvm_cpu_cap_has(X86_FEATURE_INTEL_PT) ||
			    !intel_pt_validate_hw_cap(PT_CAP_cr3_filtering))
				continue;
			break;
		case MSR_IA32_RTIT_OUTPUT_BASE:
		case MSR_IA32_RTIT_OUTPUT_MASK:
			if (!kvm_cpu_cap_has(X86_FEATURE_INTEL_PT) ||
				(!intel_pt_validate_hw_cap(PT_CAP_topa_output) &&
				 !intel_pt_validate_hw_cap(PT_CAP_single_range_output)))
				continue;
			break;
		case MSR_IA32_RTIT_ADDR0_A ... MSR_IA32_RTIT_ADDR3_B:
			if (!kvm_cpu_cap_has(X86_FEATURE_INTEL_PT) ||
				msrs_to_save_all[i] - MSR_IA32_RTIT_ADDR0_A >=
				intel_pt_validate_hw_cap(PT_CAP_num_address_ranges) * 2)
				continue;
			break;
		case MSR_ARCH_PERFMON_PERFCTR0 ... MSR_ARCH_PERFMON_PERFCTR0 + 17:
			if (msrs_to_save_all[i] - MSR_ARCH_PERFMON_PERFCTR0 >=
			    min(INTEL_PMC_MAX_GENERIC, x86_pmu.num_counters_gp))
				continue;
			break;
		case MSR_ARCH_PERFMON_EVENTSEL0 ... MSR_ARCH_PERFMON_EVENTSEL0 + 17:
			if (msrs_to_save_all[i] - MSR_ARCH_PERFMON_EVENTSEL0 >=
			    min(INTEL_PMC_MAX_GENERIC, x86_pmu.num_counters_gp))
				continue;
			break;
		default:
			break;
		}

		msrs_to_save[num_msrs_to_save++] = msrs_to_save_all[i];
	}

	for (i = 0; i < ARRAY_SIZE(emulated_msrs_all); i++) {
		if (!static_call(kvm_x86_has_emulated_msr)(NULL, emulated_msrs_all[i]))
			continue;

		emulated_msrs[num_emulated_msrs++] = emulated_msrs_all[i];
	}

	for (i = 0; i < ARRAY_SIZE(msr_based_features_all); i++) {
		struct kvm_msr_entry msr;

		msr.index = msr_based_features_all[i];
		if (kvm_get_msr_feature(&msr))
			continue;

		msr_based_features[num_msr_based_features++] = msr_based_features_all[i];
	}
}

static int vcpu_mmio_write(struct kvm_vcpu *vcpu, gpa_t addr, int len,
			   const void *v)
{
	int handled = 0;
	int n;

	do {
		n = min(len, 8);
		if (!(lapic_in_kernel(vcpu) &&
		      !kvm_iodevice_write(vcpu, &vcpu->arch.apic->dev, addr, n, v))
		    && kvm_io_bus_write(vcpu, KVM_MMIO_BUS, addr, n, v))
			break;
		handled += n;
		addr += n;
		len -= n;
		v += n;
	} while (len);

	return handled;
}

static int vcpu_mmio_read(struct kvm_vcpu *vcpu, gpa_t addr, int len, void *v)
{
	int handled = 0;
	int n;

	do {
		n = min(len, 8);
		if (!(lapic_in_kernel(vcpu) &&
		      !kvm_iodevice_read(vcpu, &vcpu->arch.apic->dev,
					 addr, n, v))
		    && kvm_io_bus_read(vcpu, KVM_MMIO_BUS, addr, n, v))
			break;
		trace_kvm_mmio(KVM_TRACE_MMIO_READ, n, addr, v);
		handled += n;
		addr += n;
		len -= n;
		v += n;
	} while (len);

	return handled;
}

static void kvm_set_segment(struct kvm_vcpu *vcpu,
			struct kvm_segment *var, int seg)
{
	static_call(kvm_x86_set_segment)(vcpu, var, seg);
}

void kvm_get_segment(struct kvm_vcpu *vcpu,
		     struct kvm_segment *var, int seg)
{
	static_call(kvm_x86_get_segment)(vcpu, var, seg);
}

gpa_t translate_nested_gpa(struct kvm_vcpu *vcpu, gpa_t gpa, u32 access,
			   struct x86_exception *exception)
{
	gpa_t t_gpa;

	BUG_ON(!mmu_is_nested(vcpu));

	/* NPT walks are always user-walks */
	access |= PFERR_USER_MASK;
	t_gpa  = vcpu->arch.mmu->gva_to_gpa(vcpu, gpa, access, exception);

	return t_gpa;
}

gpa_t kvm_mmu_gva_to_gpa_read(struct kvm_vcpu *vcpu, gva_t gva,
			      struct x86_exception *exception)
{
	u32 access = (static_call(kvm_x86_get_cpl)(vcpu) == 3) ? PFERR_USER_MASK : 0;
	return vcpu->arch.walk_mmu->gva_to_gpa(vcpu, gva, access, exception);
}
EXPORT_SYMBOL_GPL(kvm_mmu_gva_to_gpa_read);

 gpa_t kvm_mmu_gva_to_gpa_fetch(struct kvm_vcpu *vcpu, gva_t gva,
				struct x86_exception *exception)
{
	u32 access = (static_call(kvm_x86_get_cpl)(vcpu) == 3) ? PFERR_USER_MASK : 0;
	access |= PFERR_FETCH_MASK;
	return vcpu->arch.walk_mmu->gva_to_gpa(vcpu, gva, access, exception);
}

gpa_t kvm_mmu_gva_to_gpa_write(struct kvm_vcpu *vcpu, gva_t gva,
			       struct x86_exception *exception)
{
	u32 access = (static_call(kvm_x86_get_cpl)(vcpu) == 3) ? PFERR_USER_MASK : 0;
	access |= PFERR_WRITE_MASK;
	return vcpu->arch.walk_mmu->gva_to_gpa(vcpu, gva, access, exception);
}
EXPORT_SYMBOL_GPL(kvm_mmu_gva_to_gpa_write);

/* uses this to access any guest's mapped memory without checking CPL */
gpa_t kvm_mmu_gva_to_gpa_system(struct kvm_vcpu *vcpu, gva_t gva,
				struct x86_exception *exception)
{
	return vcpu->arch.walk_mmu->gva_to_gpa(vcpu, gva, 0, exception);
}

static int kvm_read_guest_virt_helper(gva_t addr, void *val, unsigned int bytes,
				      struct kvm_vcpu *vcpu, u32 access,
				      struct x86_exception *exception)
{
	void *data = val;
	int r = X86EMUL_CONTINUE;

	while (bytes) {
		gpa_t gpa = vcpu->arch.walk_mmu->gva_to_gpa(vcpu, addr, access,
							    exception);
		unsigned offset = addr & (PAGE_SIZE-1);
		unsigned toread = min(bytes, (unsigned)PAGE_SIZE - offset);
		int ret;

		if (gpa == UNMAPPED_GVA)
			return X86EMUL_PROPAGATE_FAULT;
		ret = kvm_vcpu_read_guest_page(vcpu, gpa >> PAGE_SHIFT, data,
					       offset, toread);
		if (ret < 0) {
			r = X86EMUL_IO_NEEDED;
			goto out;
		}

		bytes -= toread;
		data += toread;
		addr += toread;
	}
out:
	return r;
}

/* used for instruction fetching */
static int kvm_fetch_guest_virt(struct x86_emulate_ctxt *ctxt,
				gva_t addr, void *val, unsigned int bytes,
				struct x86_exception *exception)
{
	struct kvm_vcpu *vcpu = emul_to_vcpu(ctxt);
	u32 access = (static_call(kvm_x86_get_cpl)(vcpu) == 3) ? PFERR_USER_MASK : 0;
	unsigned offset;
	int ret;

	/* Inline kvm_read_guest_virt_helper for speed.  */
	gpa_t gpa = vcpu->arch.walk_mmu->gva_to_gpa(vcpu, addr, access|PFERR_FETCH_MASK,
						    exception);
	if (unlikely(gpa == UNMAPPED_GVA))
		return X86EMUL_PROPAGATE_FAULT;

	offset = addr & (PAGE_SIZE-1);
	if (WARN_ON(offset + bytes > PAGE_SIZE))
		bytes = (unsigned)PAGE_SIZE - offset;
	ret = kvm_vcpu_read_guest_page(vcpu, gpa >> PAGE_SHIFT, val,
				       offset, bytes);
	if (unlikely(ret < 0))
		return X86EMUL_IO_NEEDED;

	return X86EMUL_CONTINUE;
}

int kvm_read_guest_virt(struct kvm_vcpu *vcpu,
			       gva_t addr, void *val, unsigned int bytes,
			       struct x86_exception *exception)
{
	u32 access = (static_call(kvm_x86_get_cpl)(vcpu) == 3) ? PFERR_USER_MASK : 0;

	/*
	 * FIXME: this should call handle_emulation_failure if X86EMUL_IO_NEEDED
	 * is returned, but our callers are not ready for that and they blindly
	 * call kvm_inject_page_fault.  Ensure that they at least do not leak
	 * uninitialized kernel stack memory into cr2 and error code.
	 */
	memset(exception, 0, sizeof(*exception));
	return kvm_read_guest_virt_helper(addr, val, bytes, vcpu, access,
					  exception);
}
EXPORT_SYMBOL_GPL(kvm_read_guest_virt);

static int emulator_read_std(struct x86_emulate_ctxt *ctxt,
			     gva_t addr, void *val, unsigned int bytes,
			     struct x86_exception *exception, bool system)
{
	struct kvm_vcpu *vcpu = emul_to_vcpu(ctxt);
	u32 access = 0;

	if (!system && static_call(kvm_x86_get_cpl)(vcpu) == 3)
		access |= PFERR_USER_MASK;

	return kvm_read_guest_virt_helper(addr, val, bytes, vcpu, access, exception);
}

static int kvm_read_guest_phys_system(struct x86_emulate_ctxt *ctxt,
		unsigned long addr, void *val, unsigned int bytes)
{
	struct kvm_vcpu *vcpu = emul_to_vcpu(ctxt);
	int r = kvm_vcpu_read_guest(vcpu, addr, val, bytes);

	return r < 0 ? X86EMUL_IO_NEEDED : X86EMUL_CONTINUE;
}

static int kvm_write_guest_virt_helper(gva_t addr, void *val, unsigned int bytes,
				      struct kvm_vcpu *vcpu, u32 access,
				      struct x86_exception *exception)
{
	void *data = val;
	int r = X86EMUL_CONTINUE;

	while (bytes) {
		gpa_t gpa =  vcpu->arch.walk_mmu->gva_to_gpa(vcpu, addr,
							     access,
							     exception);
		unsigned offset = addr & (PAGE_SIZE-1);
		unsigned towrite = min(bytes, (unsigned)PAGE_SIZE - offset);
		int ret;

		if (gpa == UNMAPPED_GVA)
			return X86EMUL_PROPAGATE_FAULT;
		ret = kvm_vcpu_write_guest(vcpu, gpa, data, towrite);
		if (ret < 0) {
			r = X86EMUL_IO_NEEDED;
			goto out;
		}

		bytes -= towrite;
		data += towrite;
		addr += towrite;
	}
out:
	return r;
}

static int emulator_write_std(struct x86_emulate_ctxt *ctxt, gva_t addr, void *val,
			      unsigned int bytes, struct x86_exception *exception,
			      bool system)
{
	struct kvm_vcpu *vcpu = emul_to_vcpu(ctxt);
	u32 access = PFERR_WRITE_MASK;

	if (!system && static_call(kvm_x86_get_cpl)(vcpu) == 3)
		access |= PFERR_USER_MASK;

	return kvm_write_guest_virt_helper(addr, val, bytes, vcpu,
					   access, exception);
}

int kvm_write_guest_virt_system(struct kvm_vcpu *vcpu, gva_t addr, void *val,
				unsigned int bytes, struct x86_exception *exception)
{
	/* kvm_write_guest_virt_system can pull in tons of pages. */
	vcpu->arch.l1tf_flush_l1d = true;

	return kvm_write_guest_virt_helper(addr, val, bytes, vcpu,
					   PFERR_WRITE_MASK, exception);
}
EXPORT_SYMBOL_GPL(kvm_write_guest_virt_system);

int handle_ud(struct kvm_vcpu *vcpu)
{
	static const char kvm_emulate_prefix[] = { __KVM_EMULATE_PREFIX };
	int emul_type = EMULTYPE_TRAP_UD;
	char sig[5]; /* ud2; .ascii "kvm" */
	struct x86_exception e;

	if (unlikely(!static_call(kvm_x86_can_emulate_instruction)(vcpu, NULL, 0)))
		return 1;

	if (force_emulation_prefix &&
	    kvm_read_guest_virt(vcpu, kvm_get_linear_rip(vcpu),
				sig, sizeof(sig), &e) == 0 &&
	    memcmp(sig, kvm_emulate_prefix, sizeof(sig)) == 0) {
		kvm_rip_write(vcpu, kvm_rip_read(vcpu) + sizeof(sig));
		emul_type = EMULTYPE_TRAP_UD_FORCED;
	}

	return kvm_emulate_instruction(vcpu, emul_type);
}
EXPORT_SYMBOL_GPL(handle_ud);

static int vcpu_is_mmio_gpa(struct kvm_vcpu *vcpu, unsigned long gva,
			    gpa_t gpa, bool write)
{
	/* For APIC access vmexit */
	if ((gpa & PAGE_MASK) == APIC_DEFAULT_PHYS_BASE)
		return 1;

	if (vcpu_match_mmio_gpa(vcpu, gpa)) {
		trace_vcpu_match_mmio(gva, gpa, write, true);
		return 1;
	}

	return 0;
}

static int vcpu_mmio_gva_to_gpa(struct kvm_vcpu *vcpu, unsigned long gva,
				gpa_t *gpa, struct x86_exception *exception,
				bool write)
{
	u32 access = ((static_call(kvm_x86_get_cpl)(vcpu) == 3) ? PFERR_USER_MASK : 0)
		| (write ? PFERR_WRITE_MASK : 0);

	/*
	 * currently PKRU is only applied to ept enabled guest so
	 * there is no pkey in EPT page table for L1 guest or EPT
	 * shadow page table for L2 guest.
	 */
	if (vcpu_match_mmio_gva(vcpu, gva) && (!is_paging(vcpu) ||
	    !permission_fault(vcpu, vcpu->arch.walk_mmu,
			      vcpu->arch.mmio_access, 0, access))) {
		*gpa = vcpu->arch.mmio_gfn << PAGE_SHIFT |
					(gva & (PAGE_SIZE - 1));
		trace_vcpu_match_mmio(gva, *gpa, write, false);
		return 1;
	}

	*gpa = vcpu->arch.walk_mmu->gva_to_gpa(vcpu, gva, access, exception);

	if (*gpa == UNMAPPED_GVA)
		return -1;

	return vcpu_is_mmio_gpa(vcpu, gva, *gpa, write);
}

int emulator_write_phys(struct kvm_vcpu *vcpu, gpa_t gpa,
			const void *val, int bytes)
{
	int ret;

	ret = kvm_vcpu_write_guest(vcpu, gpa, val, bytes);
	if (ret < 0)
		return 0;
	kvm_page_track_write(vcpu, gpa, val, bytes);
	return 1;
}

struct read_write_emulator_ops {
	int (*read_write_prepare)(struct kvm_vcpu *vcpu, void *val,
				  int bytes);
	int (*read_write_emulate)(struct kvm_vcpu *vcpu, gpa_t gpa,
				  void *val, int bytes);
	int (*read_write_mmio)(struct kvm_vcpu *vcpu, gpa_t gpa,
			       int bytes, void *val);
	int (*read_write_exit_mmio)(struct kvm_vcpu *vcpu, gpa_t gpa,
				    void *val, int bytes);
	bool write;
};

static int read_prepare(struct kvm_vcpu *vcpu, void *val, int bytes)
{
	if (vcpu->mmio_read_completed) {
		trace_kvm_mmio(KVM_TRACE_MMIO_READ, bytes,
			       vcpu->mmio_fragments[0].gpa, val);
		vcpu->mmio_read_completed = 0;
		return 1;
	}

	return 0;
}

static int read_emulate(struct kvm_vcpu *vcpu, gpa_t gpa,
			void *val, int bytes)
{
	return !kvm_vcpu_read_guest(vcpu, gpa, val, bytes);
}

static int write_emulate(struct kvm_vcpu *vcpu, gpa_t gpa,
			 void *val, int bytes)
{
	return emulator_write_phys(vcpu, gpa, val, bytes);
}

static int write_mmio(struct kvm_vcpu *vcpu, gpa_t gpa, int bytes, void *val)
{
	trace_kvm_mmio(KVM_TRACE_MMIO_WRITE, bytes, gpa, val);
	return vcpu_mmio_write(vcpu, gpa, bytes, val);
}

static int read_exit_mmio(struct kvm_vcpu *vcpu, gpa_t gpa,
			  void *val, int bytes)
{
	trace_kvm_mmio(KVM_TRACE_MMIO_READ_UNSATISFIED, bytes, gpa, NULL);
	return X86EMUL_IO_NEEDED;
}

static int write_exit_mmio(struct kvm_vcpu *vcpu, gpa_t gpa,
			   void *val, int bytes)
{
	struct kvm_mmio_fragment *frag = &vcpu->mmio_fragments[0];

	memcpy(vcpu->run->mmio.data, frag->data, min(8u, frag->len));
	return X86EMUL_CONTINUE;
}

static const struct read_write_emulator_ops read_emultor = {
	.read_write_prepare = read_prepare,
	.read_write_emulate = read_emulate,
	.read_write_mmio = vcpu_mmio_read,
	.read_write_exit_mmio = read_exit_mmio,
};

static const struct read_write_emulator_ops write_emultor = {
	.read_write_emulate = write_emulate,
	.read_write_mmio = write_mmio,
	.read_write_exit_mmio = write_exit_mmio,
	.write = true,
};

static int emulator_read_write_onepage(unsigned long addr, void *val,
				       unsigned int bytes,
				       struct x86_exception *exception,
				       struct kvm_vcpu *vcpu,
				       const struct read_write_emulator_ops *ops)
{
	gpa_t gpa;
	int handled, ret;
	bool write = ops->write;
	struct kvm_mmio_fragment *frag;
	struct x86_emulate_ctxt *ctxt = vcpu->arch.emulate_ctxt;

	/*
	 * If the exit was due to a NPF we may already have a GPA.
	 * If the GPA is present, use it to avoid the GVA to GPA table walk.
	 * Note, this cannot be used on string operations since string
	 * operation using rep will only have the initial GPA from the NPF
	 * occurred.
	 */
	if (ctxt->gpa_available && emulator_can_use_gpa(ctxt) &&
	    (addr & ~PAGE_MASK) == (ctxt->gpa_val & ~PAGE_MASK)) {
		gpa = ctxt->gpa_val;
		ret = vcpu_is_mmio_gpa(vcpu, addr, gpa, write);
	} else {
		ret = vcpu_mmio_gva_to_gpa(vcpu, addr, &gpa, exception, write);
		if (ret < 0)
			return X86EMUL_PROPAGATE_FAULT;
	}

	if (!ret && ops->read_write_emulate(vcpu, gpa, val, bytes))
		return X86EMUL_CONTINUE;

	/*
	 * Is this MMIO handled locally?
	 */
	handled = ops->read_write_mmio(vcpu, gpa, bytes, val);
	if (handled == bytes)
		return X86EMUL_CONTINUE;

	gpa += handled;
	bytes -= handled;
	val += handled;

	WARN_ON(vcpu->mmio_nr_fragments >= KVM_MAX_MMIO_FRAGMENTS);
	frag = &vcpu->mmio_fragments[vcpu->mmio_nr_fragments++];
	frag->gpa = gpa;
	frag->data = val;
	frag->len = bytes;
	return X86EMUL_CONTINUE;
}

static int emulator_read_write(struct x86_emulate_ctxt *ctxt,
			unsigned long addr,
			void *val, unsigned int bytes,
			struct x86_exception *exception,
			const struct read_write_emulator_ops *ops)
{
	struct kvm_vcpu *vcpu = emul_to_vcpu(ctxt);
	gpa_t gpa;
	int rc;

	if (ops->read_write_prepare &&
		  ops->read_write_prepare(vcpu, val, bytes))
		return X86EMUL_CONTINUE;

	vcpu->mmio_nr_fragments = 0;

	/* Crossing a page boundary? */
	if (((addr + bytes - 1) ^ addr) & PAGE_MASK) {
		int now;

		now = -addr & ~PAGE_MASK;
		rc = emulator_read_write_onepage(addr, val, now, exception,
						 vcpu, ops);

		if (rc != X86EMUL_CONTINUE)
			return rc;
		addr += now;
		if (ctxt->mode != X86EMUL_MODE_PROT64)
			addr = (u32)addr;
		val += now;
		bytes -= now;
	}

	rc = emulator_read_write_onepage(addr, val, bytes, exception,
					 vcpu, ops);
	if (rc != X86EMUL_CONTINUE)
		return rc;

	if (!vcpu->mmio_nr_fragments)
		return rc;

	gpa = vcpu->mmio_fragments[0].gpa;

	vcpu->mmio_needed = 1;
	vcpu->mmio_cur_fragment = 0;

	vcpu->run->mmio.len = min(8u, vcpu->mmio_fragments[0].len);
	vcpu->run->mmio.is_write = vcpu->mmio_is_write = ops->write;
	vcpu->run->exit_reason = KVM_EXIT_MMIO;
	vcpu->run->mmio.phys_addr = gpa;

	return ops->read_write_exit_mmio(vcpu, gpa, val, bytes);
}

static int emulator_read_emulated(struct x86_emulate_ctxt *ctxt,
				  unsigned long addr,
				  void *val,
				  unsigned int bytes,
				  struct x86_exception *exception)
{
	return emulator_read_write(ctxt, addr, val, bytes,
				   exception, &read_emultor);
}

static int emulator_write_emulated(struct x86_emulate_ctxt *ctxt,
			    unsigned long addr,
			    const void *val,
			    unsigned int bytes,
			    struct x86_exception *exception)
{
	return emulator_read_write(ctxt, addr, (void *)val, bytes,
				   exception, &write_emultor);
}

#define emulator_try_cmpxchg_user(t, ptr, old, new) \
	(__try_cmpxchg_user((t __user *)(ptr), (t *)(old), *(t *)(new), efault ## t))

static int emulator_cmpxchg_emulated(struct x86_emulate_ctxt *ctxt,
				     unsigned long addr,
				     const void *old,
				     const void *new,
				     unsigned int bytes,
				     struct x86_exception *exception)
{
	struct kvm_vcpu *vcpu = emul_to_vcpu(ctxt);
	u64 page_line_mask;
	unsigned long hva;
	gpa_t gpa;
	int r;

	/* guests cmpxchg8b have to be emulated atomically */
	if (bytes > 8 || (bytes & (bytes - 1)))
		goto emul_write;

	gpa = kvm_mmu_gva_to_gpa_write(vcpu, addr, NULL);

	if (gpa == UNMAPPED_GVA ||
	    (gpa & PAGE_MASK) == APIC_DEFAULT_PHYS_BASE)
		goto emul_write;

	/*
	 * Emulate the atomic as a straight write to avoid #AC if SLD is
	 * enabled in the host and the access splits a cache line.
	 */
	if (boot_cpu_has(X86_FEATURE_SPLIT_LOCK_DETECT))
		page_line_mask = ~(cache_line_size() - 1);
	else
		page_line_mask = PAGE_MASK;

	if (((gpa + bytes - 1) & page_line_mask) != (gpa & page_line_mask))
		goto emul_write;

	hva = kvm_vcpu_gfn_to_hva(vcpu, gpa_to_gfn(gpa));
	if (kvm_is_error_hva(hva))
		goto emul_write;

	hva += offset_in_page(gpa);

	switch (bytes) {
	case 1:
		r = emulator_try_cmpxchg_user(u8, hva, old, new);
		break;
	case 2:
		r = emulator_try_cmpxchg_user(u16, hva, old, new);
		break;
	case 4:
		r = emulator_try_cmpxchg_user(u32, hva, old, new);
		break;
	case 8:
		r = emulator_try_cmpxchg_user(u64, hva, old, new);
		break;
	default:
		BUG();
	}

	if (r < 0)
		goto emul_write;
	if (r)
		return X86EMUL_CMPXCHG_FAILED;

	kvm_page_track_write(vcpu, gpa, new, bytes);

	return X86EMUL_CONTINUE;

emul_write:
	printk_once(KERN_WARNING "kvm: emulating exchange as write\n");

	return emulator_write_emulated(ctxt, addr, new, bytes, exception);
}

static int kernel_pio(struct kvm_vcpu *vcpu, void *pd)
{
	int r = 0, i;

	for (i = 0; i < vcpu->arch.pio.count; i++) {
		if (vcpu->arch.pio.in)
			r = kvm_io_bus_read(vcpu, KVM_PIO_BUS, vcpu->arch.pio.port,
					    vcpu->arch.pio.size, pd);
		else
			r = kvm_io_bus_write(vcpu, KVM_PIO_BUS,
					     vcpu->arch.pio.port, vcpu->arch.pio.size,
					     pd);
		if (r)
			break;
		pd += vcpu->arch.pio.size;
	}
	return r;
}

static int emulator_pio_in_out(struct kvm_vcpu *vcpu, int size,
			       unsigned short port,
			       unsigned int count, bool in)
{
	vcpu->arch.pio.port = port;
	vcpu->arch.pio.in = in;
	vcpu->arch.pio.count  = count;
	vcpu->arch.pio.size = size;

	if (!kernel_pio(vcpu, vcpu->arch.pio_data))
		return 1;

	vcpu->run->exit_reason = KVM_EXIT_IO;
	vcpu->run->io.direction = in ? KVM_EXIT_IO_IN : KVM_EXIT_IO_OUT;
	vcpu->run->io.size = size;
	vcpu->run->io.data_offset = KVM_PIO_PAGE_OFFSET * PAGE_SIZE;
	vcpu->run->io.count = count;
	vcpu->run->io.port = port;

	return 0;
}

static int __emulator_pio_in(struct kvm_vcpu *vcpu, int size,
			     unsigned short port, unsigned int count)
{
	WARN_ON(vcpu->arch.pio.count);
	memset(vcpu->arch.pio_data, 0, size * count);
	return emulator_pio_in_out(vcpu, size, port, count, true);
}

static void complete_emulator_pio_in(struct kvm_vcpu *vcpu, void *val)
{
	int size = vcpu->arch.pio.size;
	unsigned count = vcpu->arch.pio.count;
	memcpy(val, vcpu->arch.pio_data, size * count);
	trace_kvm_pio(KVM_PIO_IN, vcpu->arch.pio.port, size, count, vcpu->arch.pio_data);
	vcpu->arch.pio.count = 0;
}

static int emulator_pio_in(struct kvm_vcpu *vcpu, int size,
			   unsigned short port, void *val, unsigned int count)
{
	if (vcpu->arch.pio.count) {
		/*
		 * Complete a previous iteration that required userspace I/O.
		 * Note, @count isn't guaranteed to match pio.count as userspace
		 * can modify ECX before rerunning the vCPU.  Ignore any such
		 * shenanigans as KVM doesn't support modifying the rep count,
		 * and the emulator ensures @count doesn't overflow the buffer.
		 */
	} else {
		int r = __emulator_pio_in(vcpu, size, port, count);
		if (!r)
			return r;

		/* Results already available, fall through.  */
	}

	complete_emulator_pio_in(vcpu, val);
	return 1;
}

static int emulator_pio_in_emulated(struct x86_emulate_ctxt *ctxt,
				    int size, unsigned short port, void *val,
				    unsigned int count)
{
	return emulator_pio_in(emul_to_vcpu(ctxt), size, port, val, count);

}

static int emulator_pio_out(struct kvm_vcpu *vcpu, int size,
			    unsigned short port, const void *val,
			    unsigned int count)
{
	int ret;

	memcpy(vcpu->arch.pio_data, val, size * count);
	trace_kvm_pio(KVM_PIO_OUT, port, size, count, vcpu->arch.pio_data);
	ret = emulator_pio_in_out(vcpu, size, port, count, false);
	if (ret)
                vcpu->arch.pio.count = 0;

        return ret;
}

static int emulator_pio_out_emulated(struct x86_emulate_ctxt *ctxt,
				     int size, unsigned short port,
				     const void *val, unsigned int count)
{
	return emulator_pio_out(emul_to_vcpu(ctxt), size, port, val, count);
}

static unsigned long get_segment_base(struct kvm_vcpu *vcpu, int seg)
{
	return static_call(kvm_x86_get_segment_base)(vcpu, seg);
}

static void emulator_invlpg(struct x86_emulate_ctxt *ctxt, ulong address)
{
	kvm_mmu_invlpg(emul_to_vcpu(ctxt), address);
}

static int kvm_emulate_wbinvd_noskip(struct kvm_vcpu *vcpu)
{
	if (!need_emulate_wbinvd(vcpu))
		return X86EMUL_CONTINUE;

	if (static_call(kvm_x86_has_wbinvd_exit)()) {
		int cpu = get_cpu();

		cpumask_set_cpu(cpu, vcpu->arch.wbinvd_dirty_mask);
		on_each_cpu_mask(vcpu->arch.wbinvd_dirty_mask,
				wbinvd_ipi, NULL, 1);
		put_cpu();
		cpumask_clear(vcpu->arch.wbinvd_dirty_mask);
	} else
		wbinvd();
	return X86EMUL_CONTINUE;
}

int kvm_emulate_wbinvd(struct kvm_vcpu *vcpu)
{
	kvm_emulate_wbinvd_noskip(vcpu);
	return kvm_skip_emulated_instruction(vcpu);
}
EXPORT_SYMBOL_GPL(kvm_emulate_wbinvd);



static void emulator_wbinvd(struct x86_emulate_ctxt *ctxt)
{
	kvm_emulate_wbinvd_noskip(emul_to_vcpu(ctxt));
}

static void emulator_get_dr(struct x86_emulate_ctxt *ctxt, int dr,
			    unsigned long *dest)
{
	kvm_get_dr(emul_to_vcpu(ctxt), dr, dest);
}

static int emulator_set_dr(struct x86_emulate_ctxt *ctxt, int dr,
			   unsigned long value)
{

	return kvm_set_dr(emul_to_vcpu(ctxt), dr, value);
}

static u64 mk_cr_64(u64 curr_cr, u32 new_val)
{
	return (curr_cr & ~((1ULL << 32) - 1)) | new_val;
}

static unsigned long emulator_get_cr(struct x86_emulate_ctxt *ctxt, int cr)
{
	struct kvm_vcpu *vcpu = emul_to_vcpu(ctxt);
	unsigned long value;

	switch (cr) {
	case 0:
		value = kvm_read_cr0(vcpu);
		break;
	case 2:
		value = vcpu->arch.cr2;
		break;
	case 3:
		value = kvm_read_cr3(vcpu);
		break;
	case 4:
		value = kvm_read_cr4(vcpu);
		break;
	case 8:
		value = kvm_get_cr8(vcpu);
		break;
	default:
		kvm_err("%s: unexpected cr %u\n", __func__, cr);
		return 0;
	}

	return value;
}

static int emulator_set_cr(struct x86_emulate_ctxt *ctxt, int cr, ulong val)
{
	struct kvm_vcpu *vcpu = emul_to_vcpu(ctxt);
	int res = 0;

	switch (cr) {
	case 0:
		res = kvm_set_cr0(vcpu, mk_cr_64(kvm_read_cr0(vcpu), val));
		break;
	case 2:
		vcpu->arch.cr2 = val;
		break;
	case 3:
		res = kvm_set_cr3(vcpu, val);
		break;
	case 4:
		res = kvm_set_cr4(vcpu, mk_cr_64(kvm_read_cr4(vcpu), val));
		break;
	case 8:
		res = kvm_set_cr8(vcpu, val);
		break;
	default:
		kvm_err("%s: unexpected cr %u\n", __func__, cr);
		res = -1;
	}

	return res;
}

static int emulator_get_cpl(struct x86_emulate_ctxt *ctxt)
{
	return static_call(kvm_x86_get_cpl)(emul_to_vcpu(ctxt));
}

static void emulator_get_gdt(struct x86_emulate_ctxt *ctxt, struct desc_ptr *dt)
{
	static_call(kvm_x86_get_gdt)(emul_to_vcpu(ctxt), dt);
}

static void emulator_get_idt(struct x86_emulate_ctxt *ctxt, struct desc_ptr *dt)
{
	static_call(kvm_x86_get_idt)(emul_to_vcpu(ctxt), dt);
}

static void emulator_set_gdt(struct x86_emulate_ctxt *ctxt, struct desc_ptr *dt)
{
	static_call(kvm_x86_set_gdt)(emul_to_vcpu(ctxt), dt);
}

static void emulator_set_idt(struct x86_emulate_ctxt *ctxt, struct desc_ptr *dt)
{
	static_call(kvm_x86_set_idt)(emul_to_vcpu(ctxt), dt);
}

static unsigned long emulator_get_cached_segment_base(
	struct x86_emulate_ctxt *ctxt, int seg)
{
	return get_segment_base(emul_to_vcpu(ctxt), seg);
}

static bool emulator_get_segment(struct x86_emulate_ctxt *ctxt, u16 *selector,
				 struct desc_struct *desc, u32 *base3,
				 int seg)
{
	struct kvm_segment var;

	kvm_get_segment(emul_to_vcpu(ctxt), &var, seg);
	*selector = var.selector;

	if (var.unusable) {
		memset(desc, 0, sizeof(*desc));
		if (base3)
			*base3 = 0;
		return false;
	}

	if (var.g)
		var.limit >>= 12;
	set_desc_limit(desc, var.limit);
	set_desc_base(desc, (unsigned long)var.base);
#ifdef CONFIG_X86_64
	if (base3)
		*base3 = var.base >> 32;
#endif
	desc->type = var.type;
	desc->s = var.s;
	desc->dpl = var.dpl;
	desc->p = var.present;
	desc->avl = var.avl;
	desc->l = var.l;
	desc->d = var.db;
	desc->g = var.g;

	return true;
}

static void emulator_set_segment(struct x86_emulate_ctxt *ctxt, u16 selector,
				 struct desc_struct *desc, u32 base3,
				 int seg)
{
	struct kvm_vcpu *vcpu = emul_to_vcpu(ctxt);
	struct kvm_segment var;

	var.selector = selector;
	var.base = get_desc_base(desc);
#ifdef CONFIG_X86_64
	var.base |= ((u64)base3) << 32;
#endif
	var.limit = get_desc_limit(desc);
	if (desc->g)
		var.limit = (var.limit << 12) | 0xfff;
	var.type = desc->type;
	var.dpl = desc->dpl;
	var.db = desc->d;
	var.s = desc->s;
	var.l = desc->l;
	var.g = desc->g;
	var.avl = desc->avl;
	var.present = desc->p;
	var.unusable = !var.present;
	var.padding = 0;

	kvm_set_segment(vcpu, &var, seg);
	return;
}

static int emulator_get_msr(struct x86_emulate_ctxt *ctxt,
			    u32 msr_index, u64 *pdata)
{
	struct kvm_vcpu *vcpu = emul_to_vcpu(ctxt);
	int r;

	r = kvm_get_msr(vcpu, msr_index, pdata);

	if (r && kvm_get_msr_user_space(vcpu, msr_index, r)) {
		/* Bounce to user space */
		return X86EMUL_IO_NEEDED;
	}

	return r;
}

static int emulator_set_msr(struct x86_emulate_ctxt *ctxt,
			    u32 msr_index, u64 data)
{
	struct kvm_vcpu *vcpu = emul_to_vcpu(ctxt);
	int r;

	r = kvm_set_msr(vcpu, msr_index, data);

	if (r && kvm_set_msr_user_space(vcpu, msr_index, data, r)) {
		/* Bounce to user space */
		return X86EMUL_IO_NEEDED;
	}

	return r;
}

static u64 emulator_get_smbase(struct x86_emulate_ctxt *ctxt)
{
	struct kvm_vcpu *vcpu = emul_to_vcpu(ctxt);

	return vcpu->arch.smbase;
}

static void emulator_set_smbase(struct x86_emulate_ctxt *ctxt, u64 smbase)
{
	struct kvm_vcpu *vcpu = emul_to_vcpu(ctxt);

	vcpu->arch.smbase = smbase;
}

static int emulator_check_pmc(struct x86_emulate_ctxt *ctxt,
			      u32 pmc)
{
	return kvm_pmu_is_valid_rdpmc_ecx(emul_to_vcpu(ctxt), pmc);
}

static int emulator_read_pmc(struct x86_emulate_ctxt *ctxt,
			     u32 pmc, u64 *pdata)
{
	return kvm_pmu_rdpmc(emul_to_vcpu(ctxt), pmc, pdata);
}

static void emulator_halt(struct x86_emulate_ctxt *ctxt)
{
	emul_to_vcpu(ctxt)->arch.halt_request = 1;
}

static int emulator_intercept(struct x86_emulate_ctxt *ctxt,
			      struct x86_instruction_info *info,
			      enum x86_intercept_stage stage)
{
	return static_call(kvm_x86_check_intercept)(emul_to_vcpu(ctxt), info, stage,
					    &ctxt->exception);
}

static bool emulator_get_cpuid(struct x86_emulate_ctxt *ctxt,
			      u32 *eax, u32 *ebx, u32 *ecx, u32 *edx,
			      bool exact_only)
{
	return kvm_cpuid(emul_to_vcpu(ctxt), eax, ebx, ecx, edx, exact_only);
}

static bool emulator_guest_has_long_mode(struct x86_emulate_ctxt *ctxt)
{
	return guest_cpuid_has(emul_to_vcpu(ctxt), X86_FEATURE_LM);
}

static bool emulator_guest_has_movbe(struct x86_emulate_ctxt *ctxt)
{
	return guest_cpuid_has(emul_to_vcpu(ctxt), X86_FEATURE_MOVBE);
}

static bool emulator_guest_has_fxsr(struct x86_emulate_ctxt *ctxt)
{
	return guest_cpuid_has(emul_to_vcpu(ctxt), X86_FEATURE_FXSR);
}

static bool emulator_guest_has_rdpid(struct x86_emulate_ctxt *ctxt)
{
	return guest_cpuid_has(emul_to_vcpu(ctxt), X86_FEATURE_RDPID);
}

static ulong emulator_read_gpr(struct x86_emulate_ctxt *ctxt, unsigned reg)
{
	return kvm_register_read_raw(emul_to_vcpu(ctxt), reg);
}

static void emulator_write_gpr(struct x86_emulate_ctxt *ctxt, unsigned reg, ulong val)
{
	kvm_register_write_raw(emul_to_vcpu(ctxt), reg, val);
}

static void emulator_set_nmi_mask(struct x86_emulate_ctxt *ctxt, bool masked)
{
	static_call(kvm_x86_set_nmi_mask)(emul_to_vcpu(ctxt), masked);
}

static unsigned emulator_get_hflags(struct x86_emulate_ctxt *ctxt)
{
	return emul_to_vcpu(ctxt)->arch.hflags;
}

static void emulator_exiting_smm(struct x86_emulate_ctxt *ctxt)
{
	struct kvm_vcpu *vcpu = emul_to_vcpu(ctxt);

	kvm_smm_changed(vcpu, false);
}

static int emulator_leave_smm(struct x86_emulate_ctxt *ctxt,
				  const char *smstate)
{
	return static_call(kvm_x86_leave_smm)(emul_to_vcpu(ctxt), smstate);
}

static void emulator_triple_fault(struct x86_emulate_ctxt *ctxt)
{
	kvm_make_request(KVM_REQ_TRIPLE_FAULT, emul_to_vcpu(ctxt));
}

static int emulator_set_xcr(struct x86_emulate_ctxt *ctxt, u32 index, u64 xcr)
{
	return __kvm_set_xcr(emul_to_vcpu(ctxt), index, xcr);
}

static const struct x86_emulate_ops emulate_ops = {
	.read_gpr            = emulator_read_gpr,
	.write_gpr           = emulator_write_gpr,
	.read_std            = emulator_read_std,
	.write_std           = emulator_write_std,
	.read_phys           = kvm_read_guest_phys_system,
	.fetch               = kvm_fetch_guest_virt,
	.read_emulated       = emulator_read_emulated,
	.write_emulated      = emulator_write_emulated,
	.cmpxchg_emulated    = emulator_cmpxchg_emulated,
	.invlpg              = emulator_invlpg,
	.pio_in_emulated     = emulator_pio_in_emulated,
	.pio_out_emulated    = emulator_pio_out_emulated,
	.get_segment         = emulator_get_segment,
	.set_segment         = emulator_set_segment,
	.get_cached_segment_base = emulator_get_cached_segment_base,
	.get_gdt             = emulator_get_gdt,
	.get_idt	     = emulator_get_idt,
	.set_gdt             = emulator_set_gdt,
	.set_idt	     = emulator_set_idt,
	.get_cr              = emulator_get_cr,
	.set_cr              = emulator_set_cr,
	.cpl                 = emulator_get_cpl,
	.get_dr              = emulator_get_dr,
	.set_dr              = emulator_set_dr,
	.get_smbase          = emulator_get_smbase,
	.set_smbase          = emulator_set_smbase,
	.set_msr             = emulator_set_msr,
	.get_msr             = emulator_get_msr,
	.check_pmc	     = emulator_check_pmc,
	.read_pmc            = emulator_read_pmc,
	.halt                = emulator_halt,
	.wbinvd              = emulator_wbinvd,
	.fix_hypercall       = emulator_fix_hypercall,
	.intercept           = emulator_intercept,
	.get_cpuid           = emulator_get_cpuid,
	.guest_has_long_mode = emulator_guest_has_long_mode,
	.guest_has_movbe     = emulator_guest_has_movbe,
	.guest_has_fxsr      = emulator_guest_has_fxsr,
	.guest_has_rdpid     = emulator_guest_has_rdpid,
	.set_nmi_mask        = emulator_set_nmi_mask,
	.get_hflags          = emulator_get_hflags,
	.exiting_smm         = emulator_exiting_smm,
	.leave_smm           = emulator_leave_smm,
	.triple_fault        = emulator_triple_fault,
	.set_xcr             = emulator_set_xcr,
};

static void toggle_interruptibility(struct kvm_vcpu *vcpu, u32 mask)
{
	u32 int_shadow = static_call(kvm_x86_get_interrupt_shadow)(vcpu);
	/*
	 * an sti; sti; sequence only disable interrupts for the first
	 * instruction. So, if the last instruction, be it emulated or
	 * not, left the system with the INT_STI flag enabled, it
	 * means that the last instruction is an sti. We should not
	 * leave the flag on in this case. The same goes for mov ss
	 */
	if (int_shadow & mask)
		mask = 0;
	if (unlikely(int_shadow || mask)) {
		static_call(kvm_x86_set_interrupt_shadow)(vcpu, mask);
		if (!mask)
			kvm_make_request(KVM_REQ_EVENT, vcpu);
	}
}

static bool inject_emulated_exception(struct kvm_vcpu *vcpu)
{
	struct x86_emulate_ctxt *ctxt = vcpu->arch.emulate_ctxt;
	if (ctxt->exception.vector == PF_VECTOR)
		return kvm_inject_emulated_page_fault(vcpu, &ctxt->exception);

	if (ctxt->exception.error_code_valid)
		kvm_queue_exception_e(vcpu, ctxt->exception.vector,
				      ctxt->exception.error_code);
	else
		kvm_queue_exception(vcpu, ctxt->exception.vector);
	return false;
}

static struct x86_emulate_ctxt *alloc_emulate_ctxt(struct kvm_vcpu *vcpu)
{
	struct x86_emulate_ctxt *ctxt;

	ctxt = kmem_cache_zalloc(x86_emulator_cache, GFP_KERNEL_ACCOUNT);
	if (!ctxt) {
		pr_err("kvm: failed to allocate vcpu's emulator\n");
		return NULL;
	}

	ctxt->vcpu = vcpu;
	ctxt->ops = &emulate_ops;
	vcpu->arch.emulate_ctxt = ctxt;

	return ctxt;
}

static void init_emulate_ctxt(struct kvm_vcpu *vcpu)
{
	struct x86_emulate_ctxt *ctxt = vcpu->arch.emulate_ctxt;
	int cs_db, cs_l;

	static_call(kvm_x86_get_cs_db_l_bits)(vcpu, &cs_db, &cs_l);

	ctxt->gpa_available = false;
	ctxt->eflags = kvm_get_rflags(vcpu);
	ctxt->tf = (ctxt->eflags & X86_EFLAGS_TF) != 0;

	ctxt->eip = kvm_rip_read(vcpu);
	ctxt->mode = (!is_protmode(vcpu))		? X86EMUL_MODE_REAL :
		     (ctxt->eflags & X86_EFLAGS_VM)	? X86EMUL_MODE_VM86 :
		     (cs_l && is_long_mode(vcpu))	? X86EMUL_MODE_PROT64 :
		     cs_db				? X86EMUL_MODE_PROT32 :
							  X86EMUL_MODE_PROT16;
	BUILD_BUG_ON(HF_GUEST_MASK != X86EMUL_GUEST_MASK);
	BUILD_BUG_ON(HF_SMM_MASK != X86EMUL_SMM_MASK);
	BUILD_BUG_ON(HF_SMM_INSIDE_NMI_MASK != X86EMUL_SMM_INSIDE_NMI_MASK);

	ctxt->interruptibility = 0;
	ctxt->have_exception = false;
	ctxt->exception.vector = -1;
	ctxt->perm_ok = false;

	init_decode_cache(ctxt);
	vcpu->arch.emulate_regs_need_sync_from_vcpu = false;
}

void kvm_inject_realmode_interrupt(struct kvm_vcpu *vcpu, int irq, int inc_eip)
{
	struct x86_emulate_ctxt *ctxt = vcpu->arch.emulate_ctxt;
	int ret;

	init_emulate_ctxt(vcpu);

	ctxt->op_bytes = 2;
	ctxt->ad_bytes = 2;
	ctxt->_eip = ctxt->eip + inc_eip;
	ret = emulate_int_real(ctxt, irq);

	if (ret != X86EMUL_CONTINUE) {
		kvm_make_request(KVM_REQ_TRIPLE_FAULT, vcpu);
	} else {
		ctxt->eip = ctxt->_eip;
		kvm_rip_write(vcpu, ctxt->eip);
		kvm_set_rflags(vcpu, ctxt->eflags);
	}
}
EXPORT_SYMBOL_GPL(kvm_inject_realmode_interrupt);

static void prepare_emulation_failure_exit(struct kvm_vcpu *vcpu)
{
	struct x86_emulate_ctxt *ctxt = vcpu->arch.emulate_ctxt;
	u32 insn_size = ctxt->fetch.end - ctxt->fetch.data;
	struct kvm_run *run = vcpu->run;

	run->exit_reason = KVM_EXIT_INTERNAL_ERROR;
	run->emulation_failure.suberror = KVM_INTERNAL_ERROR_EMULATION;
	run->emulation_failure.ndata = 0;
	run->emulation_failure.flags = 0;

	if (insn_size) {
		run->emulation_failure.ndata = 3;
		run->emulation_failure.flags |=
			KVM_INTERNAL_ERROR_EMULATION_FLAG_INSTRUCTION_BYTES;
		run->emulation_failure.insn_size = insn_size;
		memset(run->emulation_failure.insn_bytes, 0x90,
		       sizeof(run->emulation_failure.insn_bytes));
		memcpy(run->emulation_failure.insn_bytes,
		       ctxt->fetch.data, insn_size);
	}
}

static int handle_emulation_failure(struct kvm_vcpu *vcpu, int emulation_type)
{
	struct kvm *kvm = vcpu->kvm;

	++vcpu->stat.insn_emulation_fail;
	trace_kvm_emulate_insn_failed(vcpu);

	if (emulation_type & EMULTYPE_VMWARE_GP) {
		kvm_queue_exception_e(vcpu, GP_VECTOR, 0);
		return 1;
	}

	if (kvm->arch.exit_on_emulation_error ||
	    (emulation_type & EMULTYPE_SKIP)) {
		prepare_emulation_failure_exit(vcpu);
		return 0;
	}

	kvm_queue_exception(vcpu, UD_VECTOR);

	if (!is_guest_mode(vcpu) && static_call(kvm_x86_get_cpl)(vcpu) == 0) {
		vcpu->run->exit_reason = KVM_EXIT_INTERNAL_ERROR;
		vcpu->run->internal.suberror = KVM_INTERNAL_ERROR_EMULATION;
		vcpu->run->internal.ndata = 0;
		return 0;
	}

	return 1;
}

static bool reexecute_instruction(struct kvm_vcpu *vcpu, gpa_t cr2_or_gpa,
				  bool write_fault_to_shadow_pgtable,
				  int emulation_type)
{
	gpa_t gpa = cr2_or_gpa;
	kvm_pfn_t pfn;

	if (!(emulation_type & EMULTYPE_ALLOW_RETRY_PF))
		return false;

	if (WARN_ON_ONCE(is_guest_mode(vcpu)) ||
	    WARN_ON_ONCE(!(emulation_type & EMULTYPE_PF)))
		return false;

	if (!vcpu->arch.mmu->direct_map) {
		/*
		 * Write permission should be allowed since only
		 * write access need to be emulated.
		 */
		gpa = kvm_mmu_gva_to_gpa_write(vcpu, cr2_or_gpa, NULL);

		/*
		 * If the mapping is invalid in guest, let cpu retry
		 * it to generate fault.
		 */
		if (gpa == UNMAPPED_GVA)
			return true;
	}

	/*
	 * Do not retry the unhandleable instruction if it faults on the
	 * readonly host memory, otherwise it will goto a infinite loop:
	 * retry instruction -> write #PF -> emulation fail -> retry
	 * instruction -> ...
	 */
	pfn = gfn_to_pfn(vcpu->kvm, gpa_to_gfn(gpa));

	/*
	 * If the instruction failed on the error pfn, it can not be fixed,
	 * report the error to userspace.
	 */
	if (is_error_noslot_pfn(pfn))
		return false;

	kvm_release_pfn_clean(pfn);

	/* The instructions are well-emulated on direct mmu. */
	if (vcpu->arch.mmu->direct_map) {
		unsigned int indirect_shadow_pages;

		write_lock(&vcpu->kvm->mmu_lock);
		indirect_shadow_pages = vcpu->kvm->arch.indirect_shadow_pages;
		write_unlock(&vcpu->kvm->mmu_lock);

		if (indirect_shadow_pages)
			kvm_mmu_unprotect_page(vcpu->kvm, gpa_to_gfn(gpa));

		return true;
	}

	/*
	 * if emulation was due to access to shadowed page table
	 * and it failed try to unshadow page and re-enter the
	 * guest to let CPU execute the instruction.
	 */
	kvm_mmu_unprotect_page(vcpu->kvm, gpa_to_gfn(gpa));

	/*
	 * If the access faults on its page table, it can not
	 * be fixed by unprotecting shadow page and it should
	 * be reported to userspace.
	 */
	return !write_fault_to_shadow_pgtable;
}

static bool retry_instruction(struct x86_emulate_ctxt *ctxt,
			      gpa_t cr2_or_gpa,  int emulation_type)
{
	struct kvm_vcpu *vcpu = emul_to_vcpu(ctxt);
	unsigned long last_retry_eip, last_retry_addr, gpa = cr2_or_gpa;

	last_retry_eip = vcpu->arch.last_retry_eip;
	last_retry_addr = vcpu->arch.last_retry_addr;

	/*
	 * If the emulation is caused by #PF and it is non-page_table
	 * writing instruction, it means the VM-EXIT is caused by shadow
	 * page protected, we can zap the shadow page and retry this
	 * instruction directly.
	 *
	 * Note: if the guest uses a non-page-table modifying instruction
	 * on the PDE that points to the instruction, then we will unmap
	 * the instruction and go to an infinite loop. So, we cache the
	 * last retried eip and the last fault address, if we meet the eip
	 * and the address again, we can break out of the potential infinite
	 * loop.
	 */
	vcpu->arch.last_retry_eip = vcpu->arch.last_retry_addr = 0;

	if (!(emulation_type & EMULTYPE_ALLOW_RETRY_PF))
		return false;

	if (WARN_ON_ONCE(is_guest_mode(vcpu)) ||
	    WARN_ON_ONCE(!(emulation_type & EMULTYPE_PF)))
		return false;

	if (x86_page_table_writing_insn(ctxt))
		return false;

	if (ctxt->eip == last_retry_eip && last_retry_addr == cr2_or_gpa)
		return false;

	vcpu->arch.last_retry_eip = ctxt->eip;
	vcpu->arch.last_retry_addr = cr2_or_gpa;

	if (!vcpu->arch.mmu->direct_map)
		gpa = kvm_mmu_gva_to_gpa_write(vcpu, cr2_or_gpa, NULL);

	kvm_mmu_unprotect_page(vcpu->kvm, gpa_to_gfn(gpa));

	return true;
}

static int complete_emulated_mmio(struct kvm_vcpu *vcpu);
static int complete_emulated_pio(struct kvm_vcpu *vcpu);

static void kvm_smm_changed(struct kvm_vcpu *vcpu, bool entering_smm)
{
	trace_kvm_smm_transition(vcpu->vcpu_id, vcpu->arch.smbase, entering_smm);

	if (entering_smm) {
		vcpu->arch.hflags |= HF_SMM_MASK;
	} else {
		vcpu->arch.hflags &= ~(HF_SMM_MASK | HF_SMM_INSIDE_NMI_MASK);

		/* Process a latched INIT or SMI, if any.  */
		kvm_make_request(KVM_REQ_EVENT, vcpu);

		/*
		 * Even if KVM_SET_SREGS2 loaded PDPTRs out of band,
		 * on SMM exit we still need to reload them from
		 * guest memory
		 */
		vcpu->arch.pdptrs_from_userspace = false;
	}

	kvm_mmu_reset_context(vcpu);
}

static int kvm_vcpu_check_hw_bp(unsigned long addr, u32 type, u32 dr7,
				unsigned long *db)
{
	u32 dr6 = 0;
	int i;
	u32 enable, rwlen;

	enable = dr7;
	rwlen = dr7 >> 16;
	for (i = 0; i < 4; i++, enable >>= 2, rwlen >>= 4)
		if ((enable & 3) && (rwlen & 15) == type && db[i] == addr)
			dr6 |= (1 << i);
	return dr6;
}

static int kvm_vcpu_do_singlestep(struct kvm_vcpu *vcpu)
{
	struct kvm_run *kvm_run = vcpu->run;

	if (vcpu->guest_debug & KVM_GUESTDBG_SINGLESTEP) {
		kvm_run->debug.arch.dr6 = DR6_BS | DR6_ACTIVE_LOW;
		kvm_run->debug.arch.pc = kvm_get_linear_rip(vcpu);
		kvm_run->debug.arch.exception = DB_VECTOR;
		kvm_run->exit_reason = KVM_EXIT_DEBUG;
		return 0;
	}
	kvm_queue_exception_p(vcpu, DB_VECTOR, DR6_BS);
	return 1;
}

int kvm_skip_emulated_instruction(struct kvm_vcpu *vcpu)
{
	unsigned long rflags = static_call(kvm_x86_get_rflags)(vcpu);
	int r;

	r = static_call(kvm_x86_skip_emulated_instruction)(vcpu);
	if (unlikely(!r))
		return 0;

	/*
	 * rflags is the old, "raw" value of the flags.  The new value has
	 * not been saved yet.
	 *
	 * This is correct even for TF set by the guest, because "the
	 * processor will not generate this exception after the instruction
	 * that sets the TF flag".
	 */
	if (unlikely(rflags & X86_EFLAGS_TF))
		r = kvm_vcpu_do_singlestep(vcpu);
	return r;
}
EXPORT_SYMBOL_GPL(kvm_skip_emulated_instruction);

static bool kvm_vcpu_check_code_breakpoint(struct kvm_vcpu *vcpu, int *r)
{
	if (unlikely(vcpu->guest_debug & KVM_GUESTDBG_USE_HW_BP) &&
	    (vcpu->arch.guest_debug_dr7 & DR7_BP_EN_MASK)) {
		struct kvm_run *kvm_run = vcpu->run;
		unsigned long eip = kvm_get_linear_rip(vcpu);
		u32 dr6 = kvm_vcpu_check_hw_bp(eip, 0,
					   vcpu->arch.guest_debug_dr7,
					   vcpu->arch.eff_db);

		if (dr6 != 0) {
			kvm_run->debug.arch.dr6 = dr6 | DR6_ACTIVE_LOW;
			kvm_run->debug.arch.pc = eip;
			kvm_run->debug.arch.exception = DB_VECTOR;
			kvm_run->exit_reason = KVM_EXIT_DEBUG;
			*r = 0;
			return true;
		}
	}

	if (unlikely(vcpu->arch.dr7 & DR7_BP_EN_MASK) &&
	    !(kvm_get_rflags(vcpu) & X86_EFLAGS_RF)) {
		unsigned long eip = kvm_get_linear_rip(vcpu);
		u32 dr6 = kvm_vcpu_check_hw_bp(eip, 0,
					   vcpu->arch.dr7,
					   vcpu->arch.db);

		if (dr6 != 0) {
			kvm_queue_exception_p(vcpu, DB_VECTOR, dr6);
			*r = 1;
			return true;
		}
	}

	return false;
}

static bool is_vmware_backdoor_opcode(struct x86_emulate_ctxt *ctxt)
{
	switch (ctxt->opcode_len) {
	case 1:
		switch (ctxt->b) {
		case 0xe4:	/* IN */
		case 0xe5:
		case 0xec:
		case 0xed:
		case 0xe6:	/* OUT */
		case 0xe7:
		case 0xee:
		case 0xef:
		case 0x6c:	/* INS */
		case 0x6d:
		case 0x6e:	/* OUTS */
		case 0x6f:
			return true;
		}
		break;
	case 2:
		switch (ctxt->b) {
		case 0x33:	/* RDPMC */
			return true;
		}
		break;
	}

	return false;
}

/*
 * Decode an instruction for emulation.  The caller is responsible for handling
 * code breakpoints.  Note, manually detecting code breakpoints is unnecessary
 * (and wrong) when emulating on an intercepted fault-like exception[*], as
 * code breakpoints have higher priority and thus have already been done by
 * hardware.
 *
 * [*] Except #MC, which is higher priority, but KVM should never emulate in
 *     response to a machine check.
 */
int x86_decode_emulated_instruction(struct kvm_vcpu *vcpu, int emulation_type,
				    void *insn, int insn_len)
{
	struct x86_emulate_ctxt *ctxt = vcpu->arch.emulate_ctxt;
	int r;

	init_emulate_ctxt(vcpu);

	r = x86_decode_insn(ctxt, insn, insn_len, emulation_type);

	trace_kvm_emulate_insn_start(vcpu);
	++vcpu->stat.insn_emulation;

	return r;
}
EXPORT_SYMBOL_GPL(x86_decode_emulated_instruction);

int x86_emulate_instruction(struct kvm_vcpu *vcpu, gpa_t cr2_or_gpa,
			    int emulation_type, void *insn, int insn_len)
{
	int r;
	struct x86_emulate_ctxt *ctxt = vcpu->arch.emulate_ctxt;
	bool writeback = true;
	bool write_fault_to_spt;

	if (unlikely(!static_call(kvm_x86_can_emulate_instruction)(vcpu, insn, insn_len)))
		return 1;

	vcpu->arch.l1tf_flush_l1d = true;

	/*
	 * Clear write_fault_to_shadow_pgtable here to ensure it is
	 * never reused.
	 */
	write_fault_to_spt = vcpu->arch.write_fault_to_shadow_pgtable;
	vcpu->arch.write_fault_to_shadow_pgtable = false;

	if (!(emulation_type & EMULTYPE_NO_DECODE)) {
		kvm_clear_exception_queue(vcpu);

		/*
		 * Return immediately if RIP hits a code breakpoint, such #DBs
		 * are fault-like and are higher priority than any faults on
		 * the code fetch itself.
		 */
		if (!(emulation_type & EMULTYPE_SKIP) &&
		    kvm_vcpu_check_code_breakpoint(vcpu, &r))
			return r;

		r = x86_decode_emulated_instruction(vcpu, emulation_type,
						    insn, insn_len);
		if (r != EMULATION_OK)  {
			if ((emulation_type & EMULTYPE_TRAP_UD) ||
			    (emulation_type & EMULTYPE_TRAP_UD_FORCED)) {
				kvm_queue_exception(vcpu, UD_VECTOR);
				return 1;
			}
			if (reexecute_instruction(vcpu, cr2_or_gpa,
						  write_fault_to_spt,
						  emulation_type))
				return 1;
			if (ctxt->have_exception) {
				/*
				 * #UD should result in just EMULATION_FAILED, and trap-like
				 * exception should not be encountered during decode.
				 */
				WARN_ON_ONCE(ctxt->exception.vector == UD_VECTOR ||
					     exception_type(ctxt->exception.vector) == EXCPT_TRAP);
				inject_emulated_exception(vcpu);
				return 1;
			}
			return handle_emulation_failure(vcpu, emulation_type);
		}
	}

	if ((emulation_type & EMULTYPE_VMWARE_GP) &&
	    !is_vmware_backdoor_opcode(ctxt)) {
		kvm_queue_exception_e(vcpu, GP_VECTOR, 0);
		return 1;
	}

	/*
	 * Note, EMULTYPE_SKIP is intended for use *only* by vendor callbacks
	 * for kvm_skip_emulated_instruction().  The caller is responsible for
	 * updating interruptibility state and injecting single-step #DBs.
	 */
	if (emulation_type & EMULTYPE_SKIP) {
		if (ctxt->mode != X86EMUL_MODE_PROT64)
			ctxt->eip = (u32)ctxt->_eip;
		else
			ctxt->eip = ctxt->_eip;

		kvm_rip_write(vcpu, ctxt->eip);
		if (ctxt->eflags & X86_EFLAGS_RF)
			kvm_set_rflags(vcpu, ctxt->eflags & ~X86_EFLAGS_RF);
		return 1;
	}

	if (retry_instruction(ctxt, cr2_or_gpa, emulation_type))
		return 1;

	/* this is needed for vmware backdoor interface to work since it
	   changes registers values  during IO operation */
	if (vcpu->arch.emulate_regs_need_sync_from_vcpu) {
		vcpu->arch.emulate_regs_need_sync_from_vcpu = false;
		emulator_invalidate_register_cache(ctxt);
	}

restart:
	if (emulation_type & EMULTYPE_PF) {
		/* Save the faulting GPA (cr2) in the address field */
		ctxt->exception.address = cr2_or_gpa;

		/* With shadow page tables, cr2 contains a GVA or nGPA. */
		if (vcpu->arch.mmu->direct_map) {
			ctxt->gpa_available = true;
			ctxt->gpa_val = cr2_or_gpa;
		}
	} else {
		/* Sanitize the address out of an abundance of paranoia. */
		ctxt->exception.address = 0;
	}

	r = x86_emulate_insn(ctxt);

	if (r == EMULATION_INTERCEPTED)
		return 1;

	if (r == EMULATION_FAILED) {
		if (reexecute_instruction(vcpu, cr2_or_gpa, write_fault_to_spt,
					emulation_type))
			return 1;

		return handle_emulation_failure(vcpu, emulation_type);
	}

	if (ctxt->have_exception) {
		r = 1;
		if (inject_emulated_exception(vcpu))
			return r;
	} else if (vcpu->arch.pio.count) {
		if (!vcpu->arch.pio.in) {
			/* FIXME: return into emulator if single-stepping.  */
			vcpu->arch.pio.count = 0;
		} else {
			writeback = false;
			vcpu->arch.complete_userspace_io = complete_emulated_pio;
		}
		r = 0;
	} else if (vcpu->mmio_needed) {
		++vcpu->stat.mmio_exits;

		if (!vcpu->mmio_is_write)
			writeback = false;
		r = 0;
		vcpu->arch.complete_userspace_io = complete_emulated_mmio;
	} else if (vcpu->arch.complete_userspace_io) {
		writeback = false;
		r = 0;
	} else if (r == EMULATION_RESTART)
		goto restart;
	else
		r = 1;

	if (writeback) {
		unsigned long rflags = static_call(kvm_x86_get_rflags)(vcpu);
		toggle_interruptibility(vcpu, ctxt->interruptibility);
		vcpu->arch.emulate_regs_need_sync_to_vcpu = false;
		if (!ctxt->have_exception ||
		    exception_type(ctxt->exception.vector) == EXCPT_TRAP) {
			kvm_rip_write(vcpu, ctxt->eip);
			if (r && (ctxt->tf || (vcpu->guest_debug & KVM_GUESTDBG_SINGLESTEP)))
				r = kvm_vcpu_do_singlestep(vcpu);
			if (kvm_x86_ops.update_emulated_instruction)
				static_call(kvm_x86_update_emulated_instruction)(vcpu);
			__kvm_set_rflags(vcpu, ctxt->eflags);
		}

		/*
		 * For STI, interrupts are shadowed; so KVM_REQ_EVENT will
		 * do nothing, and it will be requested again as soon as
		 * the shadow expires.  But we still need to check here,
		 * because POPF has no interrupt shadow.
		 */
		if (unlikely((ctxt->eflags & ~rflags) & X86_EFLAGS_IF))
			kvm_make_request(KVM_REQ_EVENT, vcpu);
	} else
		vcpu->arch.emulate_regs_need_sync_to_vcpu = true;

	return r;
}

int kvm_emulate_instruction(struct kvm_vcpu *vcpu, int emulation_type)
{
	return x86_emulate_instruction(vcpu, 0, emulation_type, NULL, 0);
}
EXPORT_SYMBOL_GPL(kvm_emulate_instruction);

int kvm_emulate_instruction_from_buffer(struct kvm_vcpu *vcpu,
					void *insn, int insn_len)
{
	return x86_emulate_instruction(vcpu, 0, 0, insn, insn_len);
}
EXPORT_SYMBOL_GPL(kvm_emulate_instruction_from_buffer);

static int complete_fast_pio_out_port_0x7e(struct kvm_vcpu *vcpu)
{
	vcpu->arch.pio.count = 0;
	return 1;
}

static int complete_fast_pio_out(struct kvm_vcpu *vcpu)
{
	vcpu->arch.pio.count = 0;

	if (unlikely(!kvm_is_linear_rip(vcpu, vcpu->arch.pio.linear_rip)))
		return 1;

	return kvm_skip_emulated_instruction(vcpu);
}

static int kvm_fast_pio_out(struct kvm_vcpu *vcpu, int size,
			    unsigned short port)
{
	unsigned long val = kvm_rax_read(vcpu);
	int ret = emulator_pio_out(vcpu, size, port, &val, 1);

	if (ret)
		return ret;

	/*
	 * Workaround userspace that relies on old KVM behavior of %rip being
	 * incremented prior to exiting to userspace to handle "OUT 0x7e".
	 */
	if (port == 0x7e &&
	    kvm_check_has_quirk(vcpu->kvm, KVM_X86_QUIRK_OUT_7E_INC_RIP)) {
		vcpu->arch.complete_userspace_io =
			complete_fast_pio_out_port_0x7e;
		kvm_skip_emulated_instruction(vcpu);
	} else {
		vcpu->arch.pio.linear_rip = kvm_get_linear_rip(vcpu);
		vcpu->arch.complete_userspace_io = complete_fast_pio_out;
	}
	return 0;
}

static int complete_fast_pio_in(struct kvm_vcpu *vcpu)
{
	unsigned long val;

	/* We should only ever be called with arch.pio.count equal to 1 */
	BUG_ON(vcpu->arch.pio.count != 1);

	if (unlikely(!kvm_is_linear_rip(vcpu, vcpu->arch.pio.linear_rip))) {
		vcpu->arch.pio.count = 0;
		return 1;
	}

	/* For size less than 4 we merge, else we zero extend */
	val = (vcpu->arch.pio.size < 4) ? kvm_rax_read(vcpu) : 0;

	/*
	 * Since vcpu->arch.pio.count == 1 let emulator_pio_in perform
	 * the copy and tracing
	 */
	emulator_pio_in(vcpu, vcpu->arch.pio.size, vcpu->arch.pio.port, &val, 1);
	kvm_rax_write(vcpu, val);

	return kvm_skip_emulated_instruction(vcpu);
}

static int kvm_fast_pio_in(struct kvm_vcpu *vcpu, int size,
			   unsigned short port)
{
	unsigned long val;
	int ret;

	/* For size less than 4 we merge, else we zero extend */
	val = (size < 4) ? kvm_rax_read(vcpu) : 0;

	ret = emulator_pio_in(vcpu, size, port, &val, 1);
	if (ret) {
		kvm_rax_write(vcpu, val);
		return ret;
	}

	vcpu->arch.pio.linear_rip = kvm_get_linear_rip(vcpu);
	vcpu->arch.complete_userspace_io = complete_fast_pio_in;

	return 0;
}

int kvm_fast_pio(struct kvm_vcpu *vcpu, int size, unsigned short port, int in)
{
	int ret;

	if (in)
		ret = kvm_fast_pio_in(vcpu, size, port);
	else
		ret = kvm_fast_pio_out(vcpu, size, port);
	return ret && kvm_skip_emulated_instruction(vcpu);
}
EXPORT_SYMBOL_GPL(kvm_fast_pio);

static int kvmclock_cpu_down_prep(unsigned int cpu)
{
	__this_cpu_write(cpu_tsc_khz, 0);
	return 0;
}

static void tsc_khz_changed(void *data)
{
	struct cpufreq_freqs *freq = data;
	unsigned long khz = 0;

	if (data)
		khz = freq->new;
	else if (!boot_cpu_has(X86_FEATURE_CONSTANT_TSC))
		khz = cpufreq_quick_get(raw_smp_processor_id());
	if (!khz)
		khz = tsc_khz;
	__this_cpu_write(cpu_tsc_khz, khz);
}

#ifdef CONFIG_X86_64
static void kvm_hyperv_tsc_notifier(void)
{
	struct kvm *kvm;
	struct kvm_vcpu *vcpu;
	int cpu;
	unsigned long flags;

	mutex_lock(&kvm_lock);
	list_for_each_entry(kvm, &vm_list, vm_list)
		kvm_make_mclock_inprogress_request(kvm);

	hyperv_stop_tsc_emulation();

	/* TSC frequency always matches when on Hyper-V */
	for_each_present_cpu(cpu)
		per_cpu(cpu_tsc_khz, cpu) = tsc_khz;
	kvm_max_guest_tsc_khz = tsc_khz;

	list_for_each_entry(kvm, &vm_list, vm_list) {
		struct kvm_arch *ka = &kvm->arch;

		raw_spin_lock_irqsave(&ka->pvclock_gtod_sync_lock, flags);
		pvclock_update_vm_gtod_copy(kvm);
		raw_spin_unlock_irqrestore(&ka->pvclock_gtod_sync_lock, flags);

		kvm_for_each_vcpu(cpu, vcpu, kvm)
			kvm_make_request(KVM_REQ_CLOCK_UPDATE, vcpu);

		kvm_for_each_vcpu(cpu, vcpu, kvm)
			kvm_clear_request(KVM_REQ_MCLOCK_INPROGRESS, vcpu);
	}
	mutex_unlock(&kvm_lock);
}
#endif

static void __kvmclock_cpufreq_notifier(struct cpufreq_freqs *freq, int cpu)
{
	struct kvm *kvm;
	struct kvm_vcpu *vcpu;
	int i, send_ipi = 0;

	/*
	 * We allow guests to temporarily run on slowing clocks,
	 * provided we notify them after, or to run on accelerating
	 * clocks, provided we notify them before.  Thus time never
	 * goes backwards.
	 *
	 * However, we have a problem.  We can't atomically update
	 * the frequency of a given CPU from this function; it is
	 * merely a notifier, which can be called from any CPU.
	 * Changing the TSC frequency at arbitrary points in time
	 * requires a recomputation of local variables related to
	 * the TSC for each VCPU.  We must flag these local variables
	 * to be updated and be sure the update takes place with the
	 * new frequency before any guests proceed.
	 *
	 * Unfortunately, the combination of hotplug CPU and frequency
	 * change creates an intractable locking scenario; the order
	 * of when these callouts happen is undefined with respect to
	 * CPU hotplug, and they can race with each other.  As such,
	 * merely setting per_cpu(cpu_tsc_khz) = X during a hotadd is
	 * undefined; you can actually have a CPU frequency change take
	 * place in between the computation of X and the setting of the
	 * variable.  To protect against this problem, all updates of
	 * the per_cpu tsc_khz variable are done in an interrupt
	 * protected IPI, and all callers wishing to update the value
	 * must wait for a synchronous IPI to complete (which is trivial
	 * if the caller is on the CPU already).  This establishes the
	 * necessary total order on variable updates.
	 *
	 * Note that because a guest time update may take place
	 * anytime after the setting of the VCPU's request bit, the
	 * correct TSC value must be set before the request.  However,
	 * to ensure the update actually makes it to any guest which
	 * starts running in hardware virtualization between the set
	 * and the acquisition of the spinlock, we must also ping the
	 * CPU after setting the request bit.
	 *
	 */

	smp_call_function_single(cpu, tsc_khz_changed, freq, 1);

	mutex_lock(&kvm_lock);
	list_for_each_entry(kvm, &vm_list, vm_list) {
		kvm_for_each_vcpu(i, vcpu, kvm) {
			if (vcpu->cpu != cpu)
				continue;
			kvm_make_request(KVM_REQ_CLOCK_UPDATE, vcpu);
			if (vcpu->cpu != raw_smp_processor_id())
				send_ipi = 1;
		}
	}
	mutex_unlock(&kvm_lock);

	if (freq->old < freq->new && send_ipi) {
		/*
		 * We upscale the frequency.  Must make the guest
		 * doesn't see old kvmclock values while running with
		 * the new frequency, otherwise we risk the guest sees
		 * time go backwards.
		 *
		 * In case we update the frequency for another cpu
		 * (which might be in guest context) send an interrupt
		 * to kick the cpu out of guest context.  Next time
		 * guest context is entered kvmclock will be updated,
		 * so the guest will not see stale values.
		 */
		smp_call_function_single(cpu, tsc_khz_changed, freq, 1);
	}
}

static int kvmclock_cpufreq_notifier(struct notifier_block *nb, unsigned long val,
				     void *data)
{
	struct cpufreq_freqs *freq = data;
	int cpu;

	if (val == CPUFREQ_PRECHANGE && freq->old > freq->new)
		return 0;
	if (val == CPUFREQ_POSTCHANGE && freq->old < freq->new)
		return 0;

	for_each_cpu(cpu, freq->policy->cpus)
		__kvmclock_cpufreq_notifier(freq, cpu);

	return 0;
}

static struct notifier_block kvmclock_cpufreq_notifier_block = {
	.notifier_call  = kvmclock_cpufreq_notifier
};

static int kvmclock_cpu_online(unsigned int cpu)
{
	tsc_khz_changed(NULL);
	return 0;
}

static void kvm_timer_init(void)
{
	max_tsc_khz = tsc_khz;

	if (!boot_cpu_has(X86_FEATURE_CONSTANT_TSC)) {
#ifdef CONFIG_CPU_FREQ
		struct cpufreq_policy *policy;
		int cpu;

		cpu = get_cpu();
		policy = cpufreq_cpu_get(cpu);
		if (policy) {
			if (policy->cpuinfo.max_freq)
				max_tsc_khz = policy->cpuinfo.max_freq;
			cpufreq_cpu_put(policy);
		}
		put_cpu();
#endif
		cpufreq_register_notifier(&kvmclock_cpufreq_notifier_block,
					  CPUFREQ_TRANSITION_NOTIFIER);
	}

	cpuhp_setup_state(CPUHP_AP_X86_KVM_CLK_ONLINE, "x86/kvm/clk:online",
			  kvmclock_cpu_online, kvmclock_cpu_down_prep);
}

DEFINE_PER_CPU(struct kvm_vcpu *, current_vcpu);
EXPORT_PER_CPU_SYMBOL_GPL(current_vcpu);

int kvm_is_in_guest(void)
{
	return __this_cpu_read(current_vcpu) != NULL;
}

static int kvm_is_user_mode(void)
{
	int user_mode = 3;

	if (__this_cpu_read(current_vcpu))
		user_mode = static_call(kvm_x86_get_cpl)(__this_cpu_read(current_vcpu));

	return user_mode != 0;
}

static unsigned long kvm_get_guest_ip(void)
{
	unsigned long ip = 0;

	if (__this_cpu_read(current_vcpu))
		ip = kvm_rip_read(__this_cpu_read(current_vcpu));

	return ip;
}

static void kvm_handle_intel_pt_intr(void)
{
	struct kvm_vcpu *vcpu = __this_cpu_read(current_vcpu);

	kvm_make_request(KVM_REQ_PMI, vcpu);
	__set_bit(MSR_CORE_PERF_GLOBAL_OVF_CTRL_TRACE_TOPA_PMI_BIT,
			(unsigned long *)&vcpu->arch.pmu.global_status);
}

static struct perf_guest_info_callbacks kvm_guest_cbs = {
	.is_in_guest		= kvm_is_in_guest,
	.is_user_mode		= kvm_is_user_mode,
	.get_guest_ip		= kvm_get_guest_ip,
	.handle_intel_pt_intr	= NULL,
};

#ifdef CONFIG_X86_64
static void pvclock_gtod_update_fn(struct work_struct *work)
{
	struct kvm *kvm;

	struct kvm_vcpu *vcpu;
	int i;

	mutex_lock(&kvm_lock);
	list_for_each_entry(kvm, &vm_list, vm_list)
		kvm_for_each_vcpu(i, vcpu, kvm)
			kvm_make_request(KVM_REQ_MASTERCLOCK_UPDATE, vcpu);
	atomic_set(&kvm_guest_has_master_clock, 0);
	mutex_unlock(&kvm_lock);
}

static DECLARE_WORK(pvclock_gtod_work, pvclock_gtod_update_fn);

/*
 * Indirection to move queue_work() out of the tk_core.seq write held
 * region to prevent possible deadlocks against time accessors which
 * are invoked with work related locks held.
 */
static void pvclock_irq_work_fn(struct irq_work *w)
{
	queue_work(system_long_wq, &pvclock_gtod_work);
}

static DEFINE_IRQ_WORK(pvclock_irq_work, pvclock_irq_work_fn);

/*
 * Notification about pvclock gtod data update.
 */
static int pvclock_gtod_notify(struct notifier_block *nb, unsigned long unused,
			       void *priv)
{
	struct pvclock_gtod_data *gtod = &pvclock_gtod_data;
	struct timekeeper *tk = priv;

	update_pvclock_gtod(tk);

	/*
	 * Disable master clock if host does not trust, or does not use,
	 * TSC based clocksource. Delegate queue_work() to irq_work as
	 * this is invoked with tk_core.seq write held.
	 */
	if (!gtod_is_based_on_tsc(gtod->clock.vclock_mode) &&
	    atomic_read(&kvm_guest_has_master_clock) != 0)
		irq_work_queue(&pvclock_irq_work);
	return 0;
}

static struct notifier_block pvclock_gtod_notifier = {
	.notifier_call = pvclock_gtod_notify,
};
#endif

int kvm_arch_init(void *opaque)
{
	struct kvm_x86_init_ops *ops = opaque;
	int r;

	if (kvm_x86_ops.hardware_enable) {
		printk(KERN_ERR "kvm: already loaded the other module\n");
		r = -EEXIST;
		goto out;
	}

	if (!ops->cpu_has_kvm_support()) {
		pr_err_ratelimited("kvm: no hardware support\n");
		r = -EOPNOTSUPP;
		goto out;
	}
	if (ops->disabled_by_bios()) {
		pr_err_ratelimited("kvm: disabled by bios\n");
		r = -EOPNOTSUPP;
		goto out;
	}

	/*
	 * KVM explicitly assumes that the guest has an FPU and
	 * FXSAVE/FXRSTOR. For example, the KVM_GET_FPU explicitly casts the
	 * vCPU's FPU state as a fxregs_state struct.
	 */
	if (!boot_cpu_has(X86_FEATURE_FPU) || !boot_cpu_has(X86_FEATURE_FXSR)) {
		printk(KERN_ERR "kvm: inadequate fpu\n");
		r = -EOPNOTSUPP;
		goto out;
	}

	r = -ENOMEM;
	x86_fpu_cache = kmem_cache_create("x86_fpu", sizeof(struct fpu),
					  __alignof__(struct fpu), SLAB_ACCOUNT,
					  NULL);
	if (!x86_fpu_cache) {
		printk(KERN_ERR "kvm: failed to allocate cache for x86 fpu\n");
		goto out;
	}

	x86_emulator_cache = kvm_alloc_emulator_cache();
	if (!x86_emulator_cache) {
		pr_err("kvm: failed to allocate cache for x86 emulator\n");
		goto out_free_x86_fpu_cache;
	}

	user_return_msrs = alloc_percpu(struct kvm_user_return_msrs);
	if (!user_return_msrs) {
		printk(KERN_ERR "kvm: failed to allocate percpu kvm_user_return_msrs\n");
		goto out_free_x86_emulator_cache;
	}
	kvm_nr_uret_msrs = 0;

	r = kvm_mmu_vendor_module_init();
	if (r)
		goto out_free_percpu;

	kvm_timer_init();

	if (boot_cpu_has(X86_FEATURE_XSAVE)) {
		host_xcr0 = xgetbv(XCR_XFEATURE_ENABLED_MASK);
		supported_xcr0 = host_xcr0 & KVM_SUPPORTED_XCR0;
	}

	if (pi_inject_timer == -1)
		pi_inject_timer = housekeeping_enabled(HK_FLAG_TIMER);
#ifdef CONFIG_X86_64
	pvclock_gtod_register_notifier(&pvclock_gtod_notifier);

	if (hypervisor_is_type(X86_HYPER_MS_HYPERV))
		set_hv_tscchange_cb(kvm_hyperv_tsc_notifier);
#endif

	return 0;

out_free_percpu:
	free_percpu(user_return_msrs);
out_free_x86_emulator_cache:
	kmem_cache_destroy(x86_emulator_cache);
out_free_x86_fpu_cache:
	kmem_cache_destroy(x86_fpu_cache);
out:
	return r;
}

void kvm_arch_exit(void)
{
#ifdef CONFIG_X86_64
	if (hypervisor_is_type(X86_HYPER_MS_HYPERV))
		clear_hv_tscchange_cb();
#endif
	kvm_lapic_exit();

	if (!boot_cpu_has(X86_FEATURE_CONSTANT_TSC))
		cpufreq_unregister_notifier(&kvmclock_cpufreq_notifier_block,
					    CPUFREQ_TRANSITION_NOTIFIER);
	cpuhp_remove_state_nocalls(CPUHP_AP_X86_KVM_CLK_ONLINE);
#ifdef CONFIG_X86_64
	pvclock_gtod_unregister_notifier(&pvclock_gtod_notifier);
	irq_work_sync(&pvclock_irq_work);
	cancel_work_sync(&pvclock_gtod_work);
#endif
	kvm_x86_ops.hardware_enable = NULL;
	kvm_mmu_vendor_module_exit();
	free_percpu(user_return_msrs);
	kmem_cache_destroy(x86_emulator_cache);
	kmem_cache_destroy(x86_fpu_cache);
#ifdef CONFIG_KVM_XEN
	static_key_deferred_flush(&kvm_xen_enabled);
	WARN_ON(static_branch_unlikely(&kvm_xen_enabled.key));
#endif
}

static int __kvm_vcpu_halt(struct kvm_vcpu *vcpu, int state, int reason)
{
	++vcpu->stat.halt_exits;
	if (lapic_in_kernel(vcpu)) {
		vcpu->arch.mp_state = state;
		return 1;
	} else {
		vcpu->run->exit_reason = reason;
		return 0;
	}
}

int kvm_vcpu_halt(struct kvm_vcpu *vcpu)
{
	return __kvm_vcpu_halt(vcpu, KVM_MP_STATE_HALTED, KVM_EXIT_HLT);
}
EXPORT_SYMBOL_GPL(kvm_vcpu_halt);

int kvm_emulate_halt(struct kvm_vcpu *vcpu)
{
	int ret = kvm_skip_emulated_instruction(vcpu);
	/*
	 * TODO: we might be squashing a GUESTDBG_SINGLESTEP-triggered
	 * KVM_EXIT_DEBUG here.
	 */
	return kvm_vcpu_halt(vcpu) && ret;
}
EXPORT_SYMBOL_GPL(kvm_emulate_halt);

int kvm_emulate_ap_reset_hold(struct kvm_vcpu *vcpu)
{
	int ret = kvm_skip_emulated_instruction(vcpu);

	return __kvm_vcpu_halt(vcpu, KVM_MP_STATE_AP_RESET_HOLD, KVM_EXIT_AP_RESET_HOLD) && ret;
}
EXPORT_SYMBOL_GPL(kvm_emulate_ap_reset_hold);

#ifdef CONFIG_X86_64
static int kvm_pv_clock_pairing(struct kvm_vcpu *vcpu, gpa_t paddr,
			        unsigned long clock_type)
{
	struct kvm_clock_pairing clock_pairing;
	struct timespec64 ts;
	u64 cycle;
	int ret;

	if (clock_type != KVM_CLOCK_PAIRING_WALLCLOCK)
		return -KVM_EOPNOTSUPP;

	/*
	 * When tsc is in permanent catchup mode guests won't be able to use
	 * pvclock_read_retry loop to get consistent view of pvclock
	 */
	if (vcpu->arch.tsc_always_catchup)
		return -KVM_EOPNOTSUPP;

	if (!kvm_get_walltime_and_clockread(&ts, &cycle))
		return -KVM_EOPNOTSUPP;

	clock_pairing.sec = ts.tv_sec;
	clock_pairing.nsec = ts.tv_nsec;
	clock_pairing.tsc = kvm_read_l1_tsc(vcpu, cycle);
	clock_pairing.flags = 0;
	memset(&clock_pairing.pad, 0, sizeof(clock_pairing.pad));

	ret = 0;
	if (kvm_write_guest(vcpu->kvm, paddr, &clock_pairing,
			    sizeof(struct kvm_clock_pairing)))
		ret = -KVM_EFAULT;

	return ret;
}
#endif

/*
 * kvm_pv_kick_cpu_op:  Kick a vcpu.
 *
 * @apicid - apicid of vcpu to be kicked.
 */
static void kvm_pv_kick_cpu_op(struct kvm *kvm, unsigned long flags, int apicid)
{
	/*
	 * All other fields are unused for APIC_DM_REMRD, but may be consumed by
	 * common code, e.g. for tracing. Defer initialization to the compiler.
	 */
	struct kvm_lapic_irq lapic_irq = {
		.delivery_mode = APIC_DM_REMRD,
		.dest_mode = APIC_DEST_PHYSICAL,
		.shorthand = APIC_DEST_NOSHORT,
		.dest_id = apicid,
	};

	kvm_irq_delivery_to_apic(kvm, NULL, &lapic_irq, NULL);
}

bool kvm_apicv_activated(struct kvm *kvm)
{
	return (READ_ONCE(kvm->arch.apicv_inhibit_reasons) == 0);
}
EXPORT_SYMBOL_GPL(kvm_apicv_activated);

static void kvm_apicv_init(struct kvm *kvm)
{
	mutex_init(&kvm->arch.apicv_update_lock);

	if (enable_apicv)
		clear_bit(APICV_INHIBIT_REASON_DISABLE,
			  &kvm->arch.apicv_inhibit_reasons);
	else
		set_bit(APICV_INHIBIT_REASON_DISABLE,
			&kvm->arch.apicv_inhibit_reasons);
}

static void kvm_sched_yield(struct kvm_vcpu *vcpu, unsigned long dest_id)
{
	struct kvm_vcpu *target = NULL;
	struct kvm_apic_map *map;

	vcpu->stat.directed_yield_attempted++;

	if (single_task_running())
		goto no_yield;

	rcu_read_lock();
	map = rcu_dereference(vcpu->kvm->arch.apic_map);

	if (likely(map) && dest_id <= map->max_apic_id && map->phys_map[dest_id])
		target = map->phys_map[dest_id]->vcpu;

	rcu_read_unlock();

	if (!target || !READ_ONCE(target->ready))
		goto no_yield;

	/* Ignore requests to yield to self */
	if (vcpu == target)
		goto no_yield;

	if (kvm_vcpu_yield_to(target) <= 0)
		goto no_yield;

	vcpu->stat.directed_yield_successful++;

no_yield:
	return;
}

static int complete_hypercall_exit(struct kvm_vcpu *vcpu)
{
	u64 ret = vcpu->run->hypercall.ret;

	if (!is_64_bit_mode(vcpu))
		ret = (u32)ret;
	kvm_rax_write(vcpu, ret);
	++vcpu->stat.hypercalls;
	return kvm_skip_emulated_instruction(vcpu);
}

int kvm_emulate_hypercall(struct kvm_vcpu *vcpu)
{
	unsigned long nr, a0, a1, a2, a3, ret;
	int op_64_bit;

	if (kvm_xen_hypercall_enabled(vcpu->kvm))
		return kvm_xen_hypercall(vcpu);

	if (kvm_hv_hypercall_enabled(vcpu))
		return kvm_hv_hypercall(vcpu);

	nr = kvm_rax_read(vcpu);
	a0 = kvm_rbx_read(vcpu);
	a1 = kvm_rcx_read(vcpu);
	a2 = kvm_rdx_read(vcpu);
	a3 = kvm_rsi_read(vcpu);

	trace_kvm_hypercall(nr, a0, a1, a2, a3);

	op_64_bit = is_64_bit_hypercall(vcpu);
	if (!op_64_bit) {
		nr &= 0xFFFFFFFF;
		a0 &= 0xFFFFFFFF;
		a1 &= 0xFFFFFFFF;
		a2 &= 0xFFFFFFFF;
		a3 &= 0xFFFFFFFF;
	}

	if (static_call(kvm_x86_get_cpl)(vcpu) != 0) {
		ret = -KVM_EPERM;
		goto out;
	}

	ret = -KVM_ENOSYS;

	switch (nr) {
	case KVM_HC_VAPIC_POLL_IRQ:
		ret = 0;
		break;
	case KVM_HC_KICK_CPU:
		if (!guest_pv_has(vcpu, KVM_FEATURE_PV_UNHALT))
			break;

		kvm_pv_kick_cpu_op(vcpu->kvm, a0, a1);
		kvm_sched_yield(vcpu, a1);
		ret = 0;
		break;
#ifdef CONFIG_X86_64
	case KVM_HC_CLOCK_PAIRING:
		ret = kvm_pv_clock_pairing(vcpu, a0, a1);
		break;
#endif
	case KVM_HC_SEND_IPI:
		if (!guest_pv_has(vcpu, KVM_FEATURE_PV_SEND_IPI))
			break;

		ret = kvm_pv_send_ipi(vcpu->kvm, a0, a1, a2, a3, op_64_bit);
		break;
	case KVM_HC_SCHED_YIELD:
		if (!guest_pv_has(vcpu, KVM_FEATURE_PV_SCHED_YIELD))
			break;

		kvm_sched_yield(vcpu, a0);
		ret = 0;
		break;
	case KVM_HC_MAP_GPA_RANGE: {
		u64 gpa = a0, npages = a1, attrs = a2;

		ret = -KVM_ENOSYS;
		if (!(vcpu->kvm->arch.hypercall_exit_enabled & (1 << KVM_HC_MAP_GPA_RANGE)))
			break;

		if (!PAGE_ALIGNED(gpa) || !npages ||
		    gpa_to_gfn(gpa) + npages <= gpa_to_gfn(gpa)) {
			ret = -KVM_EINVAL;
			break;
		}

		vcpu->run->exit_reason        = KVM_EXIT_HYPERCALL;
		vcpu->run->hypercall.nr       = KVM_HC_MAP_GPA_RANGE;
		vcpu->run->hypercall.args[0]  = gpa;
		vcpu->run->hypercall.args[1]  = npages;
		vcpu->run->hypercall.args[2]  = attrs;
		vcpu->run->hypercall.longmode = op_64_bit;
		vcpu->arch.complete_userspace_io = complete_hypercall_exit;
		return 0;
	}
	default:
		ret = -KVM_ENOSYS;
		break;
	}
out:
	if (!op_64_bit)
		ret = (u32)ret;
	kvm_rax_write(vcpu, ret);

	++vcpu->stat.hypercalls;
	return kvm_skip_emulated_instruction(vcpu);
}
EXPORT_SYMBOL_GPL(kvm_emulate_hypercall);

static int emulator_fix_hypercall(struct x86_emulate_ctxt *ctxt)
{
	struct kvm_vcpu *vcpu = emul_to_vcpu(ctxt);
	char instruction[3];
	unsigned long rip = kvm_rip_read(vcpu);

	static_call(kvm_x86_patch_hypercall)(vcpu, instruction);

	return emulator_write_emulated(ctxt, rip, instruction, 3,
		&ctxt->exception);
}

static int dm_request_for_irq_injection(struct kvm_vcpu *vcpu)
{
	return vcpu->run->request_interrupt_window &&
		likely(!pic_in_kernel(vcpu->kvm));
}

static void post_kvm_run_save(struct kvm_vcpu *vcpu)
{
	struct kvm_run *kvm_run = vcpu->run;

	kvm_run->if_flag = static_call(kvm_x86_get_if_flag)(vcpu);
	kvm_run->cr8 = kvm_get_cr8(vcpu);
	kvm_run->apic_base = kvm_get_apic_base(vcpu);

	/*
	 * The call to kvm_ready_for_interrupt_injection() may end up in
	 * kvm_xen_has_interrupt() which may require the srcu lock to be
	 * held, to protect against changes in the vcpu_info address.
	 */
	vcpu->srcu_idx = srcu_read_lock(&vcpu->kvm->srcu);
	kvm_run->ready_for_interrupt_injection =
		pic_in_kernel(vcpu->kvm) ||
		kvm_vcpu_ready_for_interrupt_injection(vcpu);
	srcu_read_unlock(&vcpu->kvm->srcu, vcpu->srcu_idx);

	if (is_smm(vcpu))
		kvm_run->flags |= KVM_RUN_X86_SMM;
}

static void update_cr8_intercept(struct kvm_vcpu *vcpu)
{
	int max_irr, tpr;

	if (!kvm_x86_ops.update_cr8_intercept)
		return;

	if (!lapic_in_kernel(vcpu))
		return;

	if (vcpu->arch.apicv_active)
		return;

	if (!vcpu->arch.apic->vapic_addr)
		max_irr = kvm_lapic_find_highest_irr(vcpu);
	else
		max_irr = -1;

	if (max_irr != -1)
		max_irr >>= 4;

	tpr = kvm_lapic_get_cr8(vcpu);

	static_call(kvm_x86_update_cr8_intercept)(vcpu, tpr, max_irr);
}


int kvm_check_nested_events(struct kvm_vcpu *vcpu)
{
	if (kvm_check_request(KVM_REQ_TRIPLE_FAULT, vcpu)) {
		kvm_x86_ops.nested_ops->triple_fault(vcpu);
		return 1;
	}

	return kvm_x86_ops.nested_ops->check_events(vcpu);
}

static void kvm_inject_exception(struct kvm_vcpu *vcpu)
{
	if (vcpu->arch.exception.error_code && !is_protmode(vcpu))
		vcpu->arch.exception.error_code = false;
	static_call(kvm_x86_queue_exception)(vcpu);
}

static int inject_pending_event(struct kvm_vcpu *vcpu, bool *req_immediate_exit)
{
	int r;
	bool can_inject = true;

	/* try to reinject previous events if any */

	if (vcpu->arch.exception.injected) {
		kvm_inject_exception(vcpu);
		can_inject = false;
	}
	/*
	 * Do not inject an NMI or interrupt if there is a pending
	 * exception.  Exceptions and interrupts are recognized at
	 * instruction boundaries, i.e. the start of an instruction.
	 * Trap-like exceptions, e.g. #DB, have higher priority than
	 * NMIs and interrupts, i.e. traps are recognized before an
	 * NMI/interrupt that's pending on the same instruction.
	 * Fault-like exceptions, e.g. #GP and #PF, are the lowest
	 * priority, but are only generated (pended) during instruction
	 * execution, i.e. a pending fault-like exception means the
	 * fault occurred on the *previous* instruction and must be
	 * serviced prior to recognizing any new events in order to
	 * fully complete the previous instruction.
	 */
	else if (!vcpu->arch.exception.pending) {
		if (vcpu->arch.nmi_injected) {
			static_call(kvm_x86_set_nmi)(vcpu);
			can_inject = false;
		} else if (vcpu->arch.interrupt.injected) {
			static_call(kvm_x86_set_irq)(vcpu);
			can_inject = false;
		}
	}

	WARN_ON_ONCE(vcpu->arch.exception.injected &&
		     vcpu->arch.exception.pending);

	/*
	 * Call check_nested_events() even if we reinjected a previous event
	 * in order for caller to determine if it should require immediate-exit
	 * from L2 to L1 due to pending L1 events which require exit
	 * from L2 to L1.
	 */
	if (is_guest_mode(vcpu)) {
		r = kvm_check_nested_events(vcpu);
		if (r < 0)
			goto out;
	}

	/* try to inject new event if pending */
	if (vcpu->arch.exception.pending) {
		trace_kvm_inj_exception(vcpu->arch.exception.nr,
					vcpu->arch.exception.has_error_code,
					vcpu->arch.exception.error_code);

		vcpu->arch.exception.pending = false;
		vcpu->arch.exception.injected = true;

		if (exception_type(vcpu->arch.exception.nr) == EXCPT_FAULT)
			__kvm_set_rflags(vcpu, kvm_get_rflags(vcpu) |
					     X86_EFLAGS_RF);

		if (vcpu->arch.exception.nr == DB_VECTOR) {
			kvm_deliver_exception_payload(vcpu);
			if (vcpu->arch.dr7 & DR7_GD) {
				vcpu->arch.dr7 &= ~DR7_GD;
				kvm_update_dr7(vcpu);
			}
		}

		kvm_inject_exception(vcpu);
		can_inject = false;
	}

	/* Don't inject interrupts if the user asked to avoid doing so */
	if (vcpu->guest_debug & KVM_GUESTDBG_BLOCKIRQ)
		return 0;

	/*
	 * Finally, inject interrupt events.  If an event cannot be injected
	 * due to architectural conditions (e.g. IF=0) a window-open exit
	 * will re-request KVM_REQ_EVENT.  Sometimes however an event is pending
	 * and can architecturally be injected, but we cannot do it right now:
	 * an interrupt could have arrived just now and we have to inject it
	 * as a vmexit, or there could already an event in the queue, which is
	 * indicated by can_inject.  In that case we request an immediate exit
	 * in order to make progress and get back here for another iteration.
	 * The kvm_x86_ops hooks communicate this by returning -EBUSY.
	 */
	if (vcpu->arch.smi_pending) {
		r = can_inject ? static_call(kvm_x86_smi_allowed)(vcpu, true) : -EBUSY;
		if (r < 0)
			goto out;
		if (r) {
			vcpu->arch.smi_pending = false;
			++vcpu->arch.smi_count;
			enter_smm(vcpu);
			can_inject = false;
		} else
			static_call(kvm_x86_enable_smi_window)(vcpu);
	}

	if (vcpu->arch.nmi_pending) {
		r = can_inject ? static_call(kvm_x86_nmi_allowed)(vcpu, true) : -EBUSY;
		if (r < 0)
			goto out;
		if (r) {
			--vcpu->arch.nmi_pending;
			vcpu->arch.nmi_injected = true;
			static_call(kvm_x86_set_nmi)(vcpu);
			can_inject = false;
			WARN_ON(static_call(kvm_x86_nmi_allowed)(vcpu, true) < 0);
		}
		if (vcpu->arch.nmi_pending)
			static_call(kvm_x86_enable_nmi_window)(vcpu);
	}

	if (kvm_cpu_has_injectable_intr(vcpu)) {
		r = can_inject ? static_call(kvm_x86_interrupt_allowed)(vcpu, true) : -EBUSY;
		if (r < 0)
			goto out;
		if (r) {
			kvm_queue_interrupt(vcpu, kvm_cpu_get_interrupt(vcpu), false);
			static_call(kvm_x86_set_irq)(vcpu);
			WARN_ON(static_call(kvm_x86_interrupt_allowed)(vcpu, true) < 0);
		}
		if (kvm_cpu_has_injectable_intr(vcpu))
			static_call(kvm_x86_enable_irq_window)(vcpu);
	}

	if (is_guest_mode(vcpu) &&
	    kvm_x86_ops.nested_ops->hv_timer_pending &&
	    kvm_x86_ops.nested_ops->hv_timer_pending(vcpu))
		*req_immediate_exit = true;

	WARN_ON(vcpu->arch.exception.pending);
	return 0;

out:
	if (r == -EBUSY) {
		*req_immediate_exit = true;
		r = 0;
	}
	return r;
}

static void process_nmi(struct kvm_vcpu *vcpu)
{
	unsigned limit = 2;

	/*
	 * x86 is limited to one NMI running, and one NMI pending after it.
	 * If an NMI is already in progress, limit further NMIs to just one.
	 * Otherwise, allow two (and we'll inject the first one immediately).
	 */
	if (static_call(kvm_x86_get_nmi_mask)(vcpu) || vcpu->arch.nmi_injected)
		limit = 1;

	vcpu->arch.nmi_pending += atomic_xchg(&vcpu->arch.nmi_queued, 0);
	vcpu->arch.nmi_pending = min(vcpu->arch.nmi_pending, limit);
	kvm_make_request(KVM_REQ_EVENT, vcpu);
}

static u32 enter_smm_get_segment_flags(struct kvm_segment *seg)
{
	u32 flags = 0;
	flags |= seg->g       << 23;
	flags |= seg->db      << 22;
	flags |= seg->l       << 21;
	flags |= seg->avl     << 20;
	flags |= seg->present << 15;
	flags |= seg->dpl     << 13;
	flags |= seg->s       << 12;
	flags |= seg->type    << 8;
	return flags;
}

static void enter_smm_save_seg_32(struct kvm_vcpu *vcpu, char *buf, int n)
{
	struct kvm_segment seg;
	int offset;

	kvm_get_segment(vcpu, &seg, n);
	put_smstate(u32, buf, 0x7fa8 + n * 4, seg.selector);

	if (n < 3)
		offset = 0x7f84 + n * 12;
	else
		offset = 0x7f2c + (n - 3) * 12;

	put_smstate(u32, buf, offset + 8, seg.base);
	put_smstate(u32, buf, offset + 4, seg.limit);
	put_smstate(u32, buf, offset, enter_smm_get_segment_flags(&seg));
}

#ifdef CONFIG_X86_64
static void enter_smm_save_seg_64(struct kvm_vcpu *vcpu, char *buf, int n)
{
	struct kvm_segment seg;
	int offset;
	u16 flags;

	kvm_get_segment(vcpu, &seg, n);
	offset = 0x7e00 + n * 16;

	flags = enter_smm_get_segment_flags(&seg) >> 8;
	put_smstate(u16, buf, offset, seg.selector);
	put_smstate(u16, buf, offset + 2, flags);
	put_smstate(u32, buf, offset + 4, seg.limit);
	put_smstate(u64, buf, offset + 8, seg.base);
}
#endif

static void enter_smm_save_state_32(struct kvm_vcpu *vcpu, char *buf)
{
	struct desc_ptr dt;
	struct kvm_segment seg;
	unsigned long val;
	int i;

	put_smstate(u32, buf, 0x7ffc, kvm_read_cr0(vcpu));
	put_smstate(u32, buf, 0x7ff8, kvm_read_cr3(vcpu));
	put_smstate(u32, buf, 0x7ff4, kvm_get_rflags(vcpu));
	put_smstate(u32, buf, 0x7ff0, kvm_rip_read(vcpu));

	for (i = 0; i < 8; i++)
		put_smstate(u32, buf, 0x7fd0 + i * 4, kvm_register_read_raw(vcpu, i));

	kvm_get_dr(vcpu, 6, &val);
	put_smstate(u32, buf, 0x7fcc, (u32)val);
	kvm_get_dr(vcpu, 7, &val);
	put_smstate(u32, buf, 0x7fc8, (u32)val);

	kvm_get_segment(vcpu, &seg, VCPU_SREG_TR);
	put_smstate(u32, buf, 0x7fc4, seg.selector);
	put_smstate(u32, buf, 0x7f64, seg.base);
	put_smstate(u32, buf, 0x7f60, seg.limit);
	put_smstate(u32, buf, 0x7f5c, enter_smm_get_segment_flags(&seg));

	kvm_get_segment(vcpu, &seg, VCPU_SREG_LDTR);
	put_smstate(u32, buf, 0x7fc0, seg.selector);
	put_smstate(u32, buf, 0x7f80, seg.base);
	put_smstate(u32, buf, 0x7f7c, seg.limit);
	put_smstate(u32, buf, 0x7f78, enter_smm_get_segment_flags(&seg));

	static_call(kvm_x86_get_gdt)(vcpu, &dt);
	put_smstate(u32, buf, 0x7f74, dt.address);
	put_smstate(u32, buf, 0x7f70, dt.size);

	static_call(kvm_x86_get_idt)(vcpu, &dt);
	put_smstate(u32, buf, 0x7f58, dt.address);
	put_smstate(u32, buf, 0x7f54, dt.size);

	for (i = 0; i < 6; i++)
		enter_smm_save_seg_32(vcpu, buf, i);

	put_smstate(u32, buf, 0x7f14, kvm_read_cr4(vcpu));

	/* revision id */
	put_smstate(u32, buf, 0x7efc, 0x00020000);
	put_smstate(u32, buf, 0x7ef8, vcpu->arch.smbase);
}

#ifdef CONFIG_X86_64
static void enter_smm_save_state_64(struct kvm_vcpu *vcpu, char *buf)
{
	struct desc_ptr dt;
	struct kvm_segment seg;
	unsigned long val;
	int i;

	for (i = 0; i < 16; i++)
		put_smstate(u64, buf, 0x7ff8 - i * 8, kvm_register_read_raw(vcpu, i));

	put_smstate(u64, buf, 0x7f78, kvm_rip_read(vcpu));
	put_smstate(u32, buf, 0x7f70, kvm_get_rflags(vcpu));

	kvm_get_dr(vcpu, 6, &val);
	put_smstate(u64, buf, 0x7f68, val);
	kvm_get_dr(vcpu, 7, &val);
	put_smstate(u64, buf, 0x7f60, val);

	put_smstate(u64, buf, 0x7f58, kvm_read_cr0(vcpu));
	put_smstate(u64, buf, 0x7f50, kvm_read_cr3(vcpu));
	put_smstate(u64, buf, 0x7f48, kvm_read_cr4(vcpu));

	put_smstate(u32, buf, 0x7f00, vcpu->arch.smbase);

	/* revision id */
	put_smstate(u32, buf, 0x7efc, 0x00020064);

	put_smstate(u64, buf, 0x7ed0, vcpu->arch.efer);

	kvm_get_segment(vcpu, &seg, VCPU_SREG_TR);
	put_smstate(u16, buf, 0x7e90, seg.selector);
	put_smstate(u16, buf, 0x7e92, enter_smm_get_segment_flags(&seg) >> 8);
	put_smstate(u32, buf, 0x7e94, seg.limit);
	put_smstate(u64, buf, 0x7e98, seg.base);

	static_call(kvm_x86_get_idt)(vcpu, &dt);
	put_smstate(u32, buf, 0x7e84, dt.size);
	put_smstate(u64, buf, 0x7e88, dt.address);

	kvm_get_segment(vcpu, &seg, VCPU_SREG_LDTR);
	put_smstate(u16, buf, 0x7e70, seg.selector);
	put_smstate(u16, buf, 0x7e72, enter_smm_get_segment_flags(&seg) >> 8);
	put_smstate(u32, buf, 0x7e74, seg.limit);
	put_smstate(u64, buf, 0x7e78, seg.base);

	static_call(kvm_x86_get_gdt)(vcpu, &dt);
	put_smstate(u32, buf, 0x7e64, dt.size);
	put_smstate(u64, buf, 0x7e68, dt.address);

	for (i = 0; i < 6; i++)
		enter_smm_save_seg_64(vcpu, buf, i);
}
#endif

static void enter_smm(struct kvm_vcpu *vcpu)
{
	struct kvm_segment cs, ds;
	struct desc_ptr dt;
	unsigned long cr0;
	char buf[512];

	memset(buf, 0, 512);
#ifdef CONFIG_X86_64
	if (guest_cpuid_has(vcpu, X86_FEATURE_LM))
		enter_smm_save_state_64(vcpu, buf);
	else
#endif
		enter_smm_save_state_32(vcpu, buf);

	/*
	 * Give enter_smm() a chance to make ISA-specific changes to the vCPU
	 * state (e.g. leave guest mode) after we've saved the state into the
	 * SMM state-save area.
	 */
	static_call(kvm_x86_enter_smm)(vcpu, buf);

	kvm_smm_changed(vcpu, true);
	kvm_vcpu_write_guest(vcpu, vcpu->arch.smbase + 0xfe00, buf, sizeof(buf));

	if (static_call(kvm_x86_get_nmi_mask)(vcpu))
		vcpu->arch.hflags |= HF_SMM_INSIDE_NMI_MASK;
	else
		static_call(kvm_x86_set_nmi_mask)(vcpu, true);

	kvm_set_rflags(vcpu, X86_EFLAGS_FIXED);
	kvm_rip_write(vcpu, 0x8000);

	cr0 = vcpu->arch.cr0 & ~(X86_CR0_PE | X86_CR0_EM | X86_CR0_TS | X86_CR0_PG);
	static_call(kvm_x86_set_cr0)(vcpu, cr0);
	vcpu->arch.cr0 = cr0;

	static_call(kvm_x86_set_cr4)(vcpu, 0);

	/* Undocumented: IDT limit is set to zero on entry to SMM.  */
	dt.address = dt.size = 0;
	static_call(kvm_x86_set_idt)(vcpu, &dt);

	kvm_set_dr(vcpu, 7, DR7_FIXED_1);

	cs.selector = (vcpu->arch.smbase >> 4) & 0xffff;
	cs.base = vcpu->arch.smbase;

	ds.selector = 0;
	ds.base = 0;

	cs.limit    = ds.limit = 0xffffffff;
	cs.type     = ds.type = 0x3;
	cs.dpl      = ds.dpl = 0;
	cs.db       = ds.db = 0;
	cs.s        = ds.s = 1;
	cs.l        = ds.l = 0;
	cs.g        = ds.g = 1;
	cs.avl      = ds.avl = 0;
	cs.present  = ds.present = 1;
	cs.unusable = ds.unusable = 0;
	cs.padding  = ds.padding = 0;

	kvm_set_segment(vcpu, &cs, VCPU_SREG_CS);
	kvm_set_segment(vcpu, &ds, VCPU_SREG_DS);
	kvm_set_segment(vcpu, &ds, VCPU_SREG_ES);
	kvm_set_segment(vcpu, &ds, VCPU_SREG_FS);
	kvm_set_segment(vcpu, &ds, VCPU_SREG_GS);
	kvm_set_segment(vcpu, &ds, VCPU_SREG_SS);

#ifdef CONFIG_X86_64
	if (guest_cpuid_has(vcpu, X86_FEATURE_LM))
		static_call(kvm_x86_set_efer)(vcpu, 0);
#endif

	kvm_update_cpuid_runtime(vcpu);
	kvm_mmu_reset_context(vcpu);
}

static void process_smi(struct kvm_vcpu *vcpu)
{
	vcpu->arch.smi_pending = true;
	kvm_make_request(KVM_REQ_EVENT, vcpu);
}

void kvm_make_scan_ioapic_request_mask(struct kvm *kvm,
				       unsigned long *vcpu_bitmap)
{
	cpumask_var_t cpus;

	zalloc_cpumask_var(&cpus, GFP_ATOMIC);

	kvm_make_vcpus_request_mask(kvm, KVM_REQ_SCAN_IOAPIC,
				    NULL, vcpu_bitmap, cpus);

	free_cpumask_var(cpus);
}

void kvm_make_scan_ioapic_request(struct kvm *kvm)
{
	kvm_make_all_cpus_request(kvm, KVM_REQ_SCAN_IOAPIC);
}

void kvm_vcpu_update_apicv(struct kvm_vcpu *vcpu)
{
	bool activate;

	if (!lapic_in_kernel(vcpu))
		return;

	mutex_lock(&vcpu->kvm->arch.apicv_update_lock);

	activate = kvm_apicv_activated(vcpu->kvm);
	if (vcpu->arch.apicv_active == activate)
		goto out;

	vcpu->arch.apicv_active = activate;
	kvm_apic_update_apicv(vcpu);
	static_call(kvm_x86_refresh_apicv_exec_ctrl)(vcpu);

	/*
	 * When APICv gets disabled, we may still have injected interrupts
	 * pending. At the same time, KVM_REQ_EVENT may not be set as APICv was
	 * still active when the interrupt got accepted. Make sure
	 * inject_pending_event() is called to check for that.
	 */
	if (!vcpu->arch.apicv_active)
		kvm_make_request(KVM_REQ_EVENT, vcpu);

out:
	mutex_unlock(&vcpu->kvm->arch.apicv_update_lock);
}
EXPORT_SYMBOL_GPL(kvm_vcpu_update_apicv);

void __kvm_request_apicv_update(struct kvm *kvm, bool activate, ulong bit)
{
	unsigned long old, new;

	if (!kvm_x86_ops.check_apicv_inhibit_reasons ||
	    !static_call(kvm_x86_check_apicv_inhibit_reasons)(bit))
		return;

	old = new = kvm->arch.apicv_inhibit_reasons;

	if (activate)
		__clear_bit(bit, &new);
	else
		__set_bit(bit, &new);

	if (!!old != !!new) {
		trace_kvm_apicv_update_request(activate, bit);
		kvm_make_all_cpus_request(kvm, KVM_REQ_APICV_UPDATE);
		kvm->arch.apicv_inhibit_reasons = new;
		if (new) {
			unsigned long gfn = gpa_to_gfn(APIC_DEFAULT_PHYS_BASE);
			kvm_zap_gfn_range(kvm, gfn, gfn+1);
		}
	} else
		kvm->arch.apicv_inhibit_reasons = new;
}
EXPORT_SYMBOL_GPL(__kvm_request_apicv_update);

void kvm_request_apicv_update(struct kvm *kvm, bool activate, ulong bit)
{
	mutex_lock(&kvm->arch.apicv_update_lock);
	__kvm_request_apicv_update(kvm, activate, bit);
	mutex_unlock(&kvm->arch.apicv_update_lock);
}
EXPORT_SYMBOL_GPL(kvm_request_apicv_update);

static void vcpu_scan_ioapic(struct kvm_vcpu *vcpu)
{
	if (!kvm_apic_present(vcpu))
		return;

	bitmap_zero(vcpu->arch.ioapic_handled_vectors, 256);

	if (irqchip_split(vcpu->kvm))
		kvm_scan_ioapic_routes(vcpu, vcpu->arch.ioapic_handled_vectors);
	else {
		static_call_cond(kvm_x86_sync_pir_to_irr)(vcpu);
		if (ioapic_in_kernel(vcpu->kvm))
			kvm_ioapic_scan_entry(vcpu, vcpu->arch.ioapic_handled_vectors);
	}

	if (is_guest_mode(vcpu))
		vcpu->arch.load_eoi_exitmap_pending = true;
	else
		kvm_make_request(KVM_REQ_LOAD_EOI_EXITMAP, vcpu);
}

static void vcpu_load_eoi_exitmap(struct kvm_vcpu *vcpu)
{
	u64 eoi_exit_bitmap[4];

	if (!kvm_apic_hw_enabled(vcpu->arch.apic))
		return;

	if (to_hv_vcpu(vcpu)) {
		bitmap_or((ulong *)eoi_exit_bitmap,
			  vcpu->arch.ioapic_handled_vectors,
			  to_hv_synic(vcpu)->vec_bitmap, 256);
		static_call(kvm_x86_load_eoi_exitmap)(vcpu, eoi_exit_bitmap);
		return;
	}

	static_call(kvm_x86_load_eoi_exitmap)(
		vcpu, (u64 *)vcpu->arch.ioapic_handled_vectors);
}

void kvm_arch_mmu_notifier_invalidate_range(struct kvm *kvm,
					    unsigned long start, unsigned long end)
{
	unsigned long apic_address;

	/*
	 * The physical address of apic access page is stored in the VMCS.
	 * Update it when it becomes invalid.
	 */
	apic_address = gfn_to_hva(kvm, APIC_DEFAULT_PHYS_BASE >> PAGE_SHIFT);
	if (start <= apic_address && apic_address < end)
		kvm_make_all_cpus_request(kvm, KVM_REQ_APIC_PAGE_RELOAD);
}

void kvm_arch_guest_memory_reclaimed(struct kvm *kvm)
{
	static_call_cond(kvm_x86_guest_memory_reclaimed)(kvm);
}

void kvm_vcpu_reload_apic_access_page(struct kvm_vcpu *vcpu)
{
	if (!lapic_in_kernel(vcpu))
		return;

	if (!kvm_x86_ops.set_apic_access_page_addr)
		return;

	static_call(kvm_x86_set_apic_access_page_addr)(vcpu);
}

void __kvm_request_immediate_exit(struct kvm_vcpu *vcpu)
{
	smp_send_reschedule(vcpu->cpu);
}
EXPORT_SYMBOL_GPL(__kvm_request_immediate_exit);

/*
 * Returns 1 to let vcpu_run() continue the guest execution loop without
 * exiting to the userspace.  Otherwise, the value will be returned to the
 * userspace.
 */
static int vcpu_enter_guest(struct kvm_vcpu *vcpu)
{
	int r;
	bool req_int_win =
		dm_request_for_irq_injection(vcpu) &&
		kvm_cpu_accept_dm_intr(vcpu);
	fastpath_t exit_fastpath;

	bool req_immediate_exit = false;

	/* Forbid vmenter if vcpu dirty ring is soft-full */
	if (unlikely(vcpu->kvm->dirty_ring_size &&
		     kvm_dirty_ring_soft_full(&vcpu->dirty_ring))) {
		vcpu->run->exit_reason = KVM_EXIT_DIRTY_RING_FULL;
		trace_kvm_dirty_ring_exit(vcpu);
		r = 0;
		goto out;
	}

	if (kvm_request_pending(vcpu)) {
		if (kvm_check_request(KVM_REQ_VM_BUGGED, vcpu)) {
			r = -EIO;
			goto out;
		}
		if (kvm_check_request(KVM_REQ_GET_NESTED_STATE_PAGES, vcpu)) {
			if (unlikely(!kvm_x86_ops.nested_ops->get_nested_state_pages(vcpu))) {
				r = 0;
				goto out;
			}
		}
		if (kvm_check_request(KVM_REQ_MMU_RELOAD, vcpu))
			kvm_mmu_unload(vcpu);
		if (kvm_check_request(KVM_REQ_MIGRATE_TIMER, vcpu))
			__kvm_migrate_timers(vcpu);
		if (kvm_check_request(KVM_REQ_MASTERCLOCK_UPDATE, vcpu))
			kvm_gen_update_masterclock(vcpu->kvm);
		if (kvm_check_request(KVM_REQ_GLOBAL_CLOCK_UPDATE, vcpu))
			kvm_gen_kvmclock_update(vcpu);
		if (kvm_check_request(KVM_REQ_CLOCK_UPDATE, vcpu)) {
			r = kvm_guest_time_update(vcpu);
			if (unlikely(r))
				goto out;
		}
		if (kvm_check_request(KVM_REQ_MMU_SYNC, vcpu))
			kvm_mmu_sync_roots(vcpu);
		if (kvm_check_request(KVM_REQ_LOAD_MMU_PGD, vcpu))
			kvm_mmu_load_pgd(vcpu);
		if (kvm_check_request(KVM_REQ_TLB_FLUSH, vcpu)) {
			kvm_vcpu_flush_tlb_all(vcpu);

			/* Flushing all ASIDs flushes the current ASID... */
			kvm_clear_request(KVM_REQ_TLB_FLUSH_CURRENT, vcpu);
		}
		kvm_service_local_tlb_flush_requests(vcpu);

		if (kvm_check_request(KVM_REQ_REPORT_TPR_ACCESS, vcpu)) {
			vcpu->run->exit_reason = KVM_EXIT_TPR_ACCESS;
			r = 0;
			goto out;
		}
		if (kvm_check_request(KVM_REQ_TRIPLE_FAULT, vcpu)) {
			if (is_guest_mode(vcpu)) {
				kvm_x86_ops.nested_ops->triple_fault(vcpu);
			} else {
				vcpu->run->exit_reason = KVM_EXIT_SHUTDOWN;
				vcpu->mmio_needed = 0;
				r = 0;
				goto out;
			}
		}
		if (kvm_check_request(KVM_REQ_APF_HALT, vcpu)) {
			/* Page is swapped out. Do synthetic halt */
			vcpu->arch.apf.halted = true;
			r = 1;
			goto out;
		}
		if (kvm_check_request(KVM_REQ_STEAL_UPDATE, vcpu))
			record_steal_time(vcpu);
		if (kvm_check_request(KVM_REQ_SMI, vcpu))
			process_smi(vcpu);
		if (kvm_check_request(KVM_REQ_NMI, vcpu))
			process_nmi(vcpu);
		if (kvm_check_request(KVM_REQ_PMU, vcpu))
			kvm_pmu_handle_event(vcpu);
		if (kvm_check_request(KVM_REQ_PMI, vcpu))
			kvm_pmu_deliver_pmi(vcpu);
		if (kvm_check_request(KVM_REQ_IOAPIC_EOI_EXIT, vcpu)) {
			BUG_ON(vcpu->arch.pending_ioapic_eoi > 255);
			if (test_bit(vcpu->arch.pending_ioapic_eoi,
				     vcpu->arch.ioapic_handled_vectors)) {
				vcpu->run->exit_reason = KVM_EXIT_IOAPIC_EOI;
				vcpu->run->eoi.vector =
						vcpu->arch.pending_ioapic_eoi;
				r = 0;
				goto out;
			}
		}
		if (kvm_check_request(KVM_REQ_SCAN_IOAPIC, vcpu))
			vcpu_scan_ioapic(vcpu);
		if (kvm_check_request(KVM_REQ_LOAD_EOI_EXITMAP, vcpu))
			vcpu_load_eoi_exitmap(vcpu);
		if (kvm_check_request(KVM_REQ_APIC_PAGE_RELOAD, vcpu))
			kvm_vcpu_reload_apic_access_page(vcpu);
		if (kvm_check_request(KVM_REQ_HV_CRASH, vcpu)) {
			vcpu->run->exit_reason = KVM_EXIT_SYSTEM_EVENT;
			vcpu->run->system_event.type = KVM_SYSTEM_EVENT_CRASH;
			r = 0;
			goto out;
		}
		if (kvm_check_request(KVM_REQ_HV_RESET, vcpu)) {
			vcpu->run->exit_reason = KVM_EXIT_SYSTEM_EVENT;
			vcpu->run->system_event.type = KVM_SYSTEM_EVENT_RESET;
			r = 0;
			goto out;
		}
		if (kvm_check_request(KVM_REQ_HV_EXIT, vcpu)) {
			struct kvm_vcpu_hv *hv_vcpu = to_hv_vcpu(vcpu);

			vcpu->run->exit_reason = KVM_EXIT_HYPERV;
			vcpu->run->hyperv = hv_vcpu->exit;
			r = 0;
			goto out;
		}

		/*
		 * KVM_REQ_HV_STIMER has to be processed after
		 * KVM_REQ_CLOCK_UPDATE, because Hyper-V SynIC timers
		 * depend on the guest clock being up-to-date
		 */
		if (kvm_check_request(KVM_REQ_HV_STIMER, vcpu))
			kvm_hv_process_stimers(vcpu);
		if (kvm_check_request(KVM_REQ_APICV_UPDATE, vcpu))
			kvm_vcpu_update_apicv(vcpu);
		if (kvm_check_request(KVM_REQ_APF_READY, vcpu))
			kvm_check_async_pf_completion(vcpu);
		if (kvm_check_request(KVM_REQ_MSR_FILTER_CHANGED, vcpu))
			static_call(kvm_x86_msr_filter_changed)(vcpu);

		if (kvm_check_request(KVM_REQ_UPDATE_CPU_DIRTY_LOGGING, vcpu))
			static_call(kvm_x86_update_cpu_dirty_logging)(vcpu);
	}

	if (kvm_check_request(KVM_REQ_EVENT, vcpu) || req_int_win ||
	    kvm_xen_has_interrupt(vcpu)) {
		++vcpu->stat.req_event;
		r = kvm_apic_accept_events(vcpu);
		if (r < 0) {
			r = 0;
			goto out;
		}
		if (vcpu->arch.mp_state == KVM_MP_STATE_INIT_RECEIVED) {
			r = 1;
			goto out;
		}

		r = inject_pending_event(vcpu, &req_immediate_exit);
		if (r < 0) {
			r = 0;
			goto out;
		}
		if (req_int_win)
			static_call(kvm_x86_enable_irq_window)(vcpu);

		if (kvm_lapic_enabled(vcpu)) {
			update_cr8_intercept(vcpu);
			kvm_lapic_sync_to_vapic(vcpu);
		}
	}

	r = kvm_mmu_reload(vcpu);
	if (unlikely(r)) {
		goto cancel_injection;
	}

	preempt_disable();

	static_call(kvm_x86_prepare_guest_switch)(vcpu);

	/*
	 * Disable IRQs before setting IN_GUEST_MODE.  Posted interrupt
	 * IPI are then delayed after guest entry, which ensures that they
	 * result in virtual interrupt delivery.
	 */
	local_irq_disable();
	vcpu->mode = IN_GUEST_MODE;

	srcu_read_unlock(&vcpu->kvm->srcu, vcpu->srcu_idx);

	/*
	 * 1) We should set ->mode before checking ->requests.  Please see
	 * the comment in kvm_vcpu_exiting_guest_mode().
	 *
	 * 2) For APICv, we should set ->mode before checking PID.ON. This
	 * pairs with the memory barrier implicit in pi_test_and_set_on
	 * (see vmx_deliver_posted_interrupt).
	 *
	 * 3) This also orders the write to mode from any reads to the page
	 * tables done while the VCPU is running.  Please see the comment
	 * in kvm_flush_remote_tlbs.
	 */
	smp_mb__after_srcu_read_unlock();

	/*
	 * This handles the case where a posted interrupt was
	 * notified with kvm_vcpu_kick.  Assigned devices can
	 * use the POSTED_INTR_VECTOR even if APICv is disabled,
	 * so do it even if APICv is disabled on this vCPU.
	 */
	if (kvm_lapic_enabled(vcpu))
		static_call_cond(kvm_x86_sync_pir_to_irr)(vcpu);

	if (kvm_vcpu_exit_request(vcpu)) {
		vcpu->mode = OUTSIDE_GUEST_MODE;
		smp_wmb();
		local_irq_enable();
		preempt_enable();
		vcpu->srcu_idx = srcu_read_lock(&vcpu->kvm->srcu);
		r = 1;
		goto cancel_injection;
	}

	if (req_immediate_exit) {
		kvm_make_request(KVM_REQ_EVENT, vcpu);
		static_call(kvm_x86_request_immediate_exit)(vcpu);
	}

	fpregs_assert_state_consistent();
	if (test_thread_flag(TIF_NEED_FPU_LOAD))
		switch_fpu_return();

	if (unlikely(vcpu->arch.switch_db_regs)) {
		set_debugreg(0, 7);
		set_debugreg(vcpu->arch.eff_db[0], 0);
		set_debugreg(vcpu->arch.eff_db[1], 1);
		set_debugreg(vcpu->arch.eff_db[2], 2);
		set_debugreg(vcpu->arch.eff_db[3], 3);
	} else if (unlikely(hw_breakpoint_active())) {
		set_debugreg(0, 7);
	}

	for (;;) {
		exit_fastpath = static_call(kvm_x86_run)(vcpu);
		if (likely(exit_fastpath != EXIT_FASTPATH_REENTER_GUEST))
			break;

		if (kvm_lapic_enabled(vcpu))
			static_call_cond(kvm_x86_sync_pir_to_irr)(vcpu);

		if (unlikely(kvm_vcpu_exit_request(vcpu))) {
			exit_fastpath = EXIT_FASTPATH_EXIT_HANDLED;
			break;
		}
	}

	/*
	 * Do this here before restoring debug registers on the host.  And
	 * since we do this before handling the vmexit, a DR access vmexit
	 * can (a) read the correct value of the debug registers, (b) set
	 * KVM_DEBUGREG_WONT_EXIT again.
	 */
	if (unlikely(vcpu->arch.switch_db_regs & KVM_DEBUGREG_WONT_EXIT)) {
		WARN_ON(vcpu->guest_debug & KVM_GUESTDBG_USE_HW_BP);
		static_call(kvm_x86_sync_dirty_debug_regs)(vcpu);
		kvm_update_dr0123(vcpu);
		kvm_update_dr7(vcpu);
	}

	/*
	 * If the guest has used debug registers, at least dr7
	 * will be disabled while returning to the host.
	 * If we don't have active breakpoints in the host, we don't
	 * care about the messed up debug address registers. But if
	 * we have some of them active, restore the old state.
	 */
	if (hw_breakpoint_active())
		hw_breakpoint_restore();

	vcpu->arch.last_vmentry_cpu = vcpu->cpu;
	vcpu->arch.last_guest_tsc = kvm_read_l1_tsc(vcpu, rdtsc());

	vcpu->mode = OUTSIDE_GUEST_MODE;
	smp_wmb();

	static_call(kvm_x86_handle_exit_irqoff)(vcpu);

	/*
	 * Consume any pending interrupts, including the possible source of
	 * VM-Exit on SVM and any ticks that occur between VM-Exit and now.
	 * An instruction is required after local_irq_enable() to fully unblock
	 * interrupts on processors that implement an interrupt shadow, the
	 * stat.exits increment will do nicely.
	 */
	kvm_before_interrupt(vcpu);
	local_irq_enable();
	++vcpu->stat.exits;
	local_irq_disable();
	kvm_after_interrupt(vcpu);

	/*
	 * Wait until after servicing IRQs to account guest time so that any
	 * ticks that occurred while running the guest are properly accounted
	 * to the guest.  Waiting until IRQs are enabled degrades the accuracy
	 * of accounting via context tracking, but the loss of accuracy is
	 * acceptable for all known use cases.
	 */
	vtime_account_guest_exit();

	if (lapic_in_kernel(vcpu)) {
		s64 delta = vcpu->arch.apic->lapic_timer.advance_expire_delta;
		if (delta != S64_MIN) {
			trace_kvm_wait_lapic_expire(vcpu->vcpu_id, delta);
			vcpu->arch.apic->lapic_timer.advance_expire_delta = S64_MIN;
		}
	}

	local_irq_enable();
	preempt_enable();

	vcpu->srcu_idx = srcu_read_lock(&vcpu->kvm->srcu);

	/*
	 * Profile KVM exit RIPs:
	 */
	if (unlikely(prof_on == KVM_PROFILING)) {
		unsigned long rip = kvm_rip_read(vcpu);
		profile_hit(KVM_PROFILING, (void *)rip);
	}

	if (unlikely(vcpu->arch.tsc_always_catchup))
		kvm_make_request(KVM_REQ_CLOCK_UPDATE, vcpu);

	if (vcpu->arch.apic_attention)
		kvm_lapic_sync_from_vapic(vcpu);

	r = static_call(kvm_x86_handle_exit)(vcpu, exit_fastpath);
	return r;

cancel_injection:
	if (req_immediate_exit)
		kvm_make_request(KVM_REQ_EVENT, vcpu);
	static_call(kvm_x86_cancel_injection)(vcpu);
	if (unlikely(vcpu->arch.apic_attention))
		kvm_lapic_sync_from_vapic(vcpu);
out:
	return r;
}

static inline int vcpu_block(struct kvm *kvm, struct kvm_vcpu *vcpu)
{
	if (!kvm_arch_vcpu_runnable(vcpu) &&
	    (!kvm_x86_ops.pre_block || static_call(kvm_x86_pre_block)(vcpu) == 0)) {
		srcu_read_unlock(&kvm->srcu, vcpu->srcu_idx);
		kvm_vcpu_block(vcpu);
		vcpu->srcu_idx = srcu_read_lock(&kvm->srcu);

		if (kvm_x86_ops.post_block)
			static_call(kvm_x86_post_block)(vcpu);

		if (!kvm_check_request(KVM_REQ_UNHALT, vcpu))
			return 1;
	}

	if (kvm_apic_accept_events(vcpu) < 0)
		return 0;
	switch(vcpu->arch.mp_state) {
	case KVM_MP_STATE_HALTED:
	case KVM_MP_STATE_AP_RESET_HOLD:
		vcpu->arch.pv.pv_unhalted = false;
		vcpu->arch.mp_state =
			KVM_MP_STATE_RUNNABLE;
		fallthrough;
	case KVM_MP_STATE_RUNNABLE:
		vcpu->arch.apf.halted = false;
		break;
	case KVM_MP_STATE_INIT_RECEIVED:
		break;
	default:
		return -EINTR;
	}
	return 1;
}

static inline bool kvm_vcpu_running(struct kvm_vcpu *vcpu)
{
	if (is_guest_mode(vcpu))
		kvm_check_nested_events(vcpu);

	return (vcpu->arch.mp_state == KVM_MP_STATE_RUNNABLE &&
		!vcpu->arch.apf.halted);
}

static int vcpu_run(struct kvm_vcpu *vcpu)
{
	int r;
	struct kvm *kvm = vcpu->kvm;

	vcpu->srcu_idx = srcu_read_lock(&kvm->srcu);
	vcpu->arch.l1tf_flush_l1d = true;

	for (;;) {
		/*
		 * If another guest vCPU requests a PV TLB flush in the middle
		 * of instruction emulation, the rest of the emulation could
		 * use a stale page translation. Assume that any code after
		 * this point can start executing an instruction.
		 */
		vcpu->arch.at_instruction_boundary = false;
		if (kvm_vcpu_running(vcpu)) {
			r = vcpu_enter_guest(vcpu);
		} else {
			r = vcpu_block(kvm, vcpu);
		}

		if (r <= 0)
			break;

		kvm_clear_request(KVM_REQ_UNBLOCK, vcpu);
		if (kvm_cpu_has_pending_timer(vcpu))
			kvm_inject_pending_timer_irqs(vcpu);

		if (dm_request_for_irq_injection(vcpu) &&
			kvm_vcpu_ready_for_interrupt_injection(vcpu)) {
			r = 0;
			vcpu->run->exit_reason = KVM_EXIT_IRQ_WINDOW_OPEN;
			++vcpu->stat.request_irq_exits;
			break;
		}

		if (__xfer_to_guest_mode_work_pending()) {
			srcu_read_unlock(&kvm->srcu, vcpu->srcu_idx);
			r = xfer_to_guest_mode_handle_work(vcpu);
			if (r)
				return r;
			vcpu->srcu_idx = srcu_read_lock(&kvm->srcu);
		}
	}

	srcu_read_unlock(&kvm->srcu, vcpu->srcu_idx);

	return r;
}

static inline int complete_emulated_io(struct kvm_vcpu *vcpu)
{
	int r;

	vcpu->srcu_idx = srcu_read_lock(&vcpu->kvm->srcu);
	r = kvm_emulate_instruction(vcpu, EMULTYPE_NO_DECODE);
	srcu_read_unlock(&vcpu->kvm->srcu, vcpu->srcu_idx);
	return r;
}

static int complete_emulated_pio(struct kvm_vcpu *vcpu)
{
	BUG_ON(!vcpu->arch.pio.count);

	return complete_emulated_io(vcpu);
}

/*
 * Implements the following, as a state machine:
 *
 * read:
 *   for each fragment
 *     for each mmio piece in the fragment
 *       write gpa, len
 *       exit
 *       copy data
 *   execute insn
 *
 * write:
 *   for each fragment
 *     for each mmio piece in the fragment
 *       write gpa, len
 *       copy data
 *       exit
 */
static int complete_emulated_mmio(struct kvm_vcpu *vcpu)
{
	struct kvm_run *run = vcpu->run;
	struct kvm_mmio_fragment *frag;
	unsigned len;

	BUG_ON(!vcpu->mmio_needed);

	/* Complete previous fragment */
	frag = &vcpu->mmio_fragments[vcpu->mmio_cur_fragment];
	len = min(8u, frag->len);
	if (!vcpu->mmio_is_write)
		memcpy(frag->data, run->mmio.data, len);

	if (frag->len <= 8) {
		/* Switch to the next fragment. */
		frag++;
		vcpu->mmio_cur_fragment++;
	} else {
		/* Go forward to the next mmio piece. */
		frag->data += len;
		frag->gpa += len;
		frag->len -= len;
	}

	if (vcpu->mmio_cur_fragment >= vcpu->mmio_nr_fragments) {
		vcpu->mmio_needed = 0;

		/* FIXME: return into emulator if single-stepping.  */
		if (vcpu->mmio_is_write)
			return 1;
		vcpu->mmio_read_completed = 1;
		return complete_emulated_io(vcpu);
	}

	run->exit_reason = KVM_EXIT_MMIO;
	run->mmio.phys_addr = frag->gpa;
	if (vcpu->mmio_is_write)
		memcpy(run->mmio.data, frag->data, min(8u, frag->len));
	run->mmio.len = min(8u, frag->len);
	run->mmio.is_write = vcpu->mmio_is_write;
	vcpu->arch.complete_userspace_io = complete_emulated_mmio;
	return 0;
}

static void kvm_save_current_fpu(struct fpu *fpu)
{
	/*
	 * If the target FPU state is not resident in the CPU registers, just
	 * memcpy() from current, else save CPU state directly to the target.
	 */
	if (test_thread_flag(TIF_NEED_FPU_LOAD))
		memcpy(&fpu->state, &current->thread.fpu.state,
		       fpu_kernel_xstate_size);
	else
		save_fpregs_to_fpstate(fpu);
}

/* Swap (qemu) user FPU context for the guest FPU context. */
static void kvm_load_guest_fpu(struct kvm_vcpu *vcpu)
{
	fpregs_lock();

	kvm_save_current_fpu(vcpu->arch.user_fpu);

	/*
	 * Guests with protected state can't have it set by the hypervisor,
	 * so skip trying to set it.
	 */
	if (vcpu->arch.guest_fpu)
		/* PKRU is separately restored in kvm_x86_ops.run. */
		__restore_fpregs_from_fpstate(&vcpu->arch.guest_fpu->state,
					~XFEATURE_MASK_PKRU);

	fpregs_mark_activate();
	fpregs_unlock();

	trace_kvm_fpu(1);
}

/* When vcpu_run ends, restore user space FPU context. */
static void kvm_put_guest_fpu(struct kvm_vcpu *vcpu)
{
	fpregs_lock();

	/*
	 * Guests with protected state can't have it read by the hypervisor,
	 * so skip trying to save it.
	 */
	if (vcpu->arch.guest_fpu)
		kvm_save_current_fpu(vcpu->arch.guest_fpu);

	restore_fpregs_from_fpstate(&vcpu->arch.user_fpu->state);

	fpregs_mark_activate();
	fpregs_unlock();

	++vcpu->stat.fpu_reload;
	trace_kvm_fpu(0);
}

int kvm_arch_vcpu_ioctl_run(struct kvm_vcpu *vcpu)
{
	struct kvm_run *kvm_run = vcpu->run;
	int r;

	vcpu_load(vcpu);
	kvm_sigset_activate(vcpu);
	kvm_run->flags = 0;
	kvm_load_guest_fpu(vcpu);

	if (unlikely(vcpu->arch.mp_state == KVM_MP_STATE_UNINITIALIZED)) {
		if (kvm_run->immediate_exit) {
			r = -EINTR;
			goto out;
		}
		kvm_vcpu_block(vcpu);
		if (kvm_apic_accept_events(vcpu) < 0) {
			r = 0;
			goto out;
		}
		kvm_clear_request(KVM_REQ_UNHALT, vcpu);
		r = -EAGAIN;
		if (signal_pending(current)) {
			r = -EINTR;
			kvm_run->exit_reason = KVM_EXIT_INTR;
			++vcpu->stat.signal_exits;
		}
		goto out;
	}

	if ((kvm_run->kvm_valid_regs & ~KVM_SYNC_X86_VALID_FIELDS) ||
	    (kvm_run->kvm_dirty_regs & ~KVM_SYNC_X86_VALID_FIELDS)) {
		r = -EINVAL;
		goto out;
	}

	if (kvm_run->kvm_dirty_regs) {
		r = sync_regs(vcpu);
		if (r != 0)
			goto out;
	}

	/* re-sync apic's tpr */
	if (!lapic_in_kernel(vcpu)) {
		if (kvm_set_cr8(vcpu, kvm_run->cr8) != 0) {
			r = -EINVAL;
			goto out;
		}
	}

	if (unlikely(vcpu->arch.complete_userspace_io)) {
		int (*cui)(struct kvm_vcpu *) = vcpu->arch.complete_userspace_io;
		vcpu->arch.complete_userspace_io = NULL;
		r = cui(vcpu);
		if (r <= 0)
			goto out;
	} else
		WARN_ON(vcpu->arch.pio.count || vcpu->mmio_needed);

	if (kvm_run->immediate_exit)
		r = -EINTR;
	else
		r = vcpu_run(vcpu);

out:
	kvm_put_guest_fpu(vcpu);
	if (kvm_run->kvm_valid_regs)
		store_regs(vcpu);
	post_kvm_run_save(vcpu);
	kvm_sigset_deactivate(vcpu);

	vcpu_put(vcpu);
	return r;
}

static void __get_regs(struct kvm_vcpu *vcpu, struct kvm_regs *regs)
{
	if (vcpu->arch.emulate_regs_need_sync_to_vcpu) {
		/*
		 * We are here if userspace calls get_regs() in the middle of
		 * instruction emulation. Registers state needs to be copied
		 * back from emulation context to vcpu. Userspace shouldn't do
		 * that usually, but some bad designed PV devices (vmware
		 * backdoor interface) need this to work
		 */
		emulator_writeback_register_cache(vcpu->arch.emulate_ctxt);
		vcpu->arch.emulate_regs_need_sync_to_vcpu = false;
	}
	regs->rax = kvm_rax_read(vcpu);
	regs->rbx = kvm_rbx_read(vcpu);
	regs->rcx = kvm_rcx_read(vcpu);
	regs->rdx = kvm_rdx_read(vcpu);
	regs->rsi = kvm_rsi_read(vcpu);
	regs->rdi = kvm_rdi_read(vcpu);
	regs->rsp = kvm_rsp_read(vcpu);
	regs->rbp = kvm_rbp_read(vcpu);
#ifdef CONFIG_X86_64
	regs->r8 = kvm_r8_read(vcpu);
	regs->r9 = kvm_r9_read(vcpu);
	regs->r10 = kvm_r10_read(vcpu);
	regs->r11 = kvm_r11_read(vcpu);
	regs->r12 = kvm_r12_read(vcpu);
	regs->r13 = kvm_r13_read(vcpu);
	regs->r14 = kvm_r14_read(vcpu);
	regs->r15 = kvm_r15_read(vcpu);
#endif

	regs->rip = kvm_rip_read(vcpu);
	regs->rflags = kvm_get_rflags(vcpu);
}

int kvm_arch_vcpu_ioctl_get_regs(struct kvm_vcpu *vcpu, struct kvm_regs *regs)
{
	vcpu_load(vcpu);
	__get_regs(vcpu, regs);
	vcpu_put(vcpu);
	return 0;
}

static void __set_regs(struct kvm_vcpu *vcpu, struct kvm_regs *regs)
{
	vcpu->arch.emulate_regs_need_sync_from_vcpu = true;
	vcpu->arch.emulate_regs_need_sync_to_vcpu = false;

	kvm_rax_write(vcpu, regs->rax);
	kvm_rbx_write(vcpu, regs->rbx);
	kvm_rcx_write(vcpu, regs->rcx);
	kvm_rdx_write(vcpu, regs->rdx);
	kvm_rsi_write(vcpu, regs->rsi);
	kvm_rdi_write(vcpu, regs->rdi);
	kvm_rsp_write(vcpu, regs->rsp);
	kvm_rbp_write(vcpu, regs->rbp);
#ifdef CONFIG_X86_64
	kvm_r8_write(vcpu, regs->r8);
	kvm_r9_write(vcpu, regs->r9);
	kvm_r10_write(vcpu, regs->r10);
	kvm_r11_write(vcpu, regs->r11);
	kvm_r12_write(vcpu, regs->r12);
	kvm_r13_write(vcpu, regs->r13);
	kvm_r14_write(vcpu, regs->r14);
	kvm_r15_write(vcpu, regs->r15);
#endif

	kvm_rip_write(vcpu, regs->rip);
	kvm_set_rflags(vcpu, regs->rflags | X86_EFLAGS_FIXED);

	vcpu->arch.exception.pending = false;

	kvm_make_request(KVM_REQ_EVENT, vcpu);
}

int kvm_arch_vcpu_ioctl_set_regs(struct kvm_vcpu *vcpu, struct kvm_regs *regs)
{
	vcpu_load(vcpu);
	__set_regs(vcpu, regs);
	vcpu_put(vcpu);
	return 0;
}

void kvm_get_cs_db_l_bits(struct kvm_vcpu *vcpu, int *db, int *l)
{
	struct kvm_segment cs;

	kvm_get_segment(vcpu, &cs, VCPU_SREG_CS);
	*db = cs.db;
	*l = cs.l;
}
EXPORT_SYMBOL_GPL(kvm_get_cs_db_l_bits);

static void __get_sregs_common(struct kvm_vcpu *vcpu, struct kvm_sregs *sregs)
{
	struct desc_ptr dt;

	if (vcpu->arch.guest_state_protected)
		goto skip_protected_regs;

	kvm_get_segment(vcpu, &sregs->cs, VCPU_SREG_CS);
	kvm_get_segment(vcpu, &sregs->ds, VCPU_SREG_DS);
	kvm_get_segment(vcpu, &sregs->es, VCPU_SREG_ES);
	kvm_get_segment(vcpu, &sregs->fs, VCPU_SREG_FS);
	kvm_get_segment(vcpu, &sregs->gs, VCPU_SREG_GS);
	kvm_get_segment(vcpu, &sregs->ss, VCPU_SREG_SS);

	kvm_get_segment(vcpu, &sregs->tr, VCPU_SREG_TR);
	kvm_get_segment(vcpu, &sregs->ldt, VCPU_SREG_LDTR);

	static_call(kvm_x86_get_idt)(vcpu, &dt);
	sregs->idt.limit = dt.size;
	sregs->idt.base = dt.address;
	static_call(kvm_x86_get_gdt)(vcpu, &dt);
	sregs->gdt.limit = dt.size;
	sregs->gdt.base = dt.address;

	sregs->cr2 = vcpu->arch.cr2;
	sregs->cr3 = kvm_read_cr3(vcpu);

skip_protected_regs:
	sregs->cr0 = kvm_read_cr0(vcpu);
	sregs->cr4 = kvm_read_cr4(vcpu);
	sregs->cr8 = kvm_get_cr8(vcpu);
	sregs->efer = vcpu->arch.efer;
	sregs->apic_base = kvm_get_apic_base(vcpu);
}

static void __get_sregs(struct kvm_vcpu *vcpu, struct kvm_sregs *sregs)
{
	__get_sregs_common(vcpu, sregs);

	if (vcpu->arch.guest_state_protected)
		return;

	if (vcpu->arch.interrupt.injected && !vcpu->arch.interrupt.soft)
		set_bit(vcpu->arch.interrupt.nr,
			(unsigned long *)sregs->interrupt_bitmap);
}

static void __get_sregs2(struct kvm_vcpu *vcpu, struct kvm_sregs2 *sregs2)
{
	int i;

	__get_sregs_common(vcpu, (struct kvm_sregs *)sregs2);

	if (vcpu->arch.guest_state_protected)
		return;

	if (is_pae_paging(vcpu)) {
		for (i = 0 ; i < 4 ; i++)
			sregs2->pdptrs[i] = kvm_pdptr_read(vcpu, i);
		sregs2->flags |= KVM_SREGS2_FLAGS_PDPTRS_VALID;
	}
}

int kvm_arch_vcpu_ioctl_get_sregs(struct kvm_vcpu *vcpu,
				  struct kvm_sregs *sregs)
{
	vcpu_load(vcpu);
	__get_sregs(vcpu, sregs);
	vcpu_put(vcpu);
	return 0;
}

int kvm_arch_vcpu_ioctl_get_mpstate(struct kvm_vcpu *vcpu,
				    struct kvm_mp_state *mp_state)
{
	int r;

	vcpu_load(vcpu);
	if (kvm_mpx_supported())
		kvm_load_guest_fpu(vcpu);

	r = kvm_apic_accept_events(vcpu);
	if (r < 0)
		goto out;
	r = 0;

	if ((vcpu->arch.mp_state == KVM_MP_STATE_HALTED ||
	     vcpu->arch.mp_state == KVM_MP_STATE_AP_RESET_HOLD) &&
	    vcpu->arch.pv.pv_unhalted)
		mp_state->mp_state = KVM_MP_STATE_RUNNABLE;
	else
		mp_state->mp_state = vcpu->arch.mp_state;

out:
	if (kvm_mpx_supported())
		kvm_put_guest_fpu(vcpu);
	vcpu_put(vcpu);
	return r;
}

int kvm_arch_vcpu_ioctl_set_mpstate(struct kvm_vcpu *vcpu,
				    struct kvm_mp_state *mp_state)
{
	int ret = -EINVAL;

	vcpu_load(vcpu);

	if (!lapic_in_kernel(vcpu) &&
	    mp_state->mp_state != KVM_MP_STATE_RUNNABLE)
		goto out;

	/*
	 * KVM_MP_STATE_INIT_RECEIVED means the processor is in
	 * INIT state; latched init should be reported using
	 * KVM_SET_VCPU_EVENTS, so reject it here.
	 */
	if ((kvm_vcpu_latch_init(vcpu) || vcpu->arch.smi_pending) &&
	    (mp_state->mp_state == KVM_MP_STATE_SIPI_RECEIVED ||
	     mp_state->mp_state == KVM_MP_STATE_INIT_RECEIVED))
		goto out;

	if (mp_state->mp_state == KVM_MP_STATE_SIPI_RECEIVED) {
		vcpu->arch.mp_state = KVM_MP_STATE_INIT_RECEIVED;
		set_bit(KVM_APIC_SIPI, &vcpu->arch.apic->pending_events);
	} else
		vcpu->arch.mp_state = mp_state->mp_state;
	kvm_make_request(KVM_REQ_EVENT, vcpu);

	ret = 0;
out:
	vcpu_put(vcpu);
	return ret;
}

int kvm_task_switch(struct kvm_vcpu *vcpu, u16 tss_selector, int idt_index,
		    int reason, bool has_error_code, u32 error_code)
{
	struct x86_emulate_ctxt *ctxt = vcpu->arch.emulate_ctxt;
	int ret;

	init_emulate_ctxt(vcpu);

	ret = emulator_task_switch(ctxt, tss_selector, idt_index, reason,
				   has_error_code, error_code);
	if (ret) {
		vcpu->run->exit_reason = KVM_EXIT_INTERNAL_ERROR;
		vcpu->run->internal.suberror = KVM_INTERNAL_ERROR_EMULATION;
		vcpu->run->internal.ndata = 0;
		return 0;
	}

	kvm_rip_write(vcpu, ctxt->eip);
	kvm_set_rflags(vcpu, ctxt->eflags);
	return 1;
}
EXPORT_SYMBOL_GPL(kvm_task_switch);

static bool kvm_is_valid_sregs(struct kvm_vcpu *vcpu, struct kvm_sregs *sregs)
{
	if ((sregs->efer & EFER_LME) && (sregs->cr0 & X86_CR0_PG)) {
		/*
		 * When EFER.LME and CR0.PG are set, the processor is in
		 * 64-bit mode (though maybe in a 32-bit code segment).
		 * CR4.PAE and EFER.LMA must be set.
		 */
		if (!(sregs->cr4 & X86_CR4_PAE) || !(sregs->efer & EFER_LMA))
			return false;
		if (kvm_vcpu_is_illegal_gpa(vcpu, sregs->cr3))
			return false;
	} else {
		/*
		 * Not in 64-bit mode: EFER.LMA is clear and the code
		 * segment cannot be 64-bit.
		 */
		if (sregs->efer & EFER_LMA || sregs->cs.l)
			return false;
	}

	return kvm_is_valid_cr4(vcpu, sregs->cr4);
}

static int __set_sregs_common(struct kvm_vcpu *vcpu, struct kvm_sregs *sregs,
		int *mmu_reset_needed, bool update_pdptrs)
{
	struct msr_data apic_base_msr;
	int idx;
	struct desc_ptr dt;

	if (!kvm_is_valid_sregs(vcpu, sregs))
		return -EINVAL;

	apic_base_msr.data = sregs->apic_base;
	apic_base_msr.host_initiated = true;
	if (kvm_set_apic_base(vcpu, &apic_base_msr))
		return -EINVAL;

	if (vcpu->arch.guest_state_protected)
		return 0;

	dt.size = sregs->idt.limit;
	dt.address = sregs->idt.base;
	static_call(kvm_x86_set_idt)(vcpu, &dt);
	dt.size = sregs->gdt.limit;
	dt.address = sregs->gdt.base;
	static_call(kvm_x86_set_gdt)(vcpu, &dt);

	vcpu->arch.cr2 = sregs->cr2;
	*mmu_reset_needed |= kvm_read_cr3(vcpu) != sregs->cr3;
	vcpu->arch.cr3 = sregs->cr3;
	kvm_register_mark_available(vcpu, VCPU_EXREG_CR3);

	kvm_set_cr8(vcpu, sregs->cr8);

	*mmu_reset_needed |= vcpu->arch.efer != sregs->efer;
	static_call(kvm_x86_set_efer)(vcpu, sregs->efer);

	*mmu_reset_needed |= kvm_read_cr0(vcpu) != sregs->cr0;
	static_call(kvm_x86_set_cr0)(vcpu, sregs->cr0);
	vcpu->arch.cr0 = sregs->cr0;

	*mmu_reset_needed |= kvm_read_cr4(vcpu) != sregs->cr4;
	static_call(kvm_x86_set_cr4)(vcpu, sregs->cr4);

	if (update_pdptrs) {
		idx = srcu_read_lock(&vcpu->kvm->srcu);
		if (is_pae_paging(vcpu)) {
			load_pdptrs(vcpu, vcpu->arch.walk_mmu, kvm_read_cr3(vcpu));
			*mmu_reset_needed = 1;
		}
		srcu_read_unlock(&vcpu->kvm->srcu, idx);
	}

	kvm_set_segment(vcpu, &sregs->cs, VCPU_SREG_CS);
	kvm_set_segment(vcpu, &sregs->ds, VCPU_SREG_DS);
	kvm_set_segment(vcpu, &sregs->es, VCPU_SREG_ES);
	kvm_set_segment(vcpu, &sregs->fs, VCPU_SREG_FS);
	kvm_set_segment(vcpu, &sregs->gs, VCPU_SREG_GS);
	kvm_set_segment(vcpu, &sregs->ss, VCPU_SREG_SS);

	kvm_set_segment(vcpu, &sregs->tr, VCPU_SREG_TR);
	kvm_set_segment(vcpu, &sregs->ldt, VCPU_SREG_LDTR);

	update_cr8_intercept(vcpu);

	/* Older userspace won't unhalt the vcpu on reset. */
	if (kvm_vcpu_is_bsp(vcpu) && kvm_rip_read(vcpu) == 0xfff0 &&
	    sregs->cs.selector == 0xf000 && sregs->cs.base == 0xffff0000 &&
	    !is_protmode(vcpu))
		vcpu->arch.mp_state = KVM_MP_STATE_RUNNABLE;

	return 0;
}

static int __set_sregs(struct kvm_vcpu *vcpu, struct kvm_sregs *sregs)
{
	int pending_vec, max_bits;
	int mmu_reset_needed = 0;
	int ret = __set_sregs_common(vcpu, sregs, &mmu_reset_needed, true);

	if (ret)
		return ret;

	if (mmu_reset_needed)
		kvm_mmu_reset_context(vcpu);

	max_bits = KVM_NR_INTERRUPTS;
	pending_vec = find_first_bit(
		(const unsigned long *)sregs->interrupt_bitmap, max_bits);

	if (pending_vec < max_bits) {
		kvm_queue_interrupt(vcpu, pending_vec, false);
		pr_debug("Set back pending irq %d\n", pending_vec);
		kvm_make_request(KVM_REQ_EVENT, vcpu);
	}
	return 0;
}

static int __set_sregs2(struct kvm_vcpu *vcpu, struct kvm_sregs2 *sregs2)
{
	int mmu_reset_needed = 0;
	bool valid_pdptrs = sregs2->flags & KVM_SREGS2_FLAGS_PDPTRS_VALID;
	bool pae = (sregs2->cr0 & X86_CR0_PG) && (sregs2->cr4 & X86_CR4_PAE) &&
		!(sregs2->efer & EFER_LMA);
	int i, ret;

	if (sregs2->flags & ~KVM_SREGS2_FLAGS_PDPTRS_VALID)
		return -EINVAL;

	if (valid_pdptrs && (!pae || vcpu->arch.guest_state_protected))
		return -EINVAL;

	ret = __set_sregs_common(vcpu, (struct kvm_sregs *)sregs2,
				 &mmu_reset_needed, !valid_pdptrs);
	if (ret)
		return ret;

	if (valid_pdptrs) {
		for (i = 0; i < 4 ; i++)
			kvm_pdptr_write(vcpu, i, sregs2->pdptrs[i]);

		kvm_register_mark_dirty(vcpu, VCPU_EXREG_PDPTR);
		mmu_reset_needed = 1;
		vcpu->arch.pdptrs_from_userspace = true;
	}
	if (mmu_reset_needed)
		kvm_mmu_reset_context(vcpu);
	return 0;
}

int kvm_arch_vcpu_ioctl_set_sregs(struct kvm_vcpu *vcpu,
				  struct kvm_sregs *sregs)
{
	int ret;

	vcpu_load(vcpu);
	ret = __set_sregs(vcpu, sregs);
	vcpu_put(vcpu);
	return ret;
}

int kvm_arch_vcpu_ioctl_set_guest_debug(struct kvm_vcpu *vcpu,
					struct kvm_guest_debug *dbg)
{
	unsigned long rflags;
	int i, r;

	if (vcpu->arch.guest_state_protected)
		return -EINVAL;

	vcpu_load(vcpu);

	if (dbg->control & (KVM_GUESTDBG_INJECT_DB | KVM_GUESTDBG_INJECT_BP)) {
		r = -EBUSY;
		if (vcpu->arch.exception.pending)
			goto out;
		if (dbg->control & KVM_GUESTDBG_INJECT_DB)
			kvm_queue_exception(vcpu, DB_VECTOR);
		else
			kvm_queue_exception(vcpu, BP_VECTOR);
	}

	/*
	 * Read rflags as long as potentially injected trace flags are still
	 * filtered out.
	 */
	rflags = kvm_get_rflags(vcpu);

	vcpu->guest_debug = dbg->control;
	if (!(vcpu->guest_debug & KVM_GUESTDBG_ENABLE))
		vcpu->guest_debug = 0;

	if (vcpu->guest_debug & KVM_GUESTDBG_USE_HW_BP) {
		for (i = 0; i < KVM_NR_DB_REGS; ++i)
			vcpu->arch.eff_db[i] = dbg->arch.debugreg[i];
		vcpu->arch.guest_debug_dr7 = dbg->arch.debugreg[7];
	} else {
		for (i = 0; i < KVM_NR_DB_REGS; i++)
			vcpu->arch.eff_db[i] = vcpu->arch.db[i];
	}
	kvm_update_dr7(vcpu);

	if (vcpu->guest_debug & KVM_GUESTDBG_SINGLESTEP)
		vcpu->arch.singlestep_rip = kvm_get_linear_rip(vcpu);

	/*
	 * Trigger an rflags update that will inject or remove the trace
	 * flags.
	 */
	kvm_set_rflags(vcpu, rflags);

	static_call(kvm_x86_update_exception_bitmap)(vcpu);

	r = 0;

out:
	vcpu_put(vcpu);
	return r;
}

/*
 * Translate a guest virtual address to a guest physical address.
 */
int kvm_arch_vcpu_ioctl_translate(struct kvm_vcpu *vcpu,
				    struct kvm_translation *tr)
{
	unsigned long vaddr = tr->linear_address;
	gpa_t gpa;
	int idx;

	vcpu_load(vcpu);

	idx = srcu_read_lock(&vcpu->kvm->srcu);
	gpa = kvm_mmu_gva_to_gpa_system(vcpu, vaddr, NULL);
	srcu_read_unlock(&vcpu->kvm->srcu, idx);
	tr->physical_address = gpa;
	tr->valid = gpa != UNMAPPED_GVA;
	tr->writeable = 1;
	tr->usermode = 0;

	vcpu_put(vcpu);
	return 0;
}

int kvm_arch_vcpu_ioctl_get_fpu(struct kvm_vcpu *vcpu, struct kvm_fpu *fpu)
{
	struct fxregs_state *fxsave;

	if (!vcpu->arch.guest_fpu)
		return 0;

	vcpu_load(vcpu);

	fxsave = &vcpu->arch.guest_fpu->state.fxsave;
	memcpy(fpu->fpr, fxsave->st_space, 128);
	fpu->fcw = fxsave->cwd;
	fpu->fsw = fxsave->swd;
	fpu->ftwx = fxsave->twd;
	fpu->last_opcode = fxsave->fop;
	fpu->last_ip = fxsave->rip;
	fpu->last_dp = fxsave->rdp;
	memcpy(fpu->xmm, fxsave->xmm_space, sizeof(fxsave->xmm_space));

	vcpu_put(vcpu);
	return 0;
}

int kvm_arch_vcpu_ioctl_set_fpu(struct kvm_vcpu *vcpu, struct kvm_fpu *fpu)
{
	struct fxregs_state *fxsave;

	if (!vcpu->arch.guest_fpu)
		return 0;

	vcpu_load(vcpu);

	fxsave = &vcpu->arch.guest_fpu->state.fxsave;

	memcpy(fxsave->st_space, fpu->fpr, 128);
	fxsave->cwd = fpu->fcw;
	fxsave->swd = fpu->fsw;
	fxsave->twd = fpu->ftwx;
	fxsave->fop = fpu->last_opcode;
	fxsave->rip = fpu->last_ip;
	fxsave->rdp = fpu->last_dp;
	memcpy(fxsave->xmm_space, fpu->xmm, sizeof(fxsave->xmm_space));

	vcpu_put(vcpu);
	return 0;
}

static void store_regs(struct kvm_vcpu *vcpu)
{
	BUILD_BUG_ON(sizeof(struct kvm_sync_regs) > SYNC_REGS_SIZE_BYTES);

	if (vcpu->run->kvm_valid_regs & KVM_SYNC_X86_REGS)
		__get_regs(vcpu, &vcpu->run->s.regs.regs);

	if (vcpu->run->kvm_valid_regs & KVM_SYNC_X86_SREGS)
		__get_sregs(vcpu, &vcpu->run->s.regs.sregs);

	if (vcpu->run->kvm_valid_regs & KVM_SYNC_X86_EVENTS)
		kvm_vcpu_ioctl_x86_get_vcpu_events(
				vcpu, &vcpu->run->s.regs.events);
}

static int sync_regs(struct kvm_vcpu *vcpu)
{
	if (vcpu->run->kvm_dirty_regs & KVM_SYNC_X86_REGS) {
		__set_regs(vcpu, &vcpu->run->s.regs.regs);
		vcpu->run->kvm_dirty_regs &= ~KVM_SYNC_X86_REGS;
	}
	if (vcpu->run->kvm_dirty_regs & KVM_SYNC_X86_SREGS) {
		if (__set_sregs(vcpu, &vcpu->run->s.regs.sregs))
			return -EINVAL;
		vcpu->run->kvm_dirty_regs &= ~KVM_SYNC_X86_SREGS;
	}
	if (vcpu->run->kvm_dirty_regs & KVM_SYNC_X86_EVENTS) {
		if (kvm_vcpu_ioctl_x86_set_vcpu_events(
				vcpu, &vcpu->run->s.regs.events))
			return -EINVAL;
		vcpu->run->kvm_dirty_regs &= ~KVM_SYNC_X86_EVENTS;
	}

	return 0;
}

static void fx_init(struct kvm_vcpu *vcpu)
{
	if (!vcpu->arch.guest_fpu)
		return;

	fpstate_init(&vcpu->arch.guest_fpu->state);
	if (boot_cpu_has(X86_FEATURE_XSAVES))
		vcpu->arch.guest_fpu->state.xsave.header.xcomp_bv =
			host_xcr0 | XSTATE_COMPACTION_ENABLED;

	/*
	 * Ensure guest xcr0 is valid for loading
	 */
	vcpu->arch.xcr0 = XFEATURE_MASK_FP;

	vcpu->arch.cr0 |= X86_CR0_ET;
}

void kvm_free_guest_fpu(struct kvm_vcpu *vcpu)
{
	if (vcpu->arch.guest_fpu) {
		kmem_cache_free(x86_fpu_cache, vcpu->arch.guest_fpu);
		vcpu->arch.guest_fpu = NULL;
	}
}
EXPORT_SYMBOL_GPL(kvm_free_guest_fpu);

int kvm_arch_vcpu_precreate(struct kvm *kvm, unsigned int id)
{
	if (kvm_check_tsc_unstable() && atomic_read(&kvm->online_vcpus) != 0)
		pr_warn_once("kvm: SMP vm created on host with unstable TSC; "
			     "guest TSC will not be reliable\n");

	return 0;
}

int kvm_arch_vcpu_create(struct kvm_vcpu *vcpu)
{
	struct page *page;
	int r;

	vcpu->arch.last_vmentry_cpu = -1;
	vcpu->arch.regs_avail = ~0;
	vcpu->arch.regs_dirty = ~0;

	if (!irqchip_in_kernel(vcpu->kvm) || kvm_vcpu_is_reset_bsp(vcpu))
		vcpu->arch.mp_state = KVM_MP_STATE_RUNNABLE;
	else
		vcpu->arch.mp_state = KVM_MP_STATE_UNINITIALIZED;

	r = kvm_mmu_create(vcpu);
	if (r < 0)
		return r;

	if (irqchip_in_kernel(vcpu->kvm)) {
		r = kvm_create_lapic(vcpu, lapic_timer_advance_ns);
		if (r < 0)
			goto fail_mmu_destroy;

		/*
		 * Defer evaluating inhibits until the vCPU is first run, as
		 * this vCPU will not get notified of any changes until this
		 * vCPU is visible to other vCPUs (marked online and added to
		 * the set of vCPUs).  Opportunistically mark APICv active as
		 * VMX in particularly is highly unlikely to have inhibits.
		 * Ignore the current per-VM APICv state so that vCPU creation
		 * is guaranteed to run with a deterministic value, the request
		 * will ensure the vCPU gets the correct state before VM-Entry.
		 */
		if (enable_apicv) {
			vcpu->arch.apicv_active = true;
			kvm_make_request(KVM_REQ_APICV_UPDATE, vcpu);
		}
	} else
		static_branch_inc(&kvm_has_noapic_vcpu);

	r = -ENOMEM;

	page = alloc_page(GFP_KERNEL_ACCOUNT | __GFP_ZERO);
	if (!page)
		goto fail_free_lapic;
	vcpu->arch.pio_data = page_address(page);

	vcpu->arch.mce_banks = kzalloc(KVM_MAX_MCE_BANKS * sizeof(u64) * 4,
				       GFP_KERNEL_ACCOUNT);
	if (!vcpu->arch.mce_banks)
		goto fail_free_pio_data;
	vcpu->arch.mcg_cap = KVM_MAX_MCE_BANKS;

	if (!zalloc_cpumask_var(&vcpu->arch.wbinvd_dirty_mask,
				GFP_KERNEL_ACCOUNT))
		goto fail_free_mce_banks;

	if (!alloc_emulate_ctxt(vcpu))
		goto free_wbinvd_dirty_mask;

	vcpu->arch.user_fpu = kmem_cache_zalloc(x86_fpu_cache,
						GFP_KERNEL_ACCOUNT);
	if (!vcpu->arch.user_fpu) {
		pr_err("kvm: failed to allocate userspace's fpu\n");
		goto free_emulate_ctxt;
	}

	vcpu->arch.guest_fpu = kmem_cache_zalloc(x86_fpu_cache,
						 GFP_KERNEL_ACCOUNT);
	if (!vcpu->arch.guest_fpu) {
		pr_err("kvm: failed to allocate vcpu's fpu\n");
		goto free_user_fpu;
	}
	fx_init(vcpu);

	vcpu->arch.maxphyaddr = cpuid_query_maxphyaddr(vcpu);
	vcpu->arch.reserved_gpa_bits = kvm_vcpu_reserved_gpa_bits_raw(vcpu);

	vcpu->arch.pat = MSR_IA32_CR_PAT_DEFAULT;

	kvm_async_pf_hash_reset(vcpu);
	kvm_pmu_init(vcpu);

	vcpu->arch.pending_external_vector = -1;
	vcpu->arch.preempted_in_kernel = false;

#if IS_ENABLED(CONFIG_HYPERV)
	vcpu->arch.hv_root_tdp = INVALID_PAGE;
#endif

	r = static_call(kvm_x86_vcpu_create)(vcpu);
	if (r)
		goto free_guest_fpu;

	vcpu->arch.arch_capabilities = kvm_get_arch_capabilities();
	vcpu->arch.msr_platform_info = MSR_PLATFORM_INFO_CPUID_FAULT;
	kvm_vcpu_mtrr_init(vcpu);
	vcpu_load(vcpu);
	kvm_set_tsc_khz(vcpu, max_tsc_khz);
	kvm_vcpu_reset(vcpu, false);
	kvm_init_mmu(vcpu);
	vcpu_put(vcpu);
	return 0;

free_guest_fpu:
	kvm_free_guest_fpu(vcpu);
free_user_fpu:
	kmem_cache_free(x86_fpu_cache, vcpu->arch.user_fpu);
free_emulate_ctxt:
	kmem_cache_free(x86_emulator_cache, vcpu->arch.emulate_ctxt);
free_wbinvd_dirty_mask:
	free_cpumask_var(vcpu->arch.wbinvd_dirty_mask);
fail_free_mce_banks:
	kfree(vcpu->arch.mce_banks);
fail_free_pio_data:
	free_page((unsigned long)vcpu->arch.pio_data);
fail_free_lapic:
	kvm_free_lapic(vcpu);
fail_mmu_destroy:
	kvm_mmu_destroy(vcpu);
	return r;
}

void kvm_arch_vcpu_postcreate(struct kvm_vcpu *vcpu)
{
	struct kvm *kvm = vcpu->kvm;

	if (mutex_lock_killable(&vcpu->mutex))
		return;
	vcpu_load(vcpu);
	kvm_synchronize_tsc(vcpu, 0);
	vcpu_put(vcpu);

	/* poll control enabled by default */
	vcpu->arch.msr_kvm_poll_control = 1;

	mutex_unlock(&vcpu->mutex);

	if (kvmclock_periodic_sync && vcpu->vcpu_idx == 0)
		schedule_delayed_work(&kvm->arch.kvmclock_sync_work,
						KVMCLOCK_SYNC_PERIOD);
}

void kvm_arch_vcpu_destroy(struct kvm_vcpu *vcpu)
{
	int idx;

	kvmclock_reset(vcpu);

	static_call(kvm_x86_vcpu_free)(vcpu);

	kmem_cache_free(x86_emulator_cache, vcpu->arch.emulate_ctxt);
	free_cpumask_var(vcpu->arch.wbinvd_dirty_mask);
	kmem_cache_free(x86_fpu_cache, vcpu->arch.user_fpu);
	kvm_free_guest_fpu(vcpu);

	kvm_hv_vcpu_uninit(vcpu);
	kvm_pmu_destroy(vcpu);
	kfree(vcpu->arch.mce_banks);
	kvm_free_lapic(vcpu);
	idx = srcu_read_lock(&vcpu->kvm->srcu);
	kvm_mmu_destroy(vcpu);
	srcu_read_unlock(&vcpu->kvm->srcu, idx);
	free_page((unsigned long)vcpu->arch.pio_data);
	kvfree(vcpu->arch.cpuid_entries);
	if (!lapic_in_kernel(vcpu))
		static_branch_dec(&kvm_has_noapic_vcpu);
}

void kvm_vcpu_reset(struct kvm_vcpu *vcpu, bool init_event)
{
	unsigned long old_cr0 = kvm_read_cr0(vcpu);
	unsigned long new_cr0;
	u32 eax, dummy;

	kvm_lapic_reset(vcpu, init_event);

	vcpu->arch.hflags = 0;

	vcpu->arch.smi_pending = 0;
	vcpu->arch.smi_count = 0;
	atomic_set(&vcpu->arch.nmi_queued, 0);
	vcpu->arch.nmi_pending = 0;
	vcpu->arch.nmi_injected = false;
	kvm_clear_interrupt_queue(vcpu);
	kvm_clear_exception_queue(vcpu);

	memset(vcpu->arch.db, 0, sizeof(vcpu->arch.db));
	kvm_update_dr0123(vcpu);
	vcpu->arch.dr6 = DR6_ACTIVE_LOW;
	vcpu->arch.dr7 = DR7_FIXED_1;
	kvm_update_dr7(vcpu);

	vcpu->arch.cr2 = 0;

	kvm_make_request(KVM_REQ_EVENT, vcpu);
	vcpu->arch.apf.msr_en_val = 0;
	vcpu->arch.apf.msr_int_val = 0;
	vcpu->arch.st.msr_val = 0;

	kvmclock_reset(vcpu);

	kvm_clear_async_pf_completion_queue(vcpu);
	kvm_async_pf_hash_reset(vcpu);
	vcpu->arch.apf.halted = false;

	if (vcpu->arch.guest_fpu && kvm_mpx_supported()) {
		void *mpx_state_buffer;

		/*
		 * To avoid have the INIT path from kvm_apic_has_events() that be
		 * called with loaded FPU and does not let userspace fix the state.
		 */
		if (init_event)
			kvm_put_guest_fpu(vcpu);
		mpx_state_buffer = get_xsave_addr(&vcpu->arch.guest_fpu->state.xsave,
					XFEATURE_BNDREGS);
		if (mpx_state_buffer)
			memset(mpx_state_buffer, 0, sizeof(struct mpx_bndreg_state));
		mpx_state_buffer = get_xsave_addr(&vcpu->arch.guest_fpu->state.xsave,
					XFEATURE_BNDCSR);
		if (mpx_state_buffer)
			memset(mpx_state_buffer, 0, sizeof(struct mpx_bndcsr));
		if (init_event)
			kvm_load_guest_fpu(vcpu);
	}

	if (!init_event) {
		kvm_pmu_reset(vcpu);
		vcpu->arch.smbase = 0x30000;

		vcpu->arch.msr_misc_features_enables = 0;

		__kvm_set_xcr(vcpu, 0, XFEATURE_MASK_FP);
		__kvm_set_msr(vcpu, MSR_IA32_XSS, 0, true);
	}

	memset(vcpu->arch.regs, 0, sizeof(vcpu->arch.regs));
	vcpu->arch.regs_avail = ~0;
	vcpu->arch.regs_dirty = ~0;

	/*
	 * Fall back to KVM's default Family/Model/Stepping of 0x600 (P6/Athlon)
	 * if no CPUID match is found.  Note, it's impossible to get a match at
	 * RESET since KVM emulates RESET before exposing the vCPU to userspace,
	 * i.e. it'simpossible for kvm_cpuid() to find a valid entry on RESET.
	 * But, go through the motions in case that's ever remedied.
	 */
	eax = 1;
	if (!kvm_cpuid(vcpu, &eax, &dummy, &dummy, &dummy, true))
		eax = 0x600;
	kvm_rdx_write(vcpu, eax);

	static_call(kvm_x86_vcpu_reset)(vcpu, init_event);

	kvm_set_rflags(vcpu, X86_EFLAGS_FIXED);
	kvm_rip_write(vcpu, 0xfff0);

	vcpu->arch.cr3 = 0;
	kvm_register_mark_dirty(vcpu, VCPU_EXREG_CR3);

	/*
	 * CR0.CD/NW are set on RESET, preserved on INIT.  Note, some versions
	 * of Intel's SDM list CD/NW as being set on INIT, but they contradict
	 * (or qualify) that with a footnote stating that CD/NW are preserved.
	 */
	new_cr0 = X86_CR0_ET;
	if (init_event)
		new_cr0 |= (old_cr0 & (X86_CR0_NW | X86_CR0_CD));
	else
		new_cr0 |= X86_CR0_NW | X86_CR0_CD;

	static_call(kvm_x86_set_cr0)(vcpu, new_cr0);
	static_call(kvm_x86_set_cr4)(vcpu, 0);
	static_call(kvm_x86_set_efer)(vcpu, 0);
	static_call(kvm_x86_update_exception_bitmap)(vcpu);

	/*
	 * Reset the MMU context if paging was enabled prior to INIT (which is
	 * implied if CR0.PG=1 as CR0 will be '0' prior to RESET).  Unlike the
	 * standard CR0/CR4/EFER modification paths, only CR0.PG needs to be
	 * checked because it is unconditionally cleared on INIT and all other
	 * paging related bits are ignored if paging is disabled, i.e. CR0.WP,
	 * CR4, and EFER changes are all irrelevant if CR0.PG was '0'.
	 */
	if (old_cr0 & X86_CR0_PG)
		kvm_mmu_reset_context(vcpu);

	/*
	 * Intel's SDM states that all TLB entries are flushed on INIT.  AMD's
	 * APM states the TLBs are untouched by INIT, but it also states that
	 * the TLBs are flushed on "External initialization of the processor."
	 * Flush the guest TLB regardless of vendor, there is no meaningful
	 * benefit in relying on the guest to flush the TLB immediately after
	 * INIT.  A spurious TLB flush is benign and likely negligible from a
	 * performance perspective.
	 */
	if (init_event)
		kvm_make_request(KVM_REQ_TLB_FLUSH_GUEST, vcpu);
}
EXPORT_SYMBOL_GPL(kvm_vcpu_reset);

void kvm_vcpu_deliver_sipi_vector(struct kvm_vcpu *vcpu, u8 vector)
{
	struct kvm_segment cs;

	kvm_get_segment(vcpu, &cs, VCPU_SREG_CS);
	cs.selector = vector << 8;
	cs.base = vector << 12;
	kvm_set_segment(vcpu, &cs, VCPU_SREG_CS);
	kvm_rip_write(vcpu, 0);
}
EXPORT_SYMBOL_GPL(kvm_vcpu_deliver_sipi_vector);

int kvm_arch_hardware_enable(void)
{
	struct kvm *kvm;
	struct kvm_vcpu *vcpu;
	int i;
	int ret;
	u64 local_tsc;
	u64 max_tsc = 0;
	bool stable, backwards_tsc = false;

	kvm_user_return_msr_cpu_online();
	ret = static_call(kvm_x86_hardware_enable)();
	if (ret != 0)
		return ret;

	local_tsc = rdtsc();
	stable = !kvm_check_tsc_unstable();
	list_for_each_entry(kvm, &vm_list, vm_list) {
		kvm_for_each_vcpu(i, vcpu, kvm) {
			if (!stable && vcpu->cpu == smp_processor_id())
				kvm_make_request(KVM_REQ_CLOCK_UPDATE, vcpu);
			if (stable && vcpu->arch.last_host_tsc > local_tsc) {
				backwards_tsc = true;
				if (vcpu->arch.last_host_tsc > max_tsc)
					max_tsc = vcpu->arch.last_host_tsc;
			}
		}
	}

	/*
	 * Sometimes, even reliable TSCs go backwards.  This happens on
	 * platforms that reset TSC during suspend or hibernate actions, but
	 * maintain synchronization.  We must compensate.  Fortunately, we can
	 * detect that condition here, which happens early in CPU bringup,
	 * before any KVM threads can be running.  Unfortunately, we can't
	 * bring the TSCs fully up to date with real time, as we aren't yet far
	 * enough into CPU bringup that we know how much real time has actually
	 * elapsed; our helper function, ktime_get_boottime_ns() will be using boot
	 * variables that haven't been updated yet.
	 *
	 * So we simply find the maximum observed TSC above, then record the
	 * adjustment to TSC in each VCPU.  When the VCPU later gets loaded,
	 * the adjustment will be applied.  Note that we accumulate
	 * adjustments, in case multiple suspend cycles happen before some VCPU
	 * gets a chance to run again.  In the event that no KVM threads get a
	 * chance to run, we will miss the entire elapsed period, as we'll have
	 * reset last_host_tsc, so VCPUs will not have the TSC adjusted and may
	 * loose cycle time.  This isn't too big a deal, since the loss will be
	 * uniform across all VCPUs (not to mention the scenario is extremely
	 * unlikely). It is possible that a second hibernate recovery happens
	 * much faster than a first, causing the observed TSC here to be
	 * smaller; this would require additional padding adjustment, which is
	 * why we set last_host_tsc to the local tsc observed here.
	 *
	 * N.B. - this code below runs only on platforms with reliable TSC,
	 * as that is the only way backwards_tsc is set above.  Also note
	 * that this runs for ALL vcpus, which is not a bug; all VCPUs should
	 * have the same delta_cyc adjustment applied if backwards_tsc
	 * is detected.  Note further, this adjustment is only done once,
	 * as we reset last_host_tsc on all VCPUs to stop this from being
	 * called multiple times (one for each physical CPU bringup).
	 *
	 * Platforms with unreliable TSCs don't have to deal with this, they
	 * will be compensated by the logic in vcpu_load, which sets the TSC to
	 * catchup mode.  This will catchup all VCPUs to real time, but cannot
	 * guarantee that they stay in perfect synchronization.
	 */
	if (backwards_tsc) {
		u64 delta_cyc = max_tsc - local_tsc;
		list_for_each_entry(kvm, &vm_list, vm_list) {
			kvm->arch.backwards_tsc_observed = true;
			kvm_for_each_vcpu(i, vcpu, kvm) {
				vcpu->arch.tsc_offset_adjustment += delta_cyc;
				vcpu->arch.last_host_tsc = local_tsc;
				kvm_make_request(KVM_REQ_MASTERCLOCK_UPDATE, vcpu);
			}

			/*
			 * We have to disable TSC offset matching.. if you were
			 * booting a VM while issuing an S4 host suspend....
			 * you may have some problem.  Solving this issue is
			 * left as an exercise to the reader.
			 */
			kvm->arch.last_tsc_nsec = 0;
			kvm->arch.last_tsc_write = 0;
		}

	}
	return 0;
}

void kvm_arch_hardware_disable(void)
{
	static_call(kvm_x86_hardware_disable)();
	drop_user_return_notifiers();
}

int kvm_arch_hardware_setup(void *opaque)
{
	struct kvm_x86_init_ops *ops = opaque;
	int r;

	rdmsrl_safe(MSR_EFER, &host_efer);

	if (boot_cpu_has(X86_FEATURE_XSAVES))
		rdmsrl(MSR_IA32_XSS, host_xss);

	r = ops->hardware_setup();
	if (r != 0)
		return r;

	memcpy(&kvm_x86_ops, ops->runtime_ops, sizeof(kvm_x86_ops));
	kvm_ops_static_call_update();

	if (ops->intel_pt_intr_in_guest && ops->intel_pt_intr_in_guest())
		kvm_guest_cbs.handle_intel_pt_intr = kvm_handle_intel_pt_intr;
	perf_register_guest_info_callbacks(&kvm_guest_cbs);

	if (!kvm_cpu_cap_has(X86_FEATURE_XSAVES))
		supported_xss = 0;

#define __kvm_cpu_cap_has(UNUSED_, f) kvm_cpu_cap_has(f)
	cr4_reserved_bits = __cr4_reserved_bits(__kvm_cpu_cap_has, UNUSED_);
#undef __kvm_cpu_cap_has

	if (kvm_has_tsc_control) {
		/*
		 * Make sure the user can only configure tsc_khz values that
		 * fit into a signed integer.
		 * A min value is not calculated because it will always
		 * be 1 on all machines.
		 */
		u64 max = min(0x7fffffffULL,
			      __scale_tsc(kvm_max_tsc_scaling_ratio, tsc_khz));
		kvm_max_guest_tsc_khz = max;

		kvm_default_tsc_scaling_ratio = 1ULL << kvm_tsc_scaling_ratio_frac_bits;
	}

	kvm_init_msr_list();
	return 0;
}

void kvm_arch_hardware_unsetup(void)
{
	perf_unregister_guest_info_callbacks(&kvm_guest_cbs);
	kvm_guest_cbs.handle_intel_pt_intr = NULL;

	static_call(kvm_x86_hardware_unsetup)();
}

int kvm_arch_check_processor_compat(void *opaque)
{
	struct cpuinfo_x86 *c = &cpu_data(smp_processor_id());
	struct kvm_x86_init_ops *ops = opaque;

	WARN_ON(!irqs_disabled());

	if (__cr4_reserved_bits(cpu_has, c) !=
	    __cr4_reserved_bits(cpu_has, &boot_cpu_data))
		return -EIO;

	return ops->check_processor_compatibility();
}

bool kvm_vcpu_is_reset_bsp(struct kvm_vcpu *vcpu)
{
	return vcpu->kvm->arch.bsp_vcpu_id == vcpu->vcpu_id;
}
EXPORT_SYMBOL_GPL(kvm_vcpu_is_reset_bsp);

bool kvm_vcpu_is_bsp(struct kvm_vcpu *vcpu)
{
	return (vcpu->arch.apic_base & MSR_IA32_APICBASE_BSP) != 0;
}

__read_mostly DEFINE_STATIC_KEY_FALSE(kvm_has_noapic_vcpu);
EXPORT_SYMBOL_GPL(kvm_has_noapic_vcpu);

void kvm_arch_sched_in(struct kvm_vcpu *vcpu, int cpu)
{
	struct kvm_pmu *pmu = vcpu_to_pmu(vcpu);

	vcpu->arch.l1tf_flush_l1d = true;
	if (pmu->version && unlikely(pmu->event_count)) {
		pmu->need_cleanup = true;
		kvm_make_request(KVM_REQ_PMU, vcpu);
	}
	static_call(kvm_x86_sched_in)(vcpu, cpu);
}

void kvm_arch_free_vm(struct kvm *kvm)
{
	kfree(to_kvm_hv(kvm)->hv_pa_pg);
	vfree(kvm);
}


int kvm_arch_init_vm(struct kvm *kvm, unsigned long type)
{
	int ret;

	if (type)
		return -EINVAL;

	ret = kvm_page_track_init(kvm);
	if (ret)
		return ret;

	INIT_HLIST_HEAD(&kvm->arch.mask_notifier_list);
	INIT_LIST_HEAD(&kvm->arch.active_mmu_pages);
	INIT_LIST_HEAD(&kvm->arch.zapped_obsolete_pages);
	INIT_LIST_HEAD(&kvm->arch.lpage_disallowed_mmu_pages);
	INIT_LIST_HEAD(&kvm->arch.assigned_dev_head);
	atomic_set(&kvm->arch.noncoherent_dma_count, 0);

	/* Reserve bit 0 of irq_sources_bitmap for userspace irq source */
	set_bit(KVM_USERSPACE_IRQ_SOURCE_ID, &kvm->arch.irq_sources_bitmap);
	/* Reserve bit 1 of irq_sources_bitmap for irqfd-resampler */
	set_bit(KVM_IRQFD_RESAMPLE_IRQ_SOURCE_ID,
		&kvm->arch.irq_sources_bitmap);

	raw_spin_lock_init(&kvm->arch.tsc_write_lock);
	mutex_init(&kvm->arch.apic_map_lock);
	raw_spin_lock_init(&kvm->arch.pvclock_gtod_sync_lock);

	kvm->arch.kvmclock_offset = -get_kvmclock_base_ns();
	pvclock_update_vm_gtod_copy(kvm);

	kvm->arch.guest_can_read_msr_platform_info = true;

#if IS_ENABLED(CONFIG_HYPERV)
	spin_lock_init(&kvm->arch.hv_root_tdp_lock);
	kvm->arch.hv_root_tdp = INVALID_PAGE;
#endif

	INIT_DELAYED_WORK(&kvm->arch.kvmclock_update_work, kvmclock_update_fn);
	INIT_DELAYED_WORK(&kvm->arch.kvmclock_sync_work, kvmclock_sync_fn);

	kvm_apicv_init(kvm);
	kvm_hv_init_vm(kvm);
	kvm_mmu_init_vm(kvm);
	kvm_xen_init_vm(kvm);

	return static_call(kvm_x86_vm_init)(kvm);
}

int kvm_arch_post_init_vm(struct kvm *kvm)
{
	return kvm_mmu_post_init_vm(kvm);
}

static void kvm_unload_vcpu_mmu(struct kvm_vcpu *vcpu)
{
	vcpu_load(vcpu);
	kvm_mmu_unload(vcpu);
	vcpu_put(vcpu);
}

static void kvm_free_vcpus(struct kvm *kvm)
{
	unsigned int i;
	struct kvm_vcpu *vcpu;

	/*
	 * Unpin any mmu pages first.
	 */
	kvm_for_each_vcpu(i, vcpu, kvm) {
		kvm_clear_async_pf_completion_queue(vcpu);
		kvm_unload_vcpu_mmu(vcpu);
	}
	kvm_for_each_vcpu(i, vcpu, kvm)
		kvm_vcpu_destroy(vcpu);

	mutex_lock(&kvm->lock);
	for (i = 0; i < atomic_read(&kvm->online_vcpus); i++)
		kvm->vcpus[i] = NULL;

	atomic_set(&kvm->online_vcpus, 0);
	mutex_unlock(&kvm->lock);
}

void kvm_arch_sync_events(struct kvm *kvm)
{
	cancel_delayed_work_sync(&kvm->arch.kvmclock_sync_work);
	cancel_delayed_work_sync(&kvm->arch.kvmclock_update_work);
	kvm_free_pit(kvm);
}

#define  ERR_PTR_USR(e)  ((void __user *)ERR_PTR(e))

/**
 * __x86_set_memory_region: Setup KVM internal memory slot
 *
 * @kvm: the kvm pointer to the VM.
 * @id: the slot ID to setup.
 * @gpa: the GPA to install the slot (unused when @size == 0).
 * @size: the size of the slot. Set to zero to uninstall a slot.
 *
 * This function helps to setup a KVM internal memory slot.  Specify
 * @size > 0 to install a new slot, while @size == 0 to uninstall a
 * slot.  The return code can be one of the following:
 *
 *   HVA:           on success (uninstall will return a bogus HVA)
 *   -errno:        on error
 *
 * The caller should always use IS_ERR() to check the return value
 * before use.  Note, the KVM internal memory slots are guaranteed to
 * remain valid and unchanged until the VM is destroyed, i.e., the
 * GPA->HVA translation will not change.  However, the HVA is a user
 * address, i.e. its accessibility is not guaranteed, and must be
 * accessed via __copy_{to,from}_user().
 */
void __user * __x86_set_memory_region(struct kvm *kvm, int id, gpa_t gpa,
				      u32 size)
{
	int i, r;
	unsigned long hva, old_npages;
	struct kvm_memslots *slots = kvm_memslots(kvm);
	struct kvm_memory_slot *slot;

	/* Called with kvm->slots_lock held.  */
	if (WARN_ON(id >= KVM_MEM_SLOTS_NUM))
		return ERR_PTR_USR(-EINVAL);

	slot = id_to_memslot(slots, id);
	if (size) {
		if (slot && slot->npages)
			return ERR_PTR_USR(-EEXIST);

		/*
		 * MAP_SHARED to prevent internal slot pages from being moved
		 * by fork()/COW.
		 */
		hva = vm_mmap(NULL, 0, size, PROT_READ | PROT_WRITE,
			      MAP_SHARED | MAP_ANONYMOUS, 0);
		if (IS_ERR((void *)hva))
			return (void __user *)hva;
	} else {
		if (!slot || !slot->npages)
			return NULL;

		old_npages = slot->npages;
		hva = slot->userspace_addr;
	}

	for (i = 0; i < KVM_ADDRESS_SPACE_NUM; i++) {
		struct kvm_userspace_memory_region m;

		m.slot = id | (i << 16);
		m.flags = 0;
		m.guest_phys_addr = gpa;
		m.userspace_addr = hva;
		m.memory_size = size;
		r = __kvm_set_memory_region(kvm, &m);
		if (r < 0)
			return ERR_PTR_USR(r);
	}

	if (!size)
		vm_munmap(hva, old_npages * PAGE_SIZE);

	return (void __user *)hva;
}
EXPORT_SYMBOL_GPL(__x86_set_memory_region);

void kvm_arch_pre_destroy_vm(struct kvm *kvm)
{
	kvm_mmu_pre_destroy_vm(kvm);
}

void kvm_arch_destroy_vm(struct kvm *kvm)
{
	if (current->mm == kvm->mm) {
		/*
		 * Free memory regions allocated on behalf of userspace,
		 * unless the the memory map has changed due to process exit
		 * or fd copying.
		 */
		mutex_lock(&kvm->slots_lock);
		__x86_set_memory_region(kvm, APIC_ACCESS_PAGE_PRIVATE_MEMSLOT,
					0, 0);
		__x86_set_memory_region(kvm, IDENTITY_PAGETABLE_PRIVATE_MEMSLOT,
					0, 0);
		__x86_set_memory_region(kvm, TSS_PRIVATE_MEMSLOT, 0, 0);
		mutex_unlock(&kvm->slots_lock);
	}
	static_call_cond(kvm_x86_vm_destroy)(kvm);
	kvm_free_msr_filter(srcu_dereference_check(kvm->arch.msr_filter, &kvm->srcu, 1));
	kvm_pic_destroy(kvm);
	kvm_ioapic_destroy(kvm);
	kvm_free_vcpus(kvm);
	kvfree(rcu_dereference_check(kvm->arch.apic_map, 1));
	kfree(srcu_dereference_check(kvm->arch.pmu_event_filter, &kvm->srcu, 1));
	kvm_mmu_uninit_vm(kvm);
	kvm_page_track_cleanup(kvm);
	kvm_xen_destroy_vm(kvm);
	kvm_hv_destroy_vm(kvm);
}

static void memslot_rmap_free(struct kvm_memory_slot *slot)
{
	int i;

	for (i = 0; i < KVM_NR_PAGE_SIZES; ++i) {
		kvfree(slot->arch.rmap[i]);
		slot->arch.rmap[i] = NULL;
	}
}

void kvm_arch_free_memslot(struct kvm *kvm, struct kvm_memory_slot *slot)
{
	int i;

	memslot_rmap_free(slot);

	for (i = 1; i < KVM_NR_PAGE_SIZES; ++i) {
		kvfree(slot->arch.lpage_info[i - 1]);
		slot->arch.lpage_info[i - 1] = NULL;
	}

	kvm_page_track_free_memslot(slot);
}

static int memslot_rmap_alloc(struct kvm_memory_slot *slot,
			      unsigned long npages)
{
	const int sz = sizeof(*slot->arch.rmap[0]);
	int i;

	for (i = 0; i < KVM_NR_PAGE_SIZES; ++i) {
		int level = i + 1;
		int lpages = __kvm_mmu_slot_lpages(slot, npages, level);

		if (slot->arch.rmap[i])
			continue;

		slot->arch.rmap[i] = __vcalloc(lpages, sz, GFP_KERNEL_ACCOUNT);
		if (!slot->arch.rmap[i]) {
			memslot_rmap_free(slot);
			return -ENOMEM;
		}
	}

	return 0;
}

int alloc_all_memslots_rmaps(struct kvm *kvm)
{
	struct kvm_memslots *slots;
	struct kvm_memory_slot *slot;
	int r, i;

	/*
	 * Check if memslots alreday have rmaps early before acquiring
	 * the slots_arch_lock below.
	 */
	if (kvm_memslots_have_rmaps(kvm))
		return 0;

	mutex_lock(&kvm->slots_arch_lock);

	/*
	 * Read memslots_have_rmaps again, under the slots arch lock,
	 * before allocating the rmaps
	 */
	if (kvm_memslots_have_rmaps(kvm)) {
		mutex_unlock(&kvm->slots_arch_lock);
		return 0;
	}

	for (i = 0; i < KVM_ADDRESS_SPACE_NUM; i++) {
		slots = __kvm_memslots(kvm, i);
		kvm_for_each_memslot(slot, slots) {
			r = memslot_rmap_alloc(slot, slot->npages);
			if (r) {
				mutex_unlock(&kvm->slots_arch_lock);
				return r;
			}
		}
	}

	/*
	 * Ensure that memslots_have_rmaps becomes true strictly after
	 * all the rmap pointers are set.
	 */
	smp_store_release(&kvm->arch.memslots_have_rmaps, true);
	mutex_unlock(&kvm->slots_arch_lock);
	return 0;
}

static int kvm_alloc_memslot_metadata(struct kvm *kvm,
				      struct kvm_memory_slot *slot,
				      unsigned long npages)
{
	int i, r;

	/*
	 * Clear out the previous array pointers for the KVM_MR_MOVE case.  The
	 * old arrays will be freed by __kvm_set_memory_region() if installing
	 * the new memslot is successful.
	 */
	memset(&slot->arch, 0, sizeof(slot->arch));

	if (kvm_memslots_have_rmaps(kvm)) {
		r = memslot_rmap_alloc(slot, npages);
		if (r)
			return r;
	}

	for (i = 1; i < KVM_NR_PAGE_SIZES; ++i) {
		struct kvm_lpage_info *linfo;
		unsigned long ugfn;
		int lpages;
		int level = i + 1;

		lpages = __kvm_mmu_slot_lpages(slot, npages, level);

		linfo = __vcalloc(lpages, sizeof(*linfo), GFP_KERNEL_ACCOUNT);
		if (!linfo)
			goto out_free;

		slot->arch.lpage_info[i - 1] = linfo;

		if (slot->base_gfn & (KVM_PAGES_PER_HPAGE(level) - 1))
			linfo[0].disallow_lpage = 1;
		if ((slot->base_gfn + npages) & (KVM_PAGES_PER_HPAGE(level) - 1))
			linfo[lpages - 1].disallow_lpage = 1;
		ugfn = slot->userspace_addr >> PAGE_SHIFT;
		/*
		 * If the gfn and userspace address are not aligned wrt each
		 * other, disable large page support for this slot.
		 */
		if ((slot->base_gfn ^ ugfn) & (KVM_PAGES_PER_HPAGE(level) - 1)) {
			unsigned long j;

			for (j = 0; j < lpages; ++j)
				linfo[j].disallow_lpage = 1;
		}
	}

	if (kvm_page_track_create_memslot(slot, npages))
		goto out_free;

	return 0;

out_free:
	memslot_rmap_free(slot);

	for (i = 1; i < KVM_NR_PAGE_SIZES; ++i) {
		kvfree(slot->arch.lpage_info[i - 1]);
		slot->arch.lpage_info[i - 1] = NULL;
	}
	return -ENOMEM;
}

void kvm_arch_memslots_updated(struct kvm *kvm, u64 gen)
{
	struct kvm_vcpu *vcpu;
	int i;

	/*
	 * memslots->generation has been incremented.
	 * mmio generation may have reached its maximum value.
	 */
	kvm_mmu_invalidate_mmio_sptes(kvm, gen);

	/* Force re-initialization of steal_time cache */
	kvm_for_each_vcpu(i, vcpu, kvm)
		kvm_vcpu_kick(vcpu);
}

int kvm_arch_prepare_memory_region(struct kvm *kvm,
				struct kvm_memory_slot *memslot,
				const struct kvm_userspace_memory_region *mem,
				enum kvm_mr_change change)
{
	if (change == KVM_MR_CREATE || change == KVM_MR_MOVE)
		return kvm_alloc_memslot_metadata(kvm, memslot,
						  mem->memory_size >> PAGE_SHIFT);
	return 0;
}


static void kvm_mmu_update_cpu_dirty_logging(struct kvm *kvm, bool enable)
{
	struct kvm_arch *ka = &kvm->arch;

	if (!kvm_x86_ops.cpu_dirty_log_size)
		return;

	if ((enable && ++ka->cpu_dirty_logging_count == 1) ||
	    (!enable && --ka->cpu_dirty_logging_count == 0))
		kvm_make_all_cpus_request(kvm, KVM_REQ_UPDATE_CPU_DIRTY_LOGGING);

	WARN_ON_ONCE(ka->cpu_dirty_logging_count < 0);
}

static void kvm_mmu_slot_apply_flags(struct kvm *kvm,
				     struct kvm_memory_slot *old,
				     const struct kvm_memory_slot *new,
				     enum kvm_mr_change change)
{
	bool log_dirty_pages = new->flags & KVM_MEM_LOG_DIRTY_PAGES;

	/*
	 * Update CPU dirty logging if dirty logging is being toggled.  This
	 * applies to all operations.
	 */
	if ((old->flags ^ new->flags) & KVM_MEM_LOG_DIRTY_PAGES)
		kvm_mmu_update_cpu_dirty_logging(kvm, log_dirty_pages);

	/*
	 * Nothing more to do for RO slots (which can't be dirtied and can't be
	 * made writable) or CREATE/MOVE/DELETE of a slot.
	 *
	 * For a memslot with dirty logging disabled:
	 * CREATE:      No dirty mappings will already exist.
	 * MOVE/DELETE: The old mappings will already have been cleaned up by
	 *		kvm_arch_flush_shadow_memslot()
	 *
	 * For a memslot with dirty logging enabled:
	 * CREATE:      No shadow pages exist, thus nothing to write-protect
	 *		and no dirty bits to clear.
	 * MOVE/DELETE: The old mappings will already have been cleaned up by
	 *		kvm_arch_flush_shadow_memslot().
	 */
	if ((change != KVM_MR_FLAGS_ONLY) || (new->flags & KVM_MEM_READONLY))
		return;

	/*
	 * READONLY and non-flags changes were filtered out above, and the only
	 * other flag is LOG_DIRTY_PAGES, i.e. something is wrong if dirty
	 * logging isn't being toggled on or off.
	 */
	if (WARN_ON_ONCE(!((old->flags ^ new->flags) & KVM_MEM_LOG_DIRTY_PAGES)))
		return;

	if (!log_dirty_pages) {
		/*
		 * Dirty logging tracks sptes in 4k granularity, meaning that
		 * large sptes have to be split.  If live migration succeeds,
		 * the guest in the source machine will be destroyed and large
		 * sptes will be created in the destination.  However, if the
		 * guest continues to run in the source machine (for example if
		 * live migration fails), small sptes will remain around and
		 * cause bad performance.
		 *
		 * Scan sptes if dirty logging has been stopped, dropping those
		 * which can be collapsed into a single large-page spte.  Later
		 * page faults will create the large-page sptes.
		 */
		kvm_mmu_zap_collapsible_sptes(kvm, new);
	} else {
		/*
		 * Initially-all-set does not require write protecting any page,
		 * because they're all assumed to be dirty.
		 */
		if (kvm_dirty_log_manual_protect_and_init_set(kvm))
			return;

		if (kvm_x86_ops.cpu_dirty_log_size) {
			kvm_mmu_slot_leaf_clear_dirty(kvm, new);
			kvm_mmu_slot_remove_write_access(kvm, new, PG_LEVEL_2M);
		} else {
			kvm_mmu_slot_remove_write_access(kvm, new, PG_LEVEL_4K);
		}
	}
}

void kvm_arch_commit_memory_region(struct kvm *kvm,
				const struct kvm_userspace_memory_region *mem,
				struct kvm_memory_slot *old,
				const struct kvm_memory_slot *new,
				enum kvm_mr_change change)
{
	if (!kvm->arch.n_requested_mmu_pages)
		kvm_mmu_change_mmu_pages(kvm,
				kvm_mmu_calculate_default_mmu_pages(kvm));

	kvm_mmu_slot_apply_flags(kvm, old, new, change);

	/* Free the arrays associated with the old memslot. */
	if (change == KVM_MR_MOVE)
		kvm_arch_free_memslot(kvm, old);
}

void kvm_arch_flush_shadow_all(struct kvm *kvm)
{
	kvm_mmu_zap_all(kvm);
}

void kvm_arch_flush_shadow_memslot(struct kvm *kvm,
				   struct kvm_memory_slot *slot)
{
	kvm_page_track_flush_slot(kvm, slot);
}

static inline bool kvm_guest_apic_has_interrupt(struct kvm_vcpu *vcpu)
{
	return (is_guest_mode(vcpu) &&
			kvm_x86_ops.guest_apic_has_interrupt &&
			static_call(kvm_x86_guest_apic_has_interrupt)(vcpu));
}

static inline bool kvm_vcpu_has_events(struct kvm_vcpu *vcpu)
{
	if (!list_empty_careful(&vcpu->async_pf.done))
		return true;

	if (kvm_apic_has_events(vcpu))
		return true;

	if (vcpu->arch.pv.pv_unhalted)
		return true;

	if (vcpu->arch.exception.pending)
		return true;

	if (kvm_test_request(KVM_REQ_NMI, vcpu) ||
	    (vcpu->arch.nmi_pending &&
	     static_call(kvm_x86_nmi_allowed)(vcpu, false)))
		return true;

	if (kvm_test_request(KVM_REQ_SMI, vcpu) ||
	    (vcpu->arch.smi_pending &&
	     static_call(kvm_x86_smi_allowed)(vcpu, false)))
		return true;

	if (kvm_arch_interrupt_allowed(vcpu) &&
	    (kvm_cpu_has_interrupt(vcpu) ||
	    kvm_guest_apic_has_interrupt(vcpu)))
		return true;

	if (kvm_hv_has_stimer_pending(vcpu))
		return true;

	if (is_guest_mode(vcpu) &&
	    kvm_x86_ops.nested_ops->hv_timer_pending &&
	    kvm_x86_ops.nested_ops->hv_timer_pending(vcpu))
		return true;

	return false;
}

int kvm_arch_vcpu_runnable(struct kvm_vcpu *vcpu)
{
	return kvm_vcpu_running(vcpu) || kvm_vcpu_has_events(vcpu);
}

bool kvm_arch_dy_has_pending_interrupt(struct kvm_vcpu *vcpu)
{
	if (vcpu->arch.apicv_active && static_call(kvm_x86_dy_apicv_has_pending_interrupt)(vcpu))
		return true;

	return false;
}

bool kvm_arch_dy_runnable(struct kvm_vcpu *vcpu)
{
	if (READ_ONCE(vcpu->arch.pv.pv_unhalted))
		return true;

	if (kvm_test_request(KVM_REQ_NMI, vcpu) ||
		kvm_test_request(KVM_REQ_SMI, vcpu) ||
		 kvm_test_request(KVM_REQ_EVENT, vcpu))
		return true;

	return kvm_arch_dy_has_pending_interrupt(vcpu);
}

bool kvm_arch_vcpu_in_kernel(struct kvm_vcpu *vcpu)
{
	if (vcpu->arch.guest_state_protected)
		return true;

	return vcpu->arch.preempted_in_kernel;
}

int kvm_arch_vcpu_should_kick(struct kvm_vcpu *vcpu)
{
	return kvm_vcpu_exiting_guest_mode(vcpu) == IN_GUEST_MODE;
}

int kvm_arch_interrupt_allowed(struct kvm_vcpu *vcpu)
{
	return static_call(kvm_x86_interrupt_allowed)(vcpu, false);
}

unsigned long kvm_get_linear_rip(struct kvm_vcpu *vcpu)
{
	/* Can't read the RIP when guest state is protected, just return 0 */
	if (vcpu->arch.guest_state_protected)
		return 0;

	if (is_64_bit_mode(vcpu))
		return kvm_rip_read(vcpu);
	return (u32)(get_segment_base(vcpu, VCPU_SREG_CS) +
		     kvm_rip_read(vcpu));
}
EXPORT_SYMBOL_GPL(kvm_get_linear_rip);

bool kvm_is_linear_rip(struct kvm_vcpu *vcpu, unsigned long linear_rip)
{
	return kvm_get_linear_rip(vcpu) == linear_rip;
}
EXPORT_SYMBOL_GPL(kvm_is_linear_rip);

unsigned long kvm_get_rflags(struct kvm_vcpu *vcpu)
{
	unsigned long rflags;

	rflags = static_call(kvm_x86_get_rflags)(vcpu);
	if (vcpu->guest_debug & KVM_GUESTDBG_SINGLESTEP)
		rflags &= ~X86_EFLAGS_TF;
	return rflags;
}
EXPORT_SYMBOL_GPL(kvm_get_rflags);

static void __kvm_set_rflags(struct kvm_vcpu *vcpu, unsigned long rflags)
{
	if (vcpu->guest_debug & KVM_GUESTDBG_SINGLESTEP &&
	    kvm_is_linear_rip(vcpu, vcpu->arch.singlestep_rip))
		rflags |= X86_EFLAGS_TF;
	static_call(kvm_x86_set_rflags)(vcpu, rflags);
}

void kvm_set_rflags(struct kvm_vcpu *vcpu, unsigned long rflags)
{
	__kvm_set_rflags(vcpu, rflags);
	kvm_make_request(KVM_REQ_EVENT, vcpu);
}
EXPORT_SYMBOL_GPL(kvm_set_rflags);

void kvm_arch_async_page_ready(struct kvm_vcpu *vcpu, struct kvm_async_pf *work)
{
	int r;

	if ((vcpu->arch.mmu->direct_map != work->arch.direct_map) ||
	      work->wakeup_all)
		return;

	r = kvm_mmu_reload(vcpu);
	if (unlikely(r))
		return;

	if (!vcpu->arch.mmu->direct_map &&
	      work->arch.cr3 != vcpu->arch.mmu->get_guest_pgd(vcpu))
		return;

	kvm_mmu_do_page_fault(vcpu, work->cr2_or_gpa, 0, true);
}

static inline u32 kvm_async_pf_hash_fn(gfn_t gfn)
{
	BUILD_BUG_ON(!is_power_of_2(ASYNC_PF_PER_VCPU));

	return hash_32(gfn & 0xffffffff, order_base_2(ASYNC_PF_PER_VCPU));
}

static inline u32 kvm_async_pf_next_probe(u32 key)
{
	return (key + 1) & (ASYNC_PF_PER_VCPU - 1);
}

static void kvm_add_async_pf_gfn(struct kvm_vcpu *vcpu, gfn_t gfn)
{
	u32 key = kvm_async_pf_hash_fn(gfn);

	while (vcpu->arch.apf.gfns[key] != ~0)
		key = kvm_async_pf_next_probe(key);

	vcpu->arch.apf.gfns[key] = gfn;
}

static u32 kvm_async_pf_gfn_slot(struct kvm_vcpu *vcpu, gfn_t gfn)
{
	int i;
	u32 key = kvm_async_pf_hash_fn(gfn);

	for (i = 0; i < ASYNC_PF_PER_VCPU &&
		     (vcpu->arch.apf.gfns[key] != gfn &&
		      vcpu->arch.apf.gfns[key] != ~0); i++)
		key = kvm_async_pf_next_probe(key);

	return key;
}

bool kvm_find_async_pf_gfn(struct kvm_vcpu *vcpu, gfn_t gfn)
{
	return vcpu->arch.apf.gfns[kvm_async_pf_gfn_slot(vcpu, gfn)] == gfn;
}

static void kvm_del_async_pf_gfn(struct kvm_vcpu *vcpu, gfn_t gfn)
{
	u32 i, j, k;

	i = j = kvm_async_pf_gfn_slot(vcpu, gfn);

	if (WARN_ON_ONCE(vcpu->arch.apf.gfns[i] != gfn))
		return;

	while (true) {
		vcpu->arch.apf.gfns[i] = ~0;
		do {
			j = kvm_async_pf_next_probe(j);
			if (vcpu->arch.apf.gfns[j] == ~0)
				return;
			k = kvm_async_pf_hash_fn(vcpu->arch.apf.gfns[j]);
			/*
			 * k lies cyclically in ]i,j]
			 * |    i.k.j |
			 * |....j i.k.| or  |.k..j i...|
			 */
		} while ((i <= j) ? (i < k && k <= j) : (i < k || k <= j));
		vcpu->arch.apf.gfns[i] = vcpu->arch.apf.gfns[j];
		i = j;
	}
}

static inline int apf_put_user_notpresent(struct kvm_vcpu *vcpu)
{
	u32 reason = KVM_PV_REASON_PAGE_NOT_PRESENT;

	return kvm_write_guest_cached(vcpu->kvm, &vcpu->arch.apf.data, &reason,
				      sizeof(reason));
}

static inline int apf_put_user_ready(struct kvm_vcpu *vcpu, u32 token)
{
	unsigned int offset = offsetof(struct kvm_vcpu_pv_apf_data, token);

	return kvm_write_guest_offset_cached(vcpu->kvm, &vcpu->arch.apf.data,
					     &token, offset, sizeof(token));
}

static inline bool apf_pageready_slot_free(struct kvm_vcpu *vcpu)
{
	unsigned int offset = offsetof(struct kvm_vcpu_pv_apf_data, token);
	u32 val;

	if (kvm_read_guest_offset_cached(vcpu->kvm, &vcpu->arch.apf.data,
					 &val, offset, sizeof(val)))
		return false;

	return !val;
}

static bool kvm_can_deliver_async_pf(struct kvm_vcpu *vcpu)
{
	if (!vcpu->arch.apf.delivery_as_pf_vmexit && is_guest_mode(vcpu))
		return false;

	if (!kvm_pv_async_pf_enabled(vcpu) ||
	    (vcpu->arch.apf.send_user_only && static_call(kvm_x86_get_cpl)(vcpu) == 0))
		return false;

	return true;
}

bool kvm_can_do_async_pf(struct kvm_vcpu *vcpu)
{
	if (unlikely(!lapic_in_kernel(vcpu) ||
		     kvm_event_needs_reinjection(vcpu) ||
		     vcpu->arch.exception.pending))
		return false;

	if (kvm_hlt_in_guest(vcpu->kvm) && !kvm_can_deliver_async_pf(vcpu))
		return false;

	/*
	 * If interrupts are off we cannot even use an artificial
	 * halt state.
	 */
	return kvm_arch_interrupt_allowed(vcpu);
}

bool kvm_arch_async_page_not_present(struct kvm_vcpu *vcpu,
				     struct kvm_async_pf *work)
{
	struct x86_exception fault;

	trace_kvm_async_pf_not_present(work->arch.token, work->cr2_or_gpa);
	kvm_add_async_pf_gfn(vcpu, work->arch.gfn);

	if (kvm_can_deliver_async_pf(vcpu) &&
	    !apf_put_user_notpresent(vcpu)) {
		fault.vector = PF_VECTOR;
		fault.error_code_valid = true;
		fault.error_code = 0;
		fault.nested_page_fault = false;
		fault.address = work->arch.token;
		fault.async_page_fault = true;
		kvm_inject_page_fault(vcpu, &fault);
		return true;
	} else {
		/*
		 * It is not possible to deliver a paravirtualized asynchronous
		 * page fault, but putting the guest in an artificial halt state
		 * can be beneficial nevertheless: if an interrupt arrives, we
		 * can deliver it timely and perhaps the guest will schedule
		 * another process.  When the instruction that triggered a page
		 * fault is retried, hopefully the page will be ready in the host.
		 */
		kvm_make_request(KVM_REQ_APF_HALT, vcpu);
		return false;
	}
}

void kvm_arch_async_page_present(struct kvm_vcpu *vcpu,
				 struct kvm_async_pf *work)
{
	struct kvm_lapic_irq irq = {
		.delivery_mode = APIC_DM_FIXED,
		.vector = vcpu->arch.apf.vec
	};

	if (work->wakeup_all)
		work->arch.token = ~0; /* broadcast wakeup */
	else
		kvm_del_async_pf_gfn(vcpu, work->arch.gfn);
	trace_kvm_async_pf_ready(work->arch.token, work->cr2_or_gpa);

	if ((work->wakeup_all || work->notpresent_injected) &&
	    kvm_pv_async_pf_enabled(vcpu) &&
	    !apf_put_user_ready(vcpu, work->arch.token)) {
		vcpu->arch.apf.pageready_pending = true;
		kvm_apic_set_irq(vcpu, &irq, NULL);
	}

	vcpu->arch.apf.halted = false;
	vcpu->arch.mp_state = KVM_MP_STATE_RUNNABLE;
}

void kvm_arch_async_page_present_queued(struct kvm_vcpu *vcpu)
{
	kvm_make_request(KVM_REQ_APF_READY, vcpu);
	if (!vcpu->arch.apf.pageready_pending)
		kvm_vcpu_kick(vcpu);
}

bool kvm_arch_can_dequeue_async_page_present(struct kvm_vcpu *vcpu)
{
	if (!kvm_pv_async_pf_enabled(vcpu))
		return true;
	else
		return kvm_lapic_enabled(vcpu) && apf_pageready_slot_free(vcpu);
}

void kvm_arch_start_assignment(struct kvm *kvm)
{
	if (atomic_inc_return(&kvm->arch.assigned_device_count) == 1)
		static_call_cond(kvm_x86_start_assignment)(kvm);
}
EXPORT_SYMBOL_GPL(kvm_arch_start_assignment);

void kvm_arch_end_assignment(struct kvm *kvm)
{
	atomic_dec(&kvm->arch.assigned_device_count);
}
EXPORT_SYMBOL_GPL(kvm_arch_end_assignment);

bool noinstr kvm_arch_has_assigned_device(struct kvm *kvm)
{
	return arch_atomic_read(&kvm->arch.assigned_device_count);
}
EXPORT_SYMBOL_GPL(kvm_arch_has_assigned_device);

void kvm_arch_register_noncoherent_dma(struct kvm *kvm)
{
	atomic_inc(&kvm->arch.noncoherent_dma_count);
}
EXPORT_SYMBOL_GPL(kvm_arch_register_noncoherent_dma);

void kvm_arch_unregister_noncoherent_dma(struct kvm *kvm)
{
	atomic_dec(&kvm->arch.noncoherent_dma_count);
}
EXPORT_SYMBOL_GPL(kvm_arch_unregister_noncoherent_dma);

bool kvm_arch_has_noncoherent_dma(struct kvm *kvm)
{
	return atomic_read(&kvm->arch.noncoherent_dma_count);
}
EXPORT_SYMBOL_GPL(kvm_arch_has_noncoherent_dma);

bool kvm_arch_has_irq_bypass(void)
{
	return true;
}

int kvm_arch_irq_bypass_add_producer(struct irq_bypass_consumer *cons,
				      struct irq_bypass_producer *prod)
{
	struct kvm_kernel_irqfd *irqfd =
		container_of(cons, struct kvm_kernel_irqfd, consumer);
	int ret;

	irqfd->producer = prod;
	kvm_arch_start_assignment(irqfd->kvm);
	ret = static_call(kvm_x86_update_pi_irte)(irqfd->kvm,
					 prod->irq, irqfd->gsi, 1);

	if (ret)
		kvm_arch_end_assignment(irqfd->kvm);

	return ret;
}

void kvm_arch_irq_bypass_del_producer(struct irq_bypass_consumer *cons,
				      struct irq_bypass_producer *prod)
{
	int ret;
	struct kvm_kernel_irqfd *irqfd =
		container_of(cons, struct kvm_kernel_irqfd, consumer);

	WARN_ON(irqfd->producer != prod);
	irqfd->producer = NULL;

	/*
	 * When producer of consumer is unregistered, we change back to
	 * remapped mode, so we can re-use the current implementation
	 * when the irq is masked/disabled or the consumer side (KVM
	 * int this case doesn't want to receive the interrupts.
	*/
	ret = static_call(kvm_x86_update_pi_irte)(irqfd->kvm, prod->irq, irqfd->gsi, 0);
	if (ret)
		printk(KERN_INFO "irq bypass consumer (token %p) unregistration"
		       " fails: %d\n", irqfd->consumer.token, ret);

	kvm_arch_end_assignment(irqfd->kvm);
}

int kvm_arch_update_irqfd_routing(struct kvm *kvm, unsigned int host_irq,
				   uint32_t guest_irq, bool set)
{
	return static_call(kvm_x86_update_pi_irte)(kvm, host_irq, guest_irq, set);
}

bool kvm_vector_hashing_enabled(void)
{
	return vector_hashing;
}

bool kvm_arch_no_poll(struct kvm_vcpu *vcpu)
{
	return (vcpu->arch.msr_kvm_poll_control & 1) == 0;
}
EXPORT_SYMBOL_GPL(kvm_arch_no_poll);


int kvm_spec_ctrl_test_value(u64 value)
{
	/*
	 * test that setting IA32_SPEC_CTRL to given value
	 * is allowed by the host processor
	 */

	u64 saved_value;
	unsigned long flags;
	int ret = 0;

	local_irq_save(flags);

	if (rdmsrl_safe(MSR_IA32_SPEC_CTRL, &saved_value))
		ret = 1;
	else if (wrmsrl_safe(MSR_IA32_SPEC_CTRL, value))
		ret = 1;
	else
		wrmsrl(MSR_IA32_SPEC_CTRL, saved_value);

	local_irq_restore(flags);

	return ret;
}
EXPORT_SYMBOL_GPL(kvm_spec_ctrl_test_value);

void kvm_fixup_and_inject_pf_error(struct kvm_vcpu *vcpu, gva_t gva, u16 error_code)
{
	struct x86_exception fault;
	u32 access = error_code &
		(PFERR_WRITE_MASK | PFERR_FETCH_MASK | PFERR_USER_MASK);

	if (!(error_code & PFERR_PRESENT_MASK) ||
	    vcpu->arch.walk_mmu->gva_to_gpa(vcpu, gva, access, &fault) != UNMAPPED_GVA) {
		/*
		 * If vcpu->arch.walk_mmu->gva_to_gpa succeeded, the page
		 * tables probably do not match the TLB.  Just proceed
		 * with the error code that the processor gave.
		 */
		fault.vector = PF_VECTOR;
		fault.error_code_valid = true;
		fault.error_code = error_code;
		fault.nested_page_fault = false;
		fault.address = gva;
	}
	vcpu->arch.walk_mmu->inject_page_fault(vcpu, &fault);
}
EXPORT_SYMBOL_GPL(kvm_fixup_and_inject_pf_error);

/*
 * Handles kvm_read/write_guest_virt*() result and either injects #PF or returns
 * KVM_EXIT_INTERNAL_ERROR for cases not currently handled by KVM. Return value
 * indicates whether exit to userspace is needed.
 */
int kvm_handle_memory_failure(struct kvm_vcpu *vcpu, int r,
			      struct x86_exception *e)
{
	if (r == X86EMUL_PROPAGATE_FAULT) {
		kvm_inject_emulated_page_fault(vcpu, e);
		return 1;
	}

	/*
	 * In case kvm_read/write_guest_virt*() failed with X86EMUL_IO_NEEDED
	 * while handling a VMX instruction KVM could've handled the request
	 * correctly by exiting to userspace and performing I/O but there
	 * doesn't seem to be a real use-case behind such requests, just return
	 * KVM_EXIT_INTERNAL_ERROR for now.
	 */
	vcpu->run->exit_reason = KVM_EXIT_INTERNAL_ERROR;
	vcpu->run->internal.suberror = KVM_INTERNAL_ERROR_EMULATION;
	vcpu->run->internal.ndata = 0;

	return 0;
}
EXPORT_SYMBOL_GPL(kvm_handle_memory_failure);

int kvm_handle_invpcid(struct kvm_vcpu *vcpu, unsigned long type, gva_t gva)
{
	bool pcid_enabled;
	struct x86_exception e;
	struct {
		u64 pcid;
		u64 gla;
	} operand;
	int r;

	r = kvm_read_guest_virt(vcpu, gva, &operand, sizeof(operand), &e);
	if (r != X86EMUL_CONTINUE)
		return kvm_handle_memory_failure(vcpu, r, &e);

	if (operand.pcid >> 12 != 0) {
		kvm_inject_gp(vcpu, 0);
		return 1;
	}

	pcid_enabled = kvm_read_cr4_bits(vcpu, X86_CR4_PCIDE);

	switch (type) {
	case INVPCID_TYPE_INDIV_ADDR:
		if ((!pcid_enabled && (operand.pcid != 0)) ||
		    is_noncanonical_address(operand.gla, vcpu)) {
			kvm_inject_gp(vcpu, 0);
			return 1;
		}
		kvm_mmu_invpcid_gva(vcpu, operand.gla, operand.pcid);
		return kvm_skip_emulated_instruction(vcpu);

	case INVPCID_TYPE_SINGLE_CTXT:
		if (!pcid_enabled && (operand.pcid != 0)) {
			kvm_inject_gp(vcpu, 0);
			return 1;
		}

		kvm_invalidate_pcid(vcpu, operand.pcid);
		return kvm_skip_emulated_instruction(vcpu);

	case INVPCID_TYPE_ALL_NON_GLOBAL:
		/*
		 * Currently, KVM doesn't mark global entries in the shadow
		 * page tables, so a non-global flush just degenerates to a
		 * global flush. If needed, we could optimize this later by
		 * keeping track of global entries in shadow page tables.
		 */

		fallthrough;
	case INVPCID_TYPE_ALL_INCL_GLOBAL:
		kvm_make_request(KVM_REQ_TLB_FLUSH_GUEST, vcpu);
		return kvm_skip_emulated_instruction(vcpu);

	default:
		BUG(); /* We have already checked above that type <= 3 */
	}
}
EXPORT_SYMBOL_GPL(kvm_handle_invpcid);

static int complete_sev_es_emulated_mmio(struct kvm_vcpu *vcpu)
{
	struct kvm_run *run = vcpu->run;
	struct kvm_mmio_fragment *frag;
	unsigned int len;

	BUG_ON(!vcpu->mmio_needed);

	/* Complete previous fragment */
	frag = &vcpu->mmio_fragments[vcpu->mmio_cur_fragment];
	len = min(8u, frag->len);
	if (!vcpu->mmio_is_write)
		memcpy(frag->data, run->mmio.data, len);

	if (frag->len <= 8) {
		/* Switch to the next fragment. */
		frag++;
		vcpu->mmio_cur_fragment++;
	} else {
		/* Go forward to the next mmio piece. */
		frag->data += len;
		frag->gpa += len;
		frag->len -= len;
	}

	if (vcpu->mmio_cur_fragment >= vcpu->mmio_nr_fragments) {
		vcpu->mmio_needed = 0;

		// VMG change, at this point, we're always done
		// RIP has already been advanced
		return 1;
	}

	// More MMIO is needed
	run->mmio.phys_addr = frag->gpa;
	run->mmio.len = min(8u, frag->len);
	run->mmio.is_write = vcpu->mmio_is_write;
	if (run->mmio.is_write)
		memcpy(run->mmio.data, frag->data, min(8u, frag->len));
	run->exit_reason = KVM_EXIT_MMIO;

	vcpu->arch.complete_userspace_io = complete_sev_es_emulated_mmio;

	return 0;
}

int kvm_sev_es_mmio_write(struct kvm_vcpu *vcpu, gpa_t gpa, unsigned int bytes,
			  void *data)
{
	int handled;
	struct kvm_mmio_fragment *frag;

	if (!data)
		return -EINVAL;

	handled = write_emultor.read_write_mmio(vcpu, gpa, bytes, data);
	if (handled == bytes)
		return 1;

	bytes -= handled;
	gpa += handled;
	data += handled;

	/*TODO: Check if need to increment number of frags */
	frag = vcpu->mmio_fragments;
	vcpu->mmio_nr_fragments = 1;
	frag->len = bytes;
	frag->gpa = gpa;
	frag->data = data;

	vcpu->mmio_needed = 1;
	vcpu->mmio_cur_fragment = 0;

	vcpu->run->mmio.phys_addr = gpa;
	vcpu->run->mmio.len = min(8u, frag->len);
	vcpu->run->mmio.is_write = 1;
	memcpy(vcpu->run->mmio.data, frag->data, min(8u, frag->len));
	vcpu->run->exit_reason = KVM_EXIT_MMIO;

	vcpu->arch.complete_userspace_io = complete_sev_es_emulated_mmio;

	return 0;
}
EXPORT_SYMBOL_GPL(kvm_sev_es_mmio_write);

int kvm_sev_es_mmio_read(struct kvm_vcpu *vcpu, gpa_t gpa, unsigned int bytes,
			 void *data)
{
	int handled;
	struct kvm_mmio_fragment *frag;

	if (!data)
		return -EINVAL;

	handled = read_emultor.read_write_mmio(vcpu, gpa, bytes, data);
	if (handled == bytes)
		return 1;

	bytes -= handled;
	gpa += handled;
	data += handled;

	/*TODO: Check if need to increment number of frags */
	frag = vcpu->mmio_fragments;
	vcpu->mmio_nr_fragments = 1;
	frag->len = bytes;
	frag->gpa = gpa;
	frag->data = data;

	vcpu->mmio_needed = 1;
	vcpu->mmio_cur_fragment = 0;

	vcpu->run->mmio.phys_addr = gpa;
	vcpu->run->mmio.len = min(8u, frag->len);
	vcpu->run->mmio.is_write = 0;
	vcpu->run->exit_reason = KVM_EXIT_MMIO;

	vcpu->arch.complete_userspace_io = complete_sev_es_emulated_mmio;

	return 0;
}
EXPORT_SYMBOL_GPL(kvm_sev_es_mmio_read);

static int kvm_sev_es_outs(struct kvm_vcpu *vcpu, unsigned int size,
			   unsigned int port);

static int complete_sev_es_emulated_outs(struct kvm_vcpu *vcpu)
{
	int size = vcpu->arch.pio.size;
	int port = vcpu->arch.pio.port;

	vcpu->arch.pio.count = 0;
	if (vcpu->arch.sev_pio_count)
		return kvm_sev_es_outs(vcpu, size, port);
	return 1;
}

static int kvm_sev_es_outs(struct kvm_vcpu *vcpu, unsigned int size,
			   unsigned int port)
{
	for (;;) {
		unsigned int count =
			min_t(unsigned int, PAGE_SIZE / size, vcpu->arch.sev_pio_count);
		int ret = emulator_pio_out(vcpu, size, port, vcpu->arch.sev_pio_data, count);

		/* memcpy done already by emulator_pio_out.  */
		vcpu->arch.sev_pio_count -= count;
		vcpu->arch.sev_pio_data += count * vcpu->arch.pio.size;
		if (!ret)
			break;

		/* Emulation done by the kernel.  */
		if (!vcpu->arch.sev_pio_count)
			return 1;
	}

	vcpu->arch.complete_userspace_io = complete_sev_es_emulated_outs;
	return 0;
}

static int kvm_sev_es_ins(struct kvm_vcpu *vcpu, unsigned int size,
			  unsigned int port);

static void advance_sev_es_emulated_ins(struct kvm_vcpu *vcpu)
{
	unsigned count = vcpu->arch.pio.count;
	complete_emulator_pio_in(vcpu, vcpu->arch.sev_pio_data);
	vcpu->arch.sev_pio_count -= count;
	vcpu->arch.sev_pio_data += count * vcpu->arch.pio.size;
}

static int complete_sev_es_emulated_ins(struct kvm_vcpu *vcpu)
{
	int size = vcpu->arch.pio.size;
	int port = vcpu->arch.pio.port;

	advance_sev_es_emulated_ins(vcpu);
	if (vcpu->arch.sev_pio_count)
		return kvm_sev_es_ins(vcpu, size, port);
	return 1;
}

static int kvm_sev_es_ins(struct kvm_vcpu *vcpu, unsigned int size,
			  unsigned int port)
{
	for (;;) {
		unsigned int count =
			min_t(unsigned int, PAGE_SIZE / size, vcpu->arch.sev_pio_count);
		if (!__emulator_pio_in(vcpu, size, port, count))
			break;

		/* Emulation done by the kernel.  */
		advance_sev_es_emulated_ins(vcpu);
		if (!vcpu->arch.sev_pio_count)
			return 1;
	}

	vcpu->arch.complete_userspace_io = complete_sev_es_emulated_ins;
	return 0;
}

int kvm_sev_es_string_io(struct kvm_vcpu *vcpu, unsigned int size,
			 unsigned int port, void *data,  unsigned int count,
			 int in)
{
	vcpu->arch.sev_pio_data = data;
	vcpu->arch.sev_pio_count = count;
	return in ? kvm_sev_es_ins(vcpu, size, port)
		  : kvm_sev_es_outs(vcpu, size, port);
}
EXPORT_SYMBOL_GPL(kvm_sev_es_string_io);

EXPORT_TRACEPOINT_SYMBOL_GPL(kvm_entry);
EXPORT_TRACEPOINT_SYMBOL_GPL(kvm_exit);
EXPORT_TRACEPOINT_SYMBOL_GPL(kvm_fast_mmio);
EXPORT_TRACEPOINT_SYMBOL_GPL(kvm_inj_virq);
EXPORT_TRACEPOINT_SYMBOL_GPL(kvm_page_fault);
EXPORT_TRACEPOINT_SYMBOL_GPL(kvm_msr);
EXPORT_TRACEPOINT_SYMBOL_GPL(kvm_cr);
EXPORT_TRACEPOINT_SYMBOL_GPL(kvm_nested_vmrun);
EXPORT_TRACEPOINT_SYMBOL_GPL(kvm_nested_vmexit);
EXPORT_TRACEPOINT_SYMBOL_GPL(kvm_nested_vmexit_inject);
EXPORT_TRACEPOINT_SYMBOL_GPL(kvm_nested_intr_vmexit);
EXPORT_TRACEPOINT_SYMBOL_GPL(kvm_nested_vmenter_failed);
EXPORT_TRACEPOINT_SYMBOL_GPL(kvm_invlpga);
EXPORT_TRACEPOINT_SYMBOL_GPL(kvm_skinit);
EXPORT_TRACEPOINT_SYMBOL_GPL(kvm_nested_intercepts);
EXPORT_TRACEPOINT_SYMBOL_GPL(kvm_write_tsc_offset);
EXPORT_TRACEPOINT_SYMBOL_GPL(kvm_ple_window_update);
EXPORT_TRACEPOINT_SYMBOL_GPL(kvm_pml_full);
EXPORT_TRACEPOINT_SYMBOL_GPL(kvm_pi_irte_update);
EXPORT_TRACEPOINT_SYMBOL_GPL(kvm_avic_unaccelerated_access);
EXPORT_TRACEPOINT_SYMBOL_GPL(kvm_avic_incomplete_ipi);
EXPORT_TRACEPOINT_SYMBOL_GPL(kvm_avic_ga_log);
EXPORT_TRACEPOINT_SYMBOL_GPL(kvm_apicv_update_request);
EXPORT_TRACEPOINT_SYMBOL_GPL(kvm_vmgexit_enter);
EXPORT_TRACEPOINT_SYMBOL_GPL(kvm_vmgexit_exit);
EXPORT_TRACEPOINT_SYMBOL_GPL(kvm_vmgexit_msr_protocol_enter);
EXPORT_TRACEPOINT_SYMBOL_GPL(kvm_vmgexit_msr_protocol_exit);

static int __init kvm_x86_init(void)
{
	kvm_mmu_x86_module_init();
	return 0;
}
module_init(kvm_x86_init);

static void __exit kvm_x86_exit(void)
{
	/*
	 * If module_init() is implemented, module_exit() must also be
	 * implemented to allow module unload.
	 */
}
module_exit(kvm_x86_exit);<|MERGE_RESOLUTION|>--- conflicted
+++ resolved
@@ -4425,7 +4425,6 @@
 		return;
 
 	slots = kvm_memslots(vcpu->kvm);
-<<<<<<< HEAD
 
 	if (unlikely(slots->generation != ghc->generation ||
 		     gpa != ghc->gpa ||
@@ -4438,20 +4437,6 @@
 	if (!copy_to_user_nofault(&st->preempted, &preempted, sizeof(preempted)))
 		vcpu->arch.st.preempted = KVM_VCPU_PREEMPTED;
 
-=======
-
-	if (unlikely(slots->generation != ghc->generation ||
-		     gpa != ghc->gpa ||
-		     kvm_is_error_hva(ghc->hva) || !ghc->memslot))
-		return;
-
-	st = (struct kvm_steal_time __user *)ghc->hva;
-	BUILD_BUG_ON(sizeof(st->preempted) != sizeof(preempted));
-
-	if (!copy_to_user_nofault(&st->preempted, &preempted, sizeof(preempted)))
-		vcpu->arch.st.preempted = KVM_VCPU_PREEMPTED;
-
->>>>>>> 54740df6
 	mark_page_dirty_in_slot(vcpu->kvm, ghc->memslot, gpa_to_gfn(ghc->gpa));
 }
 
