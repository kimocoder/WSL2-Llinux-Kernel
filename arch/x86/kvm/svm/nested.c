--- conflicted
+++ resolved
@@ -940,12 +940,6 @@
 	svm->nested.initialized = false;
 }
 
-<<<<<<< HEAD
-/*
- * Forcibly leave nested mode in order to be able to reset the VCPU later on.
- */
-=======
->>>>>>> a33738a2
 void svm_leave_nested(struct kvm_vcpu *vcpu)
 {
 	struct vcpu_svm *svm = to_svm(vcpu);
