--- conflicted
+++ resolved
@@ -345,11 +345,6 @@
 		 */
 		avic_kick_target_vcpus(vcpu->kvm, apic, icrl, icrh);
 		break;
-<<<<<<< HEAD
-	case AVIC_IPI_FAILURE_INVALID_TARGET:
-		break;
-=======
->>>>>>> 9b37665a
 	case AVIC_IPI_FAILURE_INVALID_BACKING_PAGE:
 		WARN_ONCE(1, "Invalid backing page\n");
 		break;
