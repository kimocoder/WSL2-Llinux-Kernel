// SPDX-License-Identifier: GPL-2.0-only
/*
 * X86 specific Hyper-V initialization code.
 *
 * Copyright (C) 2016, Microsoft, Inc.
 *
 * Author : K. Y. Srinivasan <kys@microsoft.com>
 */

#include <linux/acpi.h>
#include <linux/efi.h>
#include <linux/types.h>
#include <asm/apic.h>
#include <asm/desc.h>
#include <asm/hypervisor.h>
#include <asm/hyperv-tlfs.h>
#include <asm/mshyperv.h>
#include <asm/idtentry.h>
#include <linux/kexec.h>
#include <linux/version.h>
#include <linux/vmalloc.h>
#include <linux/mm.h>
#include <linux/hyperv.h>
#include <linux/slab.h>
#include <linux/kernel.h>
#include <linux/cpuhotplug.h>
#include <linux/syscore_ops.h>
#include <clocksource/hyperv_timer.h>

int hyperv_init_cpuhp;

void *hv_hypercall_pg;
EXPORT_SYMBOL_GPL(hv_hypercall_pg);

/* Storage to save the hypercall page temporarily for hibernation */
static void *hv_hypercall_pg_saved;

u32 *hv_vp_index;
EXPORT_SYMBOL_GPL(hv_vp_index);

struct hv_vp_assist_page **hv_vp_assist_page;
EXPORT_SYMBOL_GPL(hv_vp_assist_page);

void  __percpu **hyperv_pcpu_input_arg;
EXPORT_SYMBOL_GPL(hyperv_pcpu_input_arg);

u32 hv_max_vp_index;
EXPORT_SYMBOL_GPL(hv_max_vp_index);

static int hv_cpu_init(unsigned int cpu)
{
	u64 msr_vp_index;
	struct hv_vp_assist_page **hvp = &hv_vp_assist_page[smp_processor_id()];
	void **input_arg;
	struct page *pg;

	input_arg = (void **)this_cpu_ptr(hyperv_pcpu_input_arg);
	/* hv_cpu_init() can be called with IRQs disabled from hv_resume() */
	pg = alloc_page(irqs_disabled() ? GFP_ATOMIC : GFP_KERNEL);
	if (unlikely(!pg))
		return -ENOMEM;
	*input_arg = page_address(pg);

	msr_vp_index = hv_get_register(HV_REGISTER_VP_INDEX);

	hv_vp_index[smp_processor_id()] = msr_vp_index;

	if (msr_vp_index > hv_max_vp_index)
		hv_max_vp_index = msr_vp_index;

	if (!hv_vp_assist_page)
		return 0;

	/*
	 * The VP ASSIST PAGE is an "overlay" page (see Hyper-V TLFS's Section
	 * 5.2.1 "GPA Overlay Pages"). Here it must be zeroed out to make sure
	 * we always write the EOI MSR in hv_apic_eoi_write() *after* the
	 * EOI optimization is disabled in hv_cpu_die(), otherwise a CPU may
	 * not be stopped in the case of CPU offlining and the VM will hang.
	 */
	if (!*hvp) {
		*hvp = __vmalloc(PAGE_SIZE, GFP_KERNEL | __GFP_ZERO);
	}

	if (*hvp) {
		u64 val;

		val = vmalloc_to_pfn(*hvp);
		val = (val << HV_X64_MSR_VP_ASSIST_PAGE_ADDRESS_SHIFT) |
			HV_X64_MSR_VP_ASSIST_PAGE_ENABLE;

		wrmsrl(HV_X64_MSR_VP_ASSIST_PAGE, val);
	}

	return 0;
}

static void (*hv_reenlightenment_cb)(void);

static void hv_reenlightenment_notify(struct work_struct *dummy)
{
	struct hv_tsc_emulation_status emu_status;

	rdmsrl(HV_X64_MSR_TSC_EMULATION_STATUS, *(u64 *)&emu_status);

	/* Don't issue the callback if TSC accesses are not emulated */
	if (hv_reenlightenment_cb && emu_status.inprogress)
		hv_reenlightenment_cb();
}
static DECLARE_DELAYED_WORK(hv_reenlightenment_work, hv_reenlightenment_notify);

void hyperv_stop_tsc_emulation(void)
{
	u64 freq;
	struct hv_tsc_emulation_status emu_status;

	rdmsrl(HV_X64_MSR_TSC_EMULATION_STATUS, *(u64 *)&emu_status);
	emu_status.inprogress = 0;
	wrmsrl(HV_X64_MSR_TSC_EMULATION_STATUS, *(u64 *)&emu_status);

	rdmsrl(HV_X64_MSR_TSC_FREQUENCY, freq);
	tsc_khz = div64_u64(freq, 1000);
}
EXPORT_SYMBOL_GPL(hyperv_stop_tsc_emulation);

static inline bool hv_reenlightenment_available(void)
{
	/*
	 * Check for required features and priviliges to make TSC frequency
	 * change notifications work.
	 */
	return ms_hyperv.features & HV_ACCESS_FREQUENCY_MSRS &&
		ms_hyperv.misc_features & HV_FEATURE_FREQUENCY_MSRS_AVAILABLE &&
		ms_hyperv.features & HV_ACCESS_REENLIGHTENMENT;
}

DEFINE_IDTENTRY_SYSVEC(sysvec_hyperv_reenlightenment)
{
	ack_APIC_irq();
	inc_irq_stat(irq_hv_reenlightenment_count);
	schedule_delayed_work(&hv_reenlightenment_work, HZ/10);
}

void set_hv_tscchange_cb(void (*cb)(void))
{
	struct hv_reenlightenment_control re_ctrl = {
		.vector = HYPERV_REENLIGHTENMENT_VECTOR,
		.enabled = 1,
		.target_vp = hv_vp_index[smp_processor_id()]
	};
	struct hv_tsc_emulation_control emu_ctrl = {.enabled = 1};

	if (!hv_reenlightenment_available()) {
		pr_warn("Hyper-V: reenlightenment support is unavailable\n");
		return;
	}

	hv_reenlightenment_cb = cb;

	/* Make sure callback is registered before we write to MSRs */
	wmb();

	wrmsrl(HV_X64_MSR_REENLIGHTENMENT_CONTROL, *((u64 *)&re_ctrl));
	wrmsrl(HV_X64_MSR_TSC_EMULATION_CONTROL, *((u64 *)&emu_ctrl));
}
EXPORT_SYMBOL_GPL(set_hv_tscchange_cb);

void clear_hv_tscchange_cb(void)
{
	struct hv_reenlightenment_control re_ctrl;

	if (!hv_reenlightenment_available())
		return;

	rdmsrl(HV_X64_MSR_REENLIGHTENMENT_CONTROL, *(u64 *)&re_ctrl);
	re_ctrl.enabled = 0;
	wrmsrl(HV_X64_MSR_REENLIGHTENMENT_CONTROL, *(u64 *)&re_ctrl);

	hv_reenlightenment_cb = NULL;
}
EXPORT_SYMBOL_GPL(clear_hv_tscchange_cb);

static int hv_cpu_die(unsigned int cpu)
{
	struct hv_reenlightenment_control re_ctrl;
	unsigned int new_cpu;
	unsigned long flags;
	void **input_arg;
	void *input_pg = NULL;

	local_irq_save(flags);
	input_arg = (void **)this_cpu_ptr(hyperv_pcpu_input_arg);
	input_pg = *input_arg;
	*input_arg = NULL;
	local_irq_restore(flags);
	free_page((unsigned long)input_pg);

	if (hv_vp_assist_page && hv_vp_assist_page[cpu])
		wrmsrl(HV_X64_MSR_VP_ASSIST_PAGE, 0);

	if (hv_reenlightenment_cb == NULL)
		return 0;

	rdmsrl(HV_X64_MSR_REENLIGHTENMENT_CONTROL, *((u64 *)&re_ctrl));
	if (re_ctrl.target_vp == hv_vp_index[cpu]) {
		/*
		 * Reassign reenlightenment notifications to some other online
		 * CPU or just disable the feature if there are no online CPUs
		 * left (happens on hibernation).
		 */
		new_cpu = cpumask_any_but(cpu_online_mask, cpu);

		if (new_cpu < nr_cpu_ids)
			re_ctrl.target_vp = hv_vp_index[new_cpu];
		else
			re_ctrl.enabled = 0;

		wrmsrl(HV_X64_MSR_REENLIGHTENMENT_CONTROL, *((u64 *)&re_ctrl));
	}

	return 0;
}

static int __init hv_pci_init(void)
{
	int gen2vm = efi_enabled(EFI_BOOT);

	/*
	 * For Generation-2 VM, we exit from pci_arch_init() by returning 0.
	 * The purpose is to suppress the harmless warning:
	 * "PCI: Fatal: No config space access function found"
	 */
	if (gen2vm)
		return 0;

	/* For Generation-1 VM, we'll proceed in pci_arch_init().  */
	return 1;
}

static int hv_suspend(void)
{
	union hv_x64_msr_hypercall_contents hypercall_msr;
	int ret;

	/*
	 * Reset the hypercall page as it is going to be invalidated
	 * accross hibernation. Setting hv_hypercall_pg to NULL ensures
	 * that any subsequent hypercall operation fails safely instead of
	 * crashing due to an access of an invalid page. The hypercall page
	 * pointer is restored on resume.
	 */
	hv_hypercall_pg_saved = hv_hypercall_pg;
	hv_hypercall_pg = NULL;

	/* Disable the hypercall page in the hypervisor */
	rdmsrl(HV_X64_MSR_HYPERCALL, hypercall_msr.as_uint64);
	hypercall_msr.enable = 0;
	wrmsrl(HV_X64_MSR_HYPERCALL, hypercall_msr.as_uint64);

	ret = hv_cpu_die(0);
	return ret;
}

static void hv_resume(void)
{
	union hv_x64_msr_hypercall_contents hypercall_msr;
	int ret;

	ret = hv_cpu_init(0);
	WARN_ON(ret);

	/* Re-enable the hypercall page */
	rdmsrl(HV_X64_MSR_HYPERCALL, hypercall_msr.as_uint64);
	hypercall_msr.enable = 1;
	hypercall_msr.guest_physical_address =
		vmalloc_to_pfn(hv_hypercall_pg_saved);
	wrmsrl(HV_X64_MSR_HYPERCALL, hypercall_msr.as_uint64);

	hv_hypercall_pg = hv_hypercall_pg_saved;
	hv_hypercall_pg_saved = NULL;

	/*
	 * Reenlightenment notifications are disabled by hv_cpu_die(0),
	 * reenable them here if hv_reenlightenment_cb was previously set.
	 */
	if (hv_reenlightenment_cb)
		set_hv_tscchange_cb(hv_reenlightenment_cb);
}

/* Note: when the ops are called, only CPU0 is online and IRQs are disabled. */
static struct syscore_ops hv_syscore_ops = {
	.suspend	= hv_suspend,
	.resume		= hv_resume,
};

static void (* __initdata old_setup_percpu_clockev)(void);

static void __init hv_stimer_setup_percpu_clockev(void)
{
	/*
	 * Ignore any errors in setting up stimer clockevents
	 * as we can run with the LAPIC timer as a fallback.
	 */
<<<<<<< HEAD
	(void)hv_stimer_alloc();
=======
	(void)hv_stimer_alloc(false);
>>>>>>> 1ec187ab

	/*
	 * Still register the LAPIC timer, because the direct-mode STIMER is
	 * not supported by old versions of Hyper-V. This also allows users
	 * to switch to LAPIC timer via /sys, if they want to.
	 */
	if (old_setup_percpu_clockev)
		old_setup_percpu_clockev();
}

/*
 * This function is to be invoked early in the boot sequence after the
 * hypervisor has been detected.
 *
 * 1. Setup the hypercall page.
 * 2. Register Hyper-V specific clocksource.
 * 3. Setup Hyper-V specific APIC entry points.
 */
void __init hyperv_init(void)
{
	u64 guest_id, required_msrs;
	union hv_x64_msr_hypercall_contents hypercall_msr;
	int cpuhp, i;

	if (x86_hyper_type != X86_HYPER_MS_HYPERV)
		return;

	/* Absolutely required MSRs */
	required_msrs = HV_MSR_HYPERCALL_AVAILABLE |
		HV_MSR_VP_INDEX_AVAILABLE;

	if ((ms_hyperv.features & required_msrs) != required_msrs)
		return;

	/*
	 * Allocate the per-CPU state for the hypercall input arg.
	 * If this allocation fails, we will not be able to setup
	 * (per-CPU) hypercall input page and thus this failure is
	 * fatal on Hyper-V.
	 */
	hyperv_pcpu_input_arg = alloc_percpu(void  *);

	BUG_ON(hyperv_pcpu_input_arg == NULL);

	/* Allocate percpu VP index */
	hv_vp_index = kmalloc_array(num_possible_cpus(), sizeof(*hv_vp_index),
				    GFP_KERNEL);
	if (!hv_vp_index)
		return;

	for (i = 0; i < num_possible_cpus(); i++)
		hv_vp_index[i] = VP_INVAL;

	hv_vp_assist_page = kcalloc(num_possible_cpus(),
				    sizeof(*hv_vp_assist_page), GFP_KERNEL);
	if (!hv_vp_assist_page) {
		ms_hyperv.hints &= ~HV_X64_ENLIGHTENED_VMCS_RECOMMENDED;
		goto free_vp_index;
	}

	cpuhp = cpuhp_setup_state(CPUHP_AP_ONLINE_DYN, "x86/hyperv_init:online",
				  hv_cpu_init, hv_cpu_die);
	if (cpuhp < 0)
		goto free_vp_assist_page;

	/*
	 * Setup the hypercall page and enable hypercalls.
	 * 1. Register the guest ID
	 * 2. Enable the hypercall and register the hypercall page
	 */
	guest_id = generate_guest_id(0, LINUX_VERSION_CODE, 0);
	wrmsrl(HV_X64_MSR_GUEST_OS_ID, guest_id);

	hv_hypercall_pg = __vmalloc_node_range(PAGE_SIZE, 1, VMALLOC_START,
			VMALLOC_END, GFP_KERNEL, PAGE_KERNEL_ROX,
			VM_FLUSH_RESET_PERMS, NUMA_NO_NODE,
			__builtin_return_address(0));
	if (hv_hypercall_pg == NULL) {
		wrmsrl(HV_X64_MSR_GUEST_OS_ID, 0);
		goto remove_cpuhp_state;
	}

	rdmsrl(HV_X64_MSR_HYPERCALL, hypercall_msr.as_uint64);
	hypercall_msr.enable = 1;
	hypercall_msr.guest_physical_address = vmalloc_to_pfn(hv_hypercall_pg);
	wrmsrl(HV_X64_MSR_HYPERCALL, hypercall_msr.as_uint64);

	/*
	 * hyperv_init() is called before LAPIC is initialized: see
	 * apic_intr_mode_init() -> x86_platform.apic_post_init() and
	 * apic_bsp_setup() -> setup_local_APIC(). The direct-mode STIMER
	 * depends on LAPIC, so hv_stimer_alloc() should be called from
	 * x86_init.timers.setup_percpu_clockev.
	 */
	old_setup_percpu_clockev = x86_init.timers.setup_percpu_clockev;
	x86_init.timers.setup_percpu_clockev = hv_stimer_setup_percpu_clockev;

	hv_apic_init();

	x86_init.pci.arch_init = hv_pci_init;

	register_syscore_ops(&hv_syscore_ops);

	hyperv_init_cpuhp = cpuhp;
	return;

remove_cpuhp_state:
	cpuhp_remove_state(cpuhp);
free_vp_assist_page:
	kfree(hv_vp_assist_page);
	hv_vp_assist_page = NULL;
free_vp_index:
	kfree(hv_vp_index);
	hv_vp_index = NULL;
}

/*
 * This routine is called before kexec/kdump, it does the required cleanup.
 */
void hyperv_cleanup(void)
{
	union hv_x64_msr_hypercall_contents hypercall_msr;

	unregister_syscore_ops(&hv_syscore_ops);

	/* Reset our OS id */
	wrmsrl(HV_X64_MSR_GUEST_OS_ID, 0);

	/*
	 * Reset hypercall page reference before reset the page,
	 * let hypercall operations fail safely rather than
	 * panic the kernel for using invalid hypercall page
	 */
	hv_hypercall_pg = NULL;

	/* Reset the hypercall page */
	hypercall_msr.as_uint64 = 0;
	wrmsrl(HV_X64_MSR_HYPERCALL, hypercall_msr.as_uint64);

	/* Reset the TSC page */
	hypercall_msr.as_uint64 = 0;
	wrmsrl(HV_X64_MSR_REFERENCE_TSC, hypercall_msr.as_uint64);
}
EXPORT_SYMBOL_GPL(hyperv_cleanup);

void hyperv_report_panic(struct pt_regs *regs, long err, bool in_die)
{
	static bool panic_reported;
	u64 guest_id;

	if (in_die && !panic_on_oops)
		return;

	/*
	 * We prefer to report panic on 'die' chain as we have proper
	 * registers to report, but if we miss it (e.g. on BUG()) we need
	 * to report it on 'panic'.
	 */
	if (panic_reported)
		return;
	panic_reported = true;

	rdmsrl(HV_X64_MSR_GUEST_OS_ID, guest_id);

	wrmsrl(HV_X64_MSR_CRASH_P0, err);
	wrmsrl(HV_X64_MSR_CRASH_P1, guest_id);
	wrmsrl(HV_X64_MSR_CRASH_P2, regs->ip);
	wrmsrl(HV_X64_MSR_CRASH_P3, regs->ax);
	wrmsrl(HV_X64_MSR_CRASH_P4, regs->sp);

	/*
	 * Let Hyper-V know there is crash data available
	 */
	wrmsrl(HV_X64_MSR_CRASH_CTL, HV_CRASH_CTL_CRASH_NOTIFY);
}
EXPORT_SYMBOL_GPL(hyperv_report_panic);

bool hv_is_hyperv_initialized(void)
{
	union hv_x64_msr_hypercall_contents hypercall_msr;

	/*
	 * Ensure that we're really on Hyper-V, and not a KVM or Xen
	 * emulation of Hyper-V
	 */
	if (x86_hyper_type != X86_HYPER_MS_HYPERV)
		return false;

	/*
	 * Verify that earlier initialization succeeded by checking
	 * that the hypercall page is setup
	 */
	hypercall_msr.as_uint64 = 0;
	rdmsrl(HV_X64_MSR_HYPERCALL, hypercall_msr.as_uint64);

	return hypercall_msr.enable;
}
EXPORT_SYMBOL_GPL(hv_is_hyperv_initialized);

bool hv_is_hibernation_supported(void)
{
	return acpi_sleep_state_supported(ACPI_STATE_S4);
}
EXPORT_SYMBOL_GPL(hv_is_hibernation_supported);<|MERGE_RESOLUTION|>--- conflicted
+++ resolved
@@ -301,11 +301,7 @@
 	 * Ignore any errors in setting up stimer clockevents
 	 * as we can run with the LAPIC timer as a fallback.
 	 */
-<<<<<<< HEAD
-	(void)hv_stimer_alloc();
-=======
 	(void)hv_stimer_alloc(false);
->>>>>>> 1ec187ab
 
 	/*
 	 * Still register the LAPIC timer, because the direct-mode STIMER is
