/* SPDX-License-Identifier: GPL-2.0 */

#ifndef _ASM_X86_NOSPEC_BRANCH_H_
#define _ASM_X86_NOSPEC_BRANCH_H_

#include <linux/static_key.h>
#include <linux/objtool.h>
#include <linux/linkage.h>

#include <asm/alternative.h>
#include <asm/cpufeatures.h>
#include <asm/msr-index.h>
#include <asm/unwind_hints.h>
#include <asm/percpu.h>

#define RETPOLINE_THUNK_SIZE	32

/*
 * Fill the CPU return stack buffer.
 *
 * Each entry in the RSB, if used for a speculative 'ret', contains an
 * infinite 'pause; lfence; jmp' loop to capture speculative execution.
 *
 * This is required in various cases for retpoline and IBRS-based
 * mitigations for the Spectre variant 2 vulnerability. Sometimes to
 * eliminate potentially bogus entries from the RSB, and sometimes
 * purely to ensure that it doesn't get empty, which on some CPUs would
 * allow predictions from other (unwanted!) sources to be used.
 *
 * We define a CPP macro such that it can be used from both .S files and
 * inline assembly. It's possible to do a .macro and then include that
 * from C via asm(".include <asm/nospec-branch.h>") but let's not go there.
 */

#define RSB_CLEAR_LOOPS		32	/* To forcibly overwrite all entries */

/*
 * Common helper for __FILL_RETURN_BUFFER and __FILL_ONE_RETURN.
 */
#define __FILL_RETURN_SLOT			\
	ANNOTATE_INTRA_FUNCTION_CALL;		\
	call	772f;				\
	int3;					\
772:

/*
 * Stuff the entire RSB.
 *
 * Google experimented with loop-unrolling and this turned out to be
 * the optimal version - two calls, each with their own speculation
 * trap should their return address end up getting used, in a loop.
 */
#ifdef CONFIG_X86_64
#define __FILL_RETURN_BUFFER(reg, nr)			\
	mov	$(nr/2), reg;				\
771:							\
	__FILL_RETURN_SLOT				\
	__FILL_RETURN_SLOT				\
	add	$(BITS_PER_LONG/8) * 2, %_ASM_SP;	\
	dec	reg;					\
	jnz	771b;					\
	/* barrier for jnz misprediction */		\
	lfence;
#else
/*
 * i386 doesn't unconditionally have LFENCE, as such it can't
 * do a loop.
 */
#define __FILL_RETURN_BUFFER(reg, nr)			\
	.rept nr;					\
	__FILL_RETURN_SLOT;				\
	.endr;						\
	add	$(BITS_PER_LONG/8) * nr, %_ASM_SP;
#endif

/*
 * Stuff a single RSB slot.
 *
 * To mitigate Post-Barrier RSB speculation, one CALL instruction must be
 * forced to retire before letting a RET instruction execute.
 *
 * On PBRSB-vulnerable CPUs, it is not safe for a RET to be executed
 * before this point.
 */
#define __FILL_ONE_RETURN				\
	__FILL_RETURN_SLOT				\
	add	$(BITS_PER_LONG/8), %_ASM_SP;		\
	lfence;

#ifdef __ASSEMBLY__

/*
 * This should be used immediately before an indirect jump/call. It tells
 * objtool the subsequent indirect jump/call is vouched safe for retpoline
 * builds.
 */
.macro ANNOTATE_RETPOLINE_SAFE
	.Lannotate_\@:
	.pushsection .discard.retpoline_safe
	_ASM_PTR .Lannotate_\@
	.popsection
.endm

/*
 * (ab)use RETPOLINE_SAFE on RET to annotate away 'bare' RET instructions
 * vs RETBleed validation.
 */
#define ANNOTATE_UNRET_SAFE ANNOTATE_RETPOLINE_SAFE

/*
 * Abuse ANNOTATE_RETPOLINE_SAFE on a NOP to indicate UNRET_END, should
 * eventually turn into it's own annotation.
 */
.macro ANNOTATE_UNRET_END
#ifdef CONFIG_DEBUG_ENTRY
	ANNOTATE_RETPOLINE_SAFE
	nop
#endif
.endm

/*
 * JMP_NOSPEC and CALL_NOSPEC macros can be used instead of a simple
 * indirect jmp/call which may be susceptible to the Spectre variant 2
 * attack.
 */
.macro JMP_NOSPEC reg:req
#ifdef CONFIG_RETPOLINE
	ALTERNATIVE_2 __stringify(ANNOTATE_RETPOLINE_SAFE; jmp *%\reg), \
		      __stringify(jmp __x86_indirect_thunk_\reg), X86_FEATURE_RETPOLINE, \
		      __stringify(lfence; ANNOTATE_RETPOLINE_SAFE; jmp *%\reg), X86_FEATURE_RETPOLINE_LFENCE
#else
	jmp	*%\reg
#endif
.endm

.macro CALL_NOSPEC reg:req
#ifdef CONFIG_RETPOLINE
	ALTERNATIVE_2 __stringify(ANNOTATE_RETPOLINE_SAFE; call *%\reg), \
		      __stringify(call __x86_indirect_thunk_\reg), X86_FEATURE_RETPOLINE, \
		      __stringify(lfence; ANNOTATE_RETPOLINE_SAFE; call *%\reg), X86_FEATURE_RETPOLINE_LFENCE
#else
	call	*%\reg
#endif
.endm

 /*
  * A simpler FILL_RETURN_BUFFER macro. Don't make people use the CPP
  * monstrosity above, manually.
  */
.macro FILL_RETURN_BUFFER reg:req nr:req ftr:req ftr2=ALT_NOT(X86_FEATURE_ALWAYS)
	ALTERNATIVE_2 "jmp .Lskip_rsb_\@", \
		__stringify(__FILL_RETURN_BUFFER(\reg,\nr)), \ftr, \
		__stringify(__FILL_ONE_RETURN), \ftr2

.Lskip_rsb_\@:
.endm

#ifdef CONFIG_CPU_UNRET_ENTRY
#define CALL_ZEN_UNTRAIN_RET	"call zen_untrain_ret"
#else
#define CALL_ZEN_UNTRAIN_RET	""
#endif

/*
 * Mitigate RETBleed for AMD/Hygon Zen uarch. Requires KERNEL CR3 because the
 * return thunk isn't mapped into the userspace tables (then again, AMD
 * typically has NO_MELTDOWN).
 *
 * While zen_untrain_ret() doesn't clobber anything but requires stack,
 * entry_ibpb() will clobber AX, CX, DX.
 *
 * As such, this must be placed after every *SWITCH_TO_KERNEL_CR3 at a point
 * where we have a stack but before any RET instruction.
 */
.macro UNTRAIN_RET
#if defined(CONFIG_CPU_UNRET_ENTRY) || defined(CONFIG_CPU_IBPB_ENTRY)
	ANNOTATE_UNRET_END
	ALTERNATIVE_2 "",						\
	              CALL_ZEN_UNTRAIN_RET, X86_FEATURE_UNRET,		\
		      "call entry_ibpb", X86_FEATURE_ENTRY_IBPB
#endif
.endm

#else /* __ASSEMBLY__ */

#define ANNOTATE_RETPOLINE_SAFE					\
	"999:\n\t"						\
	".pushsection .discard.retpoline_safe\n\t"		\
	_ASM_PTR " 999b\n\t"					\
	".popsection\n\t"

extern void __x86_return_thunk(void);
extern void zen_untrain_ret(void);
extern void entry_ibpb(void);

#ifdef CONFIG_RETPOLINE

typedef u8 retpoline_thunk_t[RETPOLINE_THUNK_SIZE];

#define GEN(reg) \
	extern retpoline_thunk_t __x86_indirect_thunk_ ## reg;
#include <asm/GEN-for-each-reg.h>
#undef GEN

extern retpoline_thunk_t __x86_indirect_thunk_array[];

#ifdef CONFIG_X86_64

/*
 * Inline asm uses the %V modifier which is only in newer GCC
 * which is ensured when CONFIG_RETPOLINE is defined.
 */
# define CALL_NOSPEC						\
	ALTERNATIVE_2(						\
	ANNOTATE_RETPOLINE_SAFE					\
	"call *%[thunk_target]\n",				\
	"call __x86_indirect_thunk_%V[thunk_target]\n",		\
	X86_FEATURE_RETPOLINE,					\
	"lfence;\n"						\
	ANNOTATE_RETPOLINE_SAFE					\
	"call *%[thunk_target]\n",				\
	X86_FEATURE_RETPOLINE_LFENCE)

# define THUNK_TARGET(addr) [thunk_target] "r" (addr)

#else /* CONFIG_X86_32 */
/*
 * For i386 we use the original ret-equivalent retpoline, because
 * otherwise we'll run out of registers. We don't care about CET
 * here, anyway.
 */
# define CALL_NOSPEC						\
	ALTERNATIVE_2(						\
	ANNOTATE_RETPOLINE_SAFE					\
	"call *%[thunk_target]\n",				\
	"       jmp    904f;\n"					\
	"       .align 16\n"					\
	"901:	call   903f;\n"					\
	"902:	pause;\n"					\
	"    	lfence;\n"					\
	"       jmp    902b;\n"					\
	"       .align 16\n"					\
	"903:	lea    4(%%esp), %%esp;\n"			\
	"       pushl  %[thunk_target];\n"			\
	"       ret;\n"						\
	"       .align 16\n"					\
	"904:	call   901b;\n",				\
	X86_FEATURE_RETPOLINE,					\
	"lfence;\n"						\
	ANNOTATE_RETPOLINE_SAFE					\
	"call *%[thunk_target]\n",				\
	X86_FEATURE_RETPOLINE_LFENCE)

# define THUNK_TARGET(addr) [thunk_target] "rm" (addr)
#endif
#else /* No retpoline for C / inline asm */
# define CALL_NOSPEC "call *%[thunk_target]\n"
# define THUNK_TARGET(addr) [thunk_target] "rm" (addr)
#endif

/* The Spectre V2 mitigation variants */
enum spectre_v2_mitigation {
	SPECTRE_V2_NONE,
	SPECTRE_V2_RETPOLINE,
	SPECTRE_V2_LFENCE,
	SPECTRE_V2_EIBRS,
	SPECTRE_V2_EIBRS_RETPOLINE,
	SPECTRE_V2_EIBRS_LFENCE,
	SPECTRE_V2_IBRS,
};

/* The indirect branch speculation control variants */
enum spectre_v2_user_mitigation {
	SPECTRE_V2_USER_NONE,
	SPECTRE_V2_USER_STRICT,
	SPECTRE_V2_USER_STRICT_PREFERRED,
	SPECTRE_V2_USER_PRCTL,
	SPECTRE_V2_USER_SECCOMP,
};

/* The Speculative Store Bypass disable variants */
enum ssb_mitigation {
	SPEC_STORE_BYPASS_NONE,
	SPEC_STORE_BYPASS_DISABLE,
	SPEC_STORE_BYPASS_PRCTL,
	SPEC_STORE_BYPASS_SECCOMP,
};

extern char __indirect_thunk_start[];
extern char __indirect_thunk_end[];

static __always_inline
void alternative_msr_write(unsigned int msr, u64 val, unsigned int feature)
{
	asm volatile(ALTERNATIVE("", "wrmsr", %c[feature])
		: : "c" (msr),
		    "a" ((u32)val),
		    "d" ((u32)(val >> 32)),
		    [feature] "i" (feature)
		: "memory");
}

static inline void indirect_branch_prediction_barrier(void)
{
	u64 val = PRED_CMD_IBPB;

	alternative_msr_write(MSR_IA32_PRED_CMD, val, X86_FEATURE_USE_IBPB);
}

/* The Intel SPEC CTRL MSR base value cache */
extern u64 x86_spec_ctrl_base;
DECLARE_PER_CPU(u64, x86_spec_ctrl_current);
<<<<<<< HEAD
extern void write_spec_ctrl_current(u64 val, bool force);
=======
extern void update_spec_ctrl_cond(u64 val);
>>>>>>> a33738a2
extern u64 spec_ctrl_current(void);

/*
 * With retpoline, we must use IBRS to restrict branch prediction
 * before calling into firmware.
 *
 * (Implemented as CPP macros due to header hell.)
 */
#define firmware_restrict_branch_speculation_start()			\
do {									\
	preempt_disable();						\
	alternative_msr_write(MSR_IA32_SPEC_CTRL,			\
			      spec_ctrl_current() | SPEC_CTRL_IBRS,	\
			      X86_FEATURE_USE_IBRS_FW);			\
	alternative_msr_write(MSR_IA32_PRED_CMD, PRED_CMD_IBPB,		\
			      X86_FEATURE_USE_IBPB_FW);			\
} while (0)

#define firmware_restrict_branch_speculation_end()			\
do {									\
	alternative_msr_write(MSR_IA32_SPEC_CTRL,			\
			      spec_ctrl_current(),			\
			      X86_FEATURE_USE_IBRS_FW);			\
	preempt_enable();						\
} while (0)

DECLARE_STATIC_KEY_FALSE(switch_to_cond_stibp);
DECLARE_STATIC_KEY_FALSE(switch_mm_cond_ibpb);
DECLARE_STATIC_KEY_FALSE(switch_mm_always_ibpb);

DECLARE_STATIC_KEY_FALSE(mds_user_clear);
DECLARE_STATIC_KEY_FALSE(mds_idle_clear);

DECLARE_STATIC_KEY_FALSE(switch_mm_cond_l1d_flush);

DECLARE_STATIC_KEY_FALSE(mmio_stale_data_clear);

#include <asm/segment.h>

/**
 * mds_clear_cpu_buffers - Mitigation for MDS and TAA vulnerability
 *
 * This uses the otherwise unused and obsolete VERW instruction in
 * combination with microcode which triggers a CPU buffer flush when the
 * instruction is executed.
 */
static __always_inline void mds_clear_cpu_buffers(void)
{
	static const u16 ds = __KERNEL_DS;

	/*
	 * Has to be the memory-operand variant because only that
	 * guarantees the CPU buffer flush functionality according to
	 * documentation. The register-operand variant does not.
	 * Works with any segment selector, but a valid writable
	 * data segment is the fastest variant.
	 *
	 * "cc" clobber is required because VERW modifies ZF.
	 */
	asm volatile("verw %[ds]" : : [ds] "m" (ds) : "cc");
}

/**
 * mds_user_clear_cpu_buffers - Mitigation for MDS and TAA vulnerability
 *
 * Clear CPU buffers if the corresponding static key is enabled
 */
static __always_inline void mds_user_clear_cpu_buffers(void)
{
	if (static_branch_likely(&mds_user_clear))
		mds_clear_cpu_buffers();
}

/**
 * mds_idle_clear_cpu_buffers - Mitigation for MDS vulnerability
 *
 * Clear CPU buffers if the corresponding static key is enabled
 */
static inline void mds_idle_clear_cpu_buffers(void)
{
	if (static_branch_likely(&mds_idle_clear))
		mds_clear_cpu_buffers();
}

#endif /* __ASSEMBLY__ */

#endif /* _ASM_X86_NOSPEC_BRANCH_H_ */<|MERGE_RESOLUTION|>--- conflicted
+++ resolved
@@ -310,11 +310,7 @@
 /* The Intel SPEC CTRL MSR base value cache */
 extern u64 x86_spec_ctrl_base;
 DECLARE_PER_CPU(u64, x86_spec_ctrl_current);
-<<<<<<< HEAD
-extern void write_spec_ctrl_current(u64 val, bool force);
-=======
 extern void update_spec_ctrl_cond(u64 val);
->>>>>>> a33738a2
 extern u64 spec_ctrl_current(void);
 
 /*
