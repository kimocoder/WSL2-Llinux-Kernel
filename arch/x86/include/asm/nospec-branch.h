--- conflicted
+++ resolved
@@ -133,12 +133,8 @@
   * A simpler FILL_RETURN_BUFFER macro. Don't make people use the CPP
   * monstrosity above, manually.
   */
-<<<<<<< HEAD
-.macro FILL_RETURN_BUFFER reg:req nr:req ftr:req
-=======
 .macro FILL_RETURN_BUFFER reg:req nr:req ftr:req ftr2
 .ifb \ftr2
->>>>>>> 64917eb3
 	ALTERNATIVE "jmp .Lskip_rsb_\@", "", \ftr
 .else
 	ALTERNATIVE_2 "jmp .Lskip_rsb_\@", "", \ftr, "jmp .Lunbalanced_\@", \ftr2
