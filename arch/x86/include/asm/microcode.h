/* SPDX-License-Identifier: GPL-2.0 */
#ifndef _ASM_X86_MICROCODE_H
#define _ASM_X86_MICROCODE_H

#include <asm/cpu.h>
#include <linux/earlycpio.h>
#include <linux/initrd.h>
#include <asm/microcode_amd.h>

struct ucode_patch {
	struct list_head plist;
	void *data;		/* Intel uses only this one */
	unsigned int size;
	u32 patch_id;
	u16 equiv_cpu;
};

extern struct list_head microcode_cache;

struct cpu_signature {
	unsigned int sig;
	unsigned int pf;
	unsigned int rev;
};

struct device;

enum ucode_state {
	UCODE_OK	= 0,
	UCODE_NEW,
	UCODE_UPDATED,
	UCODE_NFOUND,
	UCODE_ERROR,
};

struct microcode_ops {
	enum ucode_state (*request_microcode_user) (int cpu,
				const void __user *buf, size_t size);

	enum ucode_state (*request_microcode_fw) (int cpu, struct device *,
						  bool refresh_fw);

	void (*microcode_fini_cpu) (int cpu);

	/*
	 * The generic 'microcode_core' part guarantees that
	 * the callbacks below run on a target cpu when they
	 * are being called.
	 * See also the "Synchronization" section in microcode_core.c.
	 */
	enum ucode_state (*apply_microcode) (int cpu);
	int (*collect_cpu_info) (int cpu, struct cpu_signature *csig);
};

struct ucode_cpu_info {
	struct cpu_signature	cpu_sig;
	int			valid;
	void			*mc;
};
extern struct ucode_cpu_info ucode_cpu_info[];
struct cpio_data find_microcode_in_initrd(const char *path, bool use_pa);

#ifdef CONFIG_MICROCODE_INTEL
extern struct microcode_ops * __init init_intel_microcode(void);
#else
static inline struct microcode_ops * __init init_intel_microcode(void)
{
	return NULL;
}
#endif /* CONFIG_MICROCODE_INTEL */

#ifdef CONFIG_MICROCODE_AMD
extern struct microcode_ops * __init init_amd_microcode(void);
extern void __exit exit_amd_microcode(void);
#else
static inline struct microcode_ops * __init init_amd_microcode(void)
{
	return NULL;
}
static inline void __exit exit_amd_microcode(void) {}
#endif

#define MAX_UCODE_COUNT 128

#define QCHAR(a, b, c, d) ((a) + ((b) << 8) + ((c) << 16) + ((d) << 24))
#define CPUID_INTEL1 QCHAR('G', 'e', 'n', 'u')
#define CPUID_INTEL2 QCHAR('i', 'n', 'e', 'I')
#define CPUID_INTEL3 QCHAR('n', 't', 'e', 'l')
#define CPUID_AMD1 QCHAR('A', 'u', 't', 'h')
#define CPUID_AMD2 QCHAR('e', 'n', 't', 'i')
#define CPUID_AMD3 QCHAR('c', 'A', 'M', 'D')

#define CPUID_IS(a, b, c, ebx, ecx, edx)	\
		(!((ebx ^ (a))|(edx ^ (b))|(ecx ^ (c))))

/*
 * In early loading microcode phase on BSP, boot_cpu_data is not set up yet.
 * x86_cpuid_vendor() gets vendor id for BSP.
 *
 * In 32 bit AP case, accessing boot_cpu_data needs linear address. To simplify
 * coding, we still use x86_cpuid_vendor() to get vendor id for AP.
 *
 * x86_cpuid_vendor() gets vendor information directly from CPUID.
 */
static inline int x86_cpuid_vendor(void)
{
	u32 eax = 0x00000000;
	u32 ebx, ecx = 0, edx;

	native_cpuid(&eax, &ebx, &ecx, &edx);

	if (CPUID_IS(CPUID_INTEL1, CPUID_INTEL2, CPUID_INTEL3, ebx, ecx, edx))
		return X86_VENDOR_INTEL;

	if (CPUID_IS(CPUID_AMD1, CPUID_AMD2, CPUID_AMD3, ebx, ecx, edx))
		return X86_VENDOR_AMD;

	return X86_VENDOR_UNKNOWN;
}

static inline unsigned int x86_cpuid_family(void)
{
	u32 eax = 0x00000001;
	u32 ebx, ecx = 0, edx;

	native_cpuid(&eax, &ebx, &ecx, &edx);

	return x86_family(eax);
}

#ifdef CONFIG_MICROCODE
extern void __init load_ucode_bsp(void);
extern void load_ucode_ap(void);
void reload_early_microcode(unsigned int cpu);
extern bool get_builtin_firmware(struct cpio_data *cd, const char *name);
extern bool initrd_gone;
void microcode_bsp_resume(void);
#else
static inline void __init load_ucode_bsp(void)			{ }
static inline void load_ucode_ap(void)				{ }
<<<<<<< HEAD
static inline void reload_early_microcode(void)			{ }
=======
static inline void reload_early_microcode(unsigned int cpu)	{ }
>>>>>>> 9b37665a
static inline void microcode_bsp_resume(void)			{ }
static inline bool
get_builtin_firmware(struct cpio_data *cd, const char *name)	{ return false; }
#endif

#endif /* _ASM_X86_MICROCODE_H */<|MERGE_RESOLUTION|>--- conflicted
+++ resolved
@@ -138,11 +138,7 @@
 #else
 static inline void __init load_ucode_bsp(void)			{ }
 static inline void load_ucode_ap(void)				{ }
-<<<<<<< HEAD
-static inline void reload_early_microcode(void)			{ }
-=======
 static inline void reload_early_microcode(unsigned int cpu)	{ }
->>>>>>> 9b37665a
 static inline void microcode_bsp_resume(void)			{ }
 static inline bool
 get_builtin_firmware(struct cpio_data *cd, const char *name)	{ return false; }
