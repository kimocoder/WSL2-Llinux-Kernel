/* SPDX-License-Identifier: GPL-2.0 */
#ifndef _ASM_X86_INTEL_FAMILY_H
#define _ASM_X86_INTEL_FAMILY_H

/*
 * "Big Core" Processors (Branded as Core, Xeon, etc...)
 *
 * While adding a new CPUID for a new microarchitecture, add a new
 * group to keep logically sorted out in chronological order. Within
 * that group keep the CPUID for the variants sorted by model number.
 *
 * The defined symbol names have the following form:
 *	INTEL_FAM6{OPTFAMILY}_{MICROARCH}{OPTDIFF}
 * where:
 * OPTFAMILY	Describes the family of CPUs that this belongs to. Default
 *		is assumed to be "_CORE" (and should be omitted). Other values
 *		currently in use are _ATOM and _XEON_PHI
 * MICROARCH	Is the code name for the micro-architecture for this core.
 *		N.B. Not the platform name.
 * OPTDIFF	If needed, a short string to differentiate by market segment.
 *
 *		Common OPTDIFFs:
 *
 *			- regular client parts
 *		_L	- regular mobile parts
 *		_G	- parts with extra graphics on
 *		_X	- regular server parts
 *		_D	- micro server parts
 *
 *		Historical OPTDIFFs:
 *
 *		_EP	- 2 socket server parts
 *		_EX	- 4+ socket server parts
 *
 * The #define line may optionally include a comment including platform or core
 * names. An exception is made for skylake/kabylake where steppings seem to have gotten
 * their own names :-(
 */

/* Wildcard match for FAM6 so X86_MATCH_INTEL_FAM6_MODEL(ANY) works */
#define INTEL_FAM6_ANY			X86_MODEL_ANY

#define INTEL_FAM6_CORE_YONAH		0x0E

#define INTEL_FAM6_CORE2_MEROM		0x0F
#define INTEL_FAM6_CORE2_MEROM_L	0x16
#define INTEL_FAM6_CORE2_PENRYN		0x17
#define INTEL_FAM6_CORE2_DUNNINGTON	0x1D

#define INTEL_FAM6_NEHALEM		0x1E
#define INTEL_FAM6_NEHALEM_G		0x1F /* Auburndale / Havendale */
#define INTEL_FAM6_NEHALEM_EP		0x1A
#define INTEL_FAM6_NEHALEM_EX		0x2E

#define INTEL_FAM6_WESTMERE		0x25
#define INTEL_FAM6_WESTMERE_EP		0x2C
#define INTEL_FAM6_WESTMERE_EX		0x2F

#define INTEL_FAM6_SANDYBRIDGE		0x2A
#define INTEL_FAM6_SANDYBRIDGE_X	0x2D
#define INTEL_FAM6_IVYBRIDGE		0x3A
#define INTEL_FAM6_IVYBRIDGE_X		0x3E

#define INTEL_FAM6_HASWELL		0x3C
#define INTEL_FAM6_HASWELL_X		0x3F
#define INTEL_FAM6_HASWELL_L		0x45
#define INTEL_FAM6_HASWELL_G		0x46

#define INTEL_FAM6_BROADWELL		0x3D
#define INTEL_FAM6_BROADWELL_G		0x47
#define INTEL_FAM6_BROADWELL_X		0x4F
#define INTEL_FAM6_BROADWELL_D		0x56

#define INTEL_FAM6_SKYLAKE_L		0x4E	/* Sky Lake             */
#define INTEL_FAM6_SKYLAKE		0x5E	/* Sky Lake             */
#define INTEL_FAM6_SKYLAKE_X		0x55	/* Sky Lake             */
/*                 CASCADELAKE_X	0x55	   Sky Lake -- s: 7     */
/*                 COOPERLAKE_X		0x55	   Sky Lake -- s: 11    */

#define INTEL_FAM6_KABYLAKE_L		0x8E	/* Sky Lake             */
/*                 AMBERLAKE_L		0x8E	   Sky Lake -- s: 9     */
/*                 COFFEELAKE_L		0x8E	   Sky Lake -- s: 10    */
/*                 WHISKEYLAKE_L	0x8E       Sky Lake -- s: 11,12 */

#define INTEL_FAM6_KABYLAKE		0x9E	/* Sky Lake             */
/*                 COFFEELAKE		0x9E	   Sky Lake -- s: 10-13 */

#define INTEL_FAM6_COMETLAKE		0xA5	/* Sky Lake             */
#define INTEL_FAM6_COMETLAKE_L		0xA6	/* Sky Lake             */

#define INTEL_FAM6_CANNONLAKE_L		0x66	/* Palm Cove */

#define INTEL_FAM6_ICELAKE_X		0x6A	/* Sunny Cove */
#define INTEL_FAM6_ICELAKE_D		0x6C	/* Sunny Cove */
#define INTEL_FAM6_ICELAKE		0x7D	/* Sunny Cove */
#define INTEL_FAM6_ICELAKE_L		0x7E	/* Sunny Cove */
#define INTEL_FAM6_ICELAKE_NNPI		0x9D	/* Sunny Cove */

#define INTEL_FAM6_LAKEFIELD		0x8A	/* Sunny Cove / Tremont */

#define INTEL_FAM6_ROCKETLAKE		0xA7	/* Cypress Cove */

#define INTEL_FAM6_TIGERLAKE_L		0x8C	/* Willow Cove */
#define INTEL_FAM6_TIGERLAKE		0x8D	/* Willow Cove */

#define INTEL_FAM6_SAPPHIRERAPIDS_X	0x8F	/* Golden Cove */

#define INTEL_FAM6_EMERALDRAPIDS_X	0xCF

#define INTEL_FAM6_GRANITERAPIDS_X	0xAD
#define INTEL_FAM6_GRANITERAPIDS_D	0xAE

#define INTEL_FAM6_ALDERLAKE		0x97	/* Golden Cove / Gracemont */
#define INTEL_FAM6_ALDERLAKE_L		0x9A	/* Golden Cove / Gracemont */
#define INTEL_FAM6_ALDERLAKE_N		0xBE

#define INTEL_FAM6_RAPTORLAKE		0xB7
#define INTEL_FAM6_RAPTORLAKE_P		0xBA
#define INTEL_FAM6_RAPTORLAKE_S		0xBF

#define INTEL_FAM6_LUNARLAKE_M		0xBD

<<<<<<< HEAD
=======
#define INTEL_FAM6_ARROWLAKE		0xC6

>>>>>>> 9b37665a
/* "Small Core" Processors (Atom/E-Core) */

#define INTEL_FAM6_ATOM_BONNELL		0x1C /* Diamondville, Pineview */
#define INTEL_FAM6_ATOM_BONNELL_MID	0x26 /* Silverthorne, Lincroft */

#define INTEL_FAM6_ATOM_SALTWELL	0x36 /* Cedarview */
#define INTEL_FAM6_ATOM_SALTWELL_MID	0x27 /* Penwell */
#define INTEL_FAM6_ATOM_SALTWELL_TABLET	0x35 /* Cloverview */

#define INTEL_FAM6_ATOM_SILVERMONT	0x37 /* Bay Trail, Valleyview */
#define INTEL_FAM6_ATOM_SILVERMONT_D	0x4D /* Avaton, Rangely */
#define INTEL_FAM6_ATOM_SILVERMONT_MID	0x4A /* Merriefield */

#define INTEL_FAM6_ATOM_AIRMONT		0x4C /* Cherry Trail, Braswell */
#define INTEL_FAM6_ATOM_AIRMONT_MID	0x5A /* Moorefield */
#define INTEL_FAM6_ATOM_AIRMONT_NP	0x75 /* Lightning Mountain */

#define INTEL_FAM6_ATOM_GOLDMONT	0x5C /* Apollo Lake */
#define INTEL_FAM6_ATOM_GOLDMONT_D	0x5F /* Denverton */

/* Note: the micro-architecture is "Goldmont Plus" */
#define INTEL_FAM6_ATOM_GOLDMONT_PLUS	0x7A /* Gemini Lake */

#define INTEL_FAM6_ATOM_TREMONT_D	0x86 /* Jacobsville */
#define INTEL_FAM6_ATOM_TREMONT		0x96 /* Elkhart Lake */
#define INTEL_FAM6_ATOM_TREMONT_L	0x9C /* Jasper Lake */

#define INTEL_FAM6_SIERRAFOREST_X	0xAF

#define INTEL_FAM6_GRANDRIDGE		0xB6

/* Xeon Phi */

#define INTEL_FAM6_XEON_PHI_KNL		0x57 /* Knights Landing */
#define INTEL_FAM6_XEON_PHI_KNM		0x85 /* Knights Mill */

/* Family 5 */
#define INTEL_FAM5_QUARK_X1000		0x09 /* Quark X1000 SoC */

#endif /* _ASM_X86_INTEL_FAMILY_H */<|MERGE_RESOLUTION|>--- conflicted
+++ resolved
@@ -120,11 +120,8 @@
 
 #define INTEL_FAM6_LUNARLAKE_M		0xBD
 
-<<<<<<< HEAD
-=======
 #define INTEL_FAM6_ARROWLAKE		0xC6
 
->>>>>>> 9b37665a
 /* "Small Core" Processors (Atom/E-Core) */
 
 #define INTEL_FAM6_ATOM_BONNELL		0x1C /* Diamondville, Pineview */
