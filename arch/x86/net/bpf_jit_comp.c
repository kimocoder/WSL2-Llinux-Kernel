// SPDX-License-Identifier: GPL-2.0-only
/*
 * bpf_jit_comp.c: BPF JIT compiler
 *
 * Copyright (C) 2011-2013 Eric Dumazet (eric.dumazet@gmail.com)
 * Internal BPF Copyright (c) 2011-2014 PLUMgrid, http://plumgrid.com
 */
#include <linux/netdevice.h>
#include <linux/filter.h>
#include <linux/if_vlan.h>
#include <linux/bpf.h>
#include <linux/memory.h>
#include <linux/sort.h>
#include <asm/extable.h>
#include <asm/set_memory.h>
#include <asm/nospec-branch.h>
#include <asm/text-patching.h>

static u8 *emit_code(u8 *ptr, u32 bytes, unsigned int len)
{
	if (len == 1)
		*ptr = bytes;
	else if (len == 2)
		*(u16 *)ptr = bytes;
	else {
		*(u32 *)ptr = bytes;
		barrier();
	}
	return ptr + len;
}

#define EMIT(bytes, len) \
	do { prog = emit_code(prog, bytes, len); } while (0)

#define EMIT1(b1)		EMIT(b1, 1)
#define EMIT2(b1, b2)		EMIT((b1) + ((b2) << 8), 2)
#define EMIT3(b1, b2, b3)	EMIT((b1) + ((b2) << 8) + ((b3) << 16), 3)
#define EMIT4(b1, b2, b3, b4)   EMIT((b1) + ((b2) << 8) + ((b3) << 16) + ((b4) << 24), 4)

#define EMIT1_off32(b1, off) \
	do { EMIT1(b1); EMIT(off, 4); } while (0)
#define EMIT2_off32(b1, b2, off) \
	do { EMIT2(b1, b2); EMIT(off, 4); } while (0)
#define EMIT3_off32(b1, b2, b3, off) \
	do { EMIT3(b1, b2, b3); EMIT(off, 4); } while (0)
#define EMIT4_off32(b1, b2, b3, b4, off) \
	do { EMIT4(b1, b2, b3, b4); EMIT(off, 4); } while (0)

static bool is_imm8(int value)
{
	return value <= 127 && value >= -128;
}

static bool is_simm32(s64 value)
{
	return value == (s64)(s32)value;
}

static bool is_uimm32(u64 value)
{
	return value == (u64)(u32)value;
}

/* mov dst, src */
#define EMIT_mov(DST, SRC)								 \
	do {										 \
		if (DST != SRC)								 \
			EMIT3(add_2mod(0x48, DST, SRC), 0x89, add_2reg(0xC0, DST, SRC)); \
	} while (0)

static int bpf_size_to_x86_bytes(int bpf_size)
{
	if (bpf_size == BPF_W)
		return 4;
	else if (bpf_size == BPF_H)
		return 2;
	else if (bpf_size == BPF_B)
		return 1;
	else if (bpf_size == BPF_DW)
		return 4; /* imm32 */
	else
		return 0;
}

/*
 * List of x86 cond jumps opcodes (. + s8)
 * Add 0x10 (and an extra 0x0f) to generate far jumps (. + s32)
 */
#define X86_JB  0x72
#define X86_JAE 0x73
#define X86_JE  0x74
#define X86_JNE 0x75
#define X86_JBE 0x76
#define X86_JA  0x77
#define X86_JL  0x7C
#define X86_JGE 0x7D
#define X86_JLE 0x7E
#define X86_JG  0x7F

/* Pick a register outside of BPF range for JIT internal work */
#define AUX_REG (MAX_BPF_JIT_REG + 1)
#define X86_REG_R9 (MAX_BPF_JIT_REG + 2)

/*
 * The following table maps BPF registers to x86-64 registers.
 *
 * x86-64 register R12 is unused, since if used as base address
 * register in load/store instructions, it always needs an
 * extra byte of encoding and is callee saved.
 *
 * x86-64 register R9 is not used by BPF programs, but can be used by BPF
 * trampoline. x86-64 register R10 is used for blinding (if enabled).
 */
static const int reg2hex[] = {
	[BPF_REG_0] = 0,  /* RAX */
	[BPF_REG_1] = 7,  /* RDI */
	[BPF_REG_2] = 6,  /* RSI */
	[BPF_REG_3] = 2,  /* RDX */
	[BPF_REG_4] = 1,  /* RCX */
	[BPF_REG_5] = 0,  /* R8  */
	[BPF_REG_6] = 3,  /* RBX callee saved */
	[BPF_REG_7] = 5,  /* R13 callee saved */
	[BPF_REG_8] = 6,  /* R14 callee saved */
	[BPF_REG_9] = 7,  /* R15 callee saved */
	[BPF_REG_FP] = 5, /* RBP readonly */
	[BPF_REG_AX] = 2, /* R10 temp register */
	[AUX_REG] = 3,    /* R11 temp register */
	[X86_REG_R9] = 1, /* R9 register, 6th function argument */
};

static const int reg2pt_regs[] = {
	[BPF_REG_0] = offsetof(struct pt_regs, ax),
	[BPF_REG_1] = offsetof(struct pt_regs, di),
	[BPF_REG_2] = offsetof(struct pt_regs, si),
	[BPF_REG_3] = offsetof(struct pt_regs, dx),
	[BPF_REG_4] = offsetof(struct pt_regs, cx),
	[BPF_REG_5] = offsetof(struct pt_regs, r8),
	[BPF_REG_6] = offsetof(struct pt_regs, bx),
	[BPF_REG_7] = offsetof(struct pt_regs, r13),
	[BPF_REG_8] = offsetof(struct pt_regs, r14),
	[BPF_REG_9] = offsetof(struct pt_regs, r15),
};

/*
 * is_ereg() == true if BPF register 'reg' maps to x86-64 r8..r15
 * which need extra byte of encoding.
 * rax,rcx,...,rbp have simpler encoding
 */
static bool is_ereg(u32 reg)
{
	return (1 << reg) & (BIT(BPF_REG_5) |
			     BIT(AUX_REG) |
			     BIT(BPF_REG_7) |
			     BIT(BPF_REG_8) |
			     BIT(BPF_REG_9) |
			     BIT(X86_REG_R9) |
			     BIT(BPF_REG_AX));
}

/*
 * is_ereg_8l() == true if BPF register 'reg' is mapped to access x86-64
 * lower 8-bit registers dil,sil,bpl,spl,r8b..r15b, which need extra byte
 * of encoding. al,cl,dl,bl have simpler encoding.
 */
static bool is_ereg_8l(u32 reg)
{
	return is_ereg(reg) ||
	    (1 << reg) & (BIT(BPF_REG_1) |
			  BIT(BPF_REG_2) |
			  BIT(BPF_REG_FP));
}

static bool is_axreg(u32 reg)
{
	return reg == BPF_REG_0;
}

/* Add modifiers if 'reg' maps to x86-64 registers R8..R15 */
static u8 add_1mod(u8 byte, u32 reg)
{
	if (is_ereg(reg))
		byte |= 1;
	return byte;
}

static u8 add_2mod(u8 byte, u32 r1, u32 r2)
{
	if (is_ereg(r1))
		byte |= 1;
	if (is_ereg(r2))
		byte |= 4;
	return byte;
}

/* Encode 'dst_reg' register into x86-64 opcode 'byte' */
static u8 add_1reg(u8 byte, u32 dst_reg)
{
	return byte + reg2hex[dst_reg];
}

/* Encode 'dst_reg' and 'src_reg' registers into x86-64 opcode 'byte' */
static u8 add_2reg(u8 byte, u32 dst_reg, u32 src_reg)
{
	return byte + reg2hex[dst_reg] + (reg2hex[src_reg] << 3);
}

/* Some 1-byte opcodes for binary ALU operations */
static u8 simple_alu_opcodes[] = {
	[BPF_ADD] = 0x01,
	[BPF_SUB] = 0x29,
	[BPF_AND] = 0x21,
	[BPF_OR] = 0x09,
	[BPF_XOR] = 0x31,
	[BPF_LSH] = 0xE0,
	[BPF_RSH] = 0xE8,
	[BPF_ARSH] = 0xF8,
};

static void jit_fill_hole(void *area, unsigned int size)
{
	/* Fill whole space with INT3 instructions */
	memset(area, 0xcc, size);
}

struct jit_context {
	int cleanup_addr; /* Epilogue code offset */

	/*
	 * Program specific offsets of labels in the code; these rely on the
	 * JIT doing at least 2 passes, recording the position on the first
	 * pass, only to generate the correct offset on the second pass.
	 */
	int tail_call_direct_label;
	int tail_call_indirect_label;
};

/* Maximum number of bytes emitted while JITing one eBPF insn */
#define BPF_MAX_INSN_SIZE	128
#define BPF_INSN_SAFETY		64

/* Number of bytes emit_patch() needs to generate instructions */
#define X86_PATCH_SIZE		5
/* Number of bytes that will be skipped on tailcall */
#define X86_TAIL_CALL_OFFSET	11

static void push_callee_regs(u8 **pprog, bool *callee_regs_used)
{
	u8 *prog = *pprog;

	if (callee_regs_used[0])
		EMIT1(0x53);         /* push rbx */
	if (callee_regs_used[1])
		EMIT2(0x41, 0x55);   /* push r13 */
	if (callee_regs_used[2])
		EMIT2(0x41, 0x56);   /* push r14 */
	if (callee_regs_used[3])
		EMIT2(0x41, 0x57);   /* push r15 */
	*pprog = prog;
}

static void pop_callee_regs(u8 **pprog, bool *callee_regs_used)
{
	u8 *prog = *pprog;

	if (callee_regs_used[3])
		EMIT2(0x41, 0x5F);   /* pop r15 */
	if (callee_regs_used[2])
		EMIT2(0x41, 0x5E);   /* pop r14 */
	if (callee_regs_used[1])
		EMIT2(0x41, 0x5D);   /* pop r13 */
	if (callee_regs_used[0])
		EMIT1(0x5B);         /* pop rbx */
	*pprog = prog;
}

/*
 * Emit x86-64 prologue code for BPF program.
 * bpf_tail_call helper will skip the first X86_TAIL_CALL_OFFSET bytes
 * while jumping to another program
 */
static void emit_prologue(u8 **pprog, u32 stack_depth, bool ebpf_from_cbpf,
			  bool tail_call_reachable, bool is_subprog)
{
	u8 *prog = *pprog;

	/* BPF trampoline can be made to work without these nops,
	 * but let's waste 5 bytes for now and optimize later
	 */
	memcpy(prog, x86_nops[5], X86_PATCH_SIZE);
	prog += X86_PATCH_SIZE;
	if (!ebpf_from_cbpf) {
		if (tail_call_reachable && !is_subprog)
			EMIT2(0x31, 0xC0); /* xor eax, eax */
		else
			EMIT2(0x66, 0x90); /* nop2 */
	}
	EMIT1(0x55);             /* push rbp */
	EMIT3(0x48, 0x89, 0xE5); /* mov rbp, rsp */
	/* sub rsp, rounded_stack_depth */
	if (stack_depth)
		EMIT3_off32(0x48, 0x81, 0xEC, round_up(stack_depth, 8));
	if (tail_call_reachable)
		EMIT1(0x50);         /* push rax */
	*pprog = prog;
}

static int emit_patch(u8 **pprog, void *func, void *ip, u8 opcode)
{
	u8 *prog = *pprog;
	s64 offset;

	offset = func - (ip + X86_PATCH_SIZE);
	if (!is_simm32(offset)) {
		pr_err("Target call %p is out of range\n", func);
		return -ERANGE;
	}
	EMIT1_off32(opcode, offset);
	*pprog = prog;
	return 0;
}

static int emit_call(u8 **pprog, void *func, void *ip)
{
	return emit_patch(pprog, func, ip, 0xE8);
}

static int emit_jump(u8 **pprog, void *func, void *ip)
{
	return emit_patch(pprog, func, ip, 0xE9);
}

static int __bpf_arch_text_poke(void *ip, enum bpf_text_poke_type t,
				void *old_addr, void *new_addr,
				const bool text_live)
{
	const u8 *nop_insn = x86_nops[5];
	u8 old_insn[X86_PATCH_SIZE];
	u8 new_insn[X86_PATCH_SIZE];
	u8 *prog;
	int ret;

	memcpy(old_insn, nop_insn, X86_PATCH_SIZE);
	if (old_addr) {
		prog = old_insn;
		ret = t == BPF_MOD_CALL ?
		      emit_call(&prog, old_addr, ip) :
		      emit_jump(&prog, old_addr, ip);
		if (ret)
			return ret;
	}

	memcpy(new_insn, nop_insn, X86_PATCH_SIZE);
	if (new_addr) {
		prog = new_insn;
		ret = t == BPF_MOD_CALL ?
		      emit_call(&prog, new_addr, ip) :
		      emit_jump(&prog, new_addr, ip);
		if (ret)
			return ret;
	}

	ret = -EBUSY;
	mutex_lock(&text_mutex);
	if (memcmp(ip, old_insn, X86_PATCH_SIZE))
		goto out;
	ret = 1;
	if (memcmp(ip, new_insn, X86_PATCH_SIZE)) {
		if (text_live)
			text_poke_bp(ip, new_insn, X86_PATCH_SIZE, NULL);
		else
			memcpy(ip, new_insn, X86_PATCH_SIZE);
		ret = 0;
	}
out:
	mutex_unlock(&text_mutex);
	return ret;
}

int bpf_arch_text_poke(void *ip, enum bpf_text_poke_type t,
		       void *old_addr, void *new_addr)
{
	if (!is_kernel_text((long)ip) &&
	    !is_bpf_text_address((long)ip))
		/* BPF poking in modules is not supported */
		return -EINVAL;

	return __bpf_arch_text_poke(ip, t, old_addr, new_addr, true);
}

#define EMIT_LFENCE()	EMIT3(0x0F, 0xAE, 0xE8)

static void emit_indirect_jump(u8 **pprog, int reg, u8 *ip)
{
	u8 *prog = *pprog;

#ifdef CONFIG_RETPOLINE
	if (cpu_feature_enabled(X86_FEATURE_RETPOLINE_LFENCE)) {
		EMIT_LFENCE();
		EMIT2(0xFF, 0xE0 + reg);
	} else if (cpu_feature_enabled(X86_FEATURE_RETPOLINE)) {
		emit_jump(&prog, &__x86_indirect_thunk_array[reg], ip);
	} else
#endif
	EMIT2(0xFF, 0xE0 + reg);
<<<<<<< HEAD

	*pprog = prog;
}

static void emit_return(u8 **pprog, u8 *ip)
{
	u8 *prog = *pprog;

	if (cpu_feature_enabled(X86_FEATURE_RETHUNK)) {
		emit_jump(&prog, &__x86_return_thunk, ip);
	} else {
		EMIT1(0xC3);		/* ret */
		if (IS_ENABLED(CONFIG_SLS))
			EMIT1(0xCC);	/* int3 */
	}

	*pprog = prog;
=======

	*pprog = prog;
}

static void emit_return(u8 **pprog, u8 *ip)
{
	u8 *prog = *pprog;

	if (cpu_feature_enabled(X86_FEATURE_RETHUNK)) {
		emit_jump(&prog, &__x86_return_thunk, ip);
	} else {
		EMIT1(0xC3);		/* ret */
		if (IS_ENABLED(CONFIG_SLS))
			EMIT1(0xCC);	/* int3 */
	}

	*pprog = prog;
>>>>>>> c33f17e6
}

/*
 * Generate the following code:
 *
 * ... bpf_tail_call(void *ctx, struct bpf_array *array, u64 index) ...
 *   if (index >= array->map.max_entries)
 *     goto out;
 *   if (++tail_call_cnt > MAX_TAIL_CALL_CNT)
 *     goto out;
 *   prog = array->ptrs[index];
 *   if (prog == NULL)
 *     goto out;
 *   goto *(prog->bpf_func + prologue_size);
 * out:
 */
static void emit_bpf_tail_call_indirect(u8 **pprog, bool *callee_regs_used,
					u32 stack_depth, u8 *ip,
					struct jit_context *ctx)
{
	int tcc_off = -4 - round_up(stack_depth, 8);
	u8 *prog = *pprog, *start = *pprog;
	int offset;

	/*
	 * rdi - pointer to ctx
	 * rsi - pointer to bpf_array
	 * rdx - index in bpf_array
	 */

	/*
	 * if (index >= array->map.max_entries)
	 *	goto out;
	 */
	EMIT2(0x89, 0xD2);                        /* mov edx, edx */
	EMIT3(0x39, 0x56,                         /* cmp dword ptr [rsi + 16], edx */
	      offsetof(struct bpf_array, map.max_entries));

	offset = ctx->tail_call_indirect_label - (prog + 2 - start);
	EMIT2(X86_JBE, offset);                   /* jbe out */

	/*
	 * if (tail_call_cnt > MAX_TAIL_CALL_CNT)
	 *	goto out;
	 */
	EMIT2_off32(0x8B, 0x85, tcc_off);         /* mov eax, dword ptr [rbp - tcc_off] */
	EMIT3(0x83, 0xF8, MAX_TAIL_CALL_CNT);     /* cmp eax, MAX_TAIL_CALL_CNT */

	offset = ctx->tail_call_indirect_label - (prog + 2 - start);
	EMIT2(X86_JA, offset);                    /* ja out */
	EMIT3(0x83, 0xC0, 0x01);                  /* add eax, 1 */
	EMIT2_off32(0x89, 0x85, tcc_off);         /* mov dword ptr [rbp - tcc_off], eax */

	/* prog = array->ptrs[index]; */
	EMIT4_off32(0x48, 0x8B, 0x8C, 0xD6,       /* mov rcx, [rsi + rdx * 8 + offsetof(...)] */
		    offsetof(struct bpf_array, ptrs));

	/*
	 * if (prog == NULL)
	 *	goto out;
	 */
	EMIT3(0x48, 0x85, 0xC9);                  /* test rcx,rcx */

	offset = ctx->tail_call_indirect_label - (prog + 2 - start);
	EMIT2(X86_JE, offset);                    /* je out */

	pop_callee_regs(&prog, callee_regs_used);

	EMIT1(0x58);                              /* pop rax */
	if (stack_depth)
		EMIT3_off32(0x48, 0x81, 0xC4,     /* add rsp, sd */
			    round_up(stack_depth, 8));

	/* goto *(prog->bpf_func + X86_TAIL_CALL_OFFSET); */
	EMIT4(0x48, 0x8B, 0x49,                   /* mov rcx, qword ptr [rcx + 32] */
	      offsetof(struct bpf_prog, bpf_func));
	EMIT4(0x48, 0x83, 0xC1,                   /* add rcx, X86_TAIL_CALL_OFFSET */
	      X86_TAIL_CALL_OFFSET);
	/*
	 * Now we're ready to jump into next BPF program
	 * rdi == ctx (1st arg)
	 * rcx == prog->bpf_func + X86_TAIL_CALL_OFFSET
	 */
	emit_indirect_jump(&prog, 1 /* rcx */, ip + (prog - start));

	/* out: */
	ctx->tail_call_indirect_label = prog - start;
	*pprog = prog;
}

static void emit_bpf_tail_call_direct(struct bpf_jit_poke_descriptor *poke,
				      u8 **pprog, u8 *ip,
				      bool *callee_regs_used, u32 stack_depth,
				      struct jit_context *ctx)
{
	int tcc_off = -4 - round_up(stack_depth, 8);
	u8 *prog = *pprog, *start = *pprog;
	int offset;

	/*
	 * if (tail_call_cnt > MAX_TAIL_CALL_CNT)
	 *	goto out;
	 */
	EMIT2_off32(0x8B, 0x85, tcc_off);             /* mov eax, dword ptr [rbp - tcc_off] */
	EMIT3(0x83, 0xF8, MAX_TAIL_CALL_CNT);         /* cmp eax, MAX_TAIL_CALL_CNT */

	offset = ctx->tail_call_direct_label - (prog + 2 - start);
	EMIT2(X86_JA, offset);                        /* ja out */
	EMIT3(0x83, 0xC0, 0x01);                      /* add eax, 1 */
	EMIT2_off32(0x89, 0x85, tcc_off);             /* mov dword ptr [rbp - tcc_off], eax */

	poke->tailcall_bypass = ip + (prog - start);
	poke->adj_off = X86_TAIL_CALL_OFFSET;
	poke->tailcall_target = ip + ctx->tail_call_direct_label - X86_PATCH_SIZE;
	poke->bypass_addr = (u8 *)poke->tailcall_target + X86_PATCH_SIZE;

	emit_jump(&prog, (u8 *)poke->tailcall_target + X86_PATCH_SIZE,
		  poke->tailcall_bypass);

	pop_callee_regs(&prog, callee_regs_used);
	EMIT1(0x58);                                  /* pop rax */
	if (stack_depth)
		EMIT3_off32(0x48, 0x81, 0xC4, round_up(stack_depth, 8));

	memcpy(prog, x86_nops[5], X86_PATCH_SIZE);
	prog += X86_PATCH_SIZE;

	/* out: */
	ctx->tail_call_direct_label = prog - start;

	*pprog = prog;
}

static void bpf_tail_call_direct_fixup(struct bpf_prog *prog)
{
	struct bpf_jit_poke_descriptor *poke;
	struct bpf_array *array;
	struct bpf_prog *target;
	int i, ret;

	for (i = 0; i < prog->aux->size_poke_tab; i++) {
		poke = &prog->aux->poke_tab[i];
		if (poke->aux && poke->aux != prog->aux)
			continue;

		WARN_ON_ONCE(READ_ONCE(poke->tailcall_target_stable));

		if (poke->reason != BPF_POKE_REASON_TAIL_CALL)
			continue;

		array = container_of(poke->tail_call.map, struct bpf_array, map);
		mutex_lock(&array->aux->poke_mutex);
		target = array->ptrs[poke->tail_call.key];
		if (target) {
			/* Plain memcpy is used when image is not live yet
			 * and still not locked as read-only. Once poke
			 * location is active (poke->tailcall_target_stable),
			 * any parallel bpf_arch_text_poke() might occur
			 * still on the read-write image until we finally
			 * locked it as read-only. Both modifications on
			 * the given image are under text_mutex to avoid
			 * interference.
			 */
			ret = __bpf_arch_text_poke(poke->tailcall_target,
						   BPF_MOD_JUMP, NULL,
						   (u8 *)target->bpf_func +
						   poke->adj_off, false);
			BUG_ON(ret < 0);
			ret = __bpf_arch_text_poke(poke->tailcall_bypass,
						   BPF_MOD_JUMP,
						   (u8 *)poke->tailcall_target +
						   X86_PATCH_SIZE, NULL, false);
			BUG_ON(ret < 0);
		}
		WRITE_ONCE(poke->tailcall_target_stable, true);
		mutex_unlock(&array->aux->poke_mutex);
	}
}

static void emit_mov_imm32(u8 **pprog, bool sign_propagate,
			   u32 dst_reg, const u32 imm32)
{
	u8 *prog = *pprog;
	u8 b1, b2, b3;

	/*
	 * Optimization: if imm32 is positive, use 'mov %eax, imm32'
	 * (which zero-extends imm32) to save 2 bytes.
	 */
	if (sign_propagate && (s32)imm32 < 0) {
		/* 'mov %rax, imm32' sign extends imm32 */
		b1 = add_1mod(0x48, dst_reg);
		b2 = 0xC7;
		b3 = 0xC0;
		EMIT3_off32(b1, b2, add_1reg(b3, dst_reg), imm32);
		goto done;
	}

	/*
	 * Optimization: if imm32 is zero, use 'xor %eax, %eax'
	 * to save 3 bytes.
	 */
	if (imm32 == 0) {
		if (is_ereg(dst_reg))
			EMIT1(add_2mod(0x40, dst_reg, dst_reg));
		b2 = 0x31; /* xor */
		b3 = 0xC0;
		EMIT2(b2, add_2reg(b3, dst_reg, dst_reg));
		goto done;
	}

	/* mov %eax, imm32 */
	if (is_ereg(dst_reg))
		EMIT1(add_1mod(0x40, dst_reg));
	EMIT1_off32(add_1reg(0xB8, dst_reg), imm32);
done:
	*pprog = prog;
}

static void emit_mov_imm64(u8 **pprog, u32 dst_reg,
			   const u32 imm32_hi, const u32 imm32_lo)
{
	u8 *prog = *pprog;

	if (is_uimm32(((u64)imm32_hi << 32) | (u32)imm32_lo)) {
		/*
		 * For emitting plain u32, where sign bit must not be
		 * propagated LLVM tends to load imm64 over mov32
		 * directly, so save couple of bytes by just doing
		 * 'mov %eax, imm32' instead.
		 */
		emit_mov_imm32(&prog, false, dst_reg, imm32_lo);
	} else {
		/* movabsq %rax, imm64 */
		EMIT2(add_1mod(0x48, dst_reg), add_1reg(0xB8, dst_reg));
		EMIT(imm32_lo, 4);
		EMIT(imm32_hi, 4);
	}

	*pprog = prog;
}

static void emit_mov_reg(u8 **pprog, bool is64, u32 dst_reg, u32 src_reg)
{
	u8 *prog = *pprog;

	if (is64) {
		/* mov dst, src */
		EMIT_mov(dst_reg, src_reg);
	} else {
		/* mov32 dst, src */
		if (is_ereg(dst_reg) || is_ereg(src_reg))
			EMIT1(add_2mod(0x40, dst_reg, src_reg));
		EMIT2(0x89, add_2reg(0xC0, dst_reg, src_reg));
	}

	*pprog = prog;
}

/* Emit the suffix (ModR/M etc) for addressing *(ptr_reg + off) and val_reg */
static void emit_insn_suffix(u8 **pprog, u32 ptr_reg, u32 val_reg, int off)
{
	u8 *prog = *pprog;

	if (is_imm8(off)) {
		/* 1-byte signed displacement.
		 *
		 * If off == 0 we could skip this and save one extra byte, but
		 * special case of x86 R13 which always needs an offset is not
		 * worth the hassle
		 */
		EMIT2(add_2reg(0x40, ptr_reg, val_reg), off);
	} else {
		/* 4-byte signed displacement */
		EMIT1_off32(add_2reg(0x80, ptr_reg, val_reg), off);
	}
	*pprog = prog;
}

/*
 * Emit a REX byte if it will be necessary to address these registers
 */
static void maybe_emit_mod(u8 **pprog, u32 dst_reg, u32 src_reg, bool is64)
{
	u8 *prog = *pprog;

	if (is64)
		EMIT1(add_2mod(0x48, dst_reg, src_reg));
	else if (is_ereg(dst_reg) || is_ereg(src_reg))
		EMIT1(add_2mod(0x40, dst_reg, src_reg));
	*pprog = prog;
}

/*
 * Similar version of maybe_emit_mod() for a single register
 */
static void maybe_emit_1mod(u8 **pprog, u32 reg, bool is64)
{
	u8 *prog = *pprog;

	if (is64)
		EMIT1(add_1mod(0x48, reg));
	else if (is_ereg(reg))
		EMIT1(add_1mod(0x40, reg));
	*pprog = prog;
}

/* LDX: dst_reg = *(u8*)(src_reg + off) */
static void emit_ldx(u8 **pprog, u32 size, u32 dst_reg, u32 src_reg, int off)
{
	u8 *prog = *pprog;

	switch (size) {
	case BPF_B:
		/* Emit 'movzx rax, byte ptr [rax + off]' */
		EMIT3(add_2mod(0x48, src_reg, dst_reg), 0x0F, 0xB6);
		break;
	case BPF_H:
		/* Emit 'movzx rax, word ptr [rax + off]' */
		EMIT3(add_2mod(0x48, src_reg, dst_reg), 0x0F, 0xB7);
		break;
	case BPF_W:
		/* Emit 'mov eax, dword ptr [rax+0x14]' */
		if (is_ereg(dst_reg) || is_ereg(src_reg))
			EMIT2(add_2mod(0x40, src_reg, dst_reg), 0x8B);
		else
			EMIT1(0x8B);
		break;
	case BPF_DW:
		/* Emit 'mov rax, qword ptr [rax+0x14]' */
		EMIT2(add_2mod(0x48, src_reg, dst_reg), 0x8B);
		break;
	}
	emit_insn_suffix(&prog, src_reg, dst_reg, off);
	*pprog = prog;
}

/* STX: *(u8*)(dst_reg + off) = src_reg */
static void emit_stx(u8 **pprog, u32 size, u32 dst_reg, u32 src_reg, int off)
{
	u8 *prog = *pprog;

	switch (size) {
	case BPF_B:
		/* Emit 'mov byte ptr [rax + off], al' */
		if (is_ereg(dst_reg) || is_ereg_8l(src_reg))
			/* Add extra byte for eregs or SIL,DIL,BPL in src_reg */
			EMIT2(add_2mod(0x40, dst_reg, src_reg), 0x88);
		else
			EMIT1(0x88);
		break;
	case BPF_H:
		if (is_ereg(dst_reg) || is_ereg(src_reg))
			EMIT3(0x66, add_2mod(0x40, dst_reg, src_reg), 0x89);
		else
			EMIT2(0x66, 0x89);
		break;
	case BPF_W:
		if (is_ereg(dst_reg) || is_ereg(src_reg))
			EMIT2(add_2mod(0x40, dst_reg, src_reg), 0x89);
		else
			EMIT1(0x89);
		break;
	case BPF_DW:
		EMIT2(add_2mod(0x48, dst_reg, src_reg), 0x89);
		break;
	}
	emit_insn_suffix(&prog, dst_reg, src_reg, off);
	*pprog = prog;
}

static int emit_atomic(u8 **pprog, u8 atomic_op,
		       u32 dst_reg, u32 src_reg, s16 off, u8 bpf_size)
{
	u8 *prog = *pprog;

	EMIT1(0xF0); /* lock prefix */

	maybe_emit_mod(&prog, dst_reg, src_reg, bpf_size == BPF_DW);

	/* emit opcode */
	switch (atomic_op) {
	case BPF_ADD:
	case BPF_SUB:
	case BPF_AND:
	case BPF_OR:
	case BPF_XOR:
		/* lock *(u32/u64*)(dst_reg + off) <op>= src_reg */
		EMIT1(simple_alu_opcodes[atomic_op]);
		break;
	case BPF_ADD | BPF_FETCH:
		/* src_reg = atomic_fetch_add(dst_reg + off, src_reg); */
		EMIT2(0x0F, 0xC1);
		break;
	case BPF_XCHG:
		/* src_reg = atomic_xchg(dst_reg + off, src_reg); */
		EMIT1(0x87);
		break;
	case BPF_CMPXCHG:
		/* r0 = atomic_cmpxchg(dst_reg + off, r0, src_reg); */
		EMIT2(0x0F, 0xB1);
		break;
	default:
		pr_err("bpf_jit: unknown atomic opcode %02x\n", atomic_op);
		return -EFAULT;
	}

	emit_insn_suffix(&prog, dst_reg, src_reg, off);

	*pprog = prog;
	return 0;
}

bool ex_handler_bpf(const struct exception_table_entry *x, struct pt_regs *regs)
{
	u32 reg = x->fixup >> 8;

	/* jump over faulting load and clear dest register */
	*(unsigned long *)((void *)regs + reg) = 0;
	regs->ip += x->fixup & 0xff;
	return true;
}

static void detect_reg_usage(struct bpf_insn *insn, int insn_cnt,
			     bool *regs_used, bool *tail_call_seen)
{
	int i;

	for (i = 1; i <= insn_cnt; i++, insn++) {
		if (insn->code == (BPF_JMP | BPF_TAIL_CALL))
			*tail_call_seen = true;
		if (insn->dst_reg == BPF_REG_6 || insn->src_reg == BPF_REG_6)
			regs_used[0] = true;
		if (insn->dst_reg == BPF_REG_7 || insn->src_reg == BPF_REG_7)
			regs_used[1] = true;
		if (insn->dst_reg == BPF_REG_8 || insn->src_reg == BPF_REG_8)
			regs_used[2] = true;
		if (insn->dst_reg == BPF_REG_9 || insn->src_reg == BPF_REG_9)
			regs_used[3] = true;
	}
}

static void emit_nops(u8 **pprog, int len)
{
	u8 *prog = *pprog;
	int i, noplen;

	while (len > 0) {
		noplen = len;

		if (noplen > ASM_NOP_MAX)
			noplen = ASM_NOP_MAX;

		for (i = 0; i < noplen; i++)
			EMIT1(x86_nops[noplen][i]);
		len -= noplen;
	}

	*pprog = prog;
}

#define INSN_SZ_DIFF (((addrs[i] - addrs[i - 1]) - (prog - temp)))

static int do_jit(struct bpf_prog *bpf_prog, int *addrs, u8 *image,
		  int oldproglen, struct jit_context *ctx, bool jmp_padding)
{
	bool tail_call_reachable = bpf_prog->aux->tail_call_reachable;
	struct bpf_insn *insn = bpf_prog->insnsi;
	bool callee_regs_used[4] = {};
	int insn_cnt = bpf_prog->len;
	bool tail_call_seen = false;
	bool seen_exit = false;
	u8 temp[BPF_MAX_INSN_SIZE + BPF_INSN_SAFETY];
	int i, excnt = 0;
	int ilen, proglen = 0;
	u8 *prog = temp;
	int err;

	detect_reg_usage(insn, insn_cnt, callee_regs_used,
			 &tail_call_seen);

	/* tail call's presence in current prog implies it is reachable */
	tail_call_reachable |= tail_call_seen;

	emit_prologue(&prog, bpf_prog->aux->stack_depth,
		      bpf_prog_was_classic(bpf_prog), tail_call_reachable,
		      bpf_prog->aux->func_idx != 0);
	push_callee_regs(&prog, callee_regs_used);

	ilen = prog - temp;
	if (image)
		memcpy(image + proglen, temp, ilen);
	proglen += ilen;
	addrs[0] = proglen;
	prog = temp;

	for (i = 1; i <= insn_cnt; i++, insn++) {
		const s32 imm32 = insn->imm;
		u32 dst_reg = insn->dst_reg;
		u32 src_reg = insn->src_reg;
		u8 b2 = 0, b3 = 0;
		u8 *start_of_ldx;
		s64 jmp_offset;
		u8 jmp_cond;
		u8 *func;
		int nops;

		switch (insn->code) {
			/* ALU */
		case BPF_ALU | BPF_ADD | BPF_X:
		case BPF_ALU | BPF_SUB | BPF_X:
		case BPF_ALU | BPF_AND | BPF_X:
		case BPF_ALU | BPF_OR | BPF_X:
		case BPF_ALU | BPF_XOR | BPF_X:
		case BPF_ALU64 | BPF_ADD | BPF_X:
		case BPF_ALU64 | BPF_SUB | BPF_X:
		case BPF_ALU64 | BPF_AND | BPF_X:
		case BPF_ALU64 | BPF_OR | BPF_X:
		case BPF_ALU64 | BPF_XOR | BPF_X:
			maybe_emit_mod(&prog, dst_reg, src_reg,
				       BPF_CLASS(insn->code) == BPF_ALU64);
			b2 = simple_alu_opcodes[BPF_OP(insn->code)];
			EMIT2(b2, add_2reg(0xC0, dst_reg, src_reg));
			break;

		case BPF_ALU64 | BPF_MOV | BPF_X:
		case BPF_ALU | BPF_MOV | BPF_X:
			emit_mov_reg(&prog,
				     BPF_CLASS(insn->code) == BPF_ALU64,
				     dst_reg, src_reg);
			break;

			/* neg dst */
		case BPF_ALU | BPF_NEG:
		case BPF_ALU64 | BPF_NEG:
			maybe_emit_1mod(&prog, dst_reg,
					BPF_CLASS(insn->code) == BPF_ALU64);
			EMIT2(0xF7, add_1reg(0xD8, dst_reg));
			break;

		case BPF_ALU | BPF_ADD | BPF_K:
		case BPF_ALU | BPF_SUB | BPF_K:
		case BPF_ALU | BPF_AND | BPF_K:
		case BPF_ALU | BPF_OR | BPF_K:
		case BPF_ALU | BPF_XOR | BPF_K:
		case BPF_ALU64 | BPF_ADD | BPF_K:
		case BPF_ALU64 | BPF_SUB | BPF_K:
		case BPF_ALU64 | BPF_AND | BPF_K:
		case BPF_ALU64 | BPF_OR | BPF_K:
		case BPF_ALU64 | BPF_XOR | BPF_K:
			maybe_emit_1mod(&prog, dst_reg,
					BPF_CLASS(insn->code) == BPF_ALU64);

			/*
			 * b3 holds 'normal' opcode, b2 short form only valid
			 * in case dst is eax/rax.
			 */
			switch (BPF_OP(insn->code)) {
			case BPF_ADD:
				b3 = 0xC0;
				b2 = 0x05;
				break;
			case BPF_SUB:
				b3 = 0xE8;
				b2 = 0x2D;
				break;
			case BPF_AND:
				b3 = 0xE0;
				b2 = 0x25;
				break;
			case BPF_OR:
				b3 = 0xC8;
				b2 = 0x0D;
				break;
			case BPF_XOR:
				b3 = 0xF0;
				b2 = 0x35;
				break;
			}

			if (is_imm8(imm32))
				EMIT3(0x83, add_1reg(b3, dst_reg), imm32);
			else if (is_axreg(dst_reg))
				EMIT1_off32(b2, imm32);
			else
				EMIT2_off32(0x81, add_1reg(b3, dst_reg), imm32);
			break;

		case BPF_ALU64 | BPF_MOV | BPF_K:
		case BPF_ALU | BPF_MOV | BPF_K:
			emit_mov_imm32(&prog, BPF_CLASS(insn->code) == BPF_ALU64,
				       dst_reg, imm32);
			break;

		case BPF_LD | BPF_IMM | BPF_DW:
			emit_mov_imm64(&prog, dst_reg, insn[1].imm, insn[0].imm);
			insn++;
			i++;
			break;

			/* dst %= src, dst /= src, dst %= imm32, dst /= imm32 */
		case BPF_ALU | BPF_MOD | BPF_X:
		case BPF_ALU | BPF_DIV | BPF_X:
		case BPF_ALU | BPF_MOD | BPF_K:
		case BPF_ALU | BPF_DIV | BPF_K:
		case BPF_ALU64 | BPF_MOD | BPF_X:
		case BPF_ALU64 | BPF_DIV | BPF_X:
		case BPF_ALU64 | BPF_MOD | BPF_K:
		case BPF_ALU64 | BPF_DIV | BPF_K:
			EMIT1(0x50); /* push rax */
			EMIT1(0x52); /* push rdx */

			if (BPF_SRC(insn->code) == BPF_X)
				/* mov r11, src_reg */
				EMIT_mov(AUX_REG, src_reg);
			else
				/* mov r11, imm32 */
				EMIT3_off32(0x49, 0xC7, 0xC3, imm32);

			/* mov rax, dst_reg */
			EMIT_mov(BPF_REG_0, dst_reg);

			/*
			 * xor edx, edx
			 * equivalent to 'xor rdx, rdx', but one byte less
			 */
			EMIT2(0x31, 0xd2);

			if (BPF_CLASS(insn->code) == BPF_ALU64)
				/* div r11 */
				EMIT3(0x49, 0xF7, 0xF3);
			else
				/* div r11d */
				EMIT3(0x41, 0xF7, 0xF3);

			if (BPF_OP(insn->code) == BPF_MOD)
				/* mov r11, rdx */
				EMIT3(0x49, 0x89, 0xD3);
			else
				/* mov r11, rax */
				EMIT3(0x49, 0x89, 0xC3);

			EMIT1(0x5A); /* pop rdx */
			EMIT1(0x58); /* pop rax */

			/* mov dst_reg, r11 */
			EMIT_mov(dst_reg, AUX_REG);
			break;

		case BPF_ALU | BPF_MUL | BPF_K:
		case BPF_ALU | BPF_MUL | BPF_X:
		case BPF_ALU64 | BPF_MUL | BPF_K:
		case BPF_ALU64 | BPF_MUL | BPF_X:
		{
			bool is64 = BPF_CLASS(insn->code) == BPF_ALU64;

			if (dst_reg != BPF_REG_0)
				EMIT1(0x50); /* push rax */
			if (dst_reg != BPF_REG_3)
				EMIT1(0x52); /* push rdx */

			/* mov r11, dst_reg */
			EMIT_mov(AUX_REG, dst_reg);

			if (BPF_SRC(insn->code) == BPF_X)
				emit_mov_reg(&prog, is64, BPF_REG_0, src_reg);
			else
				emit_mov_imm32(&prog, is64, BPF_REG_0, imm32);

			if (is64)
				EMIT1(add_1mod(0x48, AUX_REG));
			else if (is_ereg(AUX_REG))
				EMIT1(add_1mod(0x40, AUX_REG));
			/* mul(q) r11 */
			EMIT2(0xF7, add_1reg(0xE0, AUX_REG));

			if (dst_reg != BPF_REG_3)
				EMIT1(0x5A); /* pop rdx */
			if (dst_reg != BPF_REG_0) {
				/* mov dst_reg, rax */
				EMIT_mov(dst_reg, BPF_REG_0);
				EMIT1(0x58); /* pop rax */
			}
			break;
		}
			/* Shifts */
		case BPF_ALU | BPF_LSH | BPF_K:
		case BPF_ALU | BPF_RSH | BPF_K:
		case BPF_ALU | BPF_ARSH | BPF_K:
		case BPF_ALU64 | BPF_LSH | BPF_K:
		case BPF_ALU64 | BPF_RSH | BPF_K:
		case BPF_ALU64 | BPF_ARSH | BPF_K:
			maybe_emit_1mod(&prog, dst_reg,
					BPF_CLASS(insn->code) == BPF_ALU64);

			b3 = simple_alu_opcodes[BPF_OP(insn->code)];
			if (imm32 == 1)
				EMIT2(0xD1, add_1reg(b3, dst_reg));
			else
				EMIT3(0xC1, add_1reg(b3, dst_reg), imm32);
			break;

		case BPF_ALU | BPF_LSH | BPF_X:
		case BPF_ALU | BPF_RSH | BPF_X:
		case BPF_ALU | BPF_ARSH | BPF_X:
		case BPF_ALU64 | BPF_LSH | BPF_X:
		case BPF_ALU64 | BPF_RSH | BPF_X:
		case BPF_ALU64 | BPF_ARSH | BPF_X:

			/* Check for bad case when dst_reg == rcx */
			if (dst_reg == BPF_REG_4) {
				/* mov r11, dst_reg */
				EMIT_mov(AUX_REG, dst_reg);
				dst_reg = AUX_REG;
			}

			if (src_reg != BPF_REG_4) { /* common case */
				EMIT1(0x51); /* push rcx */

				/* mov rcx, src_reg */
				EMIT_mov(BPF_REG_4, src_reg);
			}

			/* shl %rax, %cl | shr %rax, %cl | sar %rax, %cl */
			maybe_emit_1mod(&prog, dst_reg,
					BPF_CLASS(insn->code) == BPF_ALU64);

			b3 = simple_alu_opcodes[BPF_OP(insn->code)];
			EMIT2(0xD3, add_1reg(b3, dst_reg));

			if (src_reg != BPF_REG_4)
				EMIT1(0x59); /* pop rcx */

			if (insn->dst_reg == BPF_REG_4)
				/* mov dst_reg, r11 */
				EMIT_mov(insn->dst_reg, AUX_REG);
			break;

		case BPF_ALU | BPF_END | BPF_FROM_BE:
			switch (imm32) {
			case 16:
				/* Emit 'ror %ax, 8' to swap lower 2 bytes */
				EMIT1(0x66);
				if (is_ereg(dst_reg))
					EMIT1(0x41);
				EMIT3(0xC1, add_1reg(0xC8, dst_reg), 8);

				/* Emit 'movzwl eax, ax' */
				if (is_ereg(dst_reg))
					EMIT3(0x45, 0x0F, 0xB7);
				else
					EMIT2(0x0F, 0xB7);
				EMIT1(add_2reg(0xC0, dst_reg, dst_reg));
				break;
			case 32:
				/* Emit 'bswap eax' to swap lower 4 bytes */
				if (is_ereg(dst_reg))
					EMIT2(0x41, 0x0F);
				else
					EMIT1(0x0F);
				EMIT1(add_1reg(0xC8, dst_reg));
				break;
			case 64:
				/* Emit 'bswap rax' to swap 8 bytes */
				EMIT3(add_1mod(0x48, dst_reg), 0x0F,
				      add_1reg(0xC8, dst_reg));
				break;
			}
			break;

		case BPF_ALU | BPF_END | BPF_FROM_LE:
			switch (imm32) {
			case 16:
				/*
				 * Emit 'movzwl eax, ax' to zero extend 16-bit
				 * into 64 bit
				 */
				if (is_ereg(dst_reg))
					EMIT3(0x45, 0x0F, 0xB7);
				else
					EMIT2(0x0F, 0xB7);
				EMIT1(add_2reg(0xC0, dst_reg, dst_reg));
				break;
			case 32:
				/* Emit 'mov eax, eax' to clear upper 32-bits */
				if (is_ereg(dst_reg))
					EMIT1(0x45);
				EMIT2(0x89, add_2reg(0xC0, dst_reg, dst_reg));
				break;
			case 64:
				/* nop */
				break;
			}
			break;

			/* speculation barrier */
		case BPF_ST | BPF_NOSPEC:
			if (boot_cpu_has(X86_FEATURE_XMM2))
				EMIT_LFENCE();
			break;

			/* ST: *(u8*)(dst_reg + off) = imm */
		case BPF_ST | BPF_MEM | BPF_B:
			if (is_ereg(dst_reg))
				EMIT2(0x41, 0xC6);
			else
				EMIT1(0xC6);
			goto st;
		case BPF_ST | BPF_MEM | BPF_H:
			if (is_ereg(dst_reg))
				EMIT3(0x66, 0x41, 0xC7);
			else
				EMIT2(0x66, 0xC7);
			goto st;
		case BPF_ST | BPF_MEM | BPF_W:
			if (is_ereg(dst_reg))
				EMIT2(0x41, 0xC7);
			else
				EMIT1(0xC7);
			goto st;
		case BPF_ST | BPF_MEM | BPF_DW:
			EMIT2(add_1mod(0x48, dst_reg), 0xC7);

st:			if (is_imm8(insn->off))
				EMIT2(add_1reg(0x40, dst_reg), insn->off);
			else
				EMIT1_off32(add_1reg(0x80, dst_reg), insn->off);

			EMIT(imm32, bpf_size_to_x86_bytes(BPF_SIZE(insn->code)));
			break;

			/* STX: *(u8*)(dst_reg + off) = src_reg */
		case BPF_STX | BPF_MEM | BPF_B:
		case BPF_STX | BPF_MEM | BPF_H:
		case BPF_STX | BPF_MEM | BPF_W:
		case BPF_STX | BPF_MEM | BPF_DW:
			emit_stx(&prog, BPF_SIZE(insn->code), dst_reg, src_reg, insn->off);
			break;

			/* LDX: dst_reg = *(u8*)(src_reg + off) */
		case BPF_LDX | BPF_MEM | BPF_B:
		case BPF_LDX | BPF_PROBE_MEM | BPF_B:
		case BPF_LDX | BPF_MEM | BPF_H:
		case BPF_LDX | BPF_PROBE_MEM | BPF_H:
		case BPF_LDX | BPF_MEM | BPF_W:
		case BPF_LDX | BPF_PROBE_MEM | BPF_W:
		case BPF_LDX | BPF_MEM | BPF_DW:
		case BPF_LDX | BPF_PROBE_MEM | BPF_DW:
			if (BPF_MODE(insn->code) == BPF_PROBE_MEM) {
				/* Though the verifier prevents negative insn->off in BPF_PROBE_MEM
				 * add abs(insn->off) to the limit to make sure that negative
				 * offset won't be an issue.
				 * insn->off is s16, so it won't affect valid pointers.
				 */
				u64 limit = TASK_SIZE_MAX + PAGE_SIZE + abs(insn->off);
				u8 *end_of_jmp1, *end_of_jmp2;

				/* Conservatively check that src_reg + insn->off is a kernel address:
				 * 1. src_reg + insn->off >= limit
				 * 2. src_reg + insn->off doesn't become small positive.
				 * Cannot do src_reg + insn->off >= limit in one branch,
				 * since it needs two spare registers, but JIT has only one.
				 */

				/* movabsq r11, limit */
				EMIT2(add_1mod(0x48, AUX_REG), add_1reg(0xB8, AUX_REG));
				EMIT((u32)limit, 4);
				EMIT(limit >> 32, 4);
				/* cmp src_reg, r11 */
				maybe_emit_mod(&prog, src_reg, AUX_REG, true);
				EMIT2(0x39, add_2reg(0xC0, src_reg, AUX_REG));
				/* if unsigned '<' goto end_of_jmp2 */
				EMIT2(X86_JB, 0);
				end_of_jmp1 = prog;

				/* mov r11, src_reg */
				emit_mov_reg(&prog, true, AUX_REG, src_reg);
				/* add r11, insn->off */
				maybe_emit_1mod(&prog, AUX_REG, true);
				EMIT2_off32(0x81, add_1reg(0xC0, AUX_REG), insn->off);
				/* jmp if not carry to start_of_ldx
				 * Otherwise ERR_PTR(-EINVAL) + 128 will be the user addr
				 * that has to be rejected.
				 */
				EMIT2(0x73 /* JNC */, 0);
				end_of_jmp2 = prog;

				/* xor dst_reg, dst_reg */
				emit_mov_imm32(&prog, false, dst_reg, 0);
				/* jmp byte_after_ldx */
				EMIT2(0xEB, 0);

				/* populate jmp_offset for JB above to jump to xor dst_reg */
				end_of_jmp1[-1] = end_of_jmp2 - end_of_jmp1;
				/* populate jmp_offset for JNC above to jump to start_of_ldx */
				start_of_ldx = prog;
				end_of_jmp2[-1] = start_of_ldx - end_of_jmp2;
			}
			emit_ldx(&prog, BPF_SIZE(insn->code), dst_reg, src_reg, insn->off);
			if (BPF_MODE(insn->code) == BPF_PROBE_MEM) {
				struct exception_table_entry *ex;
				u8 *_insn = image + proglen + (start_of_ldx - temp);
				s64 delta;

				/* populate jmp_offset for JMP above */
				start_of_ldx[-1] = prog - start_of_ldx;

				if (!bpf_prog->aux->extable)
					break;

				if (excnt >= bpf_prog->aux->num_exentries) {
					pr_err("ex gen bug\n");
					return -EFAULT;
				}
				ex = &bpf_prog->aux->extable[excnt++];

				delta = _insn - (u8 *)&ex->insn;
				if (!is_simm32(delta)) {
					pr_err("extable->insn doesn't fit into 32-bit\n");
					return -EFAULT;
				}
				ex->insn = delta;

				ex->data = EX_TYPE_BPF;

				if (dst_reg > BPF_REG_9) {
					pr_err("verifier error\n");
					return -EFAULT;
				}
				/*
				 * Compute size of x86 insn and its target dest x86 register.
				 * ex_handler_bpf() will use lower 8 bits to adjust
				 * pt_regs->ip to jump over this x86 instruction
				 * and upper bits to figure out which pt_regs to zero out.
				 * End result: x86 insn "mov rbx, qword ptr [rax+0x14]"
				 * of 4 bytes will be ignored and rbx will be zero inited.
				 */
				ex->fixup = (prog - start_of_ldx) | (reg2pt_regs[dst_reg] << 8);
			}
			break;

		case BPF_STX | BPF_ATOMIC | BPF_W:
		case BPF_STX | BPF_ATOMIC | BPF_DW:
			if (insn->imm == (BPF_AND | BPF_FETCH) ||
			    insn->imm == (BPF_OR | BPF_FETCH) ||
			    insn->imm == (BPF_XOR | BPF_FETCH)) {
				bool is64 = BPF_SIZE(insn->code) == BPF_DW;
				u32 real_src_reg = src_reg;
				u32 real_dst_reg = dst_reg;
				u8 *branch_target;

				/*
				 * Can't be implemented with a single x86 insn.
				 * Need to do a CMPXCHG loop.
				 */

				/* Will need RAX as a CMPXCHG operand so save R0 */
				emit_mov_reg(&prog, true, BPF_REG_AX, BPF_REG_0);
				if (src_reg == BPF_REG_0)
					real_src_reg = BPF_REG_AX;
				if (dst_reg == BPF_REG_0)
					real_dst_reg = BPF_REG_AX;

				branch_target = prog;
				/* Load old value */
				emit_ldx(&prog, BPF_SIZE(insn->code),
					 BPF_REG_0, real_dst_reg, insn->off);
				/*
				 * Perform the (commutative) operation locally,
				 * put the result in the AUX_REG.
				 */
				emit_mov_reg(&prog, is64, AUX_REG, BPF_REG_0);
				maybe_emit_mod(&prog, AUX_REG, real_src_reg, is64);
				EMIT2(simple_alu_opcodes[BPF_OP(insn->imm)],
				      add_2reg(0xC0, AUX_REG, real_src_reg));
				/* Attempt to swap in new value */
				err = emit_atomic(&prog, BPF_CMPXCHG,
						  real_dst_reg, AUX_REG,
						  insn->off,
						  BPF_SIZE(insn->code));
				if (WARN_ON(err))
					return err;
				/*
				 * ZF tells us whether we won the race. If it's
				 * cleared we need to try again.
				 */
				EMIT2(X86_JNE, -(prog - branch_target) - 2);
				/* Return the pre-modification value */
				emit_mov_reg(&prog, is64, real_src_reg, BPF_REG_0);
				/* Restore R0 after clobbering RAX */
				emit_mov_reg(&prog, true, BPF_REG_0, BPF_REG_AX);
				break;
			}

			err = emit_atomic(&prog, insn->imm, dst_reg, src_reg,
					  insn->off, BPF_SIZE(insn->code));
			if (err)
				return err;
			break;

			/* call */
		case BPF_JMP | BPF_CALL:
			func = (u8 *) __bpf_call_base + imm32;
			if (tail_call_reachable) {
				/* mov rax, qword ptr [rbp - rounded_stack_depth - 8] */
				EMIT3_off32(0x48, 0x8B, 0x85,
					    -round_up(bpf_prog->aux->stack_depth, 8) - 8);
				if (!imm32 || emit_call(&prog, func, image + addrs[i - 1] + 7))
					return -EINVAL;
			} else {
				if (!imm32 || emit_call(&prog, func, image + addrs[i - 1]))
					return -EINVAL;
			}
			break;

		case BPF_JMP | BPF_TAIL_CALL:
			if (imm32)
				emit_bpf_tail_call_direct(&bpf_prog->aux->poke_tab[imm32 - 1],
							  &prog, image + addrs[i - 1],
							  callee_regs_used,
							  bpf_prog->aux->stack_depth,
							  ctx);
			else
				emit_bpf_tail_call_indirect(&prog,
							    callee_regs_used,
							    bpf_prog->aux->stack_depth,
							    image + addrs[i - 1],
							    ctx);
			break;

			/* cond jump */
		case BPF_JMP | BPF_JEQ | BPF_X:
		case BPF_JMP | BPF_JNE | BPF_X:
		case BPF_JMP | BPF_JGT | BPF_X:
		case BPF_JMP | BPF_JLT | BPF_X:
		case BPF_JMP | BPF_JGE | BPF_X:
		case BPF_JMP | BPF_JLE | BPF_X:
		case BPF_JMP | BPF_JSGT | BPF_X:
		case BPF_JMP | BPF_JSLT | BPF_X:
		case BPF_JMP | BPF_JSGE | BPF_X:
		case BPF_JMP | BPF_JSLE | BPF_X:
		case BPF_JMP32 | BPF_JEQ | BPF_X:
		case BPF_JMP32 | BPF_JNE | BPF_X:
		case BPF_JMP32 | BPF_JGT | BPF_X:
		case BPF_JMP32 | BPF_JLT | BPF_X:
		case BPF_JMP32 | BPF_JGE | BPF_X:
		case BPF_JMP32 | BPF_JLE | BPF_X:
		case BPF_JMP32 | BPF_JSGT | BPF_X:
		case BPF_JMP32 | BPF_JSLT | BPF_X:
		case BPF_JMP32 | BPF_JSGE | BPF_X:
		case BPF_JMP32 | BPF_JSLE | BPF_X:
			/* cmp dst_reg, src_reg */
			maybe_emit_mod(&prog, dst_reg, src_reg,
				       BPF_CLASS(insn->code) == BPF_JMP);
			EMIT2(0x39, add_2reg(0xC0, dst_reg, src_reg));
			goto emit_cond_jmp;

		case BPF_JMP | BPF_JSET | BPF_X:
		case BPF_JMP32 | BPF_JSET | BPF_X:
			/* test dst_reg, src_reg */
			maybe_emit_mod(&prog, dst_reg, src_reg,
				       BPF_CLASS(insn->code) == BPF_JMP);
			EMIT2(0x85, add_2reg(0xC0, dst_reg, src_reg));
			goto emit_cond_jmp;

		case BPF_JMP | BPF_JSET | BPF_K:
		case BPF_JMP32 | BPF_JSET | BPF_K:
			/* test dst_reg, imm32 */
			maybe_emit_1mod(&prog, dst_reg,
					BPF_CLASS(insn->code) == BPF_JMP);
			EMIT2_off32(0xF7, add_1reg(0xC0, dst_reg), imm32);
			goto emit_cond_jmp;

		case BPF_JMP | BPF_JEQ | BPF_K:
		case BPF_JMP | BPF_JNE | BPF_K:
		case BPF_JMP | BPF_JGT | BPF_K:
		case BPF_JMP | BPF_JLT | BPF_K:
		case BPF_JMP | BPF_JGE | BPF_K:
		case BPF_JMP | BPF_JLE | BPF_K:
		case BPF_JMP | BPF_JSGT | BPF_K:
		case BPF_JMP | BPF_JSLT | BPF_K:
		case BPF_JMP | BPF_JSGE | BPF_K:
		case BPF_JMP | BPF_JSLE | BPF_K:
		case BPF_JMP32 | BPF_JEQ | BPF_K:
		case BPF_JMP32 | BPF_JNE | BPF_K:
		case BPF_JMP32 | BPF_JGT | BPF_K:
		case BPF_JMP32 | BPF_JLT | BPF_K:
		case BPF_JMP32 | BPF_JGE | BPF_K:
		case BPF_JMP32 | BPF_JLE | BPF_K:
		case BPF_JMP32 | BPF_JSGT | BPF_K:
		case BPF_JMP32 | BPF_JSLT | BPF_K:
		case BPF_JMP32 | BPF_JSGE | BPF_K:
		case BPF_JMP32 | BPF_JSLE | BPF_K:
			/* test dst_reg, dst_reg to save one extra byte */
			if (imm32 == 0) {
				maybe_emit_mod(&prog, dst_reg, dst_reg,
					       BPF_CLASS(insn->code) == BPF_JMP);
				EMIT2(0x85, add_2reg(0xC0, dst_reg, dst_reg));
				goto emit_cond_jmp;
			}

			/* cmp dst_reg, imm8/32 */
			maybe_emit_1mod(&prog, dst_reg,
					BPF_CLASS(insn->code) == BPF_JMP);

			if (is_imm8(imm32))
				EMIT3(0x83, add_1reg(0xF8, dst_reg), imm32);
			else
				EMIT2_off32(0x81, add_1reg(0xF8, dst_reg), imm32);

emit_cond_jmp:		/* Convert BPF opcode to x86 */
			switch (BPF_OP(insn->code)) {
			case BPF_JEQ:
				jmp_cond = X86_JE;
				break;
			case BPF_JSET:
			case BPF_JNE:
				jmp_cond = X86_JNE;
				break;
			case BPF_JGT:
				/* GT is unsigned '>', JA in x86 */
				jmp_cond = X86_JA;
				break;
			case BPF_JLT:
				/* LT is unsigned '<', JB in x86 */
				jmp_cond = X86_JB;
				break;
			case BPF_JGE:
				/* GE is unsigned '>=', JAE in x86 */
				jmp_cond = X86_JAE;
				break;
			case BPF_JLE:
				/* LE is unsigned '<=', JBE in x86 */
				jmp_cond = X86_JBE;
				break;
			case BPF_JSGT:
				/* Signed '>', GT in x86 */
				jmp_cond = X86_JG;
				break;
			case BPF_JSLT:
				/* Signed '<', LT in x86 */
				jmp_cond = X86_JL;
				break;
			case BPF_JSGE:
				/* Signed '>=', GE in x86 */
				jmp_cond = X86_JGE;
				break;
			case BPF_JSLE:
				/* Signed '<=', LE in x86 */
				jmp_cond = X86_JLE;
				break;
			default: /* to silence GCC warning */
				return -EFAULT;
			}
			jmp_offset = addrs[i + insn->off] - addrs[i];
			if (is_imm8(jmp_offset)) {
				if (jmp_padding) {
					/* To keep the jmp_offset valid, the extra bytes are
					 * padded before the jump insn, so we subtract the
					 * 2 bytes of jmp_cond insn from INSN_SZ_DIFF.
					 *
					 * If the previous pass already emits an imm8
					 * jmp_cond, then this BPF insn won't shrink, so
					 * "nops" is 0.
					 *
					 * On the other hand, if the previous pass emits an
					 * imm32 jmp_cond, the extra 4 bytes(*) is padded to
					 * keep the image from shrinking further.
					 *
					 * (*) imm32 jmp_cond is 6 bytes, and imm8 jmp_cond
					 *     is 2 bytes, so the size difference is 4 bytes.
					 */
					nops = INSN_SZ_DIFF - 2;
					if (nops != 0 && nops != 4) {
						pr_err("unexpected jmp_cond padding: %d bytes\n",
						       nops);
						return -EFAULT;
					}
					emit_nops(&prog, nops);
				}
				EMIT2(jmp_cond, jmp_offset);
			} else if (is_simm32(jmp_offset)) {
				EMIT2_off32(0x0F, jmp_cond + 0x10, jmp_offset);
			} else {
				pr_err("cond_jmp gen bug %llx\n", jmp_offset);
				return -EFAULT;
			}

			break;

		case BPF_JMP | BPF_JA:
			if (insn->off == -1)
				/* -1 jmp instructions will always jump
				 * backwards two bytes. Explicitly handling
				 * this case avoids wasting too many passes
				 * when there are long sequences of replaced
				 * dead code.
				 */
				jmp_offset = -2;
			else
				jmp_offset = addrs[i + insn->off] - addrs[i];

			if (!jmp_offset) {
				/*
				 * If jmp_padding is enabled, the extra nops will
				 * be inserted. Otherwise, optimize out nop jumps.
				 */
				if (jmp_padding) {
					/* There are 3 possible conditions.
					 * (1) This BPF_JA is already optimized out in
					 *     the previous run, so there is no need
					 *     to pad any extra byte (0 byte).
					 * (2) The previous pass emits an imm8 jmp,
					 *     so we pad 2 bytes to match the previous
					 *     insn size.
					 * (3) Similarly, the previous pass emits an
					 *     imm32 jmp, and 5 bytes is padded.
					 */
					nops = INSN_SZ_DIFF;
					if (nops != 0 && nops != 2 && nops != 5) {
						pr_err("unexpected nop jump padding: %d bytes\n",
						       nops);
						return -EFAULT;
					}
					emit_nops(&prog, nops);
				}
				break;
			}
emit_jmp:
			if (is_imm8(jmp_offset)) {
				if (jmp_padding) {
					/* To avoid breaking jmp_offset, the extra bytes
					 * are padded before the actual jmp insn, so
					 * 2 bytes is subtracted from INSN_SZ_DIFF.
					 *
					 * If the previous pass already emits an imm8
					 * jmp, there is nothing to pad (0 byte).
					 *
					 * If it emits an imm32 jmp (5 bytes) previously
					 * and now an imm8 jmp (2 bytes), then we pad
					 * (5 - 2 = 3) bytes to stop the image from
					 * shrinking further.
					 */
					nops = INSN_SZ_DIFF - 2;
					if (nops != 0 && nops != 3) {
						pr_err("unexpected jump padding: %d bytes\n",
						       nops);
						return -EFAULT;
					}
					emit_nops(&prog, INSN_SZ_DIFF - 2);
				}
				EMIT2(0xEB, jmp_offset);
			} else if (is_simm32(jmp_offset)) {
				EMIT1_off32(0xE9, jmp_offset);
			} else {
				pr_err("jmp gen bug %llx\n", jmp_offset);
				return -EFAULT;
			}
			break;

		case BPF_JMP | BPF_EXIT:
			if (seen_exit) {
				jmp_offset = ctx->cleanup_addr - addrs[i];
				goto emit_jmp;
			}
			seen_exit = true;
			/* Update cleanup_addr */
			ctx->cleanup_addr = proglen;
			pop_callee_regs(&prog, callee_regs_used);
			EMIT1(0xC9);         /* leave */
			emit_return(&prog, image + addrs[i - 1] + (prog - temp));
			break;

		default:
			/*
			 * By design x86-64 JIT should support all BPF instructions.
			 * This error will be seen if new instruction was added
			 * to the interpreter, but not to the JIT, or if there is
			 * junk in bpf_prog.
			 */
			pr_err("bpf_jit: unknown opcode %02x\n", insn->code);
			return -EINVAL;
		}

		ilen = prog - temp;
		if (ilen > BPF_MAX_INSN_SIZE) {
			pr_err("bpf_jit: fatal insn size error\n");
			return -EFAULT;
		}

		if (image) {
			/*
			 * When populating the image, assert that:
			 *
			 *  i) We do not write beyond the allocated space, and
			 * ii) addrs[i] did not change from the prior run, in order
			 *     to validate assumptions made for computing branch
			 *     displacements.
			 */
			if (unlikely(proglen + ilen > oldproglen ||
				     proglen + ilen != addrs[i])) {
				pr_err("bpf_jit: fatal error\n");
				return -EFAULT;
			}
			memcpy(image + proglen, temp, ilen);
		}
		proglen += ilen;
		addrs[i] = proglen;
		prog = temp;
	}

	if (image && excnt != bpf_prog->aux->num_exentries) {
		pr_err("extable is not populated\n");
		return -EFAULT;
	}
	return proglen;
}

static void save_regs(const struct btf_func_model *m, u8 **prog, int nr_args,
		      int stack_size)
{
	int i;
	/* Store function arguments to stack.
	 * For a function that accepts two pointers the sequence will be:
	 * mov QWORD PTR [rbp-0x10],rdi
	 * mov QWORD PTR [rbp-0x8],rsi
	 */
	for (i = 0; i < min(nr_args, 6); i++)
		emit_stx(prog, bytes_to_bpf_size(m->arg_size[i]),
			 BPF_REG_FP,
			 i == 5 ? X86_REG_R9 : BPF_REG_1 + i,
			 -(stack_size - i * 8));
}

static void restore_regs(const struct btf_func_model *m, u8 **prog, int nr_args,
			 int stack_size)
{
	int i;

	/* Restore function arguments from stack.
	 * For a function that accepts two pointers the sequence will be:
	 * EMIT4(0x48, 0x8B, 0x7D, 0xF0); mov rdi,QWORD PTR [rbp-0x10]
	 * EMIT4(0x48, 0x8B, 0x75, 0xF8); mov rsi,QWORD PTR [rbp-0x8]
	 */
	for (i = 0; i < min(nr_args, 6); i++)
		emit_ldx(prog, bytes_to_bpf_size(m->arg_size[i]),
			 i == 5 ? X86_REG_R9 : BPF_REG_1 + i,
			 BPF_REG_FP,
			 -(stack_size - i * 8));
}

static int invoke_bpf_prog(const struct btf_func_model *m, u8 **pprog,
			   struct bpf_prog *p, int stack_size, bool save_ret)
{
	u8 *prog = *pprog;
	u8 *jmp_insn;

	/* arg1: mov rdi, progs[i] */
	emit_mov_imm64(&prog, BPF_REG_1, (long) p >> 32, (u32) (long) p);
	if (emit_call(&prog,
		      p->aux->sleepable ? __bpf_prog_enter_sleepable :
		      __bpf_prog_enter, prog))
			return -EINVAL;
	/* remember prog start time returned by __bpf_prog_enter */
	emit_mov_reg(&prog, true, BPF_REG_6, BPF_REG_0);

	/* if (__bpf_prog_enter*(prog) == 0)
	 *	goto skip_exec_of_prog;
	 */
	EMIT3(0x48, 0x85, 0xC0);  /* test rax,rax */
	/* emit 2 nops that will be replaced with JE insn */
	jmp_insn = prog;
	emit_nops(&prog, 2);

	/* arg1: lea rdi, [rbp - stack_size] */
	EMIT4(0x48, 0x8D, 0x7D, -stack_size);
	/* arg2: progs[i]->insnsi for interpreter */
	if (!p->jited)
		emit_mov_imm64(&prog, BPF_REG_2,
			       (long) p->insnsi >> 32,
			       (u32) (long) p->insnsi);
	/* call JITed bpf program or interpreter */
	if (emit_call(&prog, p->bpf_func, prog))
		return -EINVAL;

	/*
	 * BPF_TRAMP_MODIFY_RETURN trampolines can modify the return
	 * of the previous call which is then passed on the stack to
	 * the next BPF program.
	 *
	 * BPF_TRAMP_FENTRY trampoline may need to return the return
	 * value of BPF_PROG_TYPE_STRUCT_OPS prog.
	 */
	if (save_ret)
		emit_stx(&prog, BPF_DW, BPF_REG_FP, BPF_REG_0, -8);

	/* replace 2 nops with JE insn, since jmp target is known */
	jmp_insn[0] = X86_JE;
	jmp_insn[1] = prog - jmp_insn - 2;

	/* arg1: mov rdi, progs[i] */
	emit_mov_imm64(&prog, BPF_REG_1, (long) p >> 32, (u32) (long) p);
	/* arg2: mov rsi, rbx <- start time in nsec */
	emit_mov_reg(&prog, true, BPF_REG_2, BPF_REG_6);
	if (emit_call(&prog,
		      p->aux->sleepable ? __bpf_prog_exit_sleepable :
		      __bpf_prog_exit, prog))
			return -EINVAL;

	*pprog = prog;
	return 0;
}

static void emit_align(u8 **pprog, u32 align)
{
	u8 *target, *prog = *pprog;

	target = PTR_ALIGN(prog, align);
	if (target != prog)
		emit_nops(&prog, target - prog);

	*pprog = prog;
}

static int emit_cond_near_jump(u8 **pprog, void *func, void *ip, u8 jmp_cond)
{
	u8 *prog = *pprog;
	s64 offset;

	offset = func - (ip + 2 + 4);
	if (!is_simm32(offset)) {
		pr_err("Target %p is out of range\n", func);
		return -EINVAL;
	}
	EMIT2_off32(0x0F, jmp_cond + 0x10, offset);
	*pprog = prog;
	return 0;
}

static int invoke_bpf(const struct btf_func_model *m, u8 **pprog,
		      struct bpf_tramp_progs *tp, int stack_size,
		      bool save_ret)
{
	int i;
	u8 *prog = *pprog;

	for (i = 0; i < tp->nr_progs; i++) {
		if (invoke_bpf_prog(m, &prog, tp->progs[i], stack_size,
				    save_ret))
			return -EINVAL;
	}
	*pprog = prog;
	return 0;
}

static int invoke_bpf_mod_ret(const struct btf_func_model *m, u8 **pprog,
			      struct bpf_tramp_progs *tp, int stack_size,
			      u8 **branches)
{
	u8 *prog = *pprog;
	int i;

	/* The first fmod_ret program will receive a garbage return value.
	 * Set this to 0 to avoid confusing the program.
	 */
	emit_mov_imm32(&prog, false, BPF_REG_0, 0);
	emit_stx(&prog, BPF_DW, BPF_REG_FP, BPF_REG_0, -8);
	for (i = 0; i < tp->nr_progs; i++) {
		if (invoke_bpf_prog(m, &prog, tp->progs[i], stack_size, true))
			return -EINVAL;

		/* mod_ret prog stored return value into [rbp - 8]. Emit:
		 * if (*(u64 *)(rbp - 8) !=  0)
		 *	goto do_fexit;
		 */
		/* cmp QWORD PTR [rbp - 0x8], 0x0 */
		EMIT4(0x48, 0x83, 0x7d, 0xf8); EMIT1(0x00);

		/* Save the location of the branch and Generate 6 nops
		 * (4 bytes for an offset and 2 bytes for the jump) These nops
		 * are replaced with a conditional jump once do_fexit (i.e. the
		 * start of the fexit invocation) is finalized.
		 */
		branches[i] = prog;
		emit_nops(&prog, 4 + 2);
	}

	*pprog = prog;
	return 0;
}

static bool is_valid_bpf_tramp_flags(unsigned int flags)
{
	if ((flags & BPF_TRAMP_F_RESTORE_REGS) &&
	    (flags & BPF_TRAMP_F_SKIP_FRAME))
		return false;

	/*
	 * BPF_TRAMP_F_RET_FENTRY_RET is only used by bpf_struct_ops,
	 * and it must be used alone.
	 */
	if ((flags & BPF_TRAMP_F_RET_FENTRY_RET) &&
	    (flags & ~BPF_TRAMP_F_RET_FENTRY_RET))
		return false;

	return true;
}

/* Example:
 * __be16 eth_type_trans(struct sk_buff *skb, struct net_device *dev);
 * its 'struct btf_func_model' will be nr_args=2
 * The assembly code when eth_type_trans is executing after trampoline:
 *
 * push rbp
 * mov rbp, rsp
 * sub rsp, 16                     // space for skb and dev
 * push rbx                        // temp regs to pass start time
 * mov qword ptr [rbp - 16], rdi   // save skb pointer to stack
 * mov qword ptr [rbp - 8], rsi    // save dev pointer to stack
 * call __bpf_prog_enter           // rcu_read_lock and preempt_disable
 * mov rbx, rax                    // remember start time in bpf stats are enabled
 * lea rdi, [rbp - 16]             // R1==ctx of bpf prog
 * call addr_of_jited_FENTRY_prog
 * movabsq rdi, 64bit_addr_of_struct_bpf_prog  // unused if bpf stats are off
 * mov rsi, rbx                    // prog start time
 * call __bpf_prog_exit            // rcu_read_unlock, preempt_enable and stats math
 * mov rdi, qword ptr [rbp - 16]   // restore skb pointer from stack
 * mov rsi, qword ptr [rbp - 8]    // restore dev pointer from stack
 * pop rbx
 * leave
 * ret
 *
 * eth_type_trans has 5 byte nop at the beginning. These 5 bytes will be
 * replaced with 'call generated_bpf_trampoline'. When it returns
 * eth_type_trans will continue executing with original skb and dev pointers.
 *
 * The assembly code when eth_type_trans is called from trampoline:
 *
 * push rbp
 * mov rbp, rsp
 * sub rsp, 24                     // space for skb, dev, return value
 * push rbx                        // temp regs to pass start time
 * mov qword ptr [rbp - 24], rdi   // save skb pointer to stack
 * mov qword ptr [rbp - 16], rsi   // save dev pointer to stack
 * call __bpf_prog_enter           // rcu_read_lock and preempt_disable
 * mov rbx, rax                    // remember start time if bpf stats are enabled
 * lea rdi, [rbp - 24]             // R1==ctx of bpf prog
 * call addr_of_jited_FENTRY_prog  // bpf prog can access skb and dev
 * movabsq rdi, 64bit_addr_of_struct_bpf_prog  // unused if bpf stats are off
 * mov rsi, rbx                    // prog start time
 * call __bpf_prog_exit            // rcu_read_unlock, preempt_enable and stats math
 * mov rdi, qword ptr [rbp - 24]   // restore skb pointer from stack
 * mov rsi, qword ptr [rbp - 16]   // restore dev pointer from stack
 * call eth_type_trans+5           // execute body of eth_type_trans
 * mov qword ptr [rbp - 8], rax    // save return value
 * call __bpf_prog_enter           // rcu_read_lock and preempt_disable
 * mov rbx, rax                    // remember start time in bpf stats are enabled
 * lea rdi, [rbp - 24]             // R1==ctx of bpf prog
 * call addr_of_jited_FEXIT_prog   // bpf prog can access skb, dev, return value
 * movabsq rdi, 64bit_addr_of_struct_bpf_prog  // unused if bpf stats are off
 * mov rsi, rbx                    // prog start time
 * call __bpf_prog_exit            // rcu_read_unlock, preempt_enable and stats math
 * mov rax, qword ptr [rbp - 8]    // restore eth_type_trans's return value
 * pop rbx
 * leave
 * add rsp, 8                      // skip eth_type_trans's frame
 * ret                             // return to its caller
 */
int arch_prepare_bpf_trampoline(struct bpf_tramp_image *im, void *image, void *image_end,
				const struct btf_func_model *m, u32 flags,
				struct bpf_tramp_progs *tprogs,
				void *orig_call)
{
	int ret, i, nr_args = m->nr_args;
	int stack_size = nr_args * 8;
	struct bpf_tramp_progs *fentry = &tprogs[BPF_TRAMP_FENTRY];
	struct bpf_tramp_progs *fexit = &tprogs[BPF_TRAMP_FEXIT];
	struct bpf_tramp_progs *fmod_ret = &tprogs[BPF_TRAMP_MODIFY_RETURN];
	u8 **branches = NULL;
	u8 *prog;
	bool save_ret;

	/* x86-64 supports up to 6 arguments. 7+ can be added in the future */
	if (nr_args > 6)
		return -ENOTSUPP;

	if (!is_valid_bpf_tramp_flags(flags))
		return -EINVAL;

	/* room for return value of orig_call or fentry prog */
	save_ret = flags & (BPF_TRAMP_F_CALL_ORIG | BPF_TRAMP_F_RET_FENTRY_RET);
	if (save_ret)
		stack_size += 8;

	if (flags & BPF_TRAMP_F_IP_ARG)
		stack_size += 8; /* room for IP address argument */

	if (flags & BPF_TRAMP_F_SKIP_FRAME)
		/* skip patched call instruction and point orig_call to actual
		 * body of the kernel function.
		 */
		orig_call += X86_PATCH_SIZE;

	prog = image;

	EMIT1(0x55);		 /* push rbp */
	EMIT3(0x48, 0x89, 0xE5); /* mov rbp, rsp */
	EMIT4(0x48, 0x83, 0xEC, stack_size); /* sub rsp, stack_size */
	EMIT1(0x53);		 /* push rbx */

	if (flags & BPF_TRAMP_F_IP_ARG) {
		/* Store IP address of the traced function:
		 * mov rax, QWORD PTR [rbp + 8]
		 * sub rax, X86_PATCH_SIZE
		 * mov QWORD PTR [rbp - stack_size], rax
		 */
		emit_ldx(&prog, BPF_DW, BPF_REG_0, BPF_REG_FP, 8);
		EMIT4(0x48, 0x83, 0xe8, X86_PATCH_SIZE);
		emit_stx(&prog, BPF_DW, BPF_REG_FP, BPF_REG_0, -stack_size);

		/* Continue with stack_size for regs storage, stack will
		 * be correctly restored with 'leave' instruction.
		 */
		stack_size -= 8;
	}

	save_regs(m, &prog, nr_args, stack_size);

	if (flags & BPF_TRAMP_F_CALL_ORIG) {
		/* arg1: mov rdi, im */
		emit_mov_imm64(&prog, BPF_REG_1, (long) im >> 32, (u32) (long) im);
		if (emit_call(&prog, __bpf_tramp_enter, prog)) {
			ret = -EINVAL;
			goto cleanup;
		}
	}

	if (fentry->nr_progs)
		if (invoke_bpf(m, &prog, fentry, stack_size,
			       flags & BPF_TRAMP_F_RET_FENTRY_RET))
			return -EINVAL;

	if (fmod_ret->nr_progs) {
		branches = kcalloc(fmod_ret->nr_progs, sizeof(u8 *),
				   GFP_KERNEL);
		if (!branches)
			return -ENOMEM;

		if (invoke_bpf_mod_ret(m, &prog, fmod_ret, stack_size,
				       branches)) {
			ret = -EINVAL;
			goto cleanup;
		}
	}

	if (flags & BPF_TRAMP_F_CALL_ORIG) {
		restore_regs(m, &prog, nr_args, stack_size);

		/* call original function */
		if (emit_call(&prog, orig_call, prog)) {
			ret = -EINVAL;
			goto cleanup;
		}
		/* remember return value in a stack for bpf prog to access */
		emit_stx(&prog, BPF_DW, BPF_REG_FP, BPF_REG_0, -8);
		im->ip_after_call = prog;
		memcpy(prog, x86_nops[5], X86_PATCH_SIZE);
		prog += X86_PATCH_SIZE;
	}

	if (fmod_ret->nr_progs) {
		/* From Intel 64 and IA-32 Architectures Optimization
		 * Reference Manual, 3.4.1.4 Code Alignment, Assembly/Compiler
		 * Coding Rule 11: All branch targets should be 16-byte
		 * aligned.
		 */
		emit_align(&prog, 16);
		/* Update the branches saved in invoke_bpf_mod_ret with the
		 * aligned address of do_fexit.
		 */
		for (i = 0; i < fmod_ret->nr_progs; i++)
			emit_cond_near_jump(&branches[i], prog, branches[i],
					    X86_JNE);
	}

	if (fexit->nr_progs)
		if (invoke_bpf(m, &prog, fexit, stack_size, false)) {
			ret = -EINVAL;
			goto cleanup;
		}

	if (flags & BPF_TRAMP_F_RESTORE_REGS)
		restore_regs(m, &prog, nr_args, stack_size);

	/* This needs to be done regardless. If there were fmod_ret programs,
	 * the return value is only updated on the stack and still needs to be
	 * restored to R0.
	 */
	if (flags & BPF_TRAMP_F_CALL_ORIG) {
		im->ip_epilogue = prog;
		/* arg1: mov rdi, im */
		emit_mov_imm64(&prog, BPF_REG_1, (long) im >> 32, (u32) (long) im);
		if (emit_call(&prog, __bpf_tramp_exit, prog)) {
			ret = -EINVAL;
			goto cleanup;
		}
	}
	/* restore return value of orig_call or fentry prog back into RAX */
	if (save_ret)
		emit_ldx(&prog, BPF_DW, BPF_REG_0, BPF_REG_FP, -8);

	EMIT1(0x5B); /* pop rbx */
	EMIT1(0xC9); /* leave */
	if (flags & BPF_TRAMP_F_SKIP_FRAME)
		/* skip our return address and return to parent */
		EMIT4(0x48, 0x83, 0xC4, 8); /* add rsp, 8 */
	emit_return(&prog, prog);
	/* Make sure the trampoline generation logic doesn't overflow */
	if (WARN_ON_ONCE(prog > (u8 *)image_end - BPF_INSN_SAFETY)) {
		ret = -EFAULT;
		goto cleanup;
	}
	ret = prog - (u8 *)image;

cleanup:
	kfree(branches);
	return ret;
}

static int emit_bpf_dispatcher(u8 **pprog, int a, int b, s64 *progs)
{
	u8 *jg_reloc, *prog = *pprog;
	int pivot, err, jg_bytes = 1;
	s64 jg_offset;

	if (a == b) {
		/* Leaf node of recursion, i.e. not a range of indices
		 * anymore.
		 */
		EMIT1(add_1mod(0x48, BPF_REG_3));	/* cmp rdx,func */
		if (!is_simm32(progs[a]))
			return -1;
		EMIT2_off32(0x81, add_1reg(0xF8, BPF_REG_3),
			    progs[a]);
		err = emit_cond_near_jump(&prog,	/* je func */
					  (void *)progs[a], prog,
					  X86_JE);
		if (err)
			return err;

		emit_indirect_jump(&prog, 2 /* rdx */, prog);

		*pprog = prog;
		return 0;
	}

	/* Not a leaf node, so we pivot, and recursively descend into
	 * the lower and upper ranges.
	 */
	pivot = (b - a) / 2;
	EMIT1(add_1mod(0x48, BPF_REG_3));		/* cmp rdx,func */
	if (!is_simm32(progs[a + pivot]))
		return -1;
	EMIT2_off32(0x81, add_1reg(0xF8, BPF_REG_3), progs[a + pivot]);

	if (pivot > 2) {				/* jg upper_part */
		/* Require near jump. */
		jg_bytes = 4;
		EMIT2_off32(0x0F, X86_JG + 0x10, 0);
	} else {
		EMIT2(X86_JG, 0);
	}
	jg_reloc = prog;

	err = emit_bpf_dispatcher(&prog, a, a + pivot,	/* emit lower_part */
				  progs);
	if (err)
		return err;

	/* From Intel 64 and IA-32 Architectures Optimization
	 * Reference Manual, 3.4.1.4 Code Alignment, Assembly/Compiler
	 * Coding Rule 11: All branch targets should be 16-byte
	 * aligned.
	 */
	emit_align(&prog, 16);
	jg_offset = prog - jg_reloc;
	emit_code(jg_reloc - jg_bytes, jg_offset, jg_bytes);

	err = emit_bpf_dispatcher(&prog, a + pivot + 1,	/* emit upper_part */
				  b, progs);
	if (err)
		return err;

	*pprog = prog;
	return 0;
}

static int cmp_ips(const void *a, const void *b)
{
	const s64 *ipa = a;
	const s64 *ipb = b;

	if (*ipa > *ipb)
		return 1;
	if (*ipa < *ipb)
		return -1;
	return 0;
}

int arch_prepare_bpf_dispatcher(void *image, s64 *funcs, int num_funcs)
{
	u8 *prog = image;

	sort(funcs, num_funcs, sizeof(funcs[0]), cmp_ips, NULL);
	return emit_bpf_dispatcher(&prog, 0, num_funcs - 1, funcs);
}

struct x64_jit_data {
	struct bpf_binary_header *header;
	int *addrs;
	u8 *image;
	int proglen;
	struct jit_context ctx;
};

#define MAX_PASSES 20
#define PADDING_PASSES (MAX_PASSES - 5)

struct bpf_prog *bpf_int_jit_compile(struct bpf_prog *prog)
{
	struct bpf_binary_header *header = NULL;
	struct bpf_prog *tmp, *orig_prog = prog;
	struct x64_jit_data *jit_data;
	int proglen, oldproglen = 0;
	struct jit_context ctx = {};
	bool tmp_blinded = false;
	bool extra_pass = false;
	bool padding = false;
	u8 *image = NULL;
	int *addrs;
	int pass;
	int i;

	if (!prog->jit_requested)
		return orig_prog;

	tmp = bpf_jit_blind_constants(prog);
	/*
	 * If blinding was requested and we failed during blinding,
	 * we must fall back to the interpreter.
	 */
	if (IS_ERR(tmp))
		return orig_prog;
	if (tmp != prog) {
		tmp_blinded = true;
		prog = tmp;
	}

	jit_data = prog->aux->jit_data;
	if (!jit_data) {
		jit_data = kzalloc(sizeof(*jit_data), GFP_KERNEL);
		if (!jit_data) {
			prog = orig_prog;
			goto out;
		}
		prog->aux->jit_data = jit_data;
	}
	addrs = jit_data->addrs;
	if (addrs) {
		ctx = jit_data->ctx;
		oldproglen = jit_data->proglen;
		image = jit_data->image;
		header = jit_data->header;
		extra_pass = true;
		padding = true;
		goto skip_init_addrs;
	}
	addrs = kvmalloc_array(prog->len + 1, sizeof(*addrs), GFP_KERNEL);
	if (!addrs) {
		prog = orig_prog;
		goto out_addrs;
	}

	/*
	 * Before first pass, make a rough estimation of addrs[]
	 * each BPF instruction is translated to less than 64 bytes
	 */
	for (proglen = 0, i = 0; i <= prog->len; i++) {
		proglen += 64;
		addrs[i] = proglen;
	}
	ctx.cleanup_addr = proglen;
skip_init_addrs:

	/*
	 * JITed image shrinks with every pass and the loop iterates
	 * until the image stops shrinking. Very large BPF programs
	 * may converge on the last pass. In such case do one more
	 * pass to emit the final image.
	 */
	for (pass = 0; pass < MAX_PASSES || image; pass++) {
		if (!padding && pass >= PADDING_PASSES)
			padding = true;
		proglen = do_jit(prog, addrs, image, oldproglen, &ctx, padding);
		if (proglen <= 0) {
out_image:
			image = NULL;
			if (header)
				bpf_jit_binary_free(header);
			prog = orig_prog;
			goto out_addrs;
		}
		if (image) {
			if (proglen != oldproglen) {
				pr_err("bpf_jit: proglen=%d != oldproglen=%d\n",
				       proglen, oldproglen);
				goto out_image;
			}
			break;
		}
		if (proglen == oldproglen) {
			/*
			 * The number of entries in extable is the number of BPF_LDX
			 * insns that access kernel memory via "pointer to BTF type".
			 * The verifier changed their opcode from LDX|MEM|size
			 * to LDX|PROBE_MEM|size to make JITing easier.
			 */
			u32 align = __alignof__(struct exception_table_entry);
			u32 extable_size = prog->aux->num_exentries *
				sizeof(struct exception_table_entry);

			/* allocate module memory for x86 insns and extable */
			header = bpf_jit_binary_alloc(roundup(proglen, align) + extable_size,
						      &image, align, jit_fill_hole);
			if (!header) {
				prog = orig_prog;
				goto out_addrs;
			}
			prog->aux->extable = (void *) image + roundup(proglen, align);
		}
		oldproglen = proglen;
		cond_resched();
	}

	if (bpf_jit_enable > 1)
		bpf_jit_dump(prog->len, proglen, pass + 1, image);

	if (image) {
		if (!prog->is_func || extra_pass) {
			bpf_tail_call_direct_fixup(prog);
			bpf_jit_binary_lock_ro(header);
		} else {
			jit_data->addrs = addrs;
			jit_data->ctx = ctx;
			jit_data->proglen = proglen;
			jit_data->image = image;
			jit_data->header = header;
		}
		prog->bpf_func = (void *)image;
		prog->jited = 1;
		prog->jited_len = proglen;
	} else {
		prog = orig_prog;
	}

	if (!image || !prog->is_func || extra_pass) {
		if (image)
			bpf_prog_fill_jited_linfo(prog, addrs + 1);
out_addrs:
		kvfree(addrs);
		kfree(jit_data);
		prog->aux->jit_data = NULL;
	}
out:
	if (tmp_blinded)
		bpf_jit_prog_release_other(prog, prog == orig_prog ?
					   tmp : orig_prog);
	return prog;
}

bool bpf_jit_supports_kfunc_call(void)
{
	return true;
}

void bpf_arch_poke_desc_update(struct bpf_jit_poke_descriptor *poke,
			       struct bpf_prog *new, struct bpf_prog *old)
{
	u8 *old_addr, *new_addr, *old_bypass_addr;
	int ret;

	old_bypass_addr = old ? NULL : poke->bypass_addr;
	old_addr = old ? (u8 *)old->bpf_func + poke->adj_off : NULL;
	new_addr = new ? (u8 *)new->bpf_func + poke->adj_off : NULL;

	/*
	 * On program loading or teardown, the program's kallsym entry
	 * might not be in place, so we use __bpf_arch_text_poke to skip
	 * the kallsyms check.
	 */
	if (new) {
		ret = __bpf_arch_text_poke(poke->tailcall_target,
					   BPF_MOD_JUMP,
					   old_addr, new_addr, true);
		BUG_ON(ret < 0);
		if (!old) {
			ret = __bpf_arch_text_poke(poke->tailcall_bypass,
						   BPF_MOD_JUMP,
						   poke->bypass_addr,
						   NULL, true);
			BUG_ON(ret < 0);
		}
	} else {
		ret = __bpf_arch_text_poke(poke->tailcall_bypass,
					   BPF_MOD_JUMP,
					   old_bypass_addr,
					   poke->bypass_addr, true);
		BUG_ON(ret < 0);
		/* let other CPUs finish the execution of program
		 * so that it will not possible to expose them
		 * to invalid nop, stack unwind, nop state
		 */
		if (!ret)
			synchronize_rcu();
		ret = __bpf_arch_text_poke(poke->tailcall_target,
					   BPF_MOD_JUMP,
					   old_addr, NULL, true);
		BUG_ON(ret < 0);
	}
}<|MERGE_RESOLUTION|>--- conflicted
+++ resolved
@@ -402,7 +402,6 @@
 	} else
 #endif
 	EMIT2(0xFF, 0xE0 + reg);
-<<<<<<< HEAD
 
 	*pprog = prog;
 }
@@ -420,25 +419,6 @@
 	}
 
 	*pprog = prog;
-=======
-
-	*pprog = prog;
-}
-
-static void emit_return(u8 **pprog, u8 *ip)
-{
-	u8 *prog = *pprog;
-
-	if (cpu_feature_enabled(X86_FEATURE_RETHUNK)) {
-		emit_jump(&prog, &__x86_return_thunk, ip);
-	} else {
-		EMIT1(0xC3);		/* ret */
-		if (IS_ENABLED(CONFIG_SLS))
-			EMIT1(0xCC);	/* int3 */
-	}
-
-	*pprog = prog;
->>>>>>> c33f17e6
 }
 
 /*
