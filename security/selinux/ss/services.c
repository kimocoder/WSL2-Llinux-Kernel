--- conflicted
+++ resolved
@@ -2442,22 +2442,10 @@
 	}
 
 	if (c) {
-<<<<<<< HEAD
-		if (!c->sid[0]) {
-			rc = sidtab_context_to_sid(sidtab, &c->context[0],
-						   &c->sid[0]);
-			if (rc == -ESTALE) {
-				rcu_read_unlock();
-				goto retry;
-			}
-			if (rc)
-				goto out;
-=======
 		rc = ocontext_to_sid(sidtab, c, 0, out_sid);
 		if (rc == -ESTALE) {
 			rcu_read_unlock();
 			goto retry;
->>>>>>> b80e8389
 		}
 		if (rc)
 			goto out;
@@ -2508,23 +2496,10 @@
 	}
 
 	if (c) {
-<<<<<<< HEAD
-		if (!c->sid[0]) {
-			rc = sidtab_context_to_sid(sidtab,
-						   &c->context[0],
-						   &c->sid[0]);
-			if (rc == -ESTALE) {
-				rcu_read_unlock();
-				goto retry;
-			}
-			if (rc)
-				goto out;
-=======
 		rc = ocontext_to_sid(sidtab, c, 0, out_sid);
 		if (rc == -ESTALE) {
 			rcu_read_unlock();
 			goto retry;
->>>>>>> b80e8389
 		}
 		if (rc)
 			goto out;
@@ -2575,22 +2550,10 @@
 	}
 
 	if (c) {
-<<<<<<< HEAD
-		if (!c->sid[0]) {
-			rc = sidtab_context_to_sid(sidtab, &c->context[0],
-						   &c->sid[0]);
-			if (rc == -ESTALE) {
-				rcu_read_unlock();
-				goto retry;
-			}
-			if (rc)
-				goto out;
-=======
 		rc = ocontext_to_sid(sidtab, c, 0, out_sid);
 		if (rc == -ESTALE) {
 			rcu_read_unlock();
 			goto retry;
->>>>>>> b80e8389
 		}
 		if (rc)
 			goto out;
@@ -2636,30 +2599,10 @@
 	}
 
 	if (c) {
-<<<<<<< HEAD
-		if (!c->sid[0] || !c->sid[1]) {
-			rc = sidtab_context_to_sid(sidtab, &c->context[0],
-						   &c->sid[0]);
-			if (rc == -ESTALE) {
-				rcu_read_unlock();
-				goto retry;
-			}
-			if (rc)
-				goto out;
-			rc = sidtab_context_to_sid(sidtab, &c->context[1],
-						   &c->sid[1]);
-			if (rc == -ESTALE) {
-				rcu_read_unlock();
-				goto retry;
-			}
-			if (rc)
-				goto out;
-=======
 		rc = ocontext_to_sid(sidtab, c, 0, if_sid);
 		if (rc == -ESTALE) {
 			rcu_read_unlock();
 			goto retry;
->>>>>>> b80e8389
 		}
 		if (rc)
 			goto out;
@@ -2753,23 +2696,10 @@
 	}
 
 	if (c) {
-<<<<<<< HEAD
-		if (!c->sid[0]) {
-			rc = sidtab_context_to_sid(sidtab,
-						   &c->context[0],
-						   &c->sid[0]);
-			if (rc == -ESTALE) {
-				rcu_read_unlock();
-				goto retry;
-			}
-			if (rc)
-				goto out;
-=======
 		rc = ocontext_to_sid(sidtab, c, 0, out_sid);
 		if (rc == -ESTALE) {
 			rcu_read_unlock();
 			goto retry;
->>>>>>> b80e8389
 		}
 		if (rc)
 			goto out;
@@ -2821,19 +2751,11 @@
 
 	if (!selinux_initialized(state))
 		return 0;
-<<<<<<< HEAD
 
 	mysids = kcalloc(maxnel, sizeof(*mysids), GFP_KERNEL);
 	if (!mysids)
 		return -ENOMEM;
 
-=======
-
-	mysids = kcalloc(maxnel, sizeof(*mysids), GFP_KERNEL);
-	if (!mysids)
-		return -ENOMEM;
-
->>>>>>> b80e8389
 retry:
 	mynel = 0;
 	rcu_read_lock();
@@ -3054,22 +2976,10 @@
 
 	if (c) {
 		sbsec->behavior = c->v.behavior;
-<<<<<<< HEAD
-		if (!c->sid[0]) {
-			rc = sidtab_context_to_sid(sidtab, &c->context[0],
-						   &c->sid[0]);
-			if (rc == -ESTALE) {
-				rcu_read_unlock();
-				goto retry;
-			}
-			if (rc)
-				goto out;
-=======
 		rc = ocontext_to_sid(sidtab, c, 0, &sbsec->sid);
 		if (rc == -ESTALE) {
 			rcu_read_unlock();
 			goto retry;
->>>>>>> b80e8389
 		}
 		if (rc)
 			goto out;
