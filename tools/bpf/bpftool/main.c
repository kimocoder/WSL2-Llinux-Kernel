--- conflicted
+++ resolved
@@ -404,8 +404,6 @@
 
 	setlinebuf(stdout);
 
-<<<<<<< HEAD
-=======
 #ifdef USE_LIBCAP
 	/* Libcap < 2.63 hooks before main() to compute the number of
 	 * capabilities of the running kernel, and doing so it calls prctl()
@@ -416,7 +414,6 @@
 	errno = 0;
 #endif
 
->>>>>>> ea6ea9fa
 	last_do_help = do_help;
 	pretty_output = false;
 	json_output = false;
