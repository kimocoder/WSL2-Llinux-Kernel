// SPDX-License-Identifier: GPL-2.0-only
/*
 * builtin-stat.c
 *
 * Builtin stat command: Give a precise performance counters summary
 * overview about any workload, CPU or specific PID.
 *
 * Sample output:

   $ perf stat ./hackbench 10

  Time: 0.118

  Performance counter stats for './hackbench 10':

       1708.761321 task-clock                #   11.037 CPUs utilized
            41,190 context-switches          #    0.024 M/sec
             6,735 CPU-migrations            #    0.004 M/sec
            17,318 page-faults               #    0.010 M/sec
     5,205,202,243 cycles                    #    3.046 GHz
     3,856,436,920 stalled-cycles-frontend   #   74.09% frontend cycles idle
     1,600,790,871 stalled-cycles-backend    #   30.75% backend  cycles idle
     2,603,501,247 instructions              #    0.50  insns per cycle
                                             #    1.48  stalled cycles per insn
       484,357,498 branches                  #  283.455 M/sec
         6,388,934 branch-misses             #    1.32% of all branches

        0.154822978  seconds time elapsed

 *
 * Copyright (C) 2008-2011, Red Hat Inc, Ingo Molnar <mingo@redhat.com>
 *
 * Improvements and fixes by:
 *
 *   Arjan van de Ven <arjan@linux.intel.com>
 *   Yanmin Zhang <yanmin.zhang@intel.com>
 *   Wu Fengguang <fengguang.wu@intel.com>
 *   Mike Galbraith <efault@gmx.de>
 *   Paul Mackerras <paulus@samba.org>
 *   Jaswinder Singh Rajput <jaswinder@kernel.org>
 */

#include "builtin.h"
#include "perf.h"
#include "util/cgroup.h"
#include <subcmd/parse-options.h>
#include "util/parse-events.h"
#include "util/pmu.h"
#include "util/event.h"
#include "util/evlist.h"
#include "util/evlist-hybrid.h"
#include "util/evsel.h"
#include "util/debug.h"
#include "util/color.h"
#include "util/stat.h"
#include "util/header.h"
#include "util/cpumap.h"
#include "util/thread_map.h"
#include "util/counts.h"
#include "util/topdown.h"
#include "util/session.h"
#include "util/tool.h"
#include "util/string2.h"
#include "util/metricgroup.h"
#include "util/synthetic-events.h"
#include "util/target.h"
#include "util/time-utils.h"
#include "util/top.h"
#include "util/affinity.h"
#include "util/pfm.h"
#include "util/bpf_counter.h"
#include "util/iostat.h"
#include "util/pmu-hybrid.h"
#include "asm/bug.h"

#include <linux/time64.h>
#include <linux/zalloc.h>
#include <api/fs/fs.h>
#include <errno.h>
#include <signal.h>
#include <stdlib.h>
#include <sys/prctl.h>
#include <inttypes.h>
#include <locale.h>
#include <math.h>
#include <sys/types.h>
#include <sys/stat.h>
#include <sys/wait.h>
#include <unistd.h>
#include <sys/time.h>
#include <sys/resource.h>
#include <linux/err.h>

#include <linux/ctype.h>
#include <perf/evlist.h>

#define DEFAULT_SEPARATOR	" "
#define FREEZE_ON_SMI_PATH	"devices/cpu/freeze_on_smi"

static void print_counters(struct timespec *ts, int argc, const char **argv);

/* Default events used for perf stat -T */
static const char *transaction_attrs = {
	"task-clock,"
	"{"
	"instructions,"
	"cycles,"
	"cpu/cycles-t/,"
	"cpu/tx-start/,"
	"cpu/el-start/,"
	"cpu/cycles-ct/"
	"}"
};

/* More limited version when the CPU does not have all events. */
static const char * transaction_limited_attrs = {
	"task-clock,"
	"{"
	"instructions,"
	"cycles,"
	"cpu/cycles-t/,"
	"cpu/tx-start/"
	"}"
};

static const char * topdown_attrs[] = {
	"topdown-total-slots",
	"topdown-slots-retired",
	"topdown-recovery-bubbles",
	"topdown-fetch-bubbles",
	"topdown-slots-issued",
	NULL,
};

static const char *topdown_metric_attrs[] = {
	"slots",
	"topdown-retiring",
	"topdown-bad-spec",
	"topdown-fe-bound",
	"topdown-be-bound",
	NULL,
};

static const char *topdown_metric_L2_attrs[] = {
	"slots",
	"topdown-retiring",
	"topdown-bad-spec",
	"topdown-fe-bound",
	"topdown-be-bound",
	"topdown-heavy-ops",
	"topdown-br-mispredict",
	"topdown-fetch-lat",
	"topdown-mem-bound",
	NULL,
};

#define TOPDOWN_MAX_LEVEL			2

static const char *smi_cost_attrs = {
	"{"
	"msr/aperf/,"
	"msr/smi/,"
	"cycles"
	"}"
};

static struct evlist	*evsel_list;
static bool all_counters_use_bpf = true;

static struct target target = {
	.uid	= UINT_MAX,
};

#define METRIC_ONLY_LEN 20

static volatile pid_t		child_pid			= -1;
static int			detailed_run			=  0;
static bool			transaction_run;
static bool			topdown_run			= false;
static bool			smi_cost			= false;
static bool			smi_reset			= false;
static int			big_num_opt			=  -1;
static bool			group				= false;
static const char		*pre_cmd			= NULL;
static const char		*post_cmd			= NULL;
static bool			sync_run			= false;
static bool			forever				= false;
static bool			force_metric_only		= false;
static struct timespec		ref_time;
static bool			append_file;
static bool			interval_count;
static const char		*output_name;
static int			output_fd;

struct perf_stat {
	bool			 record;
	struct perf_data	 data;
	struct perf_session	*session;
	u64			 bytes_written;
	struct perf_tool	 tool;
	bool			 maps_allocated;
	struct perf_cpu_map	*cpus;
	struct perf_thread_map *threads;
	enum aggr_mode		 aggr_mode;
};

static struct perf_stat		perf_stat;
#define STAT_RECORD		perf_stat.record

static volatile int done = 0;

static struct perf_stat_config stat_config = {
	.aggr_mode		= AGGR_GLOBAL,
	.scale			= true,
	.unit_width		= 4, /* strlen("unit") */
	.run_count		= 1,
	.metric_only_len	= METRIC_ONLY_LEN,
	.walltime_nsecs_stats	= &walltime_nsecs_stats,
	.big_num		= true,
	.ctl_fd			= -1,
	.ctl_fd_ack		= -1,
	.iostat_run		= false,
};

static bool cpus_map_matched(struct evsel *a, struct evsel *b)
{
	if (!a->core.cpus && !b->core.cpus)
		return true;

	if (!a->core.cpus || !b->core.cpus)
		return false;

	if (a->core.cpus->nr != b->core.cpus->nr)
		return false;

	for (int i = 0; i < a->core.cpus->nr; i++) {
		if (a->core.cpus->map[i] != b->core.cpus->map[i])
			return false;
	}

	return true;
}

static void evlist__check_cpu_maps(struct evlist *evlist)
{
	struct evsel *evsel, *pos, *leader;
	char buf[1024];

	if (evlist__has_hybrid(evlist))
		evlist__warn_hybrid_group(evlist);

	evlist__for_each_entry(evlist, evsel) {
		leader = evsel__leader(evsel);

		/* Check that leader matches cpus with each member. */
		if (leader == evsel)
			continue;
		if (cpus_map_matched(leader, evsel))
			continue;

		/* If there's mismatch disable the group and warn user. */
		WARN_ONCE(1, "WARNING: grouped events cpus do not match, disabling group:\n");
		evsel__group_desc(leader, buf, sizeof(buf));
		pr_warning("  %s\n", buf);

		if (verbose) {
			cpu_map__snprint(leader->core.cpus, buf, sizeof(buf));
			pr_warning("     %s: %s\n", leader->name, buf);
			cpu_map__snprint(evsel->core.cpus, buf, sizeof(buf));
			pr_warning("     %s: %s\n", evsel->name, buf);
		}

		for_each_group_evsel(pos, leader) {
			evsel__set_leader(pos, pos);
			pos->core.nr_members = 0;
		}
		evsel->core.leader->nr_members = 0;
	}
}

static inline void diff_timespec(struct timespec *r, struct timespec *a,
				 struct timespec *b)
{
	r->tv_sec = a->tv_sec - b->tv_sec;
	if (a->tv_nsec < b->tv_nsec) {
		r->tv_nsec = a->tv_nsec + NSEC_PER_SEC - b->tv_nsec;
		r->tv_sec--;
	} else {
		r->tv_nsec = a->tv_nsec - b->tv_nsec ;
	}
}

static void perf_stat__reset_stats(void)
{
	int i;

	evlist__reset_stats(evsel_list);
	perf_stat__reset_shadow_stats();

	for (i = 0; i < stat_config.stats_num; i++)
		perf_stat__reset_shadow_per_stat(&stat_config.stats[i]);
}

static int process_synthesized_event(struct perf_tool *tool __maybe_unused,
				     union perf_event *event,
				     struct perf_sample *sample __maybe_unused,
				     struct machine *machine __maybe_unused)
{
	if (perf_data__write(&perf_stat.data, event, event->header.size) < 0) {
		pr_err("failed to write perf data, error: %m\n");
		return -1;
	}

	perf_stat.bytes_written += event->header.size;
	return 0;
}

static int write_stat_round_event(u64 tm, u64 type)
{
	return perf_event__synthesize_stat_round(NULL, tm, type,
						 process_synthesized_event,
						 NULL);
}

#define WRITE_STAT_ROUND_EVENT(time, interval) \
	write_stat_round_event(time, PERF_STAT_ROUND_TYPE__ ## interval)

#define SID(e, x, y) xyarray__entry(e->core.sample_id, x, y)

static int evsel__write_stat_event(struct evsel *counter, u32 cpu, u32 thread,
				   struct perf_counts_values *count)
{
	struct perf_sample_id *sid = SID(counter, cpu, thread);

	return perf_event__synthesize_stat(NULL, cpu, thread, sid->id, count,
					   process_synthesized_event, NULL);
}

static int read_single_counter(struct evsel *counter, int cpu,
			       int thread, struct timespec *rs)
{
	if (counter->tool_event == PERF_TOOL_DURATION_TIME) {
		u64 val = rs->tv_nsec + rs->tv_sec*1000000000ULL;
		struct perf_counts_values *count =
			perf_counts(counter->counts, cpu, thread);
		count->ena = count->run = val;
		count->val = val;
		return 0;
	}
	return evsel__read_counter(counter, cpu, thread);
}

/*
 * Read out the results of a single counter:
 * do not aggregate counts across CPUs in system-wide mode
 */
static int read_counter_cpu(struct evsel *counter, struct timespec *rs, int cpu)
{
	int nthreads = perf_thread_map__nr(evsel_list->core.threads);
	int thread;

	if (!counter->supported)
		return -ENOENT;

	if (counter->core.system_wide)
		nthreads = 1;

	for (thread = 0; thread < nthreads; thread++) {
		struct perf_counts_values *count;

		count = perf_counts(counter->counts, cpu, thread);

		/*
		 * The leader's group read loads data into its group members
		 * (via evsel__read_counter()) and sets their count->loaded.
		 */
		if (!perf_counts__is_loaded(counter->counts, cpu, thread) &&
		    read_single_counter(counter, cpu, thread, rs)) {
			counter->counts->scaled = -1;
			perf_counts(counter->counts, cpu, thread)->ena = 0;
			perf_counts(counter->counts, cpu, thread)->run = 0;
			return -1;
		}

		perf_counts__set_loaded(counter->counts, cpu, thread, false);

		if (STAT_RECORD) {
			if (evsel__write_stat_event(counter, cpu, thread, count)) {
				pr_err("failed to write stat event\n");
				return -1;
			}
		}

		if (verbose > 1) {
			fprintf(stat_config.output,
				"%s: %d: %" PRIu64 " %" PRIu64 " %" PRIu64 "\n",
					evsel__name(counter),
					cpu,
					count->val, count->ena, count->run);
		}
	}

	return 0;
}

static int read_affinity_counters(struct timespec *rs)
{
	struct evlist_cpu_iterator evlist_cpu_itr;
	struct affinity saved_affinity, *affinity;

	if (all_counters_use_bpf)
		return 0;

	if (!target__has_cpu(&target) || target__has_per_thread(&target))
		affinity = NULL;
	else if (affinity__setup(&saved_affinity) < 0)
		return -1;
	else
		affinity = &saved_affinity;

	evlist__for_each_cpu(evlist_cpu_itr, evsel_list, affinity) {
		struct evsel *counter = evlist_cpu_itr.evsel;

		if (evsel__is_bpf(counter))
			continue;

		if (!counter->err) {
			counter->err = read_counter_cpu(counter, rs,
							evlist_cpu_itr.cpu_map_idx);
		}
	}
	if (affinity)
		affinity__cleanup(&saved_affinity);

	return 0;
}

static int read_bpf_map_counters(void)
{
	struct evsel *counter;
	int err;

	evlist__for_each_entry(evsel_list, counter) {
		if (!evsel__is_bpf(counter))
			continue;

		err = bpf_counter__read(counter);
		if (err)
			return err;
	}
	return 0;
}

static void read_counters(struct timespec *rs)
{
	struct evsel *counter;

	if (!stat_config.stop_read_counter) {
		if (read_bpf_map_counters() ||
		    read_affinity_counters(rs))
			return;
	}

	evlist__for_each_entry(evsel_list, counter) {
		if (counter->err)
			pr_debug("failed to read counter %s\n", counter->name);
		if (counter->err == 0 && perf_stat_process_counter(&stat_config, counter))
			pr_warning("failed to process counter %s\n", counter->name);
		counter->err = 0;
	}
}

static int runtime_stat_new(struct perf_stat_config *config, int nthreads)
{
	int i;

	config->stats = calloc(nthreads, sizeof(struct runtime_stat));
	if (!config->stats)
		return -1;

	config->stats_num = nthreads;

	for (i = 0; i < nthreads; i++)
		runtime_stat__init(&config->stats[i]);

	return 0;
}

static void runtime_stat_delete(struct perf_stat_config *config)
{
	int i;

	if (!config->stats)
		return;

	for (i = 0; i < config->stats_num; i++)
		runtime_stat__exit(&config->stats[i]);

	zfree(&config->stats);
}

static void runtime_stat_reset(struct perf_stat_config *config)
{
	int i;

	if (!config->stats)
		return;

	for (i = 0; i < config->stats_num; i++)
		perf_stat__reset_shadow_per_stat(&config->stats[i]);
}

static void process_interval(void)
{
	struct timespec ts, rs;

	clock_gettime(CLOCK_MONOTONIC, &ts);
	diff_timespec(&rs, &ts, &ref_time);

	perf_stat__reset_shadow_per_stat(&rt_stat);
	runtime_stat_reset(&stat_config);
	read_counters(&rs);

	if (STAT_RECORD) {
		if (WRITE_STAT_ROUND_EVENT(rs.tv_sec * NSEC_PER_SEC + rs.tv_nsec, INTERVAL))
			pr_err("failed to write stat round event\n");
	}

	init_stats(&walltime_nsecs_stats);
	update_stats(&walltime_nsecs_stats, stat_config.interval * 1000000ULL);
	print_counters(&rs, 0, NULL);
}

static bool handle_interval(unsigned int interval, int *times)
{
	if (interval) {
		process_interval();
		if (interval_count && !(--(*times)))
			return true;
	}
	return false;
}

static int enable_counters(void)
{
	struct evsel *evsel;
	int err;

	evlist__for_each_entry(evsel_list, evsel) {
		if (!evsel__is_bpf(evsel))
			continue;

		err = bpf_counter__enable(evsel);
		if (err)
			return err;
	}

<<<<<<< HEAD
	/*
	 * We need to enable counters only if:
	 * - we don't have tracee (attaching to task or cpu)
	 * - we have initial delay configured
	 */
	if (!target__none(&target)) {
=======
	if (!target__enable_on_exec(&target)) {
>>>>>>> 9b37665a
		if (!all_counters_use_bpf)
			evlist__enable(evsel_list);
	}
	return 0;
}

static void disable_counters(void)
{
	struct evsel *counter;

	/*
	 * If we don't have tracee (attaching to task or cpu), counters may
	 * still be running. To get accurate group ratios, we must stop groups
	 * from counting before reading their constituent counters.
	 */
	if (!target__none(&target)) {
		evlist__for_each_entry(evsel_list, counter)
			bpf_counter__disable(counter);
		if (!all_counters_use_bpf)
			evlist__disable(evsel_list);
	}
}

static volatile int workload_exec_errno;

/*
 * evlist__prepare_workload will send a SIGUSR1
 * if the fork fails, since we asked by setting its
 * want_signal to true.
 */
static void workload_exec_failed_signal(int signo __maybe_unused, siginfo_t *info,
					void *ucontext __maybe_unused)
{
	workload_exec_errno = info->si_value.sival_int;
}

static bool evsel__should_store_id(struct evsel *counter)
{
	return STAT_RECORD || counter->core.attr.read_format & PERF_FORMAT_ID;
}

static bool is_target_alive(struct target *_target,
			    struct perf_thread_map *threads)
{
	struct stat st;
	int i;

	if (!target__has_task(_target))
		return true;

	for (i = 0; i < threads->nr; i++) {
		char path[PATH_MAX];

		scnprintf(path, PATH_MAX, "%s/%d", procfs__mountpoint(),
			  threads->map[i].pid);

		if (!stat(path, &st))
			return true;
	}

	return false;
}

static void process_evlist(struct evlist *evlist, unsigned int interval)
{
	enum evlist_ctl_cmd cmd = EVLIST_CTL_CMD_UNSUPPORTED;

	if (evlist__ctlfd_process(evlist, &cmd) > 0) {
		switch (cmd) {
		case EVLIST_CTL_CMD_ENABLE:
			if (interval)
				process_interval();
			break;
		case EVLIST_CTL_CMD_DISABLE:
			if (interval)
				process_interval();
			break;
		case EVLIST_CTL_CMD_SNAPSHOT:
		case EVLIST_CTL_CMD_ACK:
		case EVLIST_CTL_CMD_UNSUPPORTED:
		case EVLIST_CTL_CMD_EVLIST:
		case EVLIST_CTL_CMD_STOP:
		case EVLIST_CTL_CMD_PING:
		default:
			break;
		}
	}
}

static void compute_tts(struct timespec *time_start, struct timespec *time_stop,
			int *time_to_sleep)
{
	int tts = *time_to_sleep;
	struct timespec time_diff;

	diff_timespec(&time_diff, time_stop, time_start);

	tts -= time_diff.tv_sec * MSEC_PER_SEC +
	       time_diff.tv_nsec / NSEC_PER_MSEC;

	if (tts < 0)
		tts = 0;

	*time_to_sleep = tts;
}

static int dispatch_events(bool forks, int timeout, int interval, int *times)
{
	int child_exited = 0, status = 0;
	int time_to_sleep, sleep_time;
	struct timespec time_start, time_stop;

	if (interval)
		sleep_time = interval;
	else if (timeout)
		sleep_time = timeout;
	else
		sleep_time = 1000;

	time_to_sleep = sleep_time;

	while (!done) {
		if (forks)
			child_exited = waitpid(child_pid, &status, WNOHANG);
		else
			child_exited = !is_target_alive(&target, evsel_list->core.threads) ? 1 : 0;

		if (child_exited)
			break;

		clock_gettime(CLOCK_MONOTONIC, &time_start);
		if (!(evlist__poll(evsel_list, time_to_sleep) > 0)) { /* poll timeout or EINTR */
			if (timeout || handle_interval(interval, times))
				break;
			time_to_sleep = sleep_time;
		} else { /* fd revent */
			process_evlist(evsel_list, interval);
			clock_gettime(CLOCK_MONOTONIC, &time_stop);
			compute_tts(&time_start, &time_stop, &time_to_sleep);
		}
	}

	return status;
}

enum counter_recovery {
	COUNTER_SKIP,
	COUNTER_RETRY,
	COUNTER_FATAL,
};

static enum counter_recovery stat_handle_error(struct evsel *counter)
{
	char msg[BUFSIZ];
	/*
	 * PPC returns ENXIO for HW counters until 2.6.37
	 * (behavior changed with commit b0a873e).
	 */
	if (errno == EINVAL || errno == ENOSYS ||
	    errno == ENOENT || errno == EOPNOTSUPP ||
	    errno == ENXIO) {
		if (verbose > 0)
			ui__warning("%s event is not supported by the kernel.\n",
				    evsel__name(counter));
		counter->supported = false;
		/*
		 * errored is a sticky flag that means one of the counter's
		 * cpu event had a problem and needs to be reexamined.
		 */
		counter->errored = true;

		if ((evsel__leader(counter) != counter) ||
		    !(counter->core.leader->nr_members > 1))
			return COUNTER_SKIP;
	} else if (evsel__fallback(counter, errno, msg, sizeof(msg))) {
		if (verbose > 0)
			ui__warning("%s\n", msg);
		return COUNTER_RETRY;
	} else if (target__has_per_thread(&target) &&
		   evsel_list->core.threads &&
		   evsel_list->core.threads->err_thread != -1) {
		/*
		 * For global --per-thread case, skip current
		 * error thread.
		 */
		if (!thread_map__remove(evsel_list->core.threads,
					evsel_list->core.threads->err_thread)) {
			evsel_list->core.threads->err_thread = -1;
			return COUNTER_RETRY;
		}
	}

	evsel__open_strerror(counter, &target, errno, msg, sizeof(msg));
	ui__error("%s\n", msg);

	if (child_pid != -1)
		kill(child_pid, SIGTERM);
	return COUNTER_FATAL;
}

static int __run_perf_stat(int argc, const char **argv, int run_idx)
{
	int interval = stat_config.interval;
	int times = stat_config.times;
	int timeout = stat_config.timeout;
	char msg[BUFSIZ];
	unsigned long long t0, t1;
	struct evsel *counter;
	size_t l;
	int status = 0;
	const bool forks = (argc > 0);
	bool is_pipe = STAT_RECORD ? perf_stat.data.is_pipe : false;
	struct evlist_cpu_iterator evlist_cpu_itr;
	struct affinity affinity;
	int err;
	bool second_pass = false;

	if (forks) {
		if (evlist__prepare_workload(evsel_list, &target, argv, is_pipe, workload_exec_failed_signal) < 0) {
			perror("failed to prepare workload");
			return -1;
		}
		child_pid = evsel_list->workload.pid;
	}

	if (group)
		evlist__set_leader(evsel_list);

	if (affinity__setup(&affinity) < 0)
		return -1;

	evlist__for_each_entry(evsel_list, counter) {
		counter->reset_group = false;
		if (bpf_counter__load(counter, &target))
			return -1;
		if (!(evsel__is_bperf(counter)))
			all_counters_use_bpf = false;
	}

	evlist__for_each_cpu(evlist_cpu_itr, evsel_list, &affinity) {
		counter = evlist_cpu_itr.evsel;

		/*
		 * bperf calls evsel__open_per_cpu() in bperf__load(), so
		 * no need to call it again here.
		 */
		if (target.use_bpf)
			break;

		if (counter->reset_group || counter->errored)
			continue;
		if (evsel__is_bperf(counter))
			continue;
try_again:
		if (create_perf_stat_counter(counter, &stat_config, &target,
					     evlist_cpu_itr.cpu_map_idx) < 0) {

			/*
			 * Weak group failed. We cannot just undo this here
			 * because earlier CPUs might be in group mode, and the kernel
			 * doesn't support mixing group and non group reads. Defer
			 * it to later.
			 * Don't close here because we're in the wrong affinity.
			 */
			if ((errno == EINVAL || errno == EBADF) &&
				evsel__leader(counter) != counter &&
				counter->weak_group) {
				evlist__reset_weak_group(evsel_list, counter, false);
				assert(counter->reset_group);
				second_pass = true;
				continue;
			}

			switch (stat_handle_error(counter)) {
			case COUNTER_FATAL:
				return -1;
			case COUNTER_RETRY:
				goto try_again;
			case COUNTER_SKIP:
				continue;
			default:
				break;
			}

		}
		counter->supported = true;
	}

	if (second_pass) {
		/*
		 * Now redo all the weak group after closing them,
		 * and also close errored counters.
		 */

		/* First close errored or weak retry */
		evlist__for_each_cpu(evlist_cpu_itr, evsel_list, &affinity) {
			counter = evlist_cpu_itr.evsel;

			if (!counter->reset_group && !counter->errored)
				continue;

			perf_evsel__close_cpu(&counter->core, evlist_cpu_itr.cpu_map_idx);
		}
		/* Now reopen weak */
		evlist__for_each_cpu(evlist_cpu_itr, evsel_list, &affinity) {
			counter = evlist_cpu_itr.evsel;

			if (!counter->reset_group && !counter->errored)
				continue;
			if (!counter->reset_group)
				continue;
try_again_reset:
			pr_debug2("reopening weak %s\n", evsel__name(counter));
			if (create_perf_stat_counter(counter, &stat_config, &target,
						     evlist_cpu_itr.cpu_map_idx) < 0) {

				switch (stat_handle_error(counter)) {
				case COUNTER_FATAL:
					return -1;
				case COUNTER_RETRY:
					goto try_again_reset;
				case COUNTER_SKIP:
					continue;
				default:
					break;
				}
			}
			counter->supported = true;
		}
	}
	affinity__cleanup(&affinity);

	evlist__for_each_entry(evsel_list, counter) {
		if (!counter->supported) {
			perf_evsel__free_fd(&counter->core);
			continue;
		}

		l = strlen(counter->unit);
		if (l > stat_config.unit_width)
			stat_config.unit_width = l;

		if (evsel__should_store_id(counter) &&
		    evsel__store_ids(counter, evsel_list))
			return -1;
	}

	if (evlist__apply_filters(evsel_list, &counter)) {
		pr_err("failed to set filter \"%s\" on event %s with %d (%s)\n",
			counter->filter, evsel__name(counter), errno,
			str_error_r(errno, msg, sizeof(msg)));
		return -1;
	}

	if (STAT_RECORD) {
		int fd = perf_data__fd(&perf_stat.data);

		if (is_pipe) {
			err = perf_header__write_pipe(perf_data__fd(&perf_stat.data));
		} else {
			err = perf_session__write_header(perf_stat.session, evsel_list,
							 fd, false);
		}

		if (err < 0)
			return err;

		err = perf_event__synthesize_stat_events(&stat_config, NULL, evsel_list,
							 process_synthesized_event, is_pipe);
		if (err < 0)
			return err;
	}

<<<<<<< HEAD
	if (stat_config.initial_delay) {
=======
	if (target.initial_delay) {
>>>>>>> 9b37665a
		pr_info(EVLIST_DISABLED_MSG);
	} else {
		err = enable_counters();
		if (err)
			return -1;
	}

	/* Exec the command, if any */
	if (forks)
		evlist__start_workload(evsel_list);

<<<<<<< HEAD
	if (stat_config.initial_delay > 0) {
		usleep(stat_config.initial_delay * USEC_PER_MSEC);
=======
	if (target.initial_delay > 0) {
		usleep(target.initial_delay * USEC_PER_MSEC);
>>>>>>> 9b37665a
		err = enable_counters();
		if (err)
			return -1;

		pr_info(EVLIST_ENABLED_MSG);
	}
<<<<<<< HEAD

	t0 = rdclock();
	clock_gettime(CLOCK_MONOTONIC, &ref_time);

=======

	t0 = rdclock();
	clock_gettime(CLOCK_MONOTONIC, &ref_time);

>>>>>>> 9b37665a
	if (forks) {
		if (interval || timeout || evlist__ctlfd_initialized(evsel_list))
			status = dispatch_events(forks, timeout, interval, &times);
		if (child_pid != -1) {
			if (timeout)
				kill(child_pid, SIGTERM);
			wait4(child_pid, &status, 0, &stat_config.ru_data);
		}

		if (workload_exec_errno) {
			const char *emsg = str_error_r(workload_exec_errno, msg, sizeof(msg));
			pr_err("Workload failed: %s\n", emsg);
			return -1;
		}

		if (WIFSIGNALED(status))
			psignal(WTERMSIG(status), argv[0]);
	} else {
		status = dispatch_events(forks, timeout, interval, &times);
	}

	disable_counters();

	t1 = rdclock();

	if (stat_config.walltime_run_table)
		stat_config.walltime_run[run_idx] = t1 - t0;

	if (interval && stat_config.summary) {
		stat_config.interval = 0;
		stat_config.stop_read_counter = true;
		init_stats(&walltime_nsecs_stats);
		update_stats(&walltime_nsecs_stats, t1 - t0);

		if (stat_config.aggr_mode == AGGR_GLOBAL)
			evlist__save_aggr_prev_raw_counts(evsel_list);

		evlist__copy_prev_raw_counts(evsel_list);
		evlist__reset_prev_raw_counts(evsel_list);
		runtime_stat_reset(&stat_config);
		perf_stat__reset_shadow_per_stat(&rt_stat);
	} else
		update_stats(&walltime_nsecs_stats, t1 - t0);

	/*
	 * Closing a group leader splits the group, and as we only disable
	 * group leaders, results in remaining events becoming enabled. To
	 * avoid arbitrary skew, we must read all counters before closing any
	 * group leaders.
	 */
	read_counters(&(struct timespec) { .tv_nsec = t1-t0 });

	/*
	 * We need to keep evsel_list alive, because it's processed
	 * later the evsel_list will be closed after.
	 */
	if (!STAT_RECORD)
		evlist__close(evsel_list);

	return WEXITSTATUS(status);
}

static int run_perf_stat(int argc, const char **argv, int run_idx)
{
	int ret;

	if (pre_cmd) {
		ret = system(pre_cmd);
		if (ret)
			return ret;
	}

	if (sync_run)
		sync();

	ret = __run_perf_stat(argc, argv, run_idx);
	if (ret)
		return ret;

	if (post_cmd) {
		ret = system(post_cmd);
		if (ret)
			return ret;
	}

	return ret;
}

static void print_counters(struct timespec *ts, int argc, const char **argv)
{
	/* Do not print anything if we record to the pipe. */
	if (STAT_RECORD && perf_stat.data.is_pipe)
		return;
	if (stat_config.quiet)
		return;

	evlist__print_counters(evsel_list, &stat_config, &target, ts, argc, argv);
}

static volatile int signr = -1;

static void skip_signal(int signo)
{
	if ((child_pid == -1) || stat_config.interval)
		done = 1;

	signr = signo;
	/*
	 * render child_pid harmless
	 * won't send SIGTERM to a random
	 * process in case of race condition
	 * and fast PID recycling
	 */
	child_pid = -1;
}

static void sig_atexit(void)
{
	sigset_t set, oset;

	/*
	 * avoid race condition with SIGCHLD handler
	 * in skip_signal() which is modifying child_pid
	 * goal is to avoid send SIGTERM to a random
	 * process
	 */
	sigemptyset(&set);
	sigaddset(&set, SIGCHLD);
	sigprocmask(SIG_BLOCK, &set, &oset);

	if (child_pid != -1)
		kill(child_pid, SIGTERM);

	sigprocmask(SIG_SETMASK, &oset, NULL);

	if (signr == -1)
		return;

	signal(signr, SIG_DFL);
	kill(getpid(), signr);
}

void perf_stat__set_big_num(int set)
{
	stat_config.big_num = (set != 0);
}

void perf_stat__set_no_csv_summary(int set)
{
	stat_config.no_csv_summary = (set != 0);
}

static int stat__set_big_num(const struct option *opt __maybe_unused,
			     const char *s __maybe_unused, int unset)
{
	big_num_opt = unset ? 0 : 1;
	perf_stat__set_big_num(!unset);
	return 0;
}

static int enable_metric_only(const struct option *opt __maybe_unused,
			      const char *s __maybe_unused, int unset)
{
	force_metric_only = true;
	stat_config.metric_only = !unset;
	return 0;
}

static int parse_metric_groups(const struct option *opt,
			       const char *str,
			       int unset __maybe_unused)
{
	return metricgroup__parse_groups(opt, str,
					 stat_config.metric_no_group,
					 stat_config.metric_no_merge,
					 &stat_config.metric_events);
}

static int parse_control_option(const struct option *opt,
				const char *str,
				int unset __maybe_unused)
{
	struct perf_stat_config *config = opt->value;

	return evlist__parse_control(str, &config->ctl_fd, &config->ctl_fd_ack, &config->ctl_fd_close);
}

static int parse_stat_cgroups(const struct option *opt,
			      const char *str, int unset)
{
	if (stat_config.cgroup_list) {
		pr_err("--cgroup and --for-each-cgroup cannot be used together\n");
		return -1;
	}

	return parse_cgroups(opt, str, unset);
}

static struct option stat_options[] = {
	OPT_BOOLEAN('T', "transaction", &transaction_run,
		    "hardware transaction statistics"),
	OPT_CALLBACK('e', "event", &evsel_list, "event",
		     "event selector. use 'perf list' to list available events",
		     parse_events_option),
	OPT_CALLBACK(0, "filter", &evsel_list, "filter",
		     "event filter", parse_filter),
	OPT_BOOLEAN('i', "no-inherit", &stat_config.no_inherit,
		    "child tasks do not inherit counters"),
	OPT_STRING('p', "pid", &target.pid, "pid",
		   "stat events on existing process id"),
	OPT_STRING('t', "tid", &target.tid, "tid",
		   "stat events on existing thread id"),
#ifdef HAVE_BPF_SKEL
	OPT_STRING('b', "bpf-prog", &target.bpf_str, "bpf-prog-id",
		   "stat events on existing bpf program id"),
	OPT_BOOLEAN(0, "bpf-counters", &target.use_bpf,
		    "use bpf program to count events"),
	OPT_STRING(0, "bpf-attr-map", &target.attr_map, "attr-map-path",
		   "path to perf_event_attr map"),
#endif
	OPT_BOOLEAN('a', "all-cpus", &target.system_wide,
		    "system-wide collection from all CPUs"),
	OPT_BOOLEAN('g', "group", &group,
		    "put the counters into a counter group"),
	OPT_BOOLEAN(0, "scale", &stat_config.scale,
		    "Use --no-scale to disable counter scaling for multiplexing"),
	OPT_INCR('v', "verbose", &verbose,
		    "be more verbose (show counter open errors, etc)"),
	OPT_INTEGER('r', "repeat", &stat_config.run_count,
		    "repeat command and print average + stddev (max: 100, forever: 0)"),
	OPT_BOOLEAN(0, "table", &stat_config.walltime_run_table,
		    "display details about each run (only with -r option)"),
	OPT_BOOLEAN('n', "null", &stat_config.null_run,
		    "null run - dont start any counters"),
	OPT_INCR('d', "detailed", &detailed_run,
		    "detailed run - start a lot of events"),
	OPT_BOOLEAN('S', "sync", &sync_run,
		    "call sync() before starting a run"),
	OPT_CALLBACK_NOOPT('B', "big-num", NULL, NULL,
			   "print large numbers with thousands\' separators",
			   stat__set_big_num),
	OPT_STRING('C', "cpu", &target.cpu_list, "cpu",
		    "list of cpus to monitor in system-wide"),
	OPT_SET_UINT('A', "no-aggr", &stat_config.aggr_mode,
		    "disable CPU count aggregation", AGGR_NONE),
	OPT_BOOLEAN(0, "no-merge", &stat_config.no_merge, "Do not merge identical named events"),
	OPT_STRING('x', "field-separator", &stat_config.csv_sep, "separator",
		   "print counts with custom separator"),
	OPT_CALLBACK('G', "cgroup", &evsel_list, "name",
		     "monitor event in cgroup name only", parse_stat_cgroups),
	OPT_STRING(0, "for-each-cgroup", &stat_config.cgroup_list, "name",
		    "expand events for each cgroup"),
	OPT_STRING('o', "output", &output_name, "file", "output file name"),
	OPT_BOOLEAN(0, "append", &append_file, "append to the output file"),
	OPT_INTEGER(0, "log-fd", &output_fd,
		    "log output to fd, instead of stderr"),
	OPT_STRING(0, "pre", &pre_cmd, "command",
			"command to run prior to the measured command"),
	OPT_STRING(0, "post", &post_cmd, "command",
			"command to run after to the measured command"),
	OPT_UINTEGER('I', "interval-print", &stat_config.interval,
		    "print counts at regular interval in ms "
		    "(overhead is possible for values <= 100ms)"),
	OPT_INTEGER(0, "interval-count", &stat_config.times,
		    "print counts for fixed number of times"),
	OPT_BOOLEAN(0, "interval-clear", &stat_config.interval_clear,
		    "clear screen in between new interval"),
	OPT_UINTEGER(0, "timeout", &stat_config.timeout,
		    "stop workload and print counts after a timeout period in ms (>= 10ms)"),
	OPT_SET_UINT(0, "per-socket", &stat_config.aggr_mode,
		     "aggregate counts per processor socket", AGGR_SOCKET),
	OPT_SET_UINT(0, "per-die", &stat_config.aggr_mode,
		     "aggregate counts per processor die", AGGR_DIE),
	OPT_SET_UINT(0, "per-core", &stat_config.aggr_mode,
		     "aggregate counts per physical processor core", AGGR_CORE),
	OPT_SET_UINT(0, "per-thread", &stat_config.aggr_mode,
		     "aggregate counts per thread", AGGR_THREAD),
	OPT_SET_UINT(0, "per-node", &stat_config.aggr_mode,
		     "aggregate counts per numa node", AGGR_NODE),
	OPT_INTEGER('D', "delay", &target.initial_delay,
		    "ms to wait before starting measurement after program start (-1: start with events disabled)"),
	OPT_CALLBACK_NOOPT(0, "metric-only", &stat_config.metric_only, NULL,
			"Only print computed metrics. No raw values", enable_metric_only),
	OPT_BOOLEAN(0, "metric-no-group", &stat_config.metric_no_group,
		       "don't group metric events, impacts multiplexing"),
	OPT_BOOLEAN(0, "metric-no-merge", &stat_config.metric_no_merge,
		       "don't try to share events between metrics in a group"),
	OPT_BOOLEAN(0, "topdown", &topdown_run,
			"measure top-down statistics"),
	OPT_UINTEGER(0, "td-level", &stat_config.topdown_level,
			"Set the metrics level for the top-down statistics (0: max level)"),
	OPT_BOOLEAN(0, "smi-cost", &smi_cost,
			"measure SMI cost"),
	OPT_CALLBACK('M', "metrics", &evsel_list, "metric/metric group list",
		     "monitor specified metrics or metric groups (separated by ,)",
		     parse_metric_groups),
	OPT_BOOLEAN_FLAG(0, "all-kernel", &stat_config.all_kernel,
			 "Configure all used events to run in kernel space.",
			 PARSE_OPT_EXCLUSIVE),
	OPT_BOOLEAN_FLAG(0, "all-user", &stat_config.all_user,
			 "Configure all used events to run in user space.",
			 PARSE_OPT_EXCLUSIVE),
	OPT_BOOLEAN(0, "percore-show-thread", &stat_config.percore_show_thread,
		    "Use with 'percore' event qualifier to show the event "
		    "counts of one hardware thread by sum up total hardware "
		    "threads of same physical core"),
	OPT_BOOLEAN(0, "summary", &stat_config.summary,
		       "print summary for interval mode"),
	OPT_BOOLEAN(0, "no-csv-summary", &stat_config.no_csv_summary,
		       "don't print 'summary' for CSV summary output"),
	OPT_BOOLEAN(0, "quiet", &stat_config.quiet,
			"don't print output (useful with record)"),
#ifdef HAVE_LIBPFM
	OPT_CALLBACK(0, "pfm-events", &evsel_list, "event",
		"libpfm4 event selector. use 'perf list' to list available events",
		parse_libpfm_events_option),
#endif
	OPT_CALLBACK(0, "control", &stat_config, "fd:ctl-fd[,ack-fd] or fifo:ctl-fifo[,ack-fifo]",
		     "Listen on ctl-fd descriptor for command to control measurement ('enable': enable events, 'disable': disable events).\n"
		     "\t\t\t  Optionally send control command completion ('ack\\n') to ack-fd descriptor.\n"
		     "\t\t\t  Alternatively, ctl-fifo / ack-fifo will be opened and used as ctl-fd / ack-fd.",
		      parse_control_option),
	OPT_CALLBACK_OPTARG(0, "iostat", &evsel_list, &stat_config, "default",
			    "measure I/O performance metrics provided by arch/platform",
			    iostat_parse),
	OPT_END()
};

static struct aggr_cpu_id perf_stat__get_socket(struct perf_stat_config *config __maybe_unused,
				 struct perf_cpu_map *map, int cpu)
{
	return cpu_map__get_socket(map, cpu, NULL);
}

static struct aggr_cpu_id perf_stat__get_die(struct perf_stat_config *config __maybe_unused,
			      struct perf_cpu_map *map, int cpu)
{
	return cpu_map__get_die(map, cpu, NULL);
}

static struct aggr_cpu_id perf_stat__get_core(struct perf_stat_config *config __maybe_unused,
			       struct perf_cpu_map *map, int cpu)
{
	return cpu_map__get_core(map, cpu, NULL);
}

static struct aggr_cpu_id perf_stat__get_node(struct perf_stat_config *config __maybe_unused,
			       struct perf_cpu_map *map, int cpu)
{
	return cpu_map__get_node(map, cpu, NULL);
}

static struct aggr_cpu_id perf_stat__get_aggr(struct perf_stat_config *config,
			       aggr_get_id_t get_id, struct perf_cpu_map *map, int idx)
{
	int cpu;
	struct aggr_cpu_id id = cpu_map__empty_aggr_cpu_id();

	if (idx >= map->nr)
		return id;

	cpu = map->map[idx];

	if (cpu_map__aggr_cpu_id_is_empty(config->cpus_aggr_map->map[cpu]))
		config->cpus_aggr_map->map[cpu] = get_id(config, map, idx);

	id = config->cpus_aggr_map->map[cpu];
	return id;
}

static struct aggr_cpu_id perf_stat__get_socket_cached(struct perf_stat_config *config,
					struct perf_cpu_map *map, int idx)
{
	return perf_stat__get_aggr(config, perf_stat__get_socket, map, idx);
}

static struct aggr_cpu_id perf_stat__get_die_cached(struct perf_stat_config *config,
					struct perf_cpu_map *map, int idx)
{
	return perf_stat__get_aggr(config, perf_stat__get_die, map, idx);
}

static struct aggr_cpu_id perf_stat__get_core_cached(struct perf_stat_config *config,
				      struct perf_cpu_map *map, int idx)
{
	return perf_stat__get_aggr(config, perf_stat__get_core, map, idx);
}

static struct aggr_cpu_id perf_stat__get_node_cached(struct perf_stat_config *config,
				      struct perf_cpu_map *map, int idx)
{
	return perf_stat__get_aggr(config, perf_stat__get_node, map, idx);
}

static bool term_percore_set(void)
{
	struct evsel *counter;

	evlist__for_each_entry(evsel_list, counter) {
		if (counter->percore)
			return true;
	}

	return false;
}

static int perf_stat_init_aggr_mode(void)
{
	int nr;

	switch (stat_config.aggr_mode) {
	case AGGR_SOCKET:
		if (cpu_map__build_socket_map(evsel_list->core.cpus, &stat_config.aggr_map)) {
			perror("cannot build socket map");
			return -1;
		}
		stat_config.aggr_get_id = perf_stat__get_socket_cached;
		break;
	case AGGR_DIE:
		if (cpu_map__build_die_map(evsel_list->core.cpus, &stat_config.aggr_map)) {
			perror("cannot build die map");
			return -1;
		}
		stat_config.aggr_get_id = perf_stat__get_die_cached;
		break;
	case AGGR_CORE:
		if (cpu_map__build_core_map(evsel_list->core.cpus, &stat_config.aggr_map)) {
			perror("cannot build core map");
			return -1;
		}
		stat_config.aggr_get_id = perf_stat__get_core_cached;
		break;
	case AGGR_NODE:
		if (cpu_map__build_node_map(evsel_list->core.cpus, &stat_config.aggr_map)) {
			perror("cannot build core map");
			return -1;
		}
		stat_config.aggr_get_id = perf_stat__get_node_cached;
		break;
	case AGGR_NONE:
		if (term_percore_set()) {
			if (cpu_map__build_core_map(evsel_list->core.cpus,
						    &stat_config.aggr_map)) {
				perror("cannot build core map");
				return -1;
			}
			stat_config.aggr_get_id = perf_stat__get_core_cached;
		}
		break;
	case AGGR_GLOBAL:
	case AGGR_THREAD:
	case AGGR_UNSET:
	default:
		break;
	}

	/*
	 * The evsel_list->cpus is the base we operate on,
	 * taking the highest cpu number to be the size of
	 * the aggregation translate cpumap.
	 */
	nr = perf_cpu_map__max(evsel_list->core.cpus);
	stat_config.cpus_aggr_map = cpu_aggr_map__empty_new(nr + 1);
	return stat_config.cpus_aggr_map ? 0 : -ENOMEM;
}

static void cpu_aggr_map__delete(struct cpu_aggr_map *map)
{
	if (map) {
		WARN_ONCE(refcount_read(&map->refcnt) != 0,
			  "cpu_aggr_map refcnt unbalanced\n");
		free(map);
	}
}

static void cpu_aggr_map__put(struct cpu_aggr_map *map)
{
	if (map && refcount_dec_and_test(&map->refcnt))
		cpu_aggr_map__delete(map);
}

static void perf_stat__exit_aggr_mode(void)
{
	cpu_aggr_map__put(stat_config.aggr_map);
	cpu_aggr_map__put(stat_config.cpus_aggr_map);
	stat_config.aggr_map = NULL;
	stat_config.cpus_aggr_map = NULL;
}

static inline int perf_env__get_cpu(struct perf_env *env, struct perf_cpu_map *map, int idx)
{
	int cpu;

	if (idx > map->nr)
		return -1;

	cpu = map->map[idx];

	if (cpu >= env->nr_cpus_avail)
		return -1;

	return cpu;
}

static struct aggr_cpu_id perf_env__get_socket(struct perf_cpu_map *map, int idx, void *data)
{
	struct perf_env *env = data;
	int cpu = perf_env__get_cpu(env, map, idx);
	struct aggr_cpu_id id = cpu_map__empty_aggr_cpu_id();

	if (cpu != -1)
		id.socket = env->cpu[cpu].socket_id;

	return id;
}

static struct aggr_cpu_id perf_env__get_die(struct perf_cpu_map *map, int idx, void *data)
{
	struct perf_env *env = data;
	struct aggr_cpu_id id = cpu_map__empty_aggr_cpu_id();
	int cpu = perf_env__get_cpu(env, map, idx);

	if (cpu != -1) {
		/*
		 * die_id is relative to socket, so start
		 * with the socket ID and then add die to
		 * make a unique ID.
		 */
		id.socket = env->cpu[cpu].socket_id;
		id.die = env->cpu[cpu].die_id;
	}

	return id;
}

static struct aggr_cpu_id perf_env__get_core(struct perf_cpu_map *map, int idx, void *data)
{
	struct perf_env *env = data;
	struct aggr_cpu_id id = cpu_map__empty_aggr_cpu_id();
	int cpu = perf_env__get_cpu(env, map, idx);

	if (cpu != -1) {
		/*
		 * core_id is relative to socket and die,
		 * we need a global id. So we set
		 * socket, die id and core id
		 */
		id.socket = env->cpu[cpu].socket_id;
		id.die = env->cpu[cpu].die_id;
		id.core = env->cpu[cpu].core_id;
	}

	return id;
}

static struct aggr_cpu_id perf_env__get_node(struct perf_cpu_map *map, int idx, void *data)
{
	int cpu = perf_env__get_cpu(data, map, idx);
	struct aggr_cpu_id id = cpu_map__empty_aggr_cpu_id();

	id.node = perf_env__numa_node(data, cpu);
	return id;
}

static int perf_env__build_socket_map(struct perf_env *env, struct perf_cpu_map *cpus,
				      struct cpu_aggr_map **sockp)
{
	return cpu_map__build_map(cpus, sockp, perf_env__get_socket, env);
}

static int perf_env__build_die_map(struct perf_env *env, struct perf_cpu_map *cpus,
				   struct cpu_aggr_map **diep)
{
	return cpu_map__build_map(cpus, diep, perf_env__get_die, env);
}

static int perf_env__build_core_map(struct perf_env *env, struct perf_cpu_map *cpus,
				    struct cpu_aggr_map **corep)
{
	return cpu_map__build_map(cpus, corep, perf_env__get_core, env);
}

static int perf_env__build_node_map(struct perf_env *env, struct perf_cpu_map *cpus,
				    struct cpu_aggr_map **nodep)
{
	return cpu_map__build_map(cpus, nodep, perf_env__get_node, env);
}

static struct aggr_cpu_id perf_stat__get_socket_file(struct perf_stat_config *config __maybe_unused,
				      struct perf_cpu_map *map, int idx)
{
	return perf_env__get_socket(map, idx, &perf_stat.session->header.env);
}
static struct aggr_cpu_id perf_stat__get_die_file(struct perf_stat_config *config __maybe_unused,
				   struct perf_cpu_map *map, int idx)
{
	return perf_env__get_die(map, idx, &perf_stat.session->header.env);
}

static struct aggr_cpu_id perf_stat__get_core_file(struct perf_stat_config *config __maybe_unused,
				    struct perf_cpu_map *map, int idx)
{
	return perf_env__get_core(map, idx, &perf_stat.session->header.env);
}

static struct aggr_cpu_id perf_stat__get_node_file(struct perf_stat_config *config __maybe_unused,
				    struct perf_cpu_map *map, int idx)
{
	return perf_env__get_node(map, idx, &perf_stat.session->header.env);
}

static int perf_stat_init_aggr_mode_file(struct perf_stat *st)
{
	struct perf_env *env = &st->session->header.env;

	switch (stat_config.aggr_mode) {
	case AGGR_SOCKET:
		if (perf_env__build_socket_map(env, evsel_list->core.cpus, &stat_config.aggr_map)) {
			perror("cannot build socket map");
			return -1;
		}
		stat_config.aggr_get_id = perf_stat__get_socket_file;
		break;
	case AGGR_DIE:
		if (perf_env__build_die_map(env, evsel_list->core.cpus, &stat_config.aggr_map)) {
			perror("cannot build die map");
			return -1;
		}
		stat_config.aggr_get_id = perf_stat__get_die_file;
		break;
	case AGGR_CORE:
		if (perf_env__build_core_map(env, evsel_list->core.cpus, &stat_config.aggr_map)) {
			perror("cannot build core map");
			return -1;
		}
		stat_config.aggr_get_id = perf_stat__get_core_file;
		break;
	case AGGR_NODE:
		if (perf_env__build_node_map(env, evsel_list->core.cpus, &stat_config.aggr_map)) {
			perror("cannot build core map");
			return -1;
		}
		stat_config.aggr_get_id = perf_stat__get_node_file;
		break;
	case AGGR_NONE:
	case AGGR_GLOBAL:
	case AGGR_THREAD:
	case AGGR_UNSET:
	default:
		break;
	}

	return 0;
}

/*
 * Add default attributes, if there were no attributes specified or
 * if -d/--detailed, -d -d or -d -d -d is used:
 */
static int add_default_attributes(void)
{
	int err;
	struct perf_event_attr default_attrs0[] = {

  { .type = PERF_TYPE_SOFTWARE, .config = PERF_COUNT_SW_TASK_CLOCK		},
  { .type = PERF_TYPE_SOFTWARE, .config = PERF_COUNT_SW_CONTEXT_SWITCHES	},
  { .type = PERF_TYPE_SOFTWARE, .config = PERF_COUNT_SW_CPU_MIGRATIONS		},
  { .type = PERF_TYPE_SOFTWARE, .config = PERF_COUNT_SW_PAGE_FAULTS		},

  { .type = PERF_TYPE_HARDWARE, .config = PERF_COUNT_HW_CPU_CYCLES		},
};
	struct perf_event_attr frontend_attrs[] = {
  { .type = PERF_TYPE_HARDWARE, .config = PERF_COUNT_HW_STALLED_CYCLES_FRONTEND	},
};
	struct perf_event_attr backend_attrs[] = {
  { .type = PERF_TYPE_HARDWARE, .config = PERF_COUNT_HW_STALLED_CYCLES_BACKEND	},
};
	struct perf_event_attr default_attrs1[] = {
  { .type = PERF_TYPE_HARDWARE, .config = PERF_COUNT_HW_INSTRUCTIONS		},
  { .type = PERF_TYPE_HARDWARE, .config = PERF_COUNT_HW_BRANCH_INSTRUCTIONS	},
  { .type = PERF_TYPE_HARDWARE, .config = PERF_COUNT_HW_BRANCH_MISSES		},

};
	struct perf_event_attr default_sw_attrs[] = {
  { .type = PERF_TYPE_SOFTWARE, .config = PERF_COUNT_SW_TASK_CLOCK		},
  { .type = PERF_TYPE_SOFTWARE, .config = PERF_COUNT_SW_CONTEXT_SWITCHES	},
  { .type = PERF_TYPE_SOFTWARE, .config = PERF_COUNT_SW_CPU_MIGRATIONS		},
  { .type = PERF_TYPE_SOFTWARE, .config = PERF_COUNT_SW_PAGE_FAULTS		},
};

/*
 * Detailed stats (-d), covering the L1 and last level data caches:
 */
	struct perf_event_attr detailed_attrs[] = {

  { .type = PERF_TYPE_HW_CACHE,
    .config =
	 PERF_COUNT_HW_CACHE_L1D		<<  0  |
	(PERF_COUNT_HW_CACHE_OP_READ		<<  8) |
	(PERF_COUNT_HW_CACHE_RESULT_ACCESS	<< 16)				},

  { .type = PERF_TYPE_HW_CACHE,
    .config =
	 PERF_COUNT_HW_CACHE_L1D		<<  0  |
	(PERF_COUNT_HW_CACHE_OP_READ		<<  8) |
	(PERF_COUNT_HW_CACHE_RESULT_MISS	<< 16)				},

  { .type = PERF_TYPE_HW_CACHE,
    .config =
	 PERF_COUNT_HW_CACHE_LL			<<  0  |
	(PERF_COUNT_HW_CACHE_OP_READ		<<  8) |
	(PERF_COUNT_HW_CACHE_RESULT_ACCESS	<< 16)				},

  { .type = PERF_TYPE_HW_CACHE,
    .config =
	 PERF_COUNT_HW_CACHE_LL			<<  0  |
	(PERF_COUNT_HW_CACHE_OP_READ		<<  8) |
	(PERF_COUNT_HW_CACHE_RESULT_MISS	<< 16)				},
};

/*
 * Very detailed stats (-d -d), covering the instruction cache and the TLB caches:
 */
	struct perf_event_attr very_detailed_attrs[] = {

  { .type = PERF_TYPE_HW_CACHE,
    .config =
	 PERF_COUNT_HW_CACHE_L1I		<<  0  |
	(PERF_COUNT_HW_CACHE_OP_READ		<<  8) |
	(PERF_COUNT_HW_CACHE_RESULT_ACCESS	<< 16)				},

  { .type = PERF_TYPE_HW_CACHE,
    .config =
	 PERF_COUNT_HW_CACHE_L1I		<<  0  |
	(PERF_COUNT_HW_CACHE_OP_READ		<<  8) |
	(PERF_COUNT_HW_CACHE_RESULT_MISS	<< 16)				},

  { .type = PERF_TYPE_HW_CACHE,
    .config =
	 PERF_COUNT_HW_CACHE_DTLB		<<  0  |
	(PERF_COUNT_HW_CACHE_OP_READ		<<  8) |
	(PERF_COUNT_HW_CACHE_RESULT_ACCESS	<< 16)				},

  { .type = PERF_TYPE_HW_CACHE,
    .config =
	 PERF_COUNT_HW_CACHE_DTLB		<<  0  |
	(PERF_COUNT_HW_CACHE_OP_READ		<<  8) |
	(PERF_COUNT_HW_CACHE_RESULT_MISS	<< 16)				},

  { .type = PERF_TYPE_HW_CACHE,
    .config =
	 PERF_COUNT_HW_CACHE_ITLB		<<  0  |
	(PERF_COUNT_HW_CACHE_OP_READ		<<  8) |
	(PERF_COUNT_HW_CACHE_RESULT_ACCESS	<< 16)				},

  { .type = PERF_TYPE_HW_CACHE,
    .config =
	 PERF_COUNT_HW_CACHE_ITLB		<<  0  |
	(PERF_COUNT_HW_CACHE_OP_READ		<<  8) |
	(PERF_COUNT_HW_CACHE_RESULT_MISS	<< 16)				},

};

/*
 * Very, very detailed stats (-d -d -d), adding prefetch events:
 */
	struct perf_event_attr very_very_detailed_attrs[] = {

  { .type = PERF_TYPE_HW_CACHE,
    .config =
	 PERF_COUNT_HW_CACHE_L1D		<<  0  |
	(PERF_COUNT_HW_CACHE_OP_PREFETCH	<<  8) |
	(PERF_COUNT_HW_CACHE_RESULT_ACCESS	<< 16)				},

  { .type = PERF_TYPE_HW_CACHE,
    .config =
	 PERF_COUNT_HW_CACHE_L1D		<<  0  |
	(PERF_COUNT_HW_CACHE_OP_PREFETCH	<<  8) |
	(PERF_COUNT_HW_CACHE_RESULT_MISS	<< 16)				},
};
	struct parse_events_error errinfo;

	/* Set attrs if no event is selected and !null_run: */
	if (stat_config.null_run)
		return 0;

	bzero(&errinfo, sizeof(errinfo));
	if (transaction_run) {
		/* Handle -T as -M transaction. Once platform specific metrics
		 * support has been added to the json files, all architectures
		 * will use this approach. To determine transaction support
		 * on an architecture test for such a metric name.
		 */
		if (metricgroup__has_metric("transaction")) {
			struct option opt = { .value = &evsel_list };

			return metricgroup__parse_groups(&opt, "transaction",
							 stat_config.metric_no_group,
							stat_config.metric_no_merge,
							 &stat_config.metric_events);
		}

		if (pmu_have_event("cpu", "cycles-ct") &&
		    pmu_have_event("cpu", "el-start"))
			err = parse_events(evsel_list, transaction_attrs,
					   &errinfo);
		else
			err = parse_events(evsel_list,
					   transaction_limited_attrs,
					   &errinfo);
		if (err) {
			fprintf(stderr, "Cannot set up transaction events\n");
			parse_events_print_error(&errinfo, transaction_attrs);
			return -1;
		}
		return 0;
	}

	if (smi_cost) {
		int smi;

		if (sysfs__read_int(FREEZE_ON_SMI_PATH, &smi) < 0) {
			fprintf(stderr, "freeze_on_smi is not supported.\n");
			return -1;
		}

		if (!smi) {
			if (sysfs__write_int(FREEZE_ON_SMI_PATH, 1) < 0) {
				fprintf(stderr, "Failed to set freeze_on_smi.\n");
				return -1;
			}
			smi_reset = true;
		}

		if (pmu_have_event("msr", "aperf") &&
		    pmu_have_event("msr", "smi")) {
			if (!force_metric_only)
				stat_config.metric_only = true;
			err = parse_events(evsel_list, smi_cost_attrs, &errinfo);
		} else {
			fprintf(stderr, "To measure SMI cost, it needs "
				"msr/aperf/, msr/smi/ and cpu/cycles/ support\n");
			parse_events_print_error(&errinfo, smi_cost_attrs);
			return -1;
		}
		if (err) {
			parse_events_print_error(&errinfo, smi_cost_attrs);
			fprintf(stderr, "Cannot set up SMI cost events\n");
			return -1;
		}
		return 0;
	}

	if (topdown_run) {
		const char **metric_attrs = topdown_metric_attrs;
		unsigned int max_level = 1;
		char *str = NULL;
		bool warn = false;

		if (!force_metric_only)
			stat_config.metric_only = true;

		if (pmu_have_event("cpu", topdown_metric_L2_attrs[5])) {
			metric_attrs = topdown_metric_L2_attrs;
			max_level = 2;
		}

		if (stat_config.topdown_level > max_level) {
			pr_err("Invalid top-down metrics level. The max level is %u.\n", max_level);
			return -1;
		} else if (!stat_config.topdown_level)
			stat_config.topdown_level = max_level;

		if (topdown_filter_events(metric_attrs, &str, 1) < 0) {
			pr_err("Out of memory\n");
			return -1;
		}
		if (metric_attrs[0] && str) {
			if (!stat_config.interval && !stat_config.metric_only) {
				fprintf(stat_config.output,
					"Topdown accuracy may decrease when measuring long periods.\n"
					"Please print the result regularly, e.g. -I1000\n");
			}
			goto setup_metrics;
		}

		zfree(&str);

		if (stat_config.aggr_mode != AGGR_GLOBAL &&
		    stat_config.aggr_mode != AGGR_CORE) {
			pr_err("top down event configuration requires --per-core mode\n");
			return -1;
		}
		stat_config.aggr_mode = AGGR_CORE;
		if (nr_cgroups || !target__has_cpu(&target)) {
			pr_err("top down event configuration requires system-wide mode (-a)\n");
			return -1;
		}

		if (topdown_filter_events(topdown_attrs, &str,
				arch_topdown_check_group(&warn)) < 0) {
			pr_err("Out of memory\n");
			return -1;
		}
		if (topdown_attrs[0] && str) {
			if (warn)
				arch_topdown_group_warn();
setup_metrics:
			err = parse_events(evsel_list, str, &errinfo);
			if (err) {
				fprintf(stderr,
					"Cannot set up top down events %s: %d\n",
					str, err);
				parse_events_print_error(&errinfo, str);
				free(str);
				return -1;
			}
		} else {
			fprintf(stderr, "System does not support topdown\n");
			return -1;
		}
		free(str);
	}

	if (!evsel_list->core.nr_entries) {
		if (perf_pmu__has_hybrid()) {
			const char *hybrid_str = "cycles,instructions,branches,branch-misses";

			if (target__has_cpu(&target))
				default_sw_attrs[0].config = PERF_COUNT_SW_CPU_CLOCK;

			if (evlist__add_default_attrs(evsel_list,
						      default_sw_attrs) < 0) {
				return -1;
			}

			err = parse_events(evsel_list, hybrid_str, &errinfo);
			if (err) {
				fprintf(stderr,
					"Cannot set up hybrid events %s: %d\n",
					hybrid_str, err);
				parse_events_print_error(&errinfo, hybrid_str);
				return -1;
			}
			return err;
		}

		if (target__has_cpu(&target))
			default_attrs0[0].config = PERF_COUNT_SW_CPU_CLOCK;

		if (evlist__add_default_attrs(evsel_list, default_attrs0) < 0)
			return -1;
		if (pmu_have_event("cpu", "stalled-cycles-frontend")) {
			if (evlist__add_default_attrs(evsel_list, frontend_attrs) < 0)
				return -1;
		}
		if (pmu_have_event("cpu", "stalled-cycles-backend")) {
			if (evlist__add_default_attrs(evsel_list, backend_attrs) < 0)
				return -1;
		}
		if (evlist__add_default_attrs(evsel_list, default_attrs1) < 0)
			return -1;

		stat_config.topdown_level = TOPDOWN_MAX_LEVEL;
		if (arch_evlist__add_default_attrs(evsel_list) < 0)
			return -1;
	}

	/* Detailed events get appended to the event list: */

	if (detailed_run <  1)
		return 0;

	/* Append detailed run extra attributes: */
	if (evlist__add_default_attrs(evsel_list, detailed_attrs) < 0)
		return -1;

	if (detailed_run < 2)
		return 0;

	/* Append very detailed run extra attributes: */
	if (evlist__add_default_attrs(evsel_list, very_detailed_attrs) < 0)
		return -1;

	if (detailed_run < 3)
		return 0;

	/* Append very, very detailed run extra attributes: */
	return evlist__add_default_attrs(evsel_list, very_very_detailed_attrs);
}

static const char * const stat_record_usage[] = {
	"perf stat record [<options>]",
	NULL,
};

static void init_features(struct perf_session *session)
{
	int feat;

	for (feat = HEADER_FIRST_FEATURE; feat < HEADER_LAST_FEATURE; feat++)
		perf_header__set_feat(&session->header, feat);

	perf_header__clear_feat(&session->header, HEADER_DIR_FORMAT);
	perf_header__clear_feat(&session->header, HEADER_BUILD_ID);
	perf_header__clear_feat(&session->header, HEADER_TRACING_DATA);
	perf_header__clear_feat(&session->header, HEADER_BRANCH_STACK);
	perf_header__clear_feat(&session->header, HEADER_AUXTRACE);
}

static int __cmd_record(int argc, const char **argv)
{
	struct perf_session *session;
	struct perf_data *data = &perf_stat.data;

	argc = parse_options(argc, argv, stat_options, stat_record_usage,
			     PARSE_OPT_STOP_AT_NON_OPTION);

	if (output_name)
		data->path = output_name;

	if (stat_config.run_count != 1 || forever) {
		pr_err("Cannot use -r option with perf stat record.\n");
		return -1;
	}

	session = perf_session__new(data, NULL);
	if (IS_ERR(session)) {
		pr_err("Perf session creation failed\n");
		return PTR_ERR(session);
	}

	init_features(session);

	session->evlist   = evsel_list;
	perf_stat.session = session;
	perf_stat.record  = true;
	return argc;
}

static int process_stat_round_event(struct perf_session *session,
				    union perf_event *event)
{
	struct perf_record_stat_round *stat_round = &event->stat_round;
	struct evsel *counter;
	struct timespec tsh, *ts = NULL;
	const char **argv = session->header.env.cmdline_argv;
	int argc = session->header.env.nr_cmdline;

	evlist__for_each_entry(evsel_list, counter)
		perf_stat_process_counter(&stat_config, counter);

	if (stat_round->type == PERF_STAT_ROUND_TYPE__FINAL)
		update_stats(&walltime_nsecs_stats, stat_round->time);

	if (stat_config.interval && stat_round->time) {
		tsh.tv_sec  = stat_round->time / NSEC_PER_SEC;
		tsh.tv_nsec = stat_round->time % NSEC_PER_SEC;
		ts = &tsh;
	}

	print_counters(ts, argc, argv);
	return 0;
}

static
int process_stat_config_event(struct perf_session *session,
			      union perf_event *event)
{
	struct perf_tool *tool = session->tool;
	struct perf_stat *st = container_of(tool, struct perf_stat, tool);

	perf_event__read_stat_config(&stat_config, &event->stat_config);

	if (perf_cpu_map__empty(st->cpus)) {
		if (st->aggr_mode != AGGR_UNSET)
			pr_warning("warning: processing task data, aggregation mode not set\n");
		return 0;
	}

	if (st->aggr_mode != AGGR_UNSET)
		stat_config.aggr_mode = st->aggr_mode;

	if (perf_stat.data.is_pipe)
		perf_stat_init_aggr_mode();
	else
		perf_stat_init_aggr_mode_file(st);

	return 0;
}

static int set_maps(struct perf_stat *st)
{
	if (!st->cpus || !st->threads)
		return 0;

	if (WARN_ONCE(st->maps_allocated, "stats double allocation\n"))
		return -EINVAL;

	perf_evlist__set_maps(&evsel_list->core, st->cpus, st->threads);

	if (evlist__alloc_stats(evsel_list, true))
		return -ENOMEM;

	st->maps_allocated = true;
	return 0;
}

static
int process_thread_map_event(struct perf_session *session,
			     union perf_event *event)
{
	struct perf_tool *tool = session->tool;
	struct perf_stat *st = container_of(tool, struct perf_stat, tool);

	if (st->threads) {
		pr_warning("Extra thread map event, ignoring.\n");
		return 0;
	}

	st->threads = thread_map__new_event(&event->thread_map);
	if (!st->threads)
		return -ENOMEM;

	return set_maps(st);
}

static
int process_cpu_map_event(struct perf_session *session,
			  union perf_event *event)
{
	struct perf_tool *tool = session->tool;
	struct perf_stat *st = container_of(tool, struct perf_stat, tool);
	struct perf_cpu_map *cpus;

	if (st->cpus) {
		pr_warning("Extra cpu map event, ignoring.\n");
		return 0;
	}

	cpus = cpu_map__new_data(&event->cpu_map.data);
	if (!cpus)
		return -ENOMEM;

	st->cpus = cpus;
	return set_maps(st);
}

static const char * const stat_report_usage[] = {
	"perf stat report [<options>]",
	NULL,
};

static struct perf_stat perf_stat = {
	.tool = {
		.attr		= perf_event__process_attr,
		.event_update	= perf_event__process_event_update,
		.thread_map	= process_thread_map_event,
		.cpu_map	= process_cpu_map_event,
		.stat_config	= process_stat_config_event,
		.stat		= perf_event__process_stat_event,
		.stat_round	= process_stat_round_event,
	},
	.aggr_mode = AGGR_UNSET,
};

static int __cmd_report(int argc, const char **argv)
{
	struct perf_session *session;
	const struct option options[] = {
	OPT_STRING('i', "input", &input_name, "file", "input file name"),
	OPT_SET_UINT(0, "per-socket", &perf_stat.aggr_mode,
		     "aggregate counts per processor socket", AGGR_SOCKET),
	OPT_SET_UINT(0, "per-die", &perf_stat.aggr_mode,
		     "aggregate counts per processor die", AGGR_DIE),
	OPT_SET_UINT(0, "per-core", &perf_stat.aggr_mode,
		     "aggregate counts per physical processor core", AGGR_CORE),
	OPT_SET_UINT(0, "per-node", &perf_stat.aggr_mode,
		     "aggregate counts per numa node", AGGR_NODE),
	OPT_SET_UINT('A', "no-aggr", &perf_stat.aggr_mode,
		     "disable CPU count aggregation", AGGR_NONE),
	OPT_END()
	};
	struct stat st;
	int ret;

	argc = parse_options(argc, argv, options, stat_report_usage, 0);

	if (!input_name || !strlen(input_name)) {
		if (!fstat(STDIN_FILENO, &st) && S_ISFIFO(st.st_mode))
			input_name = "-";
		else
			input_name = "perf.data";
	}

	perf_stat.data.path = input_name;
	perf_stat.data.mode = PERF_DATA_MODE_READ;

	session = perf_session__new(&perf_stat.data, &perf_stat.tool);
	if (IS_ERR(session))
		return PTR_ERR(session);

	perf_stat.session  = session;
	stat_config.output = stderr;
	evsel_list         = session->evlist;

	ret = perf_session__process_events(session);
	if (ret)
		return ret;

	perf_session__delete(session);
	return 0;
}

static void setup_system_wide(int forks)
{
	/*
	 * Make system wide (-a) the default target if
	 * no target was specified and one of following
	 * conditions is met:
	 *
	 *   - there's no workload specified
	 *   - there is workload specified but all requested
	 *     events are system wide events
	 */
	if (!target__none(&target))
		return;

	if (!forks)
		target.system_wide = true;
	else {
		struct evsel *counter;

		evlist__for_each_entry(evsel_list, counter) {
			if (!counter->core.system_wide &&
			    strcmp(counter->name, "duration_time")) {
				return;
			}
		}

		if (evsel_list->core.nr_entries)
			target.system_wide = true;
	}
}

int cmd_stat(int argc, const char **argv)
{
	const char * const stat_usage[] = {
		"perf stat [<options>] [<command>]",
		NULL
	};
	int status = -EINVAL, run_idx, err;
	const char *mode;
	FILE *output = stderr;
	unsigned int interval, timeout;
	const char * const stat_subcommands[] = { "record", "report" };
	char errbuf[BUFSIZ];

	setlocale(LC_ALL, "");

	evsel_list = evlist__new();
	if (evsel_list == NULL)
		return -ENOMEM;

	parse_events__shrink_config_terms();

	/* String-parsing callback-based options would segfault when negated */
	set_option_flag(stat_options, 'e', "event", PARSE_OPT_NONEG);
	set_option_flag(stat_options, 'M', "metrics", PARSE_OPT_NONEG);
	set_option_flag(stat_options, 'G', "cgroup", PARSE_OPT_NONEG);

	argc = parse_options_subcommand(argc, argv, stat_options, stat_subcommands,
					(const char **) stat_usage,
					PARSE_OPT_STOP_AT_NON_OPTION);
	perf_stat__collect_metric_expr(evsel_list);
	perf_stat__init_shadow_stats();

	if (stat_config.csv_sep) {
		stat_config.csv_output = true;
		if (!strcmp(stat_config.csv_sep, "\\t"))
			stat_config.csv_sep = "\t";
	} else
		stat_config.csv_sep = DEFAULT_SEPARATOR;

	if (argc && !strncmp(argv[0], "rec", 3)) {
		argc = __cmd_record(argc, argv);
		if (argc < 0)
			return -1;
	} else if (argc && !strncmp(argv[0], "rep", 3))
		return __cmd_report(argc, argv);

	interval = stat_config.interval;
	timeout = stat_config.timeout;

	/*
	 * For record command the -o is already taken care of.
	 */
	if (!STAT_RECORD && output_name && strcmp(output_name, "-"))
		output = NULL;

	if (output_name && output_fd) {
		fprintf(stderr, "cannot use both --output and --log-fd\n");
		parse_options_usage(stat_usage, stat_options, "o", 1);
		parse_options_usage(NULL, stat_options, "log-fd", 0);
		goto out;
	}

	if (stat_config.metric_only && stat_config.aggr_mode == AGGR_THREAD) {
		fprintf(stderr, "--metric-only is not supported with --per-thread\n");
		goto out;
	}

	if (stat_config.metric_only && stat_config.run_count > 1) {
		fprintf(stderr, "--metric-only is not supported with -r\n");
		goto out;
	}

	if (stat_config.walltime_run_table && stat_config.run_count <= 1) {
		fprintf(stderr, "--table is only supported with -r\n");
		parse_options_usage(stat_usage, stat_options, "r", 1);
		parse_options_usage(NULL, stat_options, "table", 0);
		goto out;
	}

	if (output_fd < 0) {
		fprintf(stderr, "argument to --log-fd must be a > 0\n");
		parse_options_usage(stat_usage, stat_options, "log-fd", 0);
		goto out;
	}

	if (!output && !stat_config.quiet) {
		struct timespec tm;
		mode = append_file ? "a" : "w";

		output = fopen(output_name, mode);
		if (!output) {
			perror("failed to create output file");
			return -1;
		}
		clock_gettime(CLOCK_REALTIME, &tm);
		fprintf(output, "# started on %s\n", ctime(&tm.tv_sec));
	} else if (output_fd > 0) {
		mode = append_file ? "a" : "w";
		output = fdopen(output_fd, mode);
		if (!output) {
			perror("Failed opening logfd");
			return -errno;
		}
	}

	stat_config.output = output;

	/*
	 * let the spreadsheet do the pretty-printing
	 */
	if (stat_config.csv_output) {
		/* User explicitly passed -B? */
		if (big_num_opt == 1) {
			fprintf(stderr, "-B option not supported with -x\n");
			parse_options_usage(stat_usage, stat_options, "B", 1);
			parse_options_usage(NULL, stat_options, "x", 1);
			goto out;
		} else /* Nope, so disable big number formatting */
			stat_config.big_num = false;
	} else if (big_num_opt == 0) /* User passed --no-big-num */
		stat_config.big_num = false;

	err = target__validate(&target);
	if (err) {
		target__strerror(&target, err, errbuf, BUFSIZ);
		pr_warning("%s\n", errbuf);
	}

	setup_system_wide(argc);

	/*
	 * Display user/system times only for single
	 * run and when there's specified tracee.
	 */
	if ((stat_config.run_count == 1) && target__none(&target))
		stat_config.ru_display = true;

	if (stat_config.run_count < 0) {
		pr_err("Run count must be a positive number\n");
		parse_options_usage(stat_usage, stat_options, "r", 1);
		goto out;
	} else if (stat_config.run_count == 0) {
		forever = true;
		stat_config.run_count = 1;
	}

	if (stat_config.walltime_run_table) {
		stat_config.walltime_run = zalloc(stat_config.run_count * sizeof(stat_config.walltime_run[0]));
		if (!stat_config.walltime_run) {
			pr_err("failed to setup -r option");
			goto out;
		}
	}

	if ((stat_config.aggr_mode == AGGR_THREAD) &&
		!target__has_task(&target)) {
		if (!target.system_wide || target.cpu_list) {
			fprintf(stderr, "The --per-thread option is only "
				"available when monitoring via -p -t -a "
				"options or only --per-thread.\n");
			parse_options_usage(NULL, stat_options, "p", 1);
			parse_options_usage(NULL, stat_options, "t", 1);
			goto out;
		}
	}

	/*
	 * no_aggr, cgroup are for system-wide only
	 * --per-thread is aggregated per thread, we dont mix it with cpu mode
	 */
	if (((stat_config.aggr_mode != AGGR_GLOBAL &&
	      stat_config.aggr_mode != AGGR_THREAD) ||
	     (nr_cgroups || stat_config.cgroup_list)) &&
	    !target__has_cpu(&target)) {
		fprintf(stderr, "both cgroup and no-aggregation "
			"modes only available in system-wide mode\n");

		parse_options_usage(stat_usage, stat_options, "G", 1);
		parse_options_usage(NULL, stat_options, "A", 1);
		parse_options_usage(NULL, stat_options, "a", 1);
		parse_options_usage(NULL, stat_options, "for-each-cgroup", 0);
		goto out;
	}

	if (stat_config.iostat_run) {
		status = iostat_prepare(evsel_list, &stat_config);
		if (status)
			goto out;
		if (iostat_mode == IOSTAT_LIST) {
			iostat_list(evsel_list, &stat_config);
			goto out;
		} else if (verbose)
			iostat_list(evsel_list, &stat_config);
		if (iostat_mode == IOSTAT_RUN && !target__has_cpu(&target))
			target.system_wide = true;
	}

	if (add_default_attributes())
		goto out;

	if (stat_config.cgroup_list) {
		if (nr_cgroups > 0) {
			pr_err("--cgroup and --for-each-cgroup cannot be used together\n");
			parse_options_usage(stat_usage, stat_options, "G", 1);
			parse_options_usage(NULL, stat_options, "for-each-cgroup", 0);
			goto out;
		}

		if (evlist__expand_cgroup(evsel_list, stat_config.cgroup_list,
					  &stat_config.metric_events, true) < 0) {
			parse_options_usage(stat_usage, stat_options,
					    "for-each-cgroup", 0);
			goto out;
		}
	}

	if ((stat_config.aggr_mode == AGGR_THREAD) && (target.system_wide))
		target.per_thread = true;

	if (evlist__fix_hybrid_cpus(evsel_list, target.cpu_list)) {
		pr_err("failed to use cpu list %s\n", target.cpu_list);
		goto out;
	}

	target.hybrid = perf_pmu__has_hybrid();
	if (evlist__create_maps(evsel_list, &target) < 0) {
		if (target__has_task(&target)) {
			pr_err("Problems finding threads of monitor\n");
			parse_options_usage(stat_usage, stat_options, "p", 1);
			parse_options_usage(NULL, stat_options, "t", 1);
		} else if (target__has_cpu(&target)) {
			perror("failed to parse CPUs map");
			parse_options_usage(stat_usage, stat_options, "C", 1);
			parse_options_usage(NULL, stat_options, "a", 1);
		}
		goto out;
	}

	evlist__check_cpu_maps(evsel_list);

	/*
	 * Initialize thread_map with comm names,
	 * so we could print it out on output.
	 */
	if (stat_config.aggr_mode == AGGR_THREAD) {
		thread_map__read_comms(evsel_list->core.threads);
		if (target.system_wide) {
			if (runtime_stat_new(&stat_config,
				perf_thread_map__nr(evsel_list->core.threads))) {
				goto out;
			}
		}
	}

	if (stat_config.aggr_mode == AGGR_NODE)
		cpu__setup_cpunode_map();

	if (stat_config.times && interval)
		interval_count = true;
	else if (stat_config.times && !interval) {
		pr_err("interval-count option should be used together with "
				"interval-print.\n");
		parse_options_usage(stat_usage, stat_options, "interval-count", 0);
		parse_options_usage(stat_usage, stat_options, "I", 1);
		goto out;
	}

	if (timeout && timeout < 100) {
		if (timeout < 10) {
			pr_err("timeout must be >= 10ms.\n");
			parse_options_usage(stat_usage, stat_options, "timeout", 0);
			goto out;
		} else
			pr_warning("timeout < 100ms. "
				   "The overhead percentage could be high in some cases. "
				   "Please proceed with caution.\n");
	}
	if (timeout && interval) {
		pr_err("timeout option is not supported with interval-print.\n");
		parse_options_usage(stat_usage, stat_options, "timeout", 0);
		parse_options_usage(stat_usage, stat_options, "I", 1);
		goto out;
	}

	if (evlist__alloc_stats(evsel_list, interval))
		goto out;

	if (perf_stat_init_aggr_mode())
		goto out;

	/*
	 * Set sample_type to PERF_SAMPLE_IDENTIFIER, which should be harmless
	 * while avoiding that older tools show confusing messages.
	 *
	 * However for pipe sessions we need to keep it zero,
	 * because script's perf_evsel__check_attr is triggered
	 * by attr->sample_type != 0, and we can't run it on
	 * stat sessions.
	 */
	stat_config.identifier = !(STAT_RECORD && perf_stat.data.is_pipe);

	/*
	 * We dont want to block the signals - that would cause
	 * child tasks to inherit that and Ctrl-C would not work.
	 * What we want is for Ctrl-C to work in the exec()-ed
	 * task, but being ignored by perf stat itself:
	 */
	atexit(sig_atexit);
	if (!forever)
		signal(SIGINT,  skip_signal);
	signal(SIGCHLD, skip_signal);
	signal(SIGALRM, skip_signal);
	signal(SIGABRT, skip_signal);

	if (evlist__initialize_ctlfd(evsel_list, stat_config.ctl_fd, stat_config.ctl_fd_ack))
		goto out;

	status = 0;
	for (run_idx = 0; forever || run_idx < stat_config.run_count; run_idx++) {
		if (stat_config.run_count != 1 && verbose > 0)
			fprintf(output, "[ perf stat: executing run #%d ... ]\n",
				run_idx + 1);

		if (run_idx != 0)
			evlist__reset_prev_raw_counts(evsel_list);

		status = run_perf_stat(argc, argv, run_idx);
		if (forever && status != -1 && !interval) {
			print_counters(NULL, argc, argv);
			perf_stat__reset_stats();
		}
	}

	if (!forever && status != -1 && (!interval || stat_config.summary))
		print_counters(NULL, argc, argv);

	evlist__finalize_ctlfd(evsel_list);

	if (STAT_RECORD) {
		/*
		 * We synthesize the kernel mmap record just so that older tools
		 * don't emit warnings about not being able to resolve symbols
		 * due to /proc/sys/kernel/kptr_restrict settings and instead provide
		 * a saner message about no samples being in the perf.data file.
		 *
		 * This also serves to suppress a warning about f_header.data.size == 0
		 * in header.c at the moment 'perf stat record' gets introduced, which
		 * is not really needed once we start adding the stat specific PERF_RECORD_
		 * records, but the need to suppress the kptr_restrict messages in older
		 * tools remain  -acme
		 */
		int fd = perf_data__fd(&perf_stat.data);

		err = perf_event__synthesize_kernel_mmap((void *)&perf_stat,
							 process_synthesized_event,
							 &perf_stat.session->machines.host);
		if (err) {
			pr_warning("Couldn't synthesize the kernel mmap record, harmless, "
				   "older tools may produce warnings about this file\n.");
		}

		if (!interval) {
			if (WRITE_STAT_ROUND_EVENT(walltime_nsecs_stats.max, FINAL))
				pr_err("failed to write stat round event\n");
		}

		if (!perf_stat.data.is_pipe) {
			perf_stat.session->header.data_size += perf_stat.bytes_written;
			perf_session__write_header(perf_stat.session, evsel_list, fd, true);
		}

		evlist__close(evsel_list);
		perf_session__delete(perf_stat.session);
	}

	perf_stat__exit_aggr_mode();
	evlist__free_stats(evsel_list);
out:
	if (stat_config.iostat_run)
		iostat_release(evsel_list);

	zfree(&stat_config.walltime_run);

	if (smi_cost && smi_reset)
		sysfs__write_int(FREEZE_ON_SMI_PATH, 0);

	evlist__delete(evsel_list);

	metricgroup__rblist_exit(&stat_config.metric_events);
	runtime_stat_delete(&stat_config);
	evlist__close_control(stat_config.ctl_fd, stat_config.ctl_fd_ack, &stat_config.ctl_fd_close);

	return status;
}<|MERGE_RESOLUTION|>--- conflicted
+++ resolved
@@ -555,16 +555,7 @@
 			return err;
 	}
 
-<<<<<<< HEAD
-	/*
-	 * We need to enable counters only if:
-	 * - we don't have tracee (attaching to task or cpu)
-	 * - we have initial delay configured
-	 */
-	if (!target__none(&target)) {
-=======
 	if (!target__enable_on_exec(&target)) {
->>>>>>> 9b37665a
 		if (!all_counters_use_bpf)
 			evlist__enable(evsel_list);
 	}
@@ -938,11 +929,7 @@
 			return err;
 	}
 
-<<<<<<< HEAD
-	if (stat_config.initial_delay) {
-=======
 	if (target.initial_delay) {
->>>>>>> 9b37665a
 		pr_info(EVLIST_DISABLED_MSG);
 	} else {
 		err = enable_counters();
@@ -954,30 +941,18 @@
 	if (forks)
 		evlist__start_workload(evsel_list);
 
-<<<<<<< HEAD
-	if (stat_config.initial_delay > 0) {
-		usleep(stat_config.initial_delay * USEC_PER_MSEC);
-=======
 	if (target.initial_delay > 0) {
 		usleep(target.initial_delay * USEC_PER_MSEC);
->>>>>>> 9b37665a
 		err = enable_counters();
 		if (err)
 			return -1;
 
 		pr_info(EVLIST_ENABLED_MSG);
 	}
-<<<<<<< HEAD
 
 	t0 = rdclock();
 	clock_gettime(CLOCK_MONOTONIC, &ref_time);
 
-=======
-
-	t0 = rdclock();
-	clock_gettime(CLOCK_MONOTONIC, &ref_time);
-
->>>>>>> 9b37665a
 	if (forks) {
 		if (interval || timeout || evlist__ctlfd_initialized(evsel_list))
 			status = dispatch_events(forks, timeout, interval, &times);
