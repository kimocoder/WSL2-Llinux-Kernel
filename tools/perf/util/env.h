/* SPDX-License-Identifier: GPL-2.0 */
#ifndef __PERF_ENV_H
#define __PERF_ENV_H

#include <linux/types.h>
#include <linux/rbtree.h>
#include "rwsem.h"

struct perf_cpu_map;

struct cpu_topology_map {
	int	socket_id;
	int	die_id;
	int	core_id;
};

struct cpu_cache_level {
	u32	level;
	u32	line_size;
	u32	sets;
	u32	ways;
	char	*type;
	char	*size;
	char	*map;
};

struct numa_node {
	u32		 node;
	u64		 mem_total;
	u64		 mem_free;
	struct perf_cpu_map	*map;
};

struct memory_node {
	u64		 node;
	u64		 size;
	unsigned long	*set;
};

struct hybrid_node {
	char	*pmu_name;
	char	*cpus;
};

struct hybrid_cpc_node {
	int		nr_cpu_pmu_caps;
	unsigned int    max_branches;
	char            *cpu_pmu_caps;
	char            *pmu_name;
};

struct perf_env {
	char			*hostname;
	char			*os_release;
	char			*version;
	char			*arch;
	int			nr_cpus_online;
	int			nr_cpus_avail;
	char			*cpu_desc;
	char			*cpuid;
	unsigned long long	total_mem;
	unsigned int		msr_pmu_type;
	unsigned int		max_branches;
	int			kernel_is_64_bit;

	int			nr_cmdline;
	int			nr_sibling_cores;
	int			nr_sibling_dies;
	int			nr_sibling_threads;
	int			nr_numa_nodes;
	int			nr_memory_nodes;
	int			nr_pmu_mappings;
	int			nr_groups;
	int			nr_cpu_pmu_caps;
	int			nr_hybrid_nodes;
	int			nr_hybrid_cpc_nodes;
	char			*cmdline;
	const char		**cmdline_argv;
	char			*sibling_cores;
	char			*sibling_dies;
	char			*sibling_threads;
	char			*pmu_mappings;
	char			*cpu_pmu_caps;
	struct cpu_topology_map	*cpu;
	struct cpu_cache_level	*caches;
	int			 caches_cnt;
	u32			comp_ratio;
	u32			comp_ver;
	u32			comp_type;
	u32			comp_level;
	u32			comp_mmap_len;
	struct numa_node	*numa_nodes;
	struct memory_node	*memory_nodes;
	unsigned long long	 memory_bsize;
	struct hybrid_node	*hybrid_nodes;
	struct hybrid_cpc_node	*hybrid_cpc_nodes;
#ifdef HAVE_LIBBPF_SUPPORT
	/*
	 * bpf_info_lock protects bpf rbtrees. This is needed because the
	 * trees are accessed by different threads in perf-top
	 */
	struct {
		struct rw_semaphore	lock;
		struct rb_root		infos;
		u32			infos_cnt;
		struct rb_root		btfs;
		u32			btfs_cnt;
	} bpf_progs;
#endif // HAVE_LIBBPF_SUPPORT
	/* same reason as above (for perf-top) */
	struct {
		struct rw_semaphore	lock;
		struct rb_root		tree;
	} cgroups;

	/* For fast cpu to numa node lookup via perf_env__numa_node */
	int			*numa_map;
	int			 nr_numa_map;

	/* For real clock time reference. */
	struct {
		u64	tod_ns;
		u64	clockid_ns;
		u64     clockid_res_ns;
		int	clockid;
		/*
		 * enabled is valid for report mode, and is true if above
		 * values are set, it's set in process_clock_data
		 */
		bool	enabled;
	} clock;
};

enum perf_compress_type {
	PERF_COMP_NONE = 0,
	PERF_COMP_ZSTD,
	PERF_COMP_MAX
};

struct bpf_prog_info_node;
struct btf_node;

extern struct perf_env perf_env;

void perf_env__exit(struct perf_env *env);

int perf_env__kernel_is_64_bit(struct perf_env *env);

int perf_env__set_cmdline(struct perf_env *env, int argc, const char *argv[]);

int perf_env__read_cpuid(struct perf_env *env);
int perf_env__read_pmu_mappings(struct perf_env *env);
int perf_env__nr_pmu_mappings(struct perf_env *env);
const char *perf_env__pmu_mappings(struct perf_env *env);

int perf_env__read_cpu_topology_map(struct perf_env *env);

void cpu_cache_level__free(struct cpu_cache_level *cache);

const char *perf_env__arch(struct perf_env *env);
const char *perf_env__cpuid(struct perf_env *env);
const char *perf_env__raw_arch(struct perf_env *env);
int perf_env__nr_cpus_avail(struct perf_env *env);

void perf_env__init(struct perf_env *env);
void __perf_env__insert_bpf_prog_info(struct perf_env *env,
				      struct bpf_prog_info_node *info_node);
void perf_env__insert_bpf_prog_info(struct perf_env *env,
				    struct bpf_prog_info_node *info_node);
struct bpf_prog_info_node *perf_env__find_bpf_prog_info(struct perf_env *env,
							__u32 prog_id);
bool perf_env__insert_btf(struct perf_env *env, struct btf_node *btf_node);
<<<<<<< HEAD
=======
bool __perf_env__insert_btf(struct perf_env *env, struct btf_node *btf_node);
>>>>>>> 5eb2b831
struct btf_node *perf_env__find_btf(struct perf_env *env, __u32 btf_id);
struct btf_node *__perf_env__find_btf(struct perf_env *env, __u32 btf_id);

int perf_env__numa_node(struct perf_env *env, int cpu);
#endif /* __PERF_ENV_H */<|MERGE_RESOLUTION|>--- conflicted
+++ resolved
@@ -170,10 +170,7 @@
 struct bpf_prog_info_node *perf_env__find_bpf_prog_info(struct perf_env *env,
 							__u32 prog_id);
 bool perf_env__insert_btf(struct perf_env *env, struct btf_node *btf_node);
-<<<<<<< HEAD
-=======
 bool __perf_env__insert_btf(struct perf_env *env, struct btf_node *btf_node);
->>>>>>> 5eb2b831
 struct btf_node *perf_env__find_btf(struct perf_env *env, __u32 btf_id);
 struct btf_node *__perf_env__find_btf(struct perf_env *env, __u32 btf_id);
 
