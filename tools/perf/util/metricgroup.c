// SPDX-License-Identifier: GPL-2.0-only
/*
 * Copyright (c) 2017, Intel Corporation.
 */

/* Manage metrics and groups of metrics from JSON files */

#include "metricgroup.h"
#include "debug.h"
#include "evlist.h"
#include "evsel.h"
#include "strbuf.h"
#include "pmu.h"
#include "pmu-hybrid.h"
#include "expr.h"
#include "rblist.h"
#include <string.h>
#include <errno.h>
#include "strlist.h"
#include <assert.h>
#include <linux/ctype.h>
#include <linux/list_sort.h>
#include <linux/string.h>
#include <linux/zalloc.h>
#include <perf/cpumap.h>
#include <subcmd/parse-options.h>
#include <api/fs/fs.h>
#include "util.h"
#include <asm/bug.h>
#include "cgroup.h"

struct metric_event *metricgroup__lookup(struct rblist *metric_events,
					 struct evsel *evsel,
					 bool create)
{
	struct rb_node *nd;
	struct metric_event me = {
		.evsel = evsel
	};

	if (!metric_events)
		return NULL;

	nd = rblist__find(metric_events, &me);
	if (nd)
		return container_of(nd, struct metric_event, nd);
	if (create) {
		rblist__add_node(metric_events, &me);
		nd = rblist__find(metric_events, &me);
		if (nd)
			return container_of(nd, struct metric_event, nd);
	}
	return NULL;
}

static int metric_event_cmp(struct rb_node *rb_node, const void *entry)
{
	struct metric_event *a = container_of(rb_node,
					      struct metric_event,
					      nd);
	const struct metric_event *b = entry;

	if (a->evsel == b->evsel)
		return 0;
	if ((char *)a->evsel < (char *)b->evsel)
		return -1;
	return +1;
}

static struct rb_node *metric_event_new(struct rblist *rblist __maybe_unused,
					const void *entry)
{
	struct metric_event *me = malloc(sizeof(struct metric_event));

	if (!me)
		return NULL;
	memcpy(me, entry, sizeof(struct metric_event));
	me->evsel = ((struct metric_event *)entry)->evsel;
	INIT_LIST_HEAD(&me->head);
	return &me->nd;
}

static void metric_event_delete(struct rblist *rblist __maybe_unused,
				struct rb_node *rb_node)
{
	struct metric_event *me = container_of(rb_node, struct metric_event, nd);
	struct metric_expr *expr, *tmp;

	list_for_each_entry_safe(expr, tmp, &me->head, nd) {
		free((char *)expr->metric_name);
		free(expr->metric_refs);
		free(expr->metric_events);
		free(expr);
	}

	free(me);
}

static void metricgroup__rblist_init(struct rblist *metric_events)
{
	rblist__init(metric_events);
	metric_events->node_cmp = metric_event_cmp;
	metric_events->node_new = metric_event_new;
	metric_events->node_delete = metric_event_delete;
}

void metricgroup__rblist_exit(struct rblist *metric_events)
{
	rblist__exit(metric_events);
}

/**
 * The metric under construction. The data held here will be placed in a
 * metric_expr.
 */
struct metric {
	struct list_head nd;
	/**
	 * The expression parse context importantly holding the IDs contained
	 * within the expression.
	 */
	struct expr_parse_ctx *pctx;
	/** The name of the metric such as "IPC". */
	const char *metric_name;
	/** Modifier on the metric such as "u" or NULL for none. */
	const char *modifier;
	/** The expression to parse, for example, "instructions/cycles". */
	const char *metric_expr;
	/**
	 * The "ScaleUnit" that scales and adds a unit to the metric during
	 * output.
	 */
	const char *metric_unit;
	/** Optional null terminated array of referenced metrics. */
	struct metric_ref *metric_refs;
	/**
	 * Is there a constraint on the group of events? In which case the
	 * events won't be grouped.
	 */
	bool has_constraint;
	/**
	 * Parsed events for the metric. Optional as events may be taken from a
	 * different metric whose group contains all the IDs necessary for this
	 * one.
	 */
	struct evlist *evlist;
};

static void metricgroup___watchdog_constraint_hint(const char *name, bool foot)
{
	static bool violate_nmi_constraint;

	if (!foot) {
		pr_warning("Splitting metric group %s into standalone metrics.\n", name);
		violate_nmi_constraint = true;
		return;
	}

	if (!violate_nmi_constraint)
		return;

	pr_warning("Try disabling the NMI watchdog to comply NO_NMI_WATCHDOG metric constraint:\n"
		   "    echo 0 > /proc/sys/kernel/nmi_watchdog\n"
		   "    perf stat ...\n"
		   "    echo 1 > /proc/sys/kernel/nmi_watchdog\n");
}

static bool metricgroup__has_constraint(const struct pmu_event *pe)
{
	if (!pe->metric_constraint)
		return false;

	if (!strcmp(pe->metric_constraint, "NO_NMI_WATCHDOG") &&
	    sysctl__nmi_watchdog_enabled()) {
		metricgroup___watchdog_constraint_hint(pe->metric_name, false);
		return true;
	}

	return false;
}

static void metric__free(struct metric *m)
{
	if (!m)
		return;

	free(m->metric_refs);
	expr__ctx_free(m->pctx);
	free((char *)m->modifier);
	evlist__delete(m->evlist);
	free(m);
}

static struct metric *metric__new(const struct pmu_event *pe,
				  const char *modifier,
				  bool metric_no_group,
				  int runtime,
				  const char *user_requested_cpu_list,
				  bool system_wide)
{
	struct metric *m;

	m = zalloc(sizeof(*m));
	if (!m)
		return NULL;

	m->pctx = expr__ctx_new();
	if (!m->pctx)
		goto out_err;

	m->metric_name = pe->metric_name;
	m->modifier = NULL;
	if (modifier) {
		m->modifier = strdup(modifier);
		if (!m->modifier)
			goto out_err;
	}
	m->metric_expr = pe->metric_expr;
	m->metric_unit = pe->unit;
	m->pctx->sctx.user_requested_cpu_list = NULL;
	if (user_requested_cpu_list) {
		m->pctx->sctx.user_requested_cpu_list = strdup(user_requested_cpu_list);
		if (!m->pctx->sctx.user_requested_cpu_list)
			goto out_err;
	}
	m->pctx->sctx.runtime = runtime;
	m->pctx->sctx.system_wide = system_wide;
	m->has_constraint = metric_no_group || metricgroup__has_constraint(pe);
	m->metric_refs = NULL;
	m->evlist = NULL;

	return m;
out_err:
	metric__free(m);
	return NULL;
}

static bool contains_metric_id(struct evsel **metric_events, int num_events,
			       const char *metric_id)
{
	int i;

	for (i = 0; i < num_events; i++) {
		if (!strcmp(evsel__metric_id(metric_events[i]), metric_id))
			return true;
	}
	return false;
}

/**
 * setup_metric_events - Find a group of events in metric_evlist that correspond
 *                       to the IDs from a parsed metric expression.
 * @ids: the metric IDs to match.
 * @metric_evlist: the list of perf events.
 * @out_metric_events: holds the created metric events array.
 */
static int setup_metric_events(struct hashmap *ids,
			       struct evlist *metric_evlist,
			       struct evsel ***out_metric_events)
{
	struct evsel **metric_events;
	const char *metric_id;
	struct evsel *ev;
	size_t ids_size, matched_events, i;

	*out_metric_events = NULL;
	ids_size = hashmap__size(ids);

	metric_events = calloc(sizeof(void *), ids_size + 1);
	if (!metric_events)
		return -ENOMEM;

	matched_events = 0;
	evlist__for_each_entry(metric_evlist, ev) {
		struct expr_id_data *val_ptr;

		/*
		 * Check for duplicate events with the same name. For
		 * example, uncore_imc/cas_count_read/ will turn into 6
		 * events per socket on skylakex. Only the first such
		 * event is placed in metric_events.
		 */
		metric_id = evsel__metric_id(ev);
		if (contains_metric_id(metric_events, matched_events, metric_id))
			continue;
		/*
		 * Does this event belong to the parse context? For
		 * combined or shared groups, this metric may not care
		 * about this event.
		 */
		if (hashmap__find(ids, metric_id, (void **)&val_ptr)) {
			metric_events[matched_events++] = ev;

			if (matched_events >= ids_size)
				break;
		}
	}
	if (matched_events < ids_size) {
		free(metric_events);
		return -EINVAL;
	}
	for (i = 0; i < ids_size; i++) {
		ev = metric_events[i];
		ev->collect_stat = true;

		/*
		 * The metric leader points to the identically named
		 * event in metric_events.
		 */
		ev->metric_leader = ev;
		/*
		 * Mark two events with identical names in the same
		 * group (or globally) as being in use as uncore events
		 * may be duplicated for each pmu. Set the metric leader
		 * of such events to be the event that appears in
		 * metric_events.
		 */
		metric_id = evsel__metric_id(ev);
		evlist__for_each_entry_continue(metric_evlist, ev) {
			if (!strcmp(evsel__metric_id(ev), metric_id))
				ev->metric_leader = metric_events[i];
		}
	}
	*out_metric_events = metric_events;
	return 0;
}

static bool match_metric(const char *n, const char *list)
{
	int len;
	char *m;

	if (!list)
		return false;
	if (!strcmp(list, "all"))
		return true;
	if (!n)
		return !strcasecmp(list, "No_group");
	len = strlen(list);
	m = strcasestr(n, list);
	if (!m)
		return false;
	if ((m == n || m[-1] == ';' || m[-1] == ' ') &&
	    (m[len] == 0 || m[len] == ';'))
		return true;
	return false;
}

static bool match_pe_metric(const struct pmu_event *pe, const char *metric)
{
	return match_metric(pe->metric_group, metric) ||
	       match_metric(pe->metric_name, metric);
}

struct mep {
	struct rb_node nd;
	const char *name;
	struct strlist *metrics;
};

static int mep_cmp(struct rb_node *rb_node, const void *entry)
{
	struct mep *a = container_of(rb_node, struct mep, nd);
	struct mep *b = (struct mep *)entry;

	return strcmp(a->name, b->name);
}

static struct rb_node *mep_new(struct rblist *rl __maybe_unused,
					const void *entry)
{
	struct mep *me = malloc(sizeof(struct mep));

	if (!me)
		return NULL;
	memcpy(me, entry, sizeof(struct mep));
	me->name = strdup(me->name);
	if (!me->name)
		goto out_me;
	me->metrics = strlist__new(NULL, NULL);
	if (!me->metrics)
		goto out_name;
	return &me->nd;
out_name:
	zfree(&me->name);
out_me:
	free(me);
	return NULL;
}

static struct mep *mep_lookup(struct rblist *groups, const char *name)
{
	struct rb_node *nd;
	struct mep me = {
		.name = name
	};
	nd = rblist__find(groups, &me);
	if (nd)
		return container_of(nd, struct mep, nd);
	rblist__add_node(groups, &me);
	nd = rblist__find(groups, &me);
	if (nd)
		return container_of(nd, struct mep, nd);
	return NULL;
}

static void mep_delete(struct rblist *rl __maybe_unused,
		       struct rb_node *nd)
{
	struct mep *me = container_of(nd, struct mep, nd);

	strlist__delete(me->metrics);
	zfree(&me->name);
	free(me);
}

static void metricgroup__print_strlist(struct strlist *metrics, bool raw)
{
	struct str_node *sn;
	int n = 0;

	strlist__for_each_entry (sn, metrics) {
		if (raw)
			printf("%s%s", n > 0 ? " " : "", sn->s);
		else
			printf("  %s\n", sn->s);
		n++;
	}
	if (raw)
		putchar('\n');
}

static int metricgroup__print_pmu_event(const struct pmu_event *pe,
					bool metricgroups, char *filter,
					bool raw, bool details,
					struct rblist *groups,
					struct strlist *metriclist)
{
	const char *g;
	char *omg, *mg;

	g = pe->metric_group;
	if (!g && pe->metric_name) {
		if (pe->name)
			return 0;
		g = "No_group";
	}

	if (!g)
		return 0;

	mg = strdup(g);

	if (!mg)
		return -ENOMEM;
	omg = mg;
	while ((g = strsep(&mg, ";")) != NULL) {
		struct mep *me;
		char *s;

		g = skip_spaces(g);
		if (*g == 0)
			g = "No_group";
		if (filter && !strstr(g, filter))
			continue;
		if (raw)
			s = (char *)pe->metric_name;
		else {
			if (asprintf(&s, "%s\n%*s%s]",
				     pe->metric_name, 8, "[", pe->desc) < 0)
				return -1;
			if (details) {
				if (asprintf(&s, "%s\n%*s%s]",
					     s, 8, "[", pe->metric_expr) < 0)
					return -1;
			}
		}

		if (!s)
			continue;

		if (!metricgroups) {
			strlist__add(metriclist, s);
		} else {
			me = mep_lookup(groups, g);
			if (!me)
				continue;
			strlist__add(me->metrics, s);
		}

		if (!raw)
			free(s);
	}
	free(omg);

	return 0;
}

struct metricgroup_print_sys_idata {
	struct strlist *metriclist;
	char *filter;
	struct rblist *groups;
	bool metricgroups;
	bool raw;
	bool details;
};

struct metricgroup_iter_data {
	pmu_event_iter_fn fn;
	void *data;
};

static int metricgroup__sys_event_iter(const struct pmu_event *pe,
				       const struct pmu_events_table *table,
				       void *data)
{
	struct metricgroup_iter_data *d = data;
	struct perf_pmu *pmu = NULL;

	if (!pe->metric_expr || !pe->compat)
		return 0;

	while ((pmu = perf_pmu__scan(pmu))) {

		if (!pmu->id || strcmp(pmu->id, pe->compat))
			continue;

		return d->fn(pe, table, d->data);
	}

	return 0;
}

static int metricgroup__print_sys_event_iter(const struct pmu_event *pe,
					     const struct pmu_events_table *table __maybe_unused,
					     void *data)
{
	struct metricgroup_print_sys_idata *d = data;

	return metricgroup__print_pmu_event(pe, d->metricgroups, d->filter, d->raw,
				     d->details, d->groups, d->metriclist);
}

struct metricgroup_print_data {
	const char *pmu_name;
	struct strlist *metriclist;
	char *filter;
	struct rblist *groups;
	bool metricgroups;
	bool raw;
	bool details;
};

static int metricgroup__print_callback(const struct pmu_event *pe,
				       const struct pmu_events_table *table __maybe_unused,
				       void *vdata)
{
	struct metricgroup_print_data *data = vdata;

	if (!pe->metric_expr)
		return 0;

	if (data->pmu_name && perf_pmu__is_hybrid(pe->pmu) && strcmp(data->pmu_name, pe->pmu))
		return 0;

	return metricgroup__print_pmu_event(pe, data->metricgroups, data->filter,
					    data->raw, data->details, data->groups,
					    data->metriclist);
}

void metricgroup__print(bool metrics, bool metricgroups, char *filter,
			bool raw, bool details, const char *pmu_name)
{
	struct rblist groups;
	struct rb_node *node, *next;
	struct strlist *metriclist = NULL;
	const struct pmu_events_table *table;

	if (!metricgroups) {
		metriclist = strlist__new(NULL, NULL);
		if (!metriclist)
			return;
	}

	rblist__init(&groups);
	groups.node_new = mep_new;
	groups.node_cmp = mep_cmp;
	groups.node_delete = mep_delete;
	table = pmu_events_table__find();
	if (table) {
		struct metricgroup_print_data data = {
			.pmu_name = pmu_name,
			.metriclist = metriclist,
			.metricgroups = metricgroups,
			.filter = filter,
			.raw = raw,
			.details = details,
			.groups = &groups,
		};

		pmu_events_table_for_each_event(table,
						metricgroup__print_callback,
						&data);
	}
	{
		struct metricgroup_iter_data data = {
			.fn = metricgroup__print_sys_event_iter,
			.data = (void *) &(struct metricgroup_print_sys_idata){
				.metriclist = metriclist,
				.metricgroups = metricgroups,
				.filter = filter,
				.raw = raw,
				.details = details,
				.groups = &groups,
			},
		};

		pmu_for_each_sys_event(metricgroup__sys_event_iter, &data);
	}

	if (!filter || !rblist__empty(&groups)) {
		if (metricgroups && !raw)
			printf("\nMetric Groups:\n\n");
		else if (metrics && !raw)
			printf("\nMetrics:\n\n");
	}

	for (node = rb_first_cached(&groups.entries); node; node = next) {
		struct mep *me = container_of(node, struct mep, nd);

		if (metricgroups)
			printf("%s%s%s", me->name, metrics && !raw ? ":" : "", raw ? " " : "\n");
		if (metrics)
			metricgroup__print_strlist(me->metrics, raw);
		next = rb_next(node);
		rblist__remove_node(&groups, node);
	}
	if (!metricgroups)
		metricgroup__print_strlist(metriclist, raw);
	strlist__delete(metriclist);
}

static const char *code_characters = ",-=@";

static int encode_metric_id(struct strbuf *sb, const char *x)
{
	char *c;
	int ret = 0;

	for (; *x; x++) {
		c = strchr(code_characters, *x);
		if (c) {
			ret = strbuf_addch(sb, '!');
			if (ret)
				break;

			ret = strbuf_addch(sb, '0' + (c - code_characters));
			if (ret)
				break;
		} else {
			ret = strbuf_addch(sb, *x);
			if (ret)
				break;
		}
	}
	return ret;
}

static int decode_metric_id(struct strbuf *sb, const char *x)
{
	const char *orig = x;
	size_t i;
	char c;
	int ret;

	for (; *x; x++) {
		c = *x;
		if (*x == '!') {
			x++;
			i = *x - '0';
			if (i > strlen(code_characters)) {
				pr_err("Bad metric-id encoding in: '%s'", orig);
				return -1;
			}
			c = code_characters[i];
		}
		ret = strbuf_addch(sb, c);
		if (ret)
			return ret;
	}
	return 0;
}

static int decode_all_metric_ids(struct evlist *perf_evlist, const char *modifier)
{
	struct evsel *ev;
	struct strbuf sb = STRBUF_INIT;
	char *cur;
	int ret = 0;

	evlist__for_each_entry(perf_evlist, ev) {
		if (!ev->metric_id)
			continue;

		ret = strbuf_setlen(&sb, 0);
		if (ret)
			break;

		ret = decode_metric_id(&sb, ev->metric_id);
		if (ret)
			break;

		free((char *)ev->metric_id);
		ev->metric_id = strdup(sb.buf);
		if (!ev->metric_id) {
			ret = -ENOMEM;
			break;
		}
		/*
		 * If the name is just the parsed event, use the metric-id to
		 * give a more friendly display version.
		 */
		if (strstr(ev->name, "metric-id=")) {
			bool has_slash = false;

			free(ev->name);
			for (cur = strchr(sb.buf, '@') ; cur; cur = strchr(++cur, '@')) {
				*cur = '/';
				has_slash = true;
			}

			if (modifier) {
				if (!has_slash && !strchr(sb.buf, ':')) {
					ret = strbuf_addch(&sb, ':');
					if (ret)
						break;
				}
				ret = strbuf_addstr(&sb, modifier);
				if (ret)
					break;
			}
			ev->name = strdup(sb.buf);
			if (!ev->name) {
				ret = -ENOMEM;
				break;
			}
		}
	}
	strbuf_release(&sb);
	return ret;
}

static int metricgroup__build_event_string(struct strbuf *events,
					   const struct expr_parse_ctx *ctx,
					   const char *modifier,
					   bool has_constraint)
{
	struct hashmap_entry *cur;
	size_t bkt;
	bool no_group = true, has_tool_events = false;
	bool tool_events[PERF_TOOL_MAX] = {false};
	int ret = 0;

#define RETURN_IF_NON_ZERO(x) do { if (x) return x; } while (0)

	hashmap__for_each_entry(ctx->ids, cur, bkt) {
		const char *sep, *rsep, *id = cur->key;
		enum perf_tool_event ev;

		pr_debug("found event %s\n", id);

		/* Always move tool events outside of the group. */
		ev = perf_tool_event__from_str(id);
		if (ev != PERF_TOOL_NONE) {
			has_tool_events = true;
			tool_events[ev] = true;
			continue;
		}
		/* Separate events with commas and open the group if necessary. */
		if (no_group) {
			if (!has_constraint) {
				ret = strbuf_addch(events, '{');
				RETURN_IF_NON_ZERO(ret);
			}

			no_group = false;
		} else {
			ret = strbuf_addch(events, ',');
			RETURN_IF_NON_ZERO(ret);
		}
		/*
		 * Encode the ID as an event string. Add a qualifier for
		 * metric_id that is the original name except with characters
		 * that parse-events can't parse replaced. For example,
		 * 'msr@tsc@' gets added as msr/tsc,metric-id=msr!3tsc!3/
		 */
		sep = strchr(id, '@');
		if (sep != NULL) {
			ret = strbuf_add(events, id, sep - id);
			RETURN_IF_NON_ZERO(ret);
			ret = strbuf_addch(events, '/');
			RETURN_IF_NON_ZERO(ret);
			rsep = strrchr(sep, '@');
			ret = strbuf_add(events, sep + 1, rsep - sep - 1);
			RETURN_IF_NON_ZERO(ret);
			ret = strbuf_addstr(events, ",metric-id=");
			RETURN_IF_NON_ZERO(ret);
			sep = rsep;
		} else {
			sep = strchr(id, ':');
			if (sep != NULL) {
				ret = strbuf_add(events, id, sep - id);
				RETURN_IF_NON_ZERO(ret);
			} else {
				ret = strbuf_addstr(events, id);
				RETURN_IF_NON_ZERO(ret);
			}
			ret = strbuf_addstr(events, "/metric-id=");
			RETURN_IF_NON_ZERO(ret);
		}
		ret = encode_metric_id(events, id);
		RETURN_IF_NON_ZERO(ret);
		ret = strbuf_addstr(events, "/");
		RETURN_IF_NON_ZERO(ret);

		if (sep != NULL) {
			ret = strbuf_addstr(events, sep + 1);
			RETURN_IF_NON_ZERO(ret);
		}
		if (modifier) {
			ret = strbuf_addstr(events, modifier);
			RETURN_IF_NON_ZERO(ret);
		}
	}
	if (!no_group && !has_constraint) {
		ret = strbuf_addf(events, "}:W");
		RETURN_IF_NON_ZERO(ret);
	}
	if (has_tool_events) {
		int i;

		perf_tool_event__for_each_event(i) {
			if (tool_events[i]) {
				if (!no_group) {
					ret = strbuf_addch(events, ',');
					RETURN_IF_NON_ZERO(ret);
				}
				no_group = false;
				ret = strbuf_addstr(events, perf_tool_event__to_str(i));
				RETURN_IF_NON_ZERO(ret);
			}
		}
	}

	return ret;
#undef RETURN_IF_NON_ZERO
}

int __weak arch_get_runtimeparam(const struct pmu_event *pe __maybe_unused)
{
	return 1;
}

/*
 * A singly linked list on the stack of the names of metrics being
 * processed. Used to identify recursion.
 */
struct visited_metric {
	const char *name;
	const struct visited_metric *parent;
};

struct metricgroup_add_iter_data {
	struct list_head *metric_list;
	const char *metric_name;
	const char *modifier;
	int *ret;
	bool *has_match;
	bool metric_no_group;
	const char *user_requested_cpu_list;
	bool system_wide;
	struct metric *root_metric;
	const struct visited_metric *visited;
	const struct pmu_events_table *table;
};

static bool metricgroup__find_metric(const char *metric,
				     const struct pmu_events_table *table,
				     struct pmu_event *pe);

static int add_metric(struct list_head *metric_list,
		      const struct pmu_event *pe,
		      const char *modifier,
		      bool metric_no_group,
		      const char *user_requested_cpu_list,
		      bool system_wide,
		      struct metric *root_metric,
		      const struct visited_metric *visited,
		      const struct pmu_events_table *table);

/**
 * resolve_metric - Locate metrics within the root metric and recursively add
 *                    references to them.
 * @metric_list: The list the metric is added to.
 * @modifier: if non-null event modifiers like "u".
 * @metric_no_group: Should events written to events be grouped "{}" or
 *                   global. Grouping is the default but due to multiplexing the
 *                   user may override.
 * @user_requested_cpu_list: Command line specified CPUs to record on.
 * @system_wide: Are events for all processes recorded.
 * @root_metric: Metrics may reference other metrics to form a tree. In this
 *               case the root_metric holds all the IDs and a list of referenced
 *               metrics. When adding a root this argument is NULL.
 * @visited: A singly linked list of metric names being added that is used to
 *           detect recursion.
 * @table: The table that is searched for metrics, most commonly the table for the
 *       architecture perf is running upon.
 */
static int resolve_metric(struct list_head *metric_list,
			  const char *modifier,
			  bool metric_no_group,
			  const char *user_requested_cpu_list,
			  bool system_wide,
			  struct metric *root_metric,
			  const struct visited_metric *visited,
			  const struct pmu_events_table *table)
{
	struct hashmap_entry *cur;
	size_t bkt;
	struct to_resolve {
		/* The metric to resolve. */
		struct pmu_event pe;
		/*
		 * The key in the IDs map, this may differ from in case,
		 * etc. from pe->metric_name.
		 */
		const char *key;
	} *pending = NULL;
	int i, ret = 0, pending_cnt = 0;

	/*
	 * Iterate all the parsed IDs and if there's a matching metric and it to
	 * the pending array.
	 */
	hashmap__for_each_entry(root_metric->pctx->ids, cur, bkt) {
		struct pmu_event pe;

		if (metricgroup__find_metric(cur->key, table, &pe)) {
			pending = realloc(pending,
					(pending_cnt + 1) * sizeof(struct to_resolve));
			if (!pending)
				return -ENOMEM;

			memcpy(&pending[pending_cnt].pe, &pe, sizeof(pe));
			pending[pending_cnt].key = cur->key;
			pending_cnt++;
		}
	}

	/* Remove the metric IDs from the context. */
	for (i = 0; i < pending_cnt; i++)
		expr__del_id(root_metric->pctx, pending[i].key);

	/*
	 * Recursively add all the metrics, IDs are added to the root metric's
	 * context.
	 */
	for (i = 0; i < pending_cnt; i++) {
		ret = add_metric(metric_list, &pending[i].pe, modifier, metric_no_group,
				 user_requested_cpu_list, system_wide, root_metric, visited,
				 table);
		if (ret)
			break;
	}

	free(pending);
	return ret;
}

/**
 * __add_metric - Add a metric to metric_list.
 * @metric_list: The list the metric is added to.
 * @pe: The pmu_event containing the metric to be added.
 * @modifier: if non-null event modifiers like "u".
 * @metric_no_group: Should events written to events be grouped "{}" or
 *                   global. Grouping is the default but due to multiplexing the
 *                   user may override.
 * @runtime: A special argument for the parser only known at runtime.
 * @user_requested_cpu_list: Command line specified CPUs to record on.
 * @system_wide: Are events for all processes recorded.
 * @root_metric: Metrics may reference other metrics to form a tree. In this
 *               case the root_metric holds all the IDs and a list of referenced
 *               metrics. When adding a root this argument is NULL.
 * @visited: A singly linked list of metric names being added that is used to
 *           detect recursion.
 * @table: The table that is searched for metrics, most commonly the table for the
 *       architecture perf is running upon.
 */
static int __add_metric(struct list_head *metric_list,
			const struct pmu_event *pe,
			const char *modifier,
			bool metric_no_group,
			int runtime,
			const char *user_requested_cpu_list,
			bool system_wide,
			struct metric *root_metric,
			const struct visited_metric *visited,
			const struct pmu_events_table *table)
{
	const struct visited_metric *vm;
	int ret;
	bool is_root = !root_metric;
	struct visited_metric visited_node = {
		.name = pe->metric_name,
		.parent = visited,
	};

	for (vm = visited; vm; vm = vm->parent) {
		if (!strcmp(pe->metric_name, vm->name)) {
			pr_err("failed: recursion detected for %s\n", pe->metric_name);
			return -1;
		}
	}

	if (is_root) {
		/*
		 * This metric is the root of a tree and may reference other
		 * metrics that are added recursively.
		 */
		root_metric = metric__new(pe, modifier, metric_no_group, runtime,
					  user_requested_cpu_list, system_wide);
		if (!root_metric)
			return -ENOMEM;

	} else {
		int cnt = 0;

		/*
		 * This metric was referenced in a metric higher in the
		 * tree. Check if the same metric is already resolved in the
		 * metric_refs list.
		 */
		if (root_metric->metric_refs) {
			for (; root_metric->metric_refs[cnt].metric_name; cnt++) {
				if (!strcmp(pe->metric_name,
					    root_metric->metric_refs[cnt].metric_name))
					return 0;
			}
		}

		/* Create reference. Need space for the entry and the terminator. */
		root_metric->metric_refs = realloc(root_metric->metric_refs,
						(cnt + 2) * sizeof(struct metric_ref));
		if (!root_metric->metric_refs)
			return -ENOMEM;

		/*
		 * Intentionally passing just const char pointers,
		 * from 'pe' object, so they never go away. We don't
		 * need to change them, so there's no need to create
		 * our own copy.
		 */
		root_metric->metric_refs[cnt].metric_name = pe->metric_name;
		root_metric->metric_refs[cnt].metric_expr = pe->metric_expr;

		/* Null terminate array. */
		root_metric->metric_refs[cnt+1].metric_name = NULL;
		root_metric->metric_refs[cnt+1].metric_expr = NULL;
	}

	/*
	 * For both the parent and referenced metrics, we parse
	 * all the metric's IDs and add it to the root context.
	 */
	if (expr__find_ids(pe->metric_expr, NULL, root_metric->pctx) < 0) {
		/* Broken metric. */
		ret = -EINVAL;
	} else {
		/* Resolve referenced metrics. */
		ret = resolve_metric(metric_list, modifier, metric_no_group,
				     user_requested_cpu_list, system_wide,
				     root_metric, &visited_node, table);
	}

	if (ret) {
		if (is_root)
			metric__free(root_metric);

	} else if (is_root)
		list_add(&root_metric->nd, metric_list);

	return ret;
}

struct metricgroup__find_metric_data {
	const char *metric;
	struct pmu_event *pe;
};

static int metricgroup__find_metric_callback(const struct pmu_event *pe,
					     const struct pmu_events_table *table  __maybe_unused,
					     void *vdata)
{
	struct metricgroup__find_metric_data *data = vdata;

	if (!match_metric(pe->metric_name, data->metric))
		return 0;

	memcpy(data->pe, pe, sizeof(*pe));
	return 1;
}

static bool metricgroup__find_metric(const char *metric,
				     const struct pmu_events_table *table,
				     struct pmu_event *pe)
{
	struct metricgroup__find_metric_data data = {
		.metric = metric,
		.pe = pe,
	};

	return pmu_events_table_for_each_event(table, metricgroup__find_metric_callback, &data)
		? true : false;
}

static int add_metric(struct list_head *metric_list,
		      const struct pmu_event *pe,
		      const char *modifier,
		      bool metric_no_group,
		      const char *user_requested_cpu_list,
		      bool system_wide,
		      struct metric *root_metric,
		      const struct visited_metric *visited,
		      const struct pmu_events_table *table)
{
	int ret = 0;

	pr_debug("metric expr %s for %s\n", pe->metric_expr, pe->metric_name);

	if (!strstr(pe->metric_expr, "?")) {
		ret = __add_metric(metric_list, pe, modifier, metric_no_group, 0,
				   user_requested_cpu_list, system_wide, root_metric,
				   visited, table);
	} else {
		int j, count;

		count = arch_get_runtimeparam(pe);

		/* This loop is added to create multiple
		 * events depend on count value and add
		 * those events to metric_list.
		 */

		for (j = 0; j < count && !ret; j++)
			ret = __add_metric(metric_list, pe, modifier, metric_no_group, j,
					   user_requested_cpu_list, system_wide,
					   root_metric, visited, table);
	}

	return ret;
}

static int metricgroup__add_metric_sys_event_iter(const struct pmu_event *pe,
						const struct pmu_events_table *table __maybe_unused,
						void *data)
{
	struct metricgroup_add_iter_data *d = data;
	int ret;

	if (!match_pe_metric(pe, d->metric_name))
		return 0;

	ret = add_metric(d->metric_list, pe, d->modifier, d->metric_no_group,
			 d->user_requested_cpu_list, d->system_wide,
			 d->root_metric, d->visited, d->table);
	if (ret)
		goto out;

	*(d->has_match) = true;

out:
	*(d->ret) = ret;
	return ret;
}

/**
 * metric_list_cmp - list_sort comparator that sorts metrics with more events to
 *                   the front. tool events are excluded from the count.
 */
static int metric_list_cmp(void *priv __maybe_unused, const struct list_head *l,
			   const struct list_head *r)
{
	const struct metric *left = container_of(l, struct metric, nd);
	const struct metric *right = container_of(r, struct metric, nd);
	struct expr_id_data *data;
	int i, left_count, right_count;

	left_count = hashmap__size(left->pctx->ids);
	perf_tool_event__for_each_event(i) {
		if (!expr__get_id(left->pctx, perf_tool_event__to_str(i), &data))
			left_count--;
	}

	right_count = hashmap__size(right->pctx->ids);
	perf_tool_event__for_each_event(i) {
		if (!expr__get_id(right->pctx, perf_tool_event__to_str(i), &data))
			right_count--;
	}

	return right_count - left_count;
}

struct metricgroup__add_metric_data {
	struct list_head *list;
	const char *metric_name;
	const char *modifier;
	const char *user_requested_cpu_list;
	bool metric_no_group;
	bool system_wide;
	bool has_match;
};

static int metricgroup__add_metric_callback(const struct pmu_event *pe,
					    const struct pmu_events_table *table,
					    void *vdata)
{
	struct metricgroup__add_metric_data *data = vdata;
	int ret = 0;

	if (pe->metric_expr &&
		(match_metric(pe->metric_group, data->metric_name) ||
		 match_metric(pe->metric_name, data->metric_name))) {

		data->has_match = true;
		ret = add_metric(data->list, pe, data->modifier, data->metric_no_group,
				 data->user_requested_cpu_list, data->system_wide,
				 /*root_metric=*/NULL, /*visited_metrics=*/NULL, table);
	}
	return ret;
}

/**
 * metricgroup__add_metric - Find and add a metric, or a metric group.
 * @metric_name: The name of the metric or metric group. For example, "IPC"
 *               could be the name of a metric and "TopDownL1" the name of a
 *               metric group.
 * @modifier: if non-null event modifiers like "u".
 * @metric_no_group: Should events written to events be grouped "{}" or
 *                   global. Grouping is the default but due to multiplexing the
 *                   user may override.
 * @user_requested_cpu_list: Command line specified CPUs to record on.
 * @system_wide: Are events for all processes recorded.
 * @metric_list: The list that the metric or metric group are added to.
 * @table: The table that is searched for metrics, most commonly the table for the
 *       architecture perf is running upon.
 */
static int metricgroup__add_metric(const char *metric_name, const char *modifier,
				   bool metric_no_group,
				   const char *user_requested_cpu_list,
				   bool system_wide,
				   struct list_head *metric_list,
				   const struct pmu_events_table *table)
{
	LIST_HEAD(list);
	int ret;
	bool has_match = false;

	{
		struct metricgroup__add_metric_data data = {
			.list = &list,
			.metric_name = metric_name,
			.modifier = modifier,
			.metric_no_group = metric_no_group,
			.user_requested_cpu_list = user_requested_cpu_list,
			.system_wide = system_wide,
			.has_match = false,
		};
		/*
		 * Iterate over all metrics seeing if metric matches either the
		 * name or group. When it does add the metric to the list.
		 */
		ret = pmu_events_table_for_each_event(table, metricgroup__add_metric_callback,
						      &data);
		if (ret)
			goto out;

		has_match = data.has_match;
	}
	{
		struct metricgroup_iter_data data = {
			.fn = metricgroup__add_metric_sys_event_iter,
			.data = (void *) &(struct metricgroup_add_iter_data) {
				.metric_list = &list,
				.metric_name = metric_name,
				.modifier = modifier,
				.metric_no_group = metric_no_group,
				.user_requested_cpu_list = user_requested_cpu_list,
				.system_wide = system_wide,
				.has_match = &has_match,
				.ret = &ret,
				.table = table,
			},
		};

		pmu_for_each_sys_event(metricgroup__sys_event_iter, &data);
	}
	/* End of pmu events. */
	if (!has_match)
		ret = -EINVAL;

out:
	/*
	 * add to metric_list so that they can be released
	 * even if it's failed
	 */
	list_splice(&list, metric_list);
	return ret;
}

/**
 * metricgroup__add_metric_list - Find and add metrics, or metric groups,
 *                                specified in a list.
 * @list: the list of metrics or metric groups. For example, "IPC,CPI,TopDownL1"
 *        would match the IPC and CPI metrics, and TopDownL1 would match all
 *        the metrics in the TopDownL1 group.
 * @metric_no_group: Should events written to events be grouped "{}" or
 *                   global. Grouping is the default but due to multiplexing the
 *                   user may override.
 * @user_requested_cpu_list: Command line specified CPUs to record on.
 * @system_wide: Are events for all processes recorded.
 * @metric_list: The list that metrics are added to.
 * @table: The table that is searched for metrics, most commonly the table for the
 *       architecture perf is running upon.
 */
static int metricgroup__add_metric_list(const char *list, bool metric_no_group,
					const char *user_requested_cpu_list,
					bool system_wide, struct list_head *metric_list,
					const struct pmu_events_table *table)
{
	char *list_itr, *list_copy, *metric_name, *modifier;
	int ret, count = 0;

	list_copy = strdup(list);
	if (!list_copy)
		return -ENOMEM;
	list_itr = list_copy;

	while ((metric_name = strsep(&list_itr, ",")) != NULL) {
		modifier = strchr(metric_name, ':');
		if (modifier)
			*modifier++ = '\0';

		ret = metricgroup__add_metric(metric_name, modifier,
					      metric_no_group, user_requested_cpu_list,
					      system_wide, metric_list, table);
		if (ret == -EINVAL)
			pr_err("Cannot find metric or group `%s'\n", metric_name);

		if (ret)
			break;

		count++;
	}
	free(list_copy);

	if (!ret) {
		/*
		 * Warn about nmi_watchdog if any parsed metrics had the
		 * NO_NMI_WATCHDOG constraint.
		 */
		metricgroup___watchdog_constraint_hint(NULL, true);
		/* No metrics. */
		if (count == 0)
			return -EINVAL;
	}
	return ret;
}

static void metricgroup__free_metrics(struct list_head *metric_list)
{
	struct metric *m, *tmp;

	list_for_each_entry_safe (m, tmp, metric_list, nd) {
		list_del_init(&m->nd);
		metric__free(m);
	}
}

/**
 * find_tool_events - Search for the pressence of tool events in metric_list.
 * @metric_list: List to take metrics from.
 * @tool_events: Array of false values, indices corresponding to tool events set
 *               to true if tool event is found.
 */
static void find_tool_events(const struct list_head *metric_list,
			     bool tool_events[PERF_TOOL_MAX])
{
	struct metric *m;

	list_for_each_entry(m, metric_list, nd) {
		int i;

		perf_tool_event__for_each_event(i) {
			struct expr_id_data *data;

			if (!tool_events[i] &&
			    !expr__get_id(m->pctx, perf_tool_event__to_str(i), &data))
				tool_events[i] = true;
		}
	}
}

/**
 * build_combined_expr_ctx - Make an expr_parse_ctx with all has_constraint
 *                           metric IDs, as the IDs are held in a set,
 *                           duplicates will be removed.
 * @metric_list: List to take metrics from.
 * @combined: Out argument for result.
 */
static int build_combined_expr_ctx(const struct list_head *metric_list,
				   struct expr_parse_ctx **combined)
{
	struct hashmap_entry *cur;
	size_t bkt;
	struct metric *m;
	char *dup;
	int ret;

	*combined = expr__ctx_new();
	if (!*combined)
		return -ENOMEM;

	list_for_each_entry(m, metric_list, nd) {
		if (m->has_constraint && !m->modifier) {
			hashmap__for_each_entry(m->pctx->ids, cur, bkt) {
				dup = strdup(cur->key);
				if (!dup) {
					ret = -ENOMEM;
					goto err_out;
				}
				ret = expr__add_id(*combined, dup);
				if (ret)
					goto err_out;
			}
		}
	}
	return 0;
err_out:
	expr__ctx_free(*combined);
	*combined = NULL;
	return ret;
}

/**
 * parse_ids - Build the event string for the ids and parse them creating an
 *             evlist. The encoded metric_ids are decoded.
 * @metric_no_merge: is metric sharing explicitly disabled.
 * @fake_pmu: used when testing metrics not supported by the current CPU.
 * @ids: the event identifiers parsed from a metric.
 * @modifier: any modifiers added to the events.
 * @has_constraint: false if events should be placed in a weak group.
 * @tool_events: entries set true if the tool event of index could be present in
 *               the overall list of metrics.
 * @out_evlist: the created list of events.
 */
static int parse_ids(bool metric_no_merge, struct perf_pmu *fake_pmu,
		     struct expr_parse_ctx *ids, const char *modifier,
		     bool has_constraint, const bool tool_events[PERF_TOOL_MAX],
		     struct evlist **out_evlist)
{
	struct parse_events_error parse_error;
	struct evlist *parsed_evlist;
	struct strbuf events = STRBUF_INIT;
	int ret;

	*out_evlist = NULL;
	if (!metric_no_merge || hashmap__size(ids->ids) == 0) {
		bool added_event = false;
		int i;
		/*
		 * We may fail to share events between metrics because a tool
		 * event isn't present in one metric. For example, a ratio of
		 * cache misses doesn't need duration_time but the same events
		 * may be used for a misses per second. Events without sharing
		 * implies multiplexing, that is best avoided, so place
		 * all tool events in every group.
		 *
		 * Also, there may be no ids/events in the expression parsing
		 * context because of constant evaluation, e.g.:
		 *    event1 if #smt_on else 0
		 * Add a tool event to avoid a parse error on an empty string.
		 */
		perf_tool_event__for_each_event(i) {
			if (tool_events[i]) {
				char *tmp = strdup(perf_tool_event__to_str(i));

				if (!tmp)
					return -ENOMEM;
				ids__insert(ids->ids, tmp);
				added_event = true;
			}
		}
		if (!added_event && hashmap__size(ids->ids) == 0) {
			char *tmp = strdup("duration_time");

			if (!tmp)
				return -ENOMEM;
			ids__insert(ids->ids, tmp);
		}
	}
	ret = metricgroup__build_event_string(&events, ids, modifier,
					      has_constraint);
	if (ret)
		return ret;

	parsed_evlist = evlist__new();
	if (!parsed_evlist) {
		ret = -ENOMEM;
		goto err_out;
	}
	pr_debug("Parsing metric events '%s'\n", events.buf);
	parse_events_error__init(&parse_error);
	ret = __parse_events(parsed_evlist, events.buf, &parse_error, fake_pmu);
	if (ret) {
		parse_events_error__print(&parse_error, events.buf);
		goto err_out;
	}
	ret = decode_all_metric_ids(parsed_evlist, modifier);
	if (ret)
		goto err_out;

	*out_evlist = parsed_evlist;
	parsed_evlist = NULL;
err_out:
	parse_events_error__exit(&parse_error);
	evlist__delete(parsed_evlist);
	strbuf_release(&events);
	return ret;
}

static int parse_groups(struct evlist *perf_evlist, const char *str,
			bool metric_no_group,
			bool metric_no_merge,
			const char *user_requested_cpu_list,
			bool system_wide,
			struct perf_pmu *fake_pmu,
			struct rblist *metric_events_list,
			const struct pmu_events_table *table)
{
	struct evlist *combined_evlist = NULL;
	LIST_HEAD(metric_list);
	struct metric *m;
	bool tool_events[PERF_TOOL_MAX] = {false};
	int ret;

	if (metric_events_list->nr_entries == 0)
		metricgroup__rblist_init(metric_events_list);
	ret = metricgroup__add_metric_list(str, metric_no_group,
					   user_requested_cpu_list,
					   system_wide, &metric_list, table);
	if (ret)
		goto out;

	/* Sort metrics from largest to smallest. */
	list_sort(NULL, &metric_list, metric_list_cmp);

	if (!metric_no_merge) {
		struct expr_parse_ctx *combined = NULL;

		find_tool_events(&metric_list, tool_events);

		ret = build_combined_expr_ctx(&metric_list, &combined);

		if (!ret && combined && hashmap__size(combined->ids)) {
			ret = parse_ids(metric_no_merge, fake_pmu, combined,
					/*modifier=*/NULL,
					/*has_constraint=*/true,
					tool_events,
					&combined_evlist);
		}
		if (combined)
			expr__ctx_free(combined);

		if (ret)
			goto out;
	}

	list_for_each_entry(m, &metric_list, nd) {
		struct metric_event *me;
		struct evsel **metric_events;
		struct evlist *metric_evlist = NULL;
		struct metric *n;
		struct metric_expr *expr;

		if (combined_evlist && m->has_constraint) {
			metric_evlist = combined_evlist;
		} else if (!metric_no_merge) {
			/*
			 * See if the IDs for this metric are a subset of an
			 * earlier metric.
			 */
			list_for_each_entry(n, &metric_list, nd) {
				if (m == n)
					break;

				if (n->evlist == NULL)
					continue;

				if ((!m->modifier && n->modifier) ||
				    (m->modifier && !n->modifier) ||
				    (m->modifier && n->modifier &&
					    strcmp(m->modifier, n->modifier)))
					continue;

				if (expr__subset_of_ids(n->pctx, m->pctx)) {
					pr_debug("Events in '%s' fully contained within '%s'\n",
						 m->metric_name, n->metric_name);
					metric_evlist = n->evlist;
					break;
				}

			}
		}
		if (!metric_evlist) {
			ret = parse_ids(metric_no_merge, fake_pmu, m->pctx, m->modifier,
					m->has_constraint, tool_events, &m->evlist);
			if (ret)
				goto out;

			metric_evlist = m->evlist;
		}
		ret = setup_metric_events(m->pctx->ids, metric_evlist, &metric_events);
		if (ret) {
			pr_debug("Cannot resolve IDs for %s: %s\n",
				m->metric_name, m->metric_expr);
			goto out;
		}

		me = metricgroup__lookup(metric_events_list, metric_events[0], true);

		expr = malloc(sizeof(struct metric_expr));
		if (!expr) {
			ret = -ENOMEM;
			free(metric_events);
			goto out;
		}

		expr->metric_refs = m->metric_refs;
		m->metric_refs = NULL;
		expr->metric_expr = m->metric_expr;
		if (m->modifier) {
			char *tmp;

			if (asprintf(&tmp, "%s:%s", m->metric_name, m->modifier) < 0)
				expr->metric_name = NULL;
			else
				expr->metric_name = tmp;
		} else
			expr->metric_name = strdup(m->metric_name);

		if (!expr->metric_name) {
			ret = -ENOMEM;
			free(metric_events);
			goto out;
		}
		expr->metric_unit = m->metric_unit;
		expr->metric_events = metric_events;
		expr->runtime = m->pctx->sctx.runtime;
		list_add(&expr->nd, &me->head);
	}


	if (combined_evlist) {
		evlist__splice_list_tail(perf_evlist, &combined_evlist->core.entries);
		evlist__delete(combined_evlist);
	}

	list_for_each_entry(m, &metric_list, nd) {
		if (m->evlist)
			evlist__splice_list_tail(perf_evlist, &m->evlist->core.entries);
	}

out:
	metricgroup__free_metrics(&metric_list);
	return ret;
}

int metricgroup__parse_groups(struct evlist *perf_evlist,
			      const char *str,
			      bool metric_no_group,
			      bool metric_no_merge,
			      const char *user_requested_cpu_list,
			      bool system_wide,
			      struct rblist *metric_events)
{
	const struct pmu_events_table *table = pmu_events_table__find();

	if (!table)
		return -EINVAL;

<<<<<<< HEAD
	return parse_groups(perf_evlist, str, metric_no_group,
			    metric_no_merge, NULL, metric_events, table);
=======
	return parse_groups(perf_evlist, str, metric_no_group, metric_no_merge,
			    user_requested_cpu_list, system_wide,
			    /*fake_pmu=*/NULL, metric_events, table);
>>>>>>> 9abf2313
}

int metricgroup__parse_groups_test(struct evlist *evlist,
				   const struct pmu_events_table *table,
				   const char *str,
				   bool metric_no_group,
				   bool metric_no_merge,
				   struct rblist *metric_events)
{
	return parse_groups(evlist, str, metric_no_group, metric_no_merge,
			    /*user_requested_cpu_list=*/NULL,
			    /*system_wide=*/false,
			    &perf_pmu__fake, metric_events, table);
}

static int metricgroup__has_metric_callback(const struct pmu_event *pe,
					    const struct pmu_events_table *table __maybe_unused,
					    void *vdata)
{
	const char *metric = vdata;

	if (!pe->metric_expr)
		return 0;

	if (match_metric(pe->metric_name, metric))
		return 1;

	return 0;
}

bool metricgroup__has_metric(const char *metric)
{
	const struct pmu_events_table *table = pmu_events_table__find();

	if (!table)
		return false;

	return pmu_events_table_for_each_event(table, metricgroup__has_metric_callback,
					       (void *)metric) ? true : false;
}

int metricgroup__copy_metric_events(struct evlist *evlist, struct cgroup *cgrp,
				    struct rblist *new_metric_events,
				    struct rblist *old_metric_events)
{
	unsigned int i;

	for (i = 0; i < rblist__nr_entries(old_metric_events); i++) {
		struct rb_node *nd;
		struct metric_event *old_me, *new_me;
		struct metric_expr *old_expr, *new_expr;
		struct evsel *evsel;
		size_t alloc_size;
		int idx, nr;

		nd = rblist__entry(old_metric_events, i);
		old_me = container_of(nd, struct metric_event, nd);

		evsel = evlist__find_evsel(evlist, old_me->evsel->core.idx);
		if (!evsel)
			return -EINVAL;
		new_me = metricgroup__lookup(new_metric_events, evsel, true);
		if (!new_me)
			return -ENOMEM;

		pr_debug("copying metric event for cgroup '%s': %s (idx=%d)\n",
			 cgrp ? cgrp->name : "root", evsel->name, evsel->core.idx);

		list_for_each_entry(old_expr, &old_me->head, nd) {
			new_expr = malloc(sizeof(*new_expr));
			if (!new_expr)
				return -ENOMEM;

			new_expr->metric_expr = old_expr->metric_expr;
			new_expr->metric_name = strdup(old_expr->metric_name);
			if (!new_expr->metric_name)
				return -ENOMEM;

			new_expr->metric_unit = old_expr->metric_unit;
			new_expr->runtime = old_expr->runtime;

			if (old_expr->metric_refs) {
				/* calculate number of metric_events */
				for (nr = 0; old_expr->metric_refs[nr].metric_name; nr++)
					continue;
				alloc_size = sizeof(*new_expr->metric_refs);
				new_expr->metric_refs = calloc(nr + 1, alloc_size);
				if (!new_expr->metric_refs) {
					free(new_expr);
					return -ENOMEM;
				}

				memcpy(new_expr->metric_refs, old_expr->metric_refs,
				       nr * alloc_size);
			} else {
				new_expr->metric_refs = NULL;
			}

			/* calculate number of metric_events */
			for (nr = 0; old_expr->metric_events[nr]; nr++)
				continue;
			alloc_size = sizeof(*new_expr->metric_events);
			new_expr->metric_events = calloc(nr + 1, alloc_size);
			if (!new_expr->metric_events) {
				free(new_expr->metric_refs);
				free(new_expr);
				return -ENOMEM;
			}

			/* copy evsel in the same position */
			for (idx = 0; idx < nr; idx++) {
				evsel = old_expr->metric_events[idx];
				evsel = evlist__find_evsel(evlist, evsel->core.idx);
				if (evsel == NULL) {
					free(new_expr->metric_events);
					free(new_expr->metric_refs);
					free(new_expr);
					return -EINVAL;
				}
				new_expr->metric_events[idx] = evsel;
			}

			list_add(&new_expr->nd, &new_me->head);
		}
	}
	return 0;
}<|MERGE_RESOLUTION|>--- conflicted
+++ resolved
@@ -1698,14 +1698,9 @@
 	if (!table)
 		return -EINVAL;
 
-<<<<<<< HEAD
-	return parse_groups(perf_evlist, str, metric_no_group,
-			    metric_no_merge, NULL, metric_events, table);
-=======
 	return parse_groups(perf_evlist, str, metric_no_group, metric_no_merge,
 			    user_requested_cpu_list, system_wide,
 			    /*fake_pmu=*/NULL, metric_events, table);
->>>>>>> 9abf2313
 }
 
 int metricgroup__parse_groups_test(struct evlist *evlist,
