--- conflicted
+++ resolved
@@ -79,8 +79,6 @@
 }
 
 bool perf_env__insert_btf(struct perf_env *env, struct btf_node *btf_node)
-<<<<<<< HEAD
-=======
 {
 	bool ret;
 
@@ -91,13 +89,11 @@
 }
 
 bool __perf_env__insert_btf(struct perf_env *env, struct btf_node *btf_node)
->>>>>>> 5eb2b831
 {
 	struct rb_node *parent = NULL;
 	__u32 btf_id = btf_node->id;
 	struct btf_node *node;
 	struct rb_node **p;
-	bool ret = true;
 
 	p = &env->bpf_progs.btfs.rb_node;
 
@@ -110,25 +106,14 @@
 			p = &(*p)->rb_right;
 		} else {
 			pr_debug("duplicated btf %u\n", btf_id);
-<<<<<<< HEAD
-			ret = false;
-			goto out;
-=======
 			return false;
->>>>>>> 5eb2b831
 		}
 	}
 
 	rb_link_node(&btf_node->rb_node, parent, p);
 	rb_insert_color(&btf_node->rb_node, &env->bpf_progs.btfs);
 	env->bpf_progs.btfs_cnt++;
-<<<<<<< HEAD
-out:
-	up_write(&env->bpf_progs.lock);
-	return ret;
-=======
 	return true;
->>>>>>> 5eb2b831
 }
 
 struct btf_node *perf_env__find_btf(struct perf_env *env, __u32 btf_id)
