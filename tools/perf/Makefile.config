--- conflicted
+++ resolved
@@ -143,15 +143,9 @@
 ifdef CSINCLUDES
   LIBOPENCSD_CFLAGS := -I$(CSINCLUDES)
 endif
-<<<<<<< HEAD
-OPENCSDLIBS := -lopencsd_c_api
-ifeq ($(findstring -static,${LDFLAGS}),-static)
-  OPENCSDLIBS += -lopencsd -lstdc++
-=======
 OPENCSDLIBS := -lopencsd_c_api -lopencsd
 ifeq ($(findstring -static,${LDFLAGS}),-static)
   OPENCSDLIBS += -lstdc++
->>>>>>> 9b37665a
 endif
 ifdef CSLIBS
   LIBOPENCSD_LDFLAGS := -L$(CSLIBS)
