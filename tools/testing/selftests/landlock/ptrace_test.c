// SPDX-License-Identifier: GPL-2.0
/*
 * Landlock tests - Ptrace
 *
 * Copyright © 2017-2020 Mickaël Salaün <mic@digikod.net>
 * Copyright © 2019-2020 ANSSI
 */

#define _GNU_SOURCE
#include <errno.h>
#include <fcntl.h>
#include <linux/landlock.h>
#include <signal.h>
#include <sys/prctl.h>
#include <sys/ptrace.h>
#include <sys/types.h>
#include <sys/wait.h>
#include <unistd.h>

#include "common.h"

/* Copied from security/yama/yama_lsm.c */
#define YAMA_SCOPE_DISABLED 0
#define YAMA_SCOPE_RELATIONAL 1
#define YAMA_SCOPE_CAPABILITY 2
#define YAMA_SCOPE_NO_ATTACH 3

static void create_domain(struct __test_metadata *const _metadata)
{
	int ruleset_fd;
	struct landlock_ruleset_attr ruleset_attr = {
		.handled_access_fs = LANDLOCK_ACCESS_FS_MAKE_BLOCK,
	};

	ruleset_fd =
		landlock_create_ruleset(&ruleset_attr, sizeof(ruleset_attr), 0);
	EXPECT_LE(0, ruleset_fd)
	{
		TH_LOG("Failed to create a ruleset: %s", strerror(errno));
	}
	EXPECT_EQ(0, prctl(PR_SET_NO_NEW_PRIVS, 1, 0, 0, 0));
	EXPECT_EQ(0, landlock_restrict_self(ruleset_fd, 0));
	EXPECT_EQ(0, close(ruleset_fd));
}

static int test_ptrace_read(const pid_t pid)
{
	static const char path_template[] = "/proc/%d/environ";
	char procenv_path[sizeof(path_template) + 10];
	int procenv_path_size, fd;

	procenv_path_size = snprintf(procenv_path, sizeof(procenv_path),
				     path_template, pid);
	if (procenv_path_size >= sizeof(procenv_path))
		return E2BIG;

	fd = open(procenv_path, O_RDONLY | O_CLOEXEC);
	if (fd < 0)
		return errno;
	/*
	 * Mixing error codes from close(2) and open(2) should not lead to any
	 * (access type) confusion for this test.
	 */
	if (close(fd) != 0)
		return errno;
	return 0;
}

<<<<<<< HEAD
=======
static int get_yama_ptrace_scope(void)
{
	int ret;
	char buf[2] = {};
	const int fd = open("/proc/sys/kernel/yama/ptrace_scope", O_RDONLY);

	if (fd < 0)
		return 0;

	if (read(fd, buf, 1) < 0) {
		close(fd);
		return -1;
	}

	ret = atoi(buf);
	close(fd);
	return ret;
}

>>>>>>> 9b37665a
/* clang-format off */
FIXTURE(hierarchy) {};
/* clang-format on */

FIXTURE_VARIANT(hierarchy)
{
	const bool domain_both;
	const bool domain_parent;
	const bool domain_child;
};

/*
 * Test multiple tracing combinations between a parent process P1 and a child
 * process P2.
 *
 * Yama's scoped ptrace is presumed disabled.  If enabled, this optional
 * restriction is enforced in addition to any Landlock check, which means that
 * all P2 requests to trace P1 would be denied.
 */

/*
 *        No domain
 *
 *   P1-.               P1 -> P2 : allow
 *       \              P2 -> P1 : allow
 *        'P2
 */
/* clang-format off */
FIXTURE_VARIANT_ADD(hierarchy, allow_without_domain) {
	/* clang-format on */
	.domain_both = false,
	.domain_parent = false,
	.domain_child = false,
};

/*
 *        Child domain
 *
 *   P1--.              P1 -> P2 : allow
 *        \             P2 -> P1 : deny
 *        .'-----.
 *        |  P2  |
 *        '------'
 */
/* clang-format off */
FIXTURE_VARIANT_ADD(hierarchy, allow_with_one_domain) {
	/* clang-format on */
	.domain_both = false,
	.domain_parent = false,
	.domain_child = true,
};

/*
 *        Parent domain
 * .------.
 * |  P1  --.           P1 -> P2 : deny
 * '------'  \          P2 -> P1 : allow
 *            '
 *            P2
 */
/* clang-format off */
FIXTURE_VARIANT_ADD(hierarchy, deny_with_parent_domain) {
	/* clang-format on */
	.domain_both = false,
	.domain_parent = true,
	.domain_child = false,
};

/*
 *        Parent + child domain (siblings)
 * .------.
 * |  P1  ---.          P1 -> P2 : deny
 * '------'   \         P2 -> P1 : deny
 *         .---'--.
 *         |  P2  |
 *         '------'
 */
/* clang-format off */
FIXTURE_VARIANT_ADD(hierarchy, deny_with_sibling_domain) {
	/* clang-format on */
	.domain_both = false,
	.domain_parent = true,
	.domain_child = true,
};

/*
 *         Same domain (inherited)
 * .-------------.
 * | P1----.     |      P1 -> P2 : allow
 * |        \    |      P2 -> P1 : allow
 * |         '   |
 * |         P2  |
 * '-------------'
 */
/* clang-format off */
FIXTURE_VARIANT_ADD(hierarchy, allow_sibling_domain) {
	/* clang-format on */
	.domain_both = true,
	.domain_parent = false,
	.domain_child = false,
};

/*
 *         Inherited + child domain
 * .-----------------.
 * |  P1----.        |  P1 -> P2 : allow
 * |         \       |  P2 -> P1 : deny
 * |        .-'----. |
 * |        |  P2  | |
 * |        '------' |
 * '-----------------'
 */
/* clang-format off */
FIXTURE_VARIANT_ADD(hierarchy, allow_with_nested_domain) {
	/* clang-format on */
	.domain_both = true,
	.domain_parent = false,
	.domain_child = true,
};

/*
 *         Inherited + parent domain
 * .-----------------.
 * |.------.         |  P1 -> P2 : deny
 * ||  P1  ----.     |  P2 -> P1 : allow
 * |'------'    \    |
 * |             '   |
 * |             P2  |
 * '-----------------'
 */
/* clang-format off */
FIXTURE_VARIANT_ADD(hierarchy, deny_with_nested_and_parent_domain) {
	/* clang-format on */
	.domain_both = true,
	.domain_parent = true,
	.domain_child = false,
};

/*
 *         Inherited + parent and child domain (siblings)
 * .-----------------.
 * | .------.        |  P1 -> P2 : deny
 * | |  P1  .        |  P2 -> P1 : deny
 * | '------'\       |
 * |          \      |
 * |        .--'---. |
 * |        |  P2  | |
 * |        '------' |
 * '-----------------'
 */
/* clang-format off */
FIXTURE_VARIANT_ADD(hierarchy, deny_with_forked_domain) {
	/* clang-format on */
	.domain_both = true,
	.domain_parent = true,
	.domain_child = true,
};

FIXTURE_SETUP(hierarchy)
{
}

FIXTURE_TEARDOWN(hierarchy)
{
}

/* Test PTRACE_TRACEME and PTRACE_ATTACH for parent and child. */
TEST_F(hierarchy, trace)
{
	pid_t child, parent;
	int status, err_proc_read;
	int pipe_child[2], pipe_parent[2];
	int yama_ptrace_scope;
	char buf_parent;
	long ret;
	bool can_read_child, can_trace_child, can_read_parent, can_trace_parent;

	yama_ptrace_scope = get_yama_ptrace_scope();
	ASSERT_LE(0, yama_ptrace_scope);

	if (yama_ptrace_scope > YAMA_SCOPE_DISABLED)
		TH_LOG("Incomplete tests due to Yama restrictions (scope %d)",
		       yama_ptrace_scope);

	/*
	 * can_read_child is true if a parent process can read its child
	 * process, which is only the case when the parent process is not
	 * isolated from the child with a dedicated Landlock domain.
	 */
	can_read_child = !variant->domain_parent;

	/*
	 * can_trace_child is true if a parent process can trace its child
	 * process.  This depends on two conditions:
	 * - The parent process is not isolated from the child with a dedicated
	 *   Landlock domain.
	 * - Yama allows tracing children (up to YAMA_SCOPE_RELATIONAL).
	 */
	can_trace_child = can_read_child &&
			  yama_ptrace_scope <= YAMA_SCOPE_RELATIONAL;

	/*
	 * can_read_parent is true if a child process can read its parent
	 * process, which is only the case when the child process is not
	 * isolated from the parent with a dedicated Landlock domain.
	 */
	can_read_parent = !variant->domain_child;

	/*
	 * can_trace_parent is true if a child process can trace its parent
	 * process.  This depends on two conditions:
	 * - The child process is not isolated from the parent with a dedicated
	 *   Landlock domain.
	 * - Yama is disabled (YAMA_SCOPE_DISABLED).
	 */
	can_trace_parent = can_read_parent &&
			   yama_ptrace_scope <= YAMA_SCOPE_DISABLED;

	/*
	 * Removes all effective and permitted capabilities to not interfere
	 * with cap_ptrace_access_check() in case of PTRACE_MODE_FSCREDS.
	 */
	drop_caps(_metadata);

	parent = getpid();
	ASSERT_EQ(0, pipe2(pipe_child, O_CLOEXEC));
	ASSERT_EQ(0, pipe2(pipe_parent, O_CLOEXEC));
	if (variant->domain_both) {
		create_domain(_metadata);
		if (!_metadata->passed)
			/* Aborts before forking. */
			return;
	}

	child = fork();
	ASSERT_LE(0, child);
	if (child == 0) {
		char buf_child;

		ASSERT_EQ(0, close(pipe_parent[1]));
		ASSERT_EQ(0, close(pipe_child[0]));
		if (variant->domain_child)
			create_domain(_metadata);

		/* Waits for the parent to be in a domain, if any. */
		ASSERT_EQ(1, read(pipe_parent[0], &buf_child, 1));

		/* Tests PTRACE_MODE_READ on the parent. */
		err_proc_read = test_ptrace_read(parent);
		if (can_read_parent) {
			EXPECT_EQ(0, err_proc_read);
		} else {
			EXPECT_EQ(EACCES, err_proc_read);
		}

		/* Tests PTRACE_ATTACH on the parent. */
		ret = ptrace(PTRACE_ATTACH, parent, NULL, 0);
		if (can_trace_parent) {
			EXPECT_EQ(0, ret);
		} else {
			EXPECT_EQ(-1, ret);
			EXPECT_EQ(EPERM, errno);
		}
		if (ret == 0) {
			ASSERT_EQ(parent, waitpid(parent, &status, 0));
			ASSERT_EQ(1, WIFSTOPPED(status));
			ASSERT_EQ(0, ptrace(PTRACE_DETACH, parent, NULL, 0));
		}

		/* Tests child PTRACE_TRACEME. */
		ret = ptrace(PTRACE_TRACEME);
		if (can_trace_child) {
			EXPECT_EQ(0, ret);
		} else {
			EXPECT_EQ(-1, ret);
			EXPECT_EQ(EPERM, errno);
		}

		/*
		 * Signals that the PTRACE_ATTACH test is done and the
		 * PTRACE_TRACEME test is ongoing.
		 */
		ASSERT_EQ(1, write(pipe_child[1], ".", 1));

		if (can_trace_child) {
			ASSERT_EQ(0, raise(SIGSTOP));
		}

		/* Waits for the parent PTRACE_ATTACH test. */
		ASSERT_EQ(1, read(pipe_parent[0], &buf_child, 1));
		_exit(_metadata->passed ? EXIT_SUCCESS : EXIT_FAILURE);
		return;
	}

	ASSERT_EQ(0, close(pipe_child[1]));
	ASSERT_EQ(0, close(pipe_parent[0]));
	if (variant->domain_parent)
		create_domain(_metadata);

	/* Signals that the parent is in a domain, if any. */
	ASSERT_EQ(1, write(pipe_parent[1], ".", 1));

	/*
	 * Waits for the child to test PTRACE_ATTACH on the parent and start
	 * testing PTRACE_TRACEME.
	 */
	ASSERT_EQ(1, read(pipe_child[0], &buf_parent, 1));

	/* Tests child PTRACE_TRACEME. */
	if (can_trace_child) {
		ASSERT_EQ(child, waitpid(child, &status, 0));
		ASSERT_EQ(1, WIFSTOPPED(status));
		ASSERT_EQ(0, ptrace(PTRACE_DETACH, child, NULL, 0));
	} else {
		/* The child should not be traced by the parent. */
		EXPECT_EQ(-1, ptrace(PTRACE_DETACH, child, NULL, 0));
		EXPECT_EQ(ESRCH, errno);
	}

	/* Tests PTRACE_MODE_READ on the child. */
	err_proc_read = test_ptrace_read(child);
	if (can_read_child) {
		EXPECT_EQ(0, err_proc_read);
	} else {
		EXPECT_EQ(EACCES, err_proc_read);
	}

	/* Tests PTRACE_ATTACH on the child. */
	ret = ptrace(PTRACE_ATTACH, child, NULL, 0);
	if (can_trace_child) {
		EXPECT_EQ(0, ret);
	} else {
		EXPECT_EQ(-1, ret);
		EXPECT_EQ(EPERM, errno);
	}

	if (ret == 0) {
		ASSERT_EQ(child, waitpid(child, &status, 0));
		ASSERT_EQ(1, WIFSTOPPED(status));
		ASSERT_EQ(0, ptrace(PTRACE_DETACH, child, NULL, 0));
	}

	/* Signals that the parent PTRACE_ATTACH test is done. */
	ASSERT_EQ(1, write(pipe_parent[1], ".", 1));
	ASSERT_EQ(child, waitpid(child, &status, 0));
	if (WIFSIGNALED(status) || !WIFEXITED(status) ||
	    WEXITSTATUS(status) != EXIT_SUCCESS)
		_metadata->passed = 0;
}

TEST_HARNESS_MAIN<|MERGE_RESOLUTION|>--- conflicted
+++ resolved
@@ -66,8 +66,6 @@
 	return 0;
 }
 
-<<<<<<< HEAD
-=======
 static int get_yama_ptrace_scope(void)
 {
 	int ret;
@@ -87,7 +85,6 @@
 	return ret;
 }
 
->>>>>>> 9b37665a
 /* clang-format off */
 FIXTURE(hierarchy) {};
 /* clang-format on */
