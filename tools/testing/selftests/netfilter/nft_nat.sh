--- conflicted
+++ resolved
@@ -404,11 +404,8 @@
 	echo SERVER-$family | ip netns exec "$ns1" timeout 5 socat -u STDIN TCP-LISTEN:2000 &
 	sc_s=$!
 
-<<<<<<< HEAD
-=======
 	sleep 1
 
->>>>>>> 9b37665a
 	result=$(ip netns exec "$ns0" timeout 1 socat TCP:$daddr:2000 STDOUT)
 
 	if [ "$result" = "SERVER-inet" ];then
