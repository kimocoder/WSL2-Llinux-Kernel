--- conflicted
+++ resolved
@@ -74,10 +74,7 @@
 #		 for verbose livepatching output and turn on
 #		 the ftrace_enabled sysctl.
 function setup_config() {
-<<<<<<< HEAD
-=======
 	is_root
->>>>>>> a7196caf
 	push_config
 	set_dynamic_debug
 	set_ftrace_enabled 1
