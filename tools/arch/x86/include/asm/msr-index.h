/* SPDX-License-Identifier: GPL-2.0 */
#ifndef _ASM_X86_MSR_INDEX_H
#define _ASM_X86_MSR_INDEX_H

#include <linux/bits.h>

/*
 * CPU model specific register (MSR) numbers.
 *
 * Do not add new entries to this file unless the definitions are shared
 * between multiple compilation units.
 */

/* x86-64 specific MSRs */
#define MSR_EFER		0xc0000080 /* extended feature register */
#define MSR_STAR		0xc0000081 /* legacy mode SYSCALL target */
#define MSR_LSTAR		0xc0000082 /* long mode SYSCALL target */
#define MSR_CSTAR		0xc0000083 /* compat mode SYSCALL target */
#define MSR_SYSCALL_MASK	0xc0000084 /* EFLAGS mask for syscall */
#define MSR_FS_BASE		0xc0000100 /* 64bit FS base */
#define MSR_GS_BASE		0xc0000101 /* 64bit GS base */
#define MSR_KERNEL_GS_BASE	0xc0000102 /* SwapGS GS shadow */
#define MSR_TSC_AUX		0xc0000103 /* Auxiliary TSC */

/* EFER bits: */
#define _EFER_SCE		0  /* SYSCALL/SYSRET */
#define _EFER_LME		8  /* Long mode enable */
#define _EFER_LMA		10 /* Long mode active (read-only) */
#define _EFER_NX		11 /* No execute enable */
#define _EFER_SVME		12 /* Enable virtualization */
#define _EFER_LMSLE		13 /* Long Mode Segment Limit Enable */
#define _EFER_FFXSR		14 /* Enable Fast FXSAVE/FXRSTOR */

#define EFER_SCE		(1<<_EFER_SCE)
#define EFER_LME		(1<<_EFER_LME)
#define EFER_LMA		(1<<_EFER_LMA)
#define EFER_NX			(1<<_EFER_NX)
#define EFER_SVME		(1<<_EFER_SVME)
#define EFER_LMSLE		(1<<_EFER_LMSLE)
#define EFER_FFXSR		(1<<_EFER_FFXSR)

/* Intel MSRs. Some also available on other CPUs */

#define MSR_TEST_CTRL				0x00000033
#define MSR_TEST_CTRL_SPLIT_LOCK_DETECT_BIT	29
#define MSR_TEST_CTRL_SPLIT_LOCK_DETECT		BIT(MSR_TEST_CTRL_SPLIT_LOCK_DETECT_BIT)

#define MSR_IA32_SPEC_CTRL		0x00000048 /* Speculation Control */
#define SPEC_CTRL_IBRS			BIT(0)	   /* Indirect Branch Restricted Speculation */
#define SPEC_CTRL_STIBP_SHIFT		1	   /* Single Thread Indirect Branch Predictor (STIBP) bit */
#define SPEC_CTRL_STIBP			BIT(SPEC_CTRL_STIBP_SHIFT)	/* STIBP mask */
#define SPEC_CTRL_SSBD_SHIFT		2	   /* Speculative Store Bypass Disable bit */
#define SPEC_CTRL_SSBD			BIT(SPEC_CTRL_SSBD_SHIFT)	/* Speculative Store Bypass Disable */
#define SPEC_CTRL_RRSBA_DIS_S_SHIFT	6	   /* Disable RRSBA behavior */
#define SPEC_CTRL_RRSBA_DIS_S		BIT(SPEC_CTRL_RRSBA_DIS_S_SHIFT)

#define MSR_IA32_PRED_CMD		0x00000049 /* Prediction Command */
#define PRED_CMD_IBPB			BIT(0)	   /* Indirect Branch Prediction Barrier */

#define MSR_PPIN_CTL			0x0000004e
#define MSR_PPIN			0x0000004f

#define MSR_IA32_PERFCTR0		0x000000c1
#define MSR_IA32_PERFCTR1		0x000000c2
#define MSR_FSB_FREQ			0x000000cd
#define MSR_PLATFORM_INFO		0x000000ce
#define MSR_PLATFORM_INFO_CPUID_FAULT_BIT	31
#define MSR_PLATFORM_INFO_CPUID_FAULT		BIT_ULL(MSR_PLATFORM_INFO_CPUID_FAULT_BIT)

#define MSR_IA32_UMWAIT_CONTROL			0xe1
#define MSR_IA32_UMWAIT_CONTROL_C02_DISABLE	BIT(0)
#define MSR_IA32_UMWAIT_CONTROL_RESERVED	BIT(1)
/*
 * The time field is bit[31:2], but representing a 32bit value with
 * bit[1:0] zero.
 */
#define MSR_IA32_UMWAIT_CONTROL_TIME_MASK	(~0x03U)

/* Abbreviated from Intel SDM name IA32_CORE_CAPABILITIES */
#define MSR_IA32_CORE_CAPS			  0x000000cf
#define MSR_IA32_CORE_CAPS_SPLIT_LOCK_DETECT_BIT  5
#define MSR_IA32_CORE_CAPS_SPLIT_LOCK_DETECT	  BIT(MSR_IA32_CORE_CAPS_SPLIT_LOCK_DETECT_BIT)

#define MSR_PKG_CST_CONFIG_CONTROL	0x000000e2
#define NHM_C3_AUTO_DEMOTE		(1UL << 25)
#define NHM_C1_AUTO_DEMOTE		(1UL << 26)
#define ATM_LNC_C6_AUTO_DEMOTE		(1UL << 25)
#define SNB_C3_AUTO_UNDEMOTE		(1UL << 27)
#define SNB_C1_AUTO_UNDEMOTE		(1UL << 28)

#define MSR_MTRRcap			0x000000fe

#define MSR_IA32_ARCH_CAPABILITIES	0x0000010a
#define ARCH_CAP_RDCL_NO		BIT(0)	/* Not susceptible to Meltdown */
#define ARCH_CAP_IBRS_ALL		BIT(1)	/* Enhanced IBRS support */
#define ARCH_CAP_RSBA			BIT(2)	/* RET may use alternative branch predictors */
#define ARCH_CAP_SKIP_VMENTRY_L1DFLUSH	BIT(3)	/* Skip L1D flush on vmentry */
#define ARCH_CAP_SSB_NO			BIT(4)	/*
						 * Not susceptible to Speculative Store Bypass
						 * attack, so no Speculative Store Bypass
						 * control required.
						 */
#define ARCH_CAP_MDS_NO			BIT(5)   /*
						  * Not susceptible to
						  * Microarchitectural Data
						  * Sampling (MDS) vulnerabilities.
						  */
#define ARCH_CAP_PSCHANGE_MC_NO		BIT(6)	 /*
						  * The processor is not susceptible to a
						  * machine check error due to modifying the
						  * code page size along with either the
						  * physical address or cache type
						  * without TLB invalidation.
						  */
#define ARCH_CAP_TSX_CTRL_MSR		BIT(7)	/* MSR for TSX control is available. */
#define ARCH_CAP_TAA_NO			BIT(8)	/*
						 * Not susceptible to
						 * TSX Async Abort (TAA) vulnerabilities.
						 */
#define ARCH_CAP_SBDR_SSDP_NO		BIT(13)	/*
						 * Not susceptible to SBDR and SSDP
						 * variants of Processor MMIO stale data
						 * vulnerabilities.
						 */
#define ARCH_CAP_FBSDP_NO		BIT(14)	/*
						 * Not susceptible to FBSDP variant of
						 * Processor MMIO stale data
						 * vulnerabilities.
						 */
#define ARCH_CAP_PSDP_NO		BIT(15)	/*
						 * Not susceptible to PSDP variant of
						 * Processor MMIO stale data
						 * vulnerabilities.
						 */
#define ARCH_CAP_FB_CLEAR		BIT(17)	/*
						 * VERW clears CPU fill buffer
						 * even on MDS_NO CPUs.
						 */
#define ARCH_CAP_FB_CLEAR_CTRL		BIT(18)	/*
						 * MSR_IA32_MCU_OPT_CTRL[FB_CLEAR_DIS]
						 * bit available to control VERW
						 * behavior.
						 */
#define ARCH_CAP_RRSBA			BIT(19)	/*
						 * Indicates RET may use predictors
						 * other than the RSB. With eIBRS
						 * enabled predictions in kernel mode
						 * are restricted to targets in
						 * kernel.
						 */
<<<<<<< HEAD
=======
#define ARCH_CAP_PBRSB_NO		BIT(24)	/*
						 * Not susceptible to Post-Barrier
						 * Return Stack Buffer Predictions.
						 */
>>>>>>> 64917eb3

#define MSR_IA32_FLUSH_CMD		0x0000010b
#define L1D_FLUSH			BIT(0)	/*
						 * Writeback and invalidate the
						 * L1 data cache.
						 */

#define MSR_IA32_BBL_CR_CTL		0x00000119
#define MSR_IA32_BBL_CR_CTL3		0x0000011e

#define MSR_IA32_TSX_CTRL		0x00000122
#define TSX_CTRL_RTM_DISABLE		BIT(0)	/* Disable RTM feature */
#define TSX_CTRL_CPUID_CLEAR		BIT(1)	/* Disable TSX enumeration */

#define MSR_IA32_MCU_OPT_CTRL		0x00000123
#define RNGDS_MITG_DIS			BIT(0)	/* SRBDS support */
#define RTM_ALLOW			BIT(1)	/* TSX development mode */
#define FB_CLEAR_DIS			BIT(3)	/* CPU Fill buffer clear disable */

#define MSR_IA32_SYSENTER_CS		0x00000174
#define MSR_IA32_SYSENTER_ESP		0x00000175
#define MSR_IA32_SYSENTER_EIP		0x00000176

#define MSR_IA32_MCG_CAP		0x00000179
#define MSR_IA32_MCG_STATUS		0x0000017a
#define MSR_IA32_MCG_CTL		0x0000017b
#define MSR_ERROR_CONTROL		0x0000017f
#define MSR_IA32_MCG_EXT_CTL		0x000004d0

#define MSR_OFFCORE_RSP_0		0x000001a6
#define MSR_OFFCORE_RSP_1		0x000001a7
#define MSR_TURBO_RATIO_LIMIT		0x000001ad
#define MSR_TURBO_RATIO_LIMIT1		0x000001ae
#define MSR_TURBO_RATIO_LIMIT2		0x000001af

#define MSR_LBR_SELECT			0x000001c8
#define MSR_LBR_TOS			0x000001c9

#define MSR_IA32_POWER_CTL		0x000001fc
#define MSR_IA32_POWER_CTL_BIT_EE	19

#define MSR_LBR_NHM_FROM		0x00000680
#define MSR_LBR_NHM_TO			0x000006c0
#define MSR_LBR_CORE_FROM		0x00000040
#define MSR_LBR_CORE_TO			0x00000060

#define MSR_LBR_INFO_0			0x00000dc0 /* ... 0xddf for _31 */
#define LBR_INFO_MISPRED		BIT_ULL(63)
#define LBR_INFO_IN_TX			BIT_ULL(62)
#define LBR_INFO_ABORT			BIT_ULL(61)
#define LBR_INFO_CYC_CNT_VALID		BIT_ULL(60)
#define LBR_INFO_CYCLES			0xffff
#define LBR_INFO_BR_TYPE_OFFSET		56
#define LBR_INFO_BR_TYPE		(0xfull << LBR_INFO_BR_TYPE_OFFSET)

#define MSR_ARCH_LBR_CTL		0x000014ce
#define ARCH_LBR_CTL_LBREN		BIT(0)
#define ARCH_LBR_CTL_CPL_OFFSET		1
#define ARCH_LBR_CTL_CPL		(0x3ull << ARCH_LBR_CTL_CPL_OFFSET)
#define ARCH_LBR_CTL_STACK_OFFSET	3
#define ARCH_LBR_CTL_STACK		(0x1ull << ARCH_LBR_CTL_STACK_OFFSET)
#define ARCH_LBR_CTL_FILTER_OFFSET	16
#define ARCH_LBR_CTL_FILTER		(0x7full << ARCH_LBR_CTL_FILTER_OFFSET)
#define MSR_ARCH_LBR_DEPTH		0x000014cf
#define MSR_ARCH_LBR_FROM_0		0x00001500
#define MSR_ARCH_LBR_TO_0		0x00001600
#define MSR_ARCH_LBR_INFO_0		0x00001200

#define MSR_IA32_PEBS_ENABLE		0x000003f1
#define MSR_PEBS_DATA_CFG		0x000003f2
#define MSR_IA32_DS_AREA		0x00000600
#define MSR_IA32_PERF_CAPABILITIES	0x00000345
#define PERF_CAP_METRICS_IDX		15
#define PERF_CAP_PT_IDX			16

#define MSR_PEBS_LD_LAT_THRESHOLD	0x000003f6

#define MSR_IA32_RTIT_CTL		0x00000570
#define RTIT_CTL_TRACEEN		BIT(0)
#define RTIT_CTL_CYCLEACC		BIT(1)
#define RTIT_CTL_OS			BIT(2)
#define RTIT_CTL_USR			BIT(3)
#define RTIT_CTL_PWR_EVT_EN		BIT(4)
#define RTIT_CTL_FUP_ON_PTW		BIT(5)
#define RTIT_CTL_FABRIC_EN		BIT(6)
#define RTIT_CTL_CR3EN			BIT(7)
#define RTIT_CTL_TOPA			BIT(8)
#define RTIT_CTL_MTC_EN			BIT(9)
#define RTIT_CTL_TSC_EN			BIT(10)
#define RTIT_CTL_DISRETC		BIT(11)
#define RTIT_CTL_PTW_EN			BIT(12)
#define RTIT_CTL_BRANCH_EN		BIT(13)
#define RTIT_CTL_MTC_RANGE_OFFSET	14
#define RTIT_CTL_MTC_RANGE		(0x0full << RTIT_CTL_MTC_RANGE_OFFSET)
#define RTIT_CTL_CYC_THRESH_OFFSET	19
#define RTIT_CTL_CYC_THRESH		(0x0full << RTIT_CTL_CYC_THRESH_OFFSET)
#define RTIT_CTL_PSB_FREQ_OFFSET	24
#define RTIT_CTL_PSB_FREQ		(0x0full << RTIT_CTL_PSB_FREQ_OFFSET)
#define RTIT_CTL_ADDR0_OFFSET		32
#define RTIT_CTL_ADDR0			(0x0full << RTIT_CTL_ADDR0_OFFSET)
#define RTIT_CTL_ADDR1_OFFSET		36
#define RTIT_CTL_ADDR1			(0x0full << RTIT_CTL_ADDR1_OFFSET)
#define RTIT_CTL_ADDR2_OFFSET		40
#define RTIT_CTL_ADDR2			(0x0full << RTIT_CTL_ADDR2_OFFSET)
#define RTIT_CTL_ADDR3_OFFSET		44
#define RTIT_CTL_ADDR3			(0x0full << RTIT_CTL_ADDR3_OFFSET)
#define MSR_IA32_RTIT_STATUS		0x00000571
#define RTIT_STATUS_FILTEREN		BIT(0)
#define RTIT_STATUS_CONTEXTEN		BIT(1)
#define RTIT_STATUS_TRIGGEREN		BIT(2)
#define RTIT_STATUS_BUFFOVF		BIT(3)
#define RTIT_STATUS_ERROR		BIT(4)
#define RTIT_STATUS_STOPPED		BIT(5)
#define RTIT_STATUS_BYTECNT_OFFSET	32
#define RTIT_STATUS_BYTECNT		(0x1ffffull << RTIT_STATUS_BYTECNT_OFFSET)
#define MSR_IA32_RTIT_ADDR0_A		0x00000580
#define MSR_IA32_RTIT_ADDR0_B		0x00000581
#define MSR_IA32_RTIT_ADDR1_A		0x00000582
#define MSR_IA32_RTIT_ADDR1_B		0x00000583
#define MSR_IA32_RTIT_ADDR2_A		0x00000584
#define MSR_IA32_RTIT_ADDR2_B		0x00000585
#define MSR_IA32_RTIT_ADDR3_A		0x00000586
#define MSR_IA32_RTIT_ADDR3_B		0x00000587
#define MSR_IA32_RTIT_CR3_MATCH		0x00000572
#define MSR_IA32_RTIT_OUTPUT_BASE	0x00000560
#define MSR_IA32_RTIT_OUTPUT_MASK	0x00000561

#define MSR_MTRRfix64K_00000		0x00000250
#define MSR_MTRRfix16K_80000		0x00000258
#define MSR_MTRRfix16K_A0000		0x00000259
#define MSR_MTRRfix4K_C0000		0x00000268
#define MSR_MTRRfix4K_C8000		0x00000269
#define MSR_MTRRfix4K_D0000		0x0000026a
#define MSR_MTRRfix4K_D8000		0x0000026b
#define MSR_MTRRfix4K_E0000		0x0000026c
#define MSR_MTRRfix4K_E8000		0x0000026d
#define MSR_MTRRfix4K_F0000		0x0000026e
#define MSR_MTRRfix4K_F8000		0x0000026f
#define MSR_MTRRdefType			0x000002ff

#define MSR_IA32_CR_PAT			0x00000277

#define MSR_IA32_DEBUGCTLMSR		0x000001d9
#define MSR_IA32_LASTBRANCHFROMIP	0x000001db
#define MSR_IA32_LASTBRANCHTOIP		0x000001dc
#define MSR_IA32_LASTINTFROMIP		0x000001dd
#define MSR_IA32_LASTINTTOIP		0x000001de

#define MSR_IA32_PASID			0x00000d93
#define MSR_IA32_PASID_VALID		BIT_ULL(31)

/* DEBUGCTLMSR bits (others vary by model): */
#define DEBUGCTLMSR_LBR			(1UL <<  0) /* last branch recording */
#define DEBUGCTLMSR_BTF_SHIFT		1
#define DEBUGCTLMSR_BTF			(1UL <<  1) /* single-step on branches */
#define DEBUGCTLMSR_BUS_LOCK_DETECT	(1UL <<  2)
#define DEBUGCTLMSR_TR			(1UL <<  6)
#define DEBUGCTLMSR_BTS			(1UL <<  7)
#define DEBUGCTLMSR_BTINT		(1UL <<  8)
#define DEBUGCTLMSR_BTS_OFF_OS		(1UL <<  9)
#define DEBUGCTLMSR_BTS_OFF_USR		(1UL << 10)
#define DEBUGCTLMSR_FREEZE_LBRS_ON_PMI	(1UL << 11)
#define DEBUGCTLMSR_FREEZE_PERFMON_ON_PMI	(1UL << 12)
#define DEBUGCTLMSR_FREEZE_IN_SMM_BIT	14
#define DEBUGCTLMSR_FREEZE_IN_SMM	(1UL << DEBUGCTLMSR_FREEZE_IN_SMM_BIT)

#define MSR_PEBS_FRONTEND		0x000003f7

#define MSR_IA32_MC0_CTL		0x00000400
#define MSR_IA32_MC0_STATUS		0x00000401
#define MSR_IA32_MC0_ADDR		0x00000402
#define MSR_IA32_MC0_MISC		0x00000403

/* C-state Residency Counters */
#define MSR_PKG_C3_RESIDENCY		0x000003f8
#define MSR_PKG_C6_RESIDENCY		0x000003f9
#define MSR_ATOM_PKG_C6_RESIDENCY	0x000003fa
#define MSR_PKG_C7_RESIDENCY		0x000003fa
#define MSR_CORE_C3_RESIDENCY		0x000003fc
#define MSR_CORE_C6_RESIDENCY		0x000003fd
#define MSR_CORE_C7_RESIDENCY		0x000003fe
#define MSR_KNL_CORE_C6_RESIDENCY	0x000003ff
#define MSR_PKG_C2_RESIDENCY		0x0000060d
#define MSR_PKG_C8_RESIDENCY		0x00000630
#define MSR_PKG_C9_RESIDENCY		0x00000631
#define MSR_PKG_C10_RESIDENCY		0x00000632

/* Interrupt Response Limit */
#define MSR_PKGC3_IRTL			0x0000060a
#define MSR_PKGC6_IRTL			0x0000060b
#define MSR_PKGC7_IRTL			0x0000060c
#define MSR_PKGC8_IRTL			0x00000633
#define MSR_PKGC9_IRTL			0x00000634
#define MSR_PKGC10_IRTL			0x00000635

/* Run Time Average Power Limiting (RAPL) Interface */

#define MSR_RAPL_POWER_UNIT		0x00000606

#define MSR_PKG_POWER_LIMIT		0x00000610
#define MSR_PKG_ENERGY_STATUS		0x00000611
#define MSR_PKG_PERF_STATUS		0x00000613
#define MSR_PKG_POWER_INFO		0x00000614

#define MSR_DRAM_POWER_LIMIT		0x00000618
#define MSR_DRAM_ENERGY_STATUS		0x00000619
#define MSR_DRAM_PERF_STATUS		0x0000061b
#define MSR_DRAM_POWER_INFO		0x0000061c

#define MSR_PP0_POWER_LIMIT		0x00000638
#define MSR_PP0_ENERGY_STATUS		0x00000639
#define MSR_PP0_POLICY			0x0000063a
#define MSR_PP0_PERF_STATUS		0x0000063b

#define MSR_PP1_POWER_LIMIT		0x00000640
#define MSR_PP1_ENERGY_STATUS		0x00000641
#define MSR_PP1_POLICY			0x00000642

#define MSR_AMD_RAPL_POWER_UNIT		0xc0010299
#define MSR_AMD_CORE_ENERGY_STATUS		0xc001029a
#define MSR_AMD_PKG_ENERGY_STATUS	0xc001029b

/* Config TDP MSRs */
#define MSR_CONFIG_TDP_NOMINAL		0x00000648
#define MSR_CONFIG_TDP_LEVEL_1		0x00000649
#define MSR_CONFIG_TDP_LEVEL_2		0x0000064A
#define MSR_CONFIG_TDP_CONTROL		0x0000064B
#define MSR_TURBO_ACTIVATION_RATIO	0x0000064C

#define MSR_PLATFORM_ENERGY_STATUS	0x0000064D

#define MSR_PKG_WEIGHTED_CORE_C0_RES	0x00000658
#define MSR_PKG_ANY_CORE_C0_RES		0x00000659
#define MSR_PKG_ANY_GFXE_C0_RES		0x0000065A
#define MSR_PKG_BOTH_CORE_GFXE_C0_RES	0x0000065B

#define MSR_CORE_C1_RES			0x00000660
#define MSR_MODULE_C6_RES_MS		0x00000664

#define MSR_CC6_DEMOTION_POLICY_CONFIG	0x00000668
#define MSR_MC6_DEMOTION_POLICY_CONFIG	0x00000669

#define MSR_ATOM_CORE_RATIOS		0x0000066a
#define MSR_ATOM_CORE_VIDS		0x0000066b
#define MSR_ATOM_CORE_TURBO_RATIOS	0x0000066c
#define MSR_ATOM_CORE_TURBO_VIDS	0x0000066d


#define MSR_CORE_PERF_LIMIT_REASONS	0x00000690
#define MSR_GFX_PERF_LIMIT_REASONS	0x000006B0
#define MSR_RING_PERF_LIMIT_REASONS	0x000006B1

/* Hardware P state interface */
#define MSR_PPERF			0x0000064e
#define MSR_PERF_LIMIT_REASONS		0x0000064f
#define MSR_PM_ENABLE			0x00000770
#define MSR_HWP_CAPABILITIES		0x00000771
#define MSR_HWP_REQUEST_PKG		0x00000772
#define MSR_HWP_INTERRUPT		0x00000773
#define MSR_HWP_REQUEST 		0x00000774
#define MSR_HWP_STATUS			0x00000777

/* CPUID.6.EAX */
#define HWP_BASE_BIT			(1<<7)
#define HWP_NOTIFICATIONS_BIT		(1<<8)
#define HWP_ACTIVITY_WINDOW_BIT		(1<<9)
#define HWP_ENERGY_PERF_PREFERENCE_BIT	(1<<10)
#define HWP_PACKAGE_LEVEL_REQUEST_BIT	(1<<11)

/* IA32_HWP_CAPABILITIES */
#define HWP_HIGHEST_PERF(x)		(((x) >> 0) & 0xff)
#define HWP_GUARANTEED_PERF(x)		(((x) >> 8) & 0xff)
#define HWP_MOSTEFFICIENT_PERF(x)	(((x) >> 16) & 0xff)
#define HWP_LOWEST_PERF(x)		(((x) >> 24) & 0xff)

/* IA32_HWP_REQUEST */
#define HWP_MIN_PERF(x) 		(x & 0xff)
#define HWP_MAX_PERF(x) 		((x & 0xff) << 8)
#define HWP_DESIRED_PERF(x)		((x & 0xff) << 16)
#define HWP_ENERGY_PERF_PREFERENCE(x)	(((unsigned long long) x & 0xff) << 24)
#define HWP_EPP_PERFORMANCE		0x00
#define HWP_EPP_BALANCE_PERFORMANCE	0x80
#define HWP_EPP_BALANCE_POWERSAVE	0xC0
#define HWP_EPP_POWERSAVE		0xFF
#define HWP_ACTIVITY_WINDOW(x)		((unsigned long long)(x & 0xff3) << 32)
#define HWP_PACKAGE_CONTROL(x)		((unsigned long long)(x & 0x1) << 42)

/* IA32_HWP_STATUS */
#define HWP_GUARANTEED_CHANGE(x)	(x & 0x1)
#define HWP_EXCURSION_TO_MINIMUM(x)	(x & 0x4)

/* IA32_HWP_INTERRUPT */
#define HWP_CHANGE_TO_GUARANTEED_INT(x)	(x & 0x1)
#define HWP_EXCURSION_TO_MINIMUM_INT(x)	(x & 0x2)

#define MSR_AMD64_MC0_MASK		0xc0010044

#define MSR_IA32_MCx_CTL(x)		(MSR_IA32_MC0_CTL + 4*(x))
#define MSR_IA32_MCx_STATUS(x)		(MSR_IA32_MC0_STATUS + 4*(x))
#define MSR_IA32_MCx_ADDR(x)		(MSR_IA32_MC0_ADDR + 4*(x))
#define MSR_IA32_MCx_MISC(x)		(MSR_IA32_MC0_MISC + 4*(x))

#define MSR_AMD64_MCx_MASK(x)		(MSR_AMD64_MC0_MASK + (x))

/* These are consecutive and not in the normal 4er MCE bank block */
#define MSR_IA32_MC0_CTL2		0x00000280
#define MSR_IA32_MCx_CTL2(x)		(MSR_IA32_MC0_CTL2 + (x))

#define MSR_P6_PERFCTR0			0x000000c1
#define MSR_P6_PERFCTR1			0x000000c2
#define MSR_P6_EVNTSEL0			0x00000186
#define MSR_P6_EVNTSEL1			0x00000187

#define MSR_KNC_PERFCTR0               0x00000020
#define MSR_KNC_PERFCTR1               0x00000021
#define MSR_KNC_EVNTSEL0               0x00000028
#define MSR_KNC_EVNTSEL1               0x00000029

/* Alternative perfctr range with full access. */
#define MSR_IA32_PMC0			0x000004c1

/* Auto-reload via MSR instead of DS area */
#define MSR_RELOAD_PMC0			0x000014c1
#define MSR_RELOAD_FIXED_CTR0		0x00001309

/*
 * AMD64 MSRs. Not complete. See the architecture manual for a more
 * complete list.
 */
#define MSR_AMD64_PATCH_LEVEL		0x0000008b
#define MSR_AMD64_TSC_RATIO		0xc0000104
#define MSR_AMD64_NB_CFG		0xc001001f
#define MSR_AMD64_PATCH_LOADER		0xc0010020
#define MSR_AMD_PERF_CTL		0xc0010062
#define MSR_AMD_PERF_STATUS		0xc0010063
#define MSR_AMD_PSTATE_DEF_BASE		0xc0010064
#define MSR_AMD64_OSVW_ID_LENGTH	0xc0010140
#define MSR_AMD64_OSVW_STATUS		0xc0010141
#define MSR_AMD_PPIN_CTL		0xc00102f0
#define MSR_AMD_PPIN			0xc00102f1
#define MSR_AMD64_CPUID_FN_1		0xc0011004
#define MSR_AMD64_LS_CFG		0xc0011020
#define MSR_AMD64_DC_CFG		0xc0011022
#define MSR_AMD64_BU_CFG2		0xc001102a
#define MSR_AMD64_IBSFETCHCTL		0xc0011030
#define MSR_AMD64_IBSFETCHLINAD		0xc0011031
#define MSR_AMD64_IBSFETCHPHYSAD	0xc0011032
#define MSR_AMD64_IBSFETCH_REG_COUNT	3
#define MSR_AMD64_IBSFETCH_REG_MASK	((1UL<<MSR_AMD64_IBSFETCH_REG_COUNT)-1)
#define MSR_AMD64_IBSOPCTL		0xc0011033
#define MSR_AMD64_IBSOPRIP		0xc0011034
#define MSR_AMD64_IBSOPDATA		0xc0011035
#define MSR_AMD64_IBSOPDATA2		0xc0011036
#define MSR_AMD64_IBSOPDATA3		0xc0011037
#define MSR_AMD64_IBSDCLINAD		0xc0011038
#define MSR_AMD64_IBSDCPHYSAD		0xc0011039
#define MSR_AMD64_IBSOP_REG_COUNT	7
#define MSR_AMD64_IBSOP_REG_MASK	((1UL<<MSR_AMD64_IBSOP_REG_COUNT)-1)
#define MSR_AMD64_IBSCTL		0xc001103a
#define MSR_AMD64_IBSBRTARGET		0xc001103b
#define MSR_AMD64_ICIBSEXTDCTL		0xc001103c
#define MSR_AMD64_IBSOPDATA4		0xc001103d
#define MSR_AMD64_IBS_REG_COUNT_MAX	8 /* includes MSR_AMD64_IBSBRTARGET */
#define MSR_AMD64_VM_PAGE_FLUSH		0xc001011e
#define MSR_AMD64_SEV_ES_GHCB		0xc0010130
#define MSR_AMD64_SEV			0xc0010131
#define MSR_AMD64_SEV_ENABLED_BIT	0
#define MSR_AMD64_SEV_ES_ENABLED_BIT	1
#define MSR_AMD64_SEV_ENABLED		BIT_ULL(MSR_AMD64_SEV_ENABLED_BIT)
#define MSR_AMD64_SEV_ES_ENABLED	BIT_ULL(MSR_AMD64_SEV_ES_ENABLED_BIT)

#define MSR_AMD64_VIRT_SPEC_CTRL	0xc001011f

/* Fam 17h MSRs */
#define MSR_F17H_IRPERF			0xc00000e9

#define MSR_ZEN2_SPECTRAL_CHICKEN	0xc00110e3
#define MSR_ZEN2_SPECTRAL_CHICKEN_BIT	BIT_ULL(1)

/* Fam 16h MSRs */
#define MSR_F16H_L2I_PERF_CTL		0xc0010230
#define MSR_F16H_L2I_PERF_CTR		0xc0010231
#define MSR_F16H_DR1_ADDR_MASK		0xc0011019
#define MSR_F16H_DR2_ADDR_MASK		0xc001101a
#define MSR_F16H_DR3_ADDR_MASK		0xc001101b
#define MSR_F16H_DR0_ADDR_MASK		0xc0011027

/* Fam 15h MSRs */
#define MSR_F15H_CU_PWR_ACCUMULATOR     0xc001007a
#define MSR_F15H_CU_MAX_PWR_ACCUMULATOR 0xc001007b
#define MSR_F15H_PERF_CTL		0xc0010200
#define MSR_F15H_PERF_CTL0		MSR_F15H_PERF_CTL
#define MSR_F15H_PERF_CTL1		(MSR_F15H_PERF_CTL + 2)
#define MSR_F15H_PERF_CTL2		(MSR_F15H_PERF_CTL + 4)
#define MSR_F15H_PERF_CTL3		(MSR_F15H_PERF_CTL + 6)
#define MSR_F15H_PERF_CTL4		(MSR_F15H_PERF_CTL + 8)
#define MSR_F15H_PERF_CTL5		(MSR_F15H_PERF_CTL + 10)

#define MSR_F15H_PERF_CTR		0xc0010201
#define MSR_F15H_PERF_CTR0		MSR_F15H_PERF_CTR
#define MSR_F15H_PERF_CTR1		(MSR_F15H_PERF_CTR + 2)
#define MSR_F15H_PERF_CTR2		(MSR_F15H_PERF_CTR + 4)
#define MSR_F15H_PERF_CTR3		(MSR_F15H_PERF_CTR + 6)
#define MSR_F15H_PERF_CTR4		(MSR_F15H_PERF_CTR + 8)
#define MSR_F15H_PERF_CTR5		(MSR_F15H_PERF_CTR + 10)

#define MSR_F15H_NB_PERF_CTL		0xc0010240
#define MSR_F15H_NB_PERF_CTR		0xc0010241
#define MSR_F15H_PTSC			0xc0010280
#define MSR_F15H_IC_CFG			0xc0011021
#define MSR_F15H_EX_CFG			0xc001102c

/* Fam 10h MSRs */
#define MSR_FAM10H_MMIO_CONF_BASE	0xc0010058
#define FAM10H_MMIO_CONF_ENABLE		(1<<0)
#define FAM10H_MMIO_CONF_BUSRANGE_MASK	0xf
#define FAM10H_MMIO_CONF_BUSRANGE_SHIFT 2
#define FAM10H_MMIO_CONF_BASE_MASK	0xfffffffULL
#define FAM10H_MMIO_CONF_BASE_SHIFT	20
#define MSR_FAM10H_NODE_ID		0xc001100c
#define MSR_F10H_DECFG			0xc0011029
#define MSR_F10H_DECFG_LFENCE_SERIALIZE_BIT	1
#define MSR_F10H_DECFG_LFENCE_SERIALIZE		BIT_ULL(MSR_F10H_DECFG_LFENCE_SERIALIZE_BIT)

/* K8 MSRs */
#define MSR_K8_TOP_MEM1			0xc001001a
#define MSR_K8_TOP_MEM2			0xc001001d
#define MSR_AMD64_SYSCFG		0xc0010010
#define MSR_AMD64_SYSCFG_MEM_ENCRYPT_BIT	23
#define MSR_AMD64_SYSCFG_MEM_ENCRYPT	BIT_ULL(MSR_AMD64_SYSCFG_MEM_ENCRYPT_BIT)
#define MSR_K8_INT_PENDING_MSG		0xc0010055
/* C1E active bits in int pending message */
#define K8_INTP_C1E_ACTIVE_MASK		0x18000000
#define MSR_K8_TSEG_ADDR		0xc0010112
#define MSR_K8_TSEG_MASK		0xc0010113
#define K8_MTRRFIXRANGE_DRAM_ENABLE	0x00040000 /* MtrrFixDramEn bit    */
#define K8_MTRRFIXRANGE_DRAM_MODIFY	0x00080000 /* MtrrFixDramModEn bit */
#define K8_MTRR_RDMEM_WRMEM_MASK	0x18181818 /* Mask: RdMem|WrMem    */

/* K7 MSRs */
#define MSR_K7_EVNTSEL0			0xc0010000
#define MSR_K7_PERFCTR0			0xc0010004
#define MSR_K7_EVNTSEL1			0xc0010001
#define MSR_K7_PERFCTR1			0xc0010005
#define MSR_K7_EVNTSEL2			0xc0010002
#define MSR_K7_PERFCTR2			0xc0010006
#define MSR_K7_EVNTSEL3			0xc0010003
#define MSR_K7_PERFCTR3			0xc0010007
#define MSR_K7_CLK_CTL			0xc001001b
#define MSR_K7_HWCR			0xc0010015
#define MSR_K7_HWCR_SMMLOCK_BIT		0
#define MSR_K7_HWCR_SMMLOCK		BIT_ULL(MSR_K7_HWCR_SMMLOCK_BIT)
#define MSR_K7_HWCR_IRPERF_EN_BIT	30
#define MSR_K7_HWCR_IRPERF_EN		BIT_ULL(MSR_K7_HWCR_IRPERF_EN_BIT)
#define MSR_K7_FID_VID_CTL		0xc0010041
#define MSR_K7_FID_VID_STATUS		0xc0010042

/* K6 MSRs */
#define MSR_K6_WHCR			0xc0000082
#define MSR_K6_UWCCR			0xc0000085
#define MSR_K6_EPMR			0xc0000086
#define MSR_K6_PSOR			0xc0000087
#define MSR_K6_PFIR			0xc0000088

/* Centaur-Hauls/IDT defined MSRs. */
#define MSR_IDT_FCR1			0x00000107
#define MSR_IDT_FCR2			0x00000108
#define MSR_IDT_FCR3			0x00000109
#define MSR_IDT_FCR4			0x0000010a

#define MSR_IDT_MCR0			0x00000110
#define MSR_IDT_MCR1			0x00000111
#define MSR_IDT_MCR2			0x00000112
#define MSR_IDT_MCR3			0x00000113
#define MSR_IDT_MCR4			0x00000114
#define MSR_IDT_MCR5			0x00000115
#define MSR_IDT_MCR6			0x00000116
#define MSR_IDT_MCR7			0x00000117
#define MSR_IDT_MCR_CTRL		0x00000120

/* VIA Cyrix defined MSRs*/
#define MSR_VIA_FCR			0x00001107
#define MSR_VIA_LONGHAUL		0x0000110a
#define MSR_VIA_RNG			0x0000110b
#define MSR_VIA_BCR2			0x00001147

/* Transmeta defined MSRs */
#define MSR_TMTA_LONGRUN_CTRL		0x80868010
#define MSR_TMTA_LONGRUN_FLAGS		0x80868011
#define MSR_TMTA_LRTI_READOUT		0x80868018
#define MSR_TMTA_LRTI_VOLT_MHZ		0x8086801a

/* Intel defined MSRs. */
#define MSR_IA32_P5_MC_ADDR		0x00000000
#define MSR_IA32_P5_MC_TYPE		0x00000001
#define MSR_IA32_TSC			0x00000010
#define MSR_IA32_PLATFORM_ID		0x00000017
#define MSR_IA32_EBL_CR_POWERON		0x0000002a
#define MSR_EBC_FREQUENCY_ID		0x0000002c
#define MSR_SMI_COUNT			0x00000034

/* Referred to as IA32_FEATURE_CONTROL in Intel's SDM. */
#define MSR_IA32_FEAT_CTL		0x0000003a
#define FEAT_CTL_LOCKED				BIT(0)
#define FEAT_CTL_VMX_ENABLED_INSIDE_SMX		BIT(1)
#define FEAT_CTL_VMX_ENABLED_OUTSIDE_SMX	BIT(2)
#define FEAT_CTL_SGX_LC_ENABLED			BIT(17)
#define FEAT_CTL_SGX_ENABLED			BIT(18)
#define FEAT_CTL_LMCE_ENABLED			BIT(20)

#define MSR_IA32_TSC_ADJUST             0x0000003b
#define MSR_IA32_BNDCFGS		0x00000d90

#define MSR_IA32_BNDCFGS_RSVD		0x00000ffc

#define MSR_IA32_XSS			0x00000da0

#define MSR_IA32_APICBASE		0x0000001b
#define MSR_IA32_APICBASE_BSP		(1<<8)
#define MSR_IA32_APICBASE_ENABLE	(1<<11)
#define MSR_IA32_APICBASE_BASE		(0xfffff<<12)

#define MSR_IA32_UCODE_WRITE		0x00000079
#define MSR_IA32_UCODE_REV		0x0000008b

/* Intel SGX Launch Enclave Public Key Hash MSRs */
#define MSR_IA32_SGXLEPUBKEYHASH0	0x0000008C
#define MSR_IA32_SGXLEPUBKEYHASH1	0x0000008D
#define MSR_IA32_SGXLEPUBKEYHASH2	0x0000008E
#define MSR_IA32_SGXLEPUBKEYHASH3	0x0000008F

#define MSR_IA32_SMM_MONITOR_CTL	0x0000009b
#define MSR_IA32_SMBASE			0x0000009e

#define MSR_IA32_PERF_STATUS		0x00000198
#define MSR_IA32_PERF_CTL		0x00000199
#define INTEL_PERF_CTL_MASK		0xffff

#define MSR_IA32_MPERF			0x000000e7
#define MSR_IA32_APERF			0x000000e8

#define MSR_IA32_THERM_CONTROL		0x0000019a
#define MSR_IA32_THERM_INTERRUPT	0x0000019b

#define THERM_INT_HIGH_ENABLE		(1 << 0)
#define THERM_INT_LOW_ENABLE		(1 << 1)
#define THERM_INT_PLN_ENABLE		(1 << 24)

#define MSR_IA32_THERM_STATUS		0x0000019c

#define THERM_STATUS_PROCHOT		(1 << 0)
#define THERM_STATUS_POWER_LIMIT	(1 << 10)

#define MSR_THERM2_CTL			0x0000019d

#define MSR_THERM2_CTL_TM_SELECT	(1ULL << 16)

#define MSR_IA32_MISC_ENABLE		0x000001a0

#define MSR_IA32_TEMPERATURE_TARGET	0x000001a2

#define MSR_MISC_FEATURE_CONTROL	0x000001a4
#define MSR_MISC_PWR_MGMT		0x000001aa

#define MSR_IA32_ENERGY_PERF_BIAS	0x000001b0
#define ENERGY_PERF_BIAS_PERFORMANCE		0
#define ENERGY_PERF_BIAS_BALANCE_PERFORMANCE	4
#define ENERGY_PERF_BIAS_NORMAL			6
#define ENERGY_PERF_BIAS_BALANCE_POWERSAVE	8
#define ENERGY_PERF_BIAS_POWERSAVE		15

#define MSR_IA32_PACKAGE_THERM_STATUS		0x000001b1

#define PACKAGE_THERM_STATUS_PROCHOT		(1 << 0)
#define PACKAGE_THERM_STATUS_POWER_LIMIT	(1 << 10)

#define MSR_IA32_PACKAGE_THERM_INTERRUPT	0x000001b2

#define PACKAGE_THERM_INT_HIGH_ENABLE		(1 << 0)
#define PACKAGE_THERM_INT_LOW_ENABLE		(1 << 1)
#define PACKAGE_THERM_INT_PLN_ENABLE		(1 << 24)

/* Thermal Thresholds Support */
#define THERM_INT_THRESHOLD0_ENABLE    (1 << 15)
#define THERM_SHIFT_THRESHOLD0        8
#define THERM_MASK_THRESHOLD0          (0x7f << THERM_SHIFT_THRESHOLD0)
#define THERM_INT_THRESHOLD1_ENABLE    (1 << 23)
#define THERM_SHIFT_THRESHOLD1        16
#define THERM_MASK_THRESHOLD1          (0x7f << THERM_SHIFT_THRESHOLD1)
#define THERM_STATUS_THRESHOLD0        (1 << 6)
#define THERM_LOG_THRESHOLD0           (1 << 7)
#define THERM_STATUS_THRESHOLD1        (1 << 8)
#define THERM_LOG_THRESHOLD1           (1 << 9)

/* MISC_ENABLE bits: architectural */
#define MSR_IA32_MISC_ENABLE_FAST_STRING_BIT		0
#define MSR_IA32_MISC_ENABLE_FAST_STRING		(1ULL << MSR_IA32_MISC_ENABLE_FAST_STRING_BIT)
#define MSR_IA32_MISC_ENABLE_TCC_BIT			1
#define MSR_IA32_MISC_ENABLE_TCC			(1ULL << MSR_IA32_MISC_ENABLE_TCC_BIT)
#define MSR_IA32_MISC_ENABLE_EMON_BIT			7
#define MSR_IA32_MISC_ENABLE_EMON			(1ULL << MSR_IA32_MISC_ENABLE_EMON_BIT)
#define MSR_IA32_MISC_ENABLE_BTS_UNAVAIL_BIT		11
#define MSR_IA32_MISC_ENABLE_BTS_UNAVAIL		(1ULL << MSR_IA32_MISC_ENABLE_BTS_UNAVAIL_BIT)
#define MSR_IA32_MISC_ENABLE_PEBS_UNAVAIL_BIT		12
#define MSR_IA32_MISC_ENABLE_PEBS_UNAVAIL		(1ULL << MSR_IA32_MISC_ENABLE_PEBS_UNAVAIL_BIT)
#define MSR_IA32_MISC_ENABLE_ENHANCED_SPEEDSTEP_BIT	16
#define MSR_IA32_MISC_ENABLE_ENHANCED_SPEEDSTEP		(1ULL << MSR_IA32_MISC_ENABLE_ENHANCED_SPEEDSTEP_BIT)
#define MSR_IA32_MISC_ENABLE_MWAIT_BIT			18
#define MSR_IA32_MISC_ENABLE_MWAIT			(1ULL << MSR_IA32_MISC_ENABLE_MWAIT_BIT)
#define MSR_IA32_MISC_ENABLE_LIMIT_CPUID_BIT		22
#define MSR_IA32_MISC_ENABLE_LIMIT_CPUID		(1ULL << MSR_IA32_MISC_ENABLE_LIMIT_CPUID_BIT)
#define MSR_IA32_MISC_ENABLE_XTPR_DISABLE_BIT		23
#define MSR_IA32_MISC_ENABLE_XTPR_DISABLE		(1ULL << MSR_IA32_MISC_ENABLE_XTPR_DISABLE_BIT)
#define MSR_IA32_MISC_ENABLE_XD_DISABLE_BIT		34
#define MSR_IA32_MISC_ENABLE_XD_DISABLE			(1ULL << MSR_IA32_MISC_ENABLE_XD_DISABLE_BIT)

/* MISC_ENABLE bits: model-specific, meaning may vary from core to core */
#define MSR_IA32_MISC_ENABLE_X87_COMPAT_BIT		2
#define MSR_IA32_MISC_ENABLE_X87_COMPAT			(1ULL << MSR_IA32_MISC_ENABLE_X87_COMPAT_BIT)
#define MSR_IA32_MISC_ENABLE_TM1_BIT			3
#define MSR_IA32_MISC_ENABLE_TM1			(1ULL << MSR_IA32_MISC_ENABLE_TM1_BIT)
#define MSR_IA32_MISC_ENABLE_SPLIT_LOCK_DISABLE_BIT	4
#define MSR_IA32_MISC_ENABLE_SPLIT_LOCK_DISABLE		(1ULL << MSR_IA32_MISC_ENABLE_SPLIT_LOCK_DISABLE_BIT)
#define MSR_IA32_MISC_ENABLE_L3CACHE_DISABLE_BIT	6
#define MSR_IA32_MISC_ENABLE_L3CACHE_DISABLE		(1ULL << MSR_IA32_MISC_ENABLE_L3CACHE_DISABLE_BIT)
#define MSR_IA32_MISC_ENABLE_SUPPRESS_LOCK_BIT		8
#define MSR_IA32_MISC_ENABLE_SUPPRESS_LOCK		(1ULL << MSR_IA32_MISC_ENABLE_SUPPRESS_LOCK_BIT)
#define MSR_IA32_MISC_ENABLE_PREFETCH_DISABLE_BIT	9
#define MSR_IA32_MISC_ENABLE_PREFETCH_DISABLE		(1ULL << MSR_IA32_MISC_ENABLE_PREFETCH_DISABLE_BIT)
#define MSR_IA32_MISC_ENABLE_FERR_BIT			10
#define MSR_IA32_MISC_ENABLE_FERR			(1ULL << MSR_IA32_MISC_ENABLE_FERR_BIT)
#define MSR_IA32_MISC_ENABLE_FERR_MULTIPLEX_BIT		10
#define MSR_IA32_MISC_ENABLE_FERR_MULTIPLEX		(1ULL << MSR_IA32_MISC_ENABLE_FERR_MULTIPLEX_BIT)
#define MSR_IA32_MISC_ENABLE_TM2_BIT			13
#define MSR_IA32_MISC_ENABLE_TM2			(1ULL << MSR_IA32_MISC_ENABLE_TM2_BIT)
#define MSR_IA32_MISC_ENABLE_ADJ_PREF_DISABLE_BIT	19
#define MSR_IA32_MISC_ENABLE_ADJ_PREF_DISABLE		(1ULL << MSR_IA32_MISC_ENABLE_ADJ_PREF_DISABLE_BIT)
#define MSR_IA32_MISC_ENABLE_SPEEDSTEP_LOCK_BIT		20
#define MSR_IA32_MISC_ENABLE_SPEEDSTEP_LOCK		(1ULL << MSR_IA32_MISC_ENABLE_SPEEDSTEP_LOCK_BIT)
#define MSR_IA32_MISC_ENABLE_L1D_CONTEXT_BIT		24
#define MSR_IA32_MISC_ENABLE_L1D_CONTEXT		(1ULL << MSR_IA32_MISC_ENABLE_L1D_CONTEXT_BIT)
#define MSR_IA32_MISC_ENABLE_DCU_PREF_DISABLE_BIT	37
#define MSR_IA32_MISC_ENABLE_DCU_PREF_DISABLE		(1ULL << MSR_IA32_MISC_ENABLE_DCU_PREF_DISABLE_BIT)
#define MSR_IA32_MISC_ENABLE_TURBO_DISABLE_BIT		38
#define MSR_IA32_MISC_ENABLE_TURBO_DISABLE		(1ULL << MSR_IA32_MISC_ENABLE_TURBO_DISABLE_BIT)
#define MSR_IA32_MISC_ENABLE_IP_PREF_DISABLE_BIT	39
#define MSR_IA32_MISC_ENABLE_IP_PREF_DISABLE		(1ULL << MSR_IA32_MISC_ENABLE_IP_PREF_DISABLE_BIT)

/* MISC_FEATURES_ENABLES non-architectural features */
#define MSR_MISC_FEATURES_ENABLES	0x00000140

#define MSR_MISC_FEATURES_ENABLES_CPUID_FAULT_BIT	0
#define MSR_MISC_FEATURES_ENABLES_CPUID_FAULT		BIT_ULL(MSR_MISC_FEATURES_ENABLES_CPUID_FAULT_BIT)
#define MSR_MISC_FEATURES_ENABLES_RING3MWAIT_BIT	1

#define MSR_IA32_TSC_DEADLINE		0x000006E0


#define MSR_TSX_FORCE_ABORT		0x0000010F

#define MSR_TFA_RTM_FORCE_ABORT_BIT	0
#define MSR_TFA_RTM_FORCE_ABORT		BIT_ULL(MSR_TFA_RTM_FORCE_ABORT_BIT)
#define MSR_TFA_TSX_CPUID_CLEAR_BIT	1
#define MSR_TFA_TSX_CPUID_CLEAR		BIT_ULL(MSR_TFA_TSX_CPUID_CLEAR_BIT)
#define MSR_TFA_SDV_ENABLE_RTM_BIT	2
#define MSR_TFA_SDV_ENABLE_RTM		BIT_ULL(MSR_TFA_SDV_ENABLE_RTM_BIT)

/* P4/Xeon+ specific */
#define MSR_IA32_MCG_EAX		0x00000180
#define MSR_IA32_MCG_EBX		0x00000181
#define MSR_IA32_MCG_ECX		0x00000182
#define MSR_IA32_MCG_EDX		0x00000183
#define MSR_IA32_MCG_ESI		0x00000184
#define MSR_IA32_MCG_EDI		0x00000185
#define MSR_IA32_MCG_EBP		0x00000186
#define MSR_IA32_MCG_ESP		0x00000187
#define MSR_IA32_MCG_EFLAGS		0x00000188
#define MSR_IA32_MCG_EIP		0x00000189
#define MSR_IA32_MCG_RESERVED		0x0000018a

/* Pentium IV performance counter MSRs */
#define MSR_P4_BPU_PERFCTR0		0x00000300
#define MSR_P4_BPU_PERFCTR1		0x00000301
#define MSR_P4_BPU_PERFCTR2		0x00000302
#define MSR_P4_BPU_PERFCTR3		0x00000303
#define MSR_P4_MS_PERFCTR0		0x00000304
#define MSR_P4_MS_PERFCTR1		0x00000305
#define MSR_P4_MS_PERFCTR2		0x00000306
#define MSR_P4_MS_PERFCTR3		0x00000307
#define MSR_P4_FLAME_PERFCTR0		0x00000308
#define MSR_P4_FLAME_PERFCTR1		0x00000309
#define MSR_P4_FLAME_PERFCTR2		0x0000030a
#define MSR_P4_FLAME_PERFCTR3		0x0000030b
#define MSR_P4_IQ_PERFCTR0		0x0000030c
#define MSR_P4_IQ_PERFCTR1		0x0000030d
#define MSR_P4_IQ_PERFCTR2		0x0000030e
#define MSR_P4_IQ_PERFCTR3		0x0000030f
#define MSR_P4_IQ_PERFCTR4		0x00000310
#define MSR_P4_IQ_PERFCTR5		0x00000311
#define MSR_P4_BPU_CCCR0		0x00000360
#define MSR_P4_BPU_CCCR1		0x00000361
#define MSR_P4_BPU_CCCR2		0x00000362
#define MSR_P4_BPU_CCCR3		0x00000363
#define MSR_P4_MS_CCCR0			0x00000364
#define MSR_P4_MS_CCCR1			0x00000365
#define MSR_P4_MS_CCCR2			0x00000366
#define MSR_P4_MS_CCCR3			0x00000367
#define MSR_P4_FLAME_CCCR0		0x00000368
#define MSR_P4_FLAME_CCCR1		0x00000369
#define MSR_P4_FLAME_CCCR2		0x0000036a
#define MSR_P4_FLAME_CCCR3		0x0000036b
#define MSR_P4_IQ_CCCR0			0x0000036c
#define MSR_P4_IQ_CCCR1			0x0000036d
#define MSR_P4_IQ_CCCR2			0x0000036e
#define MSR_P4_IQ_CCCR3			0x0000036f
#define MSR_P4_IQ_CCCR4			0x00000370
#define MSR_P4_IQ_CCCR5			0x00000371
#define MSR_P4_ALF_ESCR0		0x000003ca
#define MSR_P4_ALF_ESCR1		0x000003cb
#define MSR_P4_BPU_ESCR0		0x000003b2
#define MSR_P4_BPU_ESCR1		0x000003b3
#define MSR_P4_BSU_ESCR0		0x000003a0
#define MSR_P4_BSU_ESCR1		0x000003a1
#define MSR_P4_CRU_ESCR0		0x000003b8
#define MSR_P4_CRU_ESCR1		0x000003b9
#define MSR_P4_CRU_ESCR2		0x000003cc
#define MSR_P4_CRU_ESCR3		0x000003cd
#define MSR_P4_CRU_ESCR4		0x000003e0
#define MSR_P4_CRU_ESCR5		0x000003e1
#define MSR_P4_DAC_ESCR0		0x000003a8
#define MSR_P4_DAC_ESCR1		0x000003a9
#define MSR_P4_FIRM_ESCR0		0x000003a4
#define MSR_P4_FIRM_ESCR1		0x000003a5
#define MSR_P4_FLAME_ESCR0		0x000003a6
#define MSR_P4_FLAME_ESCR1		0x000003a7
#define MSR_P4_FSB_ESCR0		0x000003a2
#define MSR_P4_FSB_ESCR1		0x000003a3
#define MSR_P4_IQ_ESCR0			0x000003ba
#define MSR_P4_IQ_ESCR1			0x000003bb
#define MSR_P4_IS_ESCR0			0x000003b4
#define MSR_P4_IS_ESCR1			0x000003b5
#define MSR_P4_ITLB_ESCR0		0x000003b6
#define MSR_P4_ITLB_ESCR1		0x000003b7
#define MSR_P4_IX_ESCR0			0x000003c8
#define MSR_P4_IX_ESCR1			0x000003c9
#define MSR_P4_MOB_ESCR0		0x000003aa
#define MSR_P4_MOB_ESCR1		0x000003ab
#define MSR_P4_MS_ESCR0			0x000003c0
#define MSR_P4_MS_ESCR1			0x000003c1
#define MSR_P4_PMH_ESCR0		0x000003ac
#define MSR_P4_PMH_ESCR1		0x000003ad
#define MSR_P4_RAT_ESCR0		0x000003bc
#define MSR_P4_RAT_ESCR1		0x000003bd
#define MSR_P4_SAAT_ESCR0		0x000003ae
#define MSR_P4_SAAT_ESCR1		0x000003af
#define MSR_P4_SSU_ESCR0		0x000003be
#define MSR_P4_SSU_ESCR1		0x000003bf /* guess: not in manual */

#define MSR_P4_TBPU_ESCR0		0x000003c2
#define MSR_P4_TBPU_ESCR1		0x000003c3
#define MSR_P4_TC_ESCR0			0x000003c4
#define MSR_P4_TC_ESCR1			0x000003c5
#define MSR_P4_U2L_ESCR0		0x000003b0
#define MSR_P4_U2L_ESCR1		0x000003b1

#define MSR_P4_PEBS_MATRIX_VERT		0x000003f2

/* Intel Core-based CPU performance counters */
#define MSR_CORE_PERF_FIXED_CTR0	0x00000309
#define MSR_CORE_PERF_FIXED_CTR1	0x0000030a
#define MSR_CORE_PERF_FIXED_CTR2	0x0000030b
#define MSR_CORE_PERF_FIXED_CTR3	0x0000030c
#define MSR_CORE_PERF_FIXED_CTR_CTRL	0x0000038d
#define MSR_CORE_PERF_GLOBAL_STATUS	0x0000038e
#define MSR_CORE_PERF_GLOBAL_CTRL	0x0000038f
#define MSR_CORE_PERF_GLOBAL_OVF_CTRL	0x00000390

#define MSR_PERF_METRICS		0x00000329

/* PERF_GLOBAL_OVF_CTL bits */
#define MSR_CORE_PERF_GLOBAL_OVF_CTRL_TRACE_TOPA_PMI_BIT	55
#define MSR_CORE_PERF_GLOBAL_OVF_CTRL_TRACE_TOPA_PMI		(1ULL << MSR_CORE_PERF_GLOBAL_OVF_CTRL_TRACE_TOPA_PMI_BIT)
#define MSR_CORE_PERF_GLOBAL_OVF_CTRL_OVF_BUF_BIT		62
#define MSR_CORE_PERF_GLOBAL_OVF_CTRL_OVF_BUF			(1ULL <<  MSR_CORE_PERF_GLOBAL_OVF_CTRL_OVF_BUF_BIT)
#define MSR_CORE_PERF_GLOBAL_OVF_CTRL_COND_CHGD_BIT		63
#define MSR_CORE_PERF_GLOBAL_OVF_CTRL_COND_CHGD			(1ULL << MSR_CORE_PERF_GLOBAL_OVF_CTRL_COND_CHGD_BIT)

/* Geode defined MSRs */
#define MSR_GEODE_BUSCONT_CONF0		0x00001900

/* Intel VT MSRs */
#define MSR_IA32_VMX_BASIC              0x00000480
#define MSR_IA32_VMX_PINBASED_CTLS      0x00000481
#define MSR_IA32_VMX_PROCBASED_CTLS     0x00000482
#define MSR_IA32_VMX_EXIT_CTLS          0x00000483
#define MSR_IA32_VMX_ENTRY_CTLS         0x00000484
#define MSR_IA32_VMX_MISC               0x00000485
#define MSR_IA32_VMX_CR0_FIXED0         0x00000486
#define MSR_IA32_VMX_CR0_FIXED1         0x00000487
#define MSR_IA32_VMX_CR4_FIXED0         0x00000488
#define MSR_IA32_VMX_CR4_FIXED1         0x00000489
#define MSR_IA32_VMX_VMCS_ENUM          0x0000048a
#define MSR_IA32_VMX_PROCBASED_CTLS2    0x0000048b
#define MSR_IA32_VMX_EPT_VPID_CAP       0x0000048c
#define MSR_IA32_VMX_TRUE_PINBASED_CTLS  0x0000048d
#define MSR_IA32_VMX_TRUE_PROCBASED_CTLS 0x0000048e
#define MSR_IA32_VMX_TRUE_EXIT_CTLS      0x0000048f
#define MSR_IA32_VMX_TRUE_ENTRY_CTLS     0x00000490
#define MSR_IA32_VMX_VMFUNC             0x00000491

/* VMX_BASIC bits and bitmasks */
#define VMX_BASIC_VMCS_SIZE_SHIFT	32
#define VMX_BASIC_TRUE_CTLS		(1ULL << 55)
#define VMX_BASIC_64		0x0001000000000000LLU
#define VMX_BASIC_MEM_TYPE_SHIFT	50
#define VMX_BASIC_MEM_TYPE_MASK	0x003c000000000000LLU
#define VMX_BASIC_MEM_TYPE_WB	6LLU
#define VMX_BASIC_INOUT		0x0040000000000000LLU

/* MSR_IA32_VMX_MISC bits */
#define MSR_IA32_VMX_MISC_INTEL_PT                 (1ULL << 14)
#define MSR_IA32_VMX_MISC_VMWRITE_SHADOW_RO_FIELDS (1ULL << 29)
#define MSR_IA32_VMX_MISC_PREEMPTION_TIMER_SCALE   0x1F
/* AMD-V MSRs */

#define MSR_VM_CR                       0xc0010114
#define MSR_VM_IGNNE                    0xc0010115
#define MSR_VM_HSAVE_PA                 0xc0010117

#endif /* _ASM_X86_MSR_INDEX_H */<|MERGE_RESOLUTION|>--- conflicted
+++ resolved
@@ -148,13 +148,10 @@
 						 * are restricted to targets in
 						 * kernel.
 						 */
-<<<<<<< HEAD
-=======
 #define ARCH_CAP_PBRSB_NO		BIT(24)	/*
 						 * Not susceptible to Post-Barrier
 						 * Return Stack Buffer Predictions.
 						 */
->>>>>>> 64917eb3
 
 #define MSR_IA32_FLUSH_CMD		0x0000010b
 #define L1D_FLUSH			BIT(0)	/*
