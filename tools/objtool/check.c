// SPDX-License-Identifier: GPL-2.0-or-later
/*
 * Copyright (C) 2015-2017 Josh Poimboeuf <jpoimboe@redhat.com>
 */

#include <string.h>
#include <stdlib.h>
#include <inttypes.h>
#include <sys/mman.h>

#include <arch/elf.h>
#include <objtool/builtin.h>
#include <objtool/cfi.h>
#include <objtool/arch.h>
#include <objtool/check.h>
#include <objtool/special.h>
#include <objtool/warn.h>
#include <objtool/endianness.h>

#include <linux/objtool.h>
#include <linux/hashtable.h>
#include <linux/kernel.h>
#include <linux/static_call_types.h>

struct alternative {
	struct list_head list;
	struct instruction *insn;
	bool skip_orig;
};

static unsigned long nr_cfi, nr_cfi_reused, nr_cfi_cache;

static struct cfi_init_state initial_func_cfi;
static struct cfi_state init_cfi;
static struct cfi_state func_cfi;

struct instruction *find_insn(struct objtool_file *file,
			      struct section *sec, unsigned long offset)
{
	struct instruction *insn;

	hash_for_each_possible(file->insn_hash, insn, hash, sec_offset_hash(sec, offset)) {
		if (insn->sec == sec && insn->offset == offset)
			return insn;
	}

	return NULL;
}

static struct instruction *next_insn_same_sec(struct objtool_file *file,
					      struct instruction *insn)
{
	struct instruction *next = list_next_entry(insn, list);

	if (!next || &next->list == &file->insn_list || next->sec != insn->sec)
		return NULL;

	return next;
}

static struct instruction *next_insn_same_func(struct objtool_file *file,
					       struct instruction *insn)
{
	struct instruction *next = list_next_entry(insn, list);
	struct symbol *func = insn->func;

	if (!func)
		return NULL;

	if (&next->list != &file->insn_list && next->func == func)
		return next;

	/* Check if we're already in the subfunction: */
	if (func == func->cfunc)
		return NULL;

	/* Move to the subfunction: */
	return find_insn(file, func->cfunc->sec, func->cfunc->offset);
}

static struct instruction *prev_insn_same_sym(struct objtool_file *file,
					       struct instruction *insn)
{
	struct instruction *prev = list_prev_entry(insn, list);

	if (&prev->list != &file->insn_list && prev->func == insn->func)
		return prev;

	return NULL;
}

#define func_for_each_insn(file, func, insn)				\
	for (insn = find_insn(file, func->sec, func->offset);		\
	     insn;							\
	     insn = next_insn_same_func(file, insn))

#define sym_for_each_insn(file, sym, insn)				\
	for (insn = find_insn(file, sym->sec, sym->offset);		\
	     insn && &insn->list != &file->insn_list &&			\
		insn->sec == sym->sec &&				\
		insn->offset < sym->offset + sym->len;			\
	     insn = list_next_entry(insn, list))

#define sym_for_each_insn_continue_reverse(file, sym, insn)		\
	for (insn = list_prev_entry(insn, list);			\
	     &insn->list != &file->insn_list &&				\
		insn->sec == sym->sec && insn->offset >= sym->offset;	\
	     insn = list_prev_entry(insn, list))

#define sec_for_each_insn_from(file, insn)				\
	for (; insn; insn = next_insn_same_sec(file, insn))

#define sec_for_each_insn_continue(file, insn)				\
	for (insn = next_insn_same_sec(file, insn); insn;		\
	     insn = next_insn_same_sec(file, insn))

static bool is_jump_table_jump(struct instruction *insn)
{
	struct alt_group *alt_group = insn->alt_group;

	if (insn->jump_table)
		return true;

	/* Retpoline alternative for a jump table? */
	return alt_group && alt_group->orig_group &&
	       alt_group->orig_group->first_insn->jump_table;
}

static bool is_sibling_call(struct instruction *insn)
{
	/*
	 * Assume only ELF functions can make sibling calls.  This ensures
	 * sibling call detection consistency between vmlinux.o and individual
	 * objects.
	 */
	if (!insn->func)
		return false;

	/* An indirect jump is either a sibling call or a jump to a table. */
	if (insn->type == INSN_JUMP_DYNAMIC)
		return !is_jump_table_jump(insn);

	/* add_jump_destinations() sets insn->call_dest for sibling calls. */
	return (is_static_jump(insn) && insn->call_dest);
}

/*
 * This checks to see if the given function is a "noreturn" function.
 *
 * For global functions which are outside the scope of this object file, we
 * have to keep a manual list of them.
 *
 * For local functions, we have to detect them manually by simply looking for
 * the lack of a return instruction.
 */
static bool __dead_end_function(struct objtool_file *file, struct symbol *func,
				int recursion)
{
	int i;
	struct instruction *insn;
	bool empty = true;

	/*
	 * Unfortunately these have to be hard coded because the noreturn
	 * attribute isn't provided in ELF data.
	 */
	static const char * const global_noreturns[] = {
		"__stack_chk_fail",
		"panic",
		"do_exit",
		"do_task_dead",
		"make_task_dead",
		"__module_put_and_exit",
		"complete_and_exit",
		"__reiserfs_panic",
		"lbug_with_loc",
		"fortify_panic",
		"usercopy_abort",
		"machine_real_restart",
		"rewind_stack_and_make_dead",
		"kunit_try_catch_throw",
		"xen_start_kernel",
		"cpu_bringup_and_idle",
<<<<<<< HEAD
=======
		"stop_this_cpu",
>>>>>>> 9b37665a
	};

	if (!func)
		return false;

	if (func->bind == STB_WEAK)
		return false;

	if (func->bind == STB_GLOBAL)
		for (i = 0; i < ARRAY_SIZE(global_noreturns); i++)
			if (!strcmp(func->name, global_noreturns[i]))
				return true;

	if (!func->len)
		return false;

	insn = find_insn(file, func->sec, func->offset);
	if (!insn || !insn->func)
		return false;

	func_for_each_insn(file, func, insn) {
		empty = false;

		if (insn->type == INSN_RETURN)
			return false;
	}

	if (empty)
		return false;

	/*
	 * A function can have a sibling call instead of a return.  In that
	 * case, the function's dead-end status depends on whether the target
	 * of the sibling call returns.
	 */
	func_for_each_insn(file, func, insn) {
		if (is_sibling_call(insn)) {
			struct instruction *dest = insn->jump_dest;

			if (!dest)
				/* sibling call to another file */
				return false;

			/* local sibling call */
			if (recursion == 5) {
				/*
				 * Infinite recursion: two functions have
				 * sibling calls to each other.  This is a very
				 * rare case.  It means they aren't dead ends.
				 */
				return false;
			}

			return __dead_end_function(file, dest->func, recursion+1);
		}
	}

	return true;
}

static bool dead_end_function(struct objtool_file *file, struct symbol *func)
{
	return __dead_end_function(file, func, 0);
}

static void init_cfi_state(struct cfi_state *cfi)
{
	int i;

	for (i = 0; i < CFI_NUM_REGS; i++) {
		cfi->regs[i].base = CFI_UNDEFINED;
		cfi->vals[i].base = CFI_UNDEFINED;
	}
	cfi->cfa.base = CFI_UNDEFINED;
	cfi->drap_reg = CFI_UNDEFINED;
	cfi->drap_offset = -1;
}

static void init_insn_state(struct insn_state *state, struct section *sec)
{
	memset(state, 0, sizeof(*state));
	init_cfi_state(&state->cfi);

	/*
	 * We need the full vmlinux for noinstr validation, otherwise we can
	 * not correctly determine insn->call_dest->sec (external symbols do
	 * not have a section).
	 */
	if (vmlinux && noinstr && sec)
		state->noinstr = sec->noinstr;
}

static struct cfi_state *cfi_alloc(void)
{
	struct cfi_state *cfi = calloc(sizeof(struct cfi_state), 1);
	if (!cfi) {
		WARN("calloc failed");
		exit(1);
	}
	nr_cfi++;
	return cfi;
}

static int cfi_bits;
static struct hlist_head *cfi_hash;

static inline bool cficmp(struct cfi_state *cfi1, struct cfi_state *cfi2)
{
	return memcmp((void *)cfi1 + sizeof(cfi1->hash),
		      (void *)cfi2 + sizeof(cfi2->hash),
		      sizeof(struct cfi_state) - sizeof(struct hlist_node));
}

static inline u32 cfi_key(struct cfi_state *cfi)
{
	return jhash((void *)cfi + sizeof(cfi->hash),
		     sizeof(*cfi) - sizeof(cfi->hash), 0);
}

static struct cfi_state *cfi_hash_find_or_add(struct cfi_state *cfi)
{
	struct hlist_head *head = &cfi_hash[hash_min(cfi_key(cfi), cfi_bits)];
	struct cfi_state *obj;

	hlist_for_each_entry(obj, head, hash) {
		if (!cficmp(cfi, obj)) {
			nr_cfi_cache++;
			return obj;
		}
	}

	obj = cfi_alloc();
	*obj = *cfi;
	hlist_add_head(&obj->hash, head);

	return obj;
}

static void cfi_hash_add(struct cfi_state *cfi)
{
	struct hlist_head *head = &cfi_hash[hash_min(cfi_key(cfi), cfi_bits)];

	hlist_add_head(&cfi->hash, head);
}

static void *cfi_hash_alloc(unsigned long size)
{
	cfi_bits = max(10, ilog2(size));
	cfi_hash = mmap(NULL, sizeof(struct hlist_head) << cfi_bits,
			PROT_READ|PROT_WRITE,
			MAP_PRIVATE|MAP_ANON, -1, 0);
	if (cfi_hash == (void *)-1L) {
		WARN("mmap fail cfi_hash");
		cfi_hash = NULL;
	}  else if (stats) {
		printf("cfi_bits: %d\n", cfi_bits);
	}

	return cfi_hash;
}

static unsigned long nr_insns;
static unsigned long nr_insns_visited;

/*
 * Call the arch-specific instruction decoder for all the instructions and add
 * them to the global instruction list.
 */
static int decode_instructions(struct objtool_file *file)
{
	struct section *sec;
	struct symbol *func;
	unsigned long offset;
	struct instruction *insn;
	int ret;

	for_each_sec(file, sec) {

		if (!(sec->sh.sh_flags & SHF_EXECINSTR))
			continue;

		if (strcmp(sec->name, ".altinstr_replacement") &&
		    strcmp(sec->name, ".altinstr_aux") &&
		    strncmp(sec->name, ".discard.", 9))
			sec->text = true;

		if (!strcmp(sec->name, ".noinstr.text") ||
		    !strcmp(sec->name, ".entry.text") ||
		    !strncmp(sec->name, ".text.__x86.", 12))
			sec->noinstr = true;

		for (offset = 0; offset < sec->sh.sh_size; offset += insn->len) {
			insn = malloc(sizeof(*insn));
			if (!insn) {
				WARN("malloc failed");
				return -1;
			}
			memset(insn, 0, sizeof(*insn));
			INIT_LIST_HEAD(&insn->alts);
			INIT_LIST_HEAD(&insn->stack_ops);

			insn->sec = sec;
			insn->offset = offset;

			ret = arch_decode_instruction(file->elf, sec, offset,
						      sec->sh.sh_size - offset,
						      &insn->len, &insn->type,
						      &insn->immediate,
						      &insn->stack_ops);
			if (ret)
				goto err;

			hash_add(file->insn_hash, &insn->hash, sec_offset_hash(sec, insn->offset));
			list_add_tail(&insn->list, &file->insn_list);
			nr_insns++;
		}

		list_for_each_entry(func, &sec->symbol_list, list) {
			if (func->type != STT_FUNC || func->alias != func)
				continue;

			if (!find_insn(file, sec, func->offset)) {
				WARN("%s(): can't find starting instruction",
				     func->name);
				return -1;
			}

			sym_for_each_insn(file, func, insn)
				insn->func = func;
		}
	}

	if (stats)
		printf("nr_insns: %lu\n", nr_insns);

	return 0;

err:
	free(insn);
	return ret;
}

static struct instruction *find_last_insn(struct objtool_file *file,
					  struct section *sec)
{
	struct instruction *insn = NULL;
	unsigned int offset;
	unsigned int end = (sec->sh.sh_size > 10) ? sec->sh.sh_size - 10 : 0;

	for (offset = sec->sh.sh_size - 1; offset >= end && !insn; offset--)
		insn = find_insn(file, sec, offset);

	return insn;
}

/*
 * Mark "ud2" instructions and manually annotated dead ends.
 */
static int add_dead_ends(struct objtool_file *file)
{
	struct section *sec;
	struct reloc *reloc;
	struct instruction *insn;

	/*
	 * By default, "ud2" is a dead end unless otherwise annotated, because
	 * GCC 7 inserts it for certain divide-by-zero cases.
	 */
	for_each_insn(file, insn)
		if (insn->type == INSN_BUG)
			insn->dead_end = true;

	/*
	 * Check for manually annotated dead ends.
	 */
	sec = find_section_by_name(file->elf, ".rela.discard.unreachable");
	if (!sec)
		goto reachable;

	list_for_each_entry(reloc, &sec->reloc_list, list) {
		if (reloc->sym->type != STT_SECTION) {
			WARN("unexpected relocation symbol type in %s", sec->name);
			return -1;
		}
		insn = find_insn(file, reloc->sym->sec, reloc->addend);
		if (insn)
			insn = list_prev_entry(insn, list);
		else if (reloc->addend == reloc->sym->sec->sh.sh_size) {
			insn = find_last_insn(file, reloc->sym->sec);
			if (!insn) {
				WARN("can't find unreachable insn at %s+0x%" PRIx64,
				     reloc->sym->sec->name, reloc->addend);
				return -1;
			}
		} else {
			WARN("can't find unreachable insn at %s+0x%" PRIx64,
			     reloc->sym->sec->name, reloc->addend);
			return -1;
		}

		insn->dead_end = true;
	}

reachable:
	/*
	 * These manually annotated reachable checks are needed for GCC 4.4,
	 * where the Linux unreachable() macro isn't supported.  In that case
	 * GCC doesn't know the "ud2" is fatal, so it generates code as if it's
	 * not a dead end.
	 */
	sec = find_section_by_name(file->elf, ".rela.discard.reachable");
	if (!sec)
		return 0;

	list_for_each_entry(reloc, &sec->reloc_list, list) {
		if (reloc->sym->type != STT_SECTION) {
			WARN("unexpected relocation symbol type in %s", sec->name);
			return -1;
		}
		insn = find_insn(file, reloc->sym->sec, reloc->addend);
		if (insn)
			insn = list_prev_entry(insn, list);
		else if (reloc->addend == reloc->sym->sec->sh.sh_size) {
			insn = find_last_insn(file, reloc->sym->sec);
			if (!insn) {
				WARN("can't find reachable insn at %s+0x%" PRIx64,
				     reloc->sym->sec->name, reloc->addend);
				return -1;
			}
		} else {
			WARN("can't find reachable insn at %s+0x%" PRIx64,
			     reloc->sym->sec->name, reloc->addend);
			return -1;
		}

		insn->dead_end = false;
	}

	return 0;
}

static int create_static_call_sections(struct objtool_file *file)
{
	struct section *sec;
	struct static_call_site *site;
	struct instruction *insn;
	struct symbol *key_sym;
	char *key_name, *tmp;
	int idx;

	sec = find_section_by_name(file->elf, ".static_call_sites");
	if (sec) {
		INIT_LIST_HEAD(&file->static_call_list);
		WARN("file already has .static_call_sites section, skipping");
		return 0;
	}

	if (list_empty(&file->static_call_list))
		return 0;

	idx = 0;
	list_for_each_entry(insn, &file->static_call_list, call_node)
		idx++;

	sec = elf_create_section(file->elf, ".static_call_sites", SHF_WRITE,
				 sizeof(struct static_call_site), idx);
	if (!sec)
		return -1;

	idx = 0;
	list_for_each_entry(insn, &file->static_call_list, call_node) {

		site = (struct static_call_site *)sec->data->d_buf + idx;
		memset(site, 0, sizeof(struct static_call_site));

		/* populate reloc for 'addr' */
		if (elf_add_reloc_to_insn(file->elf, sec,
					  idx * sizeof(struct static_call_site),
					  R_X86_64_PC32,
					  insn->sec, insn->offset))
			return -1;

		/* find key symbol */
		key_name = strdup(insn->call_dest->name);
		if (!key_name) {
			perror("strdup");
			return -1;
		}
		if (strncmp(key_name, STATIC_CALL_TRAMP_PREFIX_STR,
			    STATIC_CALL_TRAMP_PREFIX_LEN)) {
			WARN("static_call: trampoline name malformed: %s", key_name);
			free(key_name);
			return -1;
		}
		tmp = key_name + STATIC_CALL_TRAMP_PREFIX_LEN - STATIC_CALL_KEY_PREFIX_LEN;
		memcpy(tmp, STATIC_CALL_KEY_PREFIX_STR, STATIC_CALL_KEY_PREFIX_LEN);

		key_sym = find_symbol_by_name(file->elf, tmp);
		if (!key_sym) {
			if (!module) {
				WARN("static_call: can't find static_call_key symbol: %s", tmp);
				free(key_name);
				return -1;
			}

			/*
			 * For modules(), the key might not be exported, which
			 * means the module can make static calls but isn't
			 * allowed to change them.
			 *
			 * In that case we temporarily set the key to be the
			 * trampoline address.  This is fixed up in
			 * static_call_add_module().
			 */
			key_sym = insn->call_dest;
		}
		free(key_name);

		/* populate reloc for 'key' */
		if (elf_add_reloc(file->elf, sec,
				  idx * sizeof(struct static_call_site) + 4,
				  R_X86_64_PC32, key_sym,
				  is_sibling_call(insn) * STATIC_CALL_SITE_TAIL))
			return -1;

		idx++;
	}

	return 0;
}

static int create_retpoline_sites_sections(struct objtool_file *file)
{
	struct instruction *insn;
	struct section *sec;
	int idx;

	sec = find_section_by_name(file->elf, ".retpoline_sites");
	if (sec) {
		WARN("file already has .retpoline_sites, skipping");
		return 0;
	}

	idx = 0;
	list_for_each_entry(insn, &file->retpoline_call_list, call_node)
		idx++;

	if (!idx)
		return 0;

	sec = elf_create_section(file->elf, ".retpoline_sites", 0,
				 sizeof(int), idx);
	if (!sec) {
		WARN("elf_create_section: .retpoline_sites");
		return -1;
	}

	idx = 0;
	list_for_each_entry(insn, &file->retpoline_call_list, call_node) {

		int *site = (int *)sec->data->d_buf + idx;
		*site = 0;

		if (elf_add_reloc_to_insn(file->elf, sec,
					  idx * sizeof(int),
					  R_X86_64_PC32,
					  insn->sec, insn->offset)) {
			WARN("elf_add_reloc_to_insn: .retpoline_sites");
			return -1;
		}

		idx++;
	}

	return 0;
}

static int create_return_sites_sections(struct objtool_file *file)
{
	struct instruction *insn;
	struct section *sec;
	int idx;

	sec = find_section_by_name(file->elf, ".return_sites");
	if (sec) {
		WARN("file already has .return_sites, skipping");
		return 0;
	}

	idx = 0;
	list_for_each_entry(insn, &file->return_thunk_list, call_node)
		idx++;

	if (!idx)
		return 0;

	sec = elf_create_section(file->elf, ".return_sites", 0,
				 sizeof(int), idx);
	if (!sec) {
		WARN("elf_create_section: .return_sites");
		return -1;
	}

	idx = 0;
	list_for_each_entry(insn, &file->return_thunk_list, call_node) {

		int *site = (int *)sec->data->d_buf + idx;
		*site = 0;

		if (elf_add_reloc_to_insn(file->elf, sec,
					  idx * sizeof(int),
					  R_X86_64_PC32,
					  insn->sec, insn->offset)) {
			WARN("elf_add_reloc_to_insn: .return_sites");
			return -1;
		}

		idx++;
	}

	return 0;
}

static int create_mcount_loc_sections(struct objtool_file *file)
{
	struct section *sec;
	unsigned long *loc;
	struct instruction *insn;
	int idx;

	sec = find_section_by_name(file->elf, "__mcount_loc");
	if (sec) {
		INIT_LIST_HEAD(&file->mcount_loc_list);
		WARN("file already has __mcount_loc section, skipping");
		return 0;
	}

	if (list_empty(&file->mcount_loc_list))
		return 0;

	idx = 0;
	list_for_each_entry(insn, &file->mcount_loc_list, call_node)
		idx++;

	sec = elf_create_section(file->elf, "__mcount_loc", 0, sizeof(unsigned long), idx);
	if (!sec)
		return -1;

	idx = 0;
	list_for_each_entry(insn, &file->mcount_loc_list, call_node) {

		loc = (unsigned long *)sec->data->d_buf + idx;
		memset(loc, 0, sizeof(unsigned long));

		if (elf_add_reloc_to_insn(file->elf, sec,
					  idx * sizeof(unsigned long),
					  R_X86_64_64,
					  insn->sec, insn->offset))
			return -1;

		idx++;
	}

	return 0;
}

/*
 * Warnings shouldn't be reported for ignored functions.
 */
static void add_ignores(struct objtool_file *file)
{
	struct instruction *insn;
	struct section *sec;
	struct symbol *func;
	struct reloc *reloc;

	sec = find_section_by_name(file->elf, ".rela.discard.func_stack_frame_non_standard");
	if (!sec)
		return;

	list_for_each_entry(reloc, &sec->reloc_list, list) {
		switch (reloc->sym->type) {
		case STT_FUNC:
			func = reloc->sym;
			break;

		case STT_SECTION:
			func = find_func_by_offset(reloc->sym->sec, reloc->addend);
			if (!func)
				continue;
			break;

		default:
			WARN("unexpected relocation symbol type in %s: %d", sec->name, reloc->sym->type);
			continue;
		}

		func_for_each_insn(file, func, insn)
			insn->ignore = true;
	}
}

/*
 * This is a whitelist of functions that is allowed to be called with AC set.
 * The list is meant to be minimal and only contains compiler instrumentation
 * ABI and a few functions used to implement *_{to,from}_user() functions.
 *
 * These functions must not directly change AC, but may PUSHF/POPF.
 */
static const char *uaccess_safe_builtin[] = {
	/* KASAN */
	"kasan_report",
	"kasan_check_range",
	/* KASAN out-of-line */
	"__asan_loadN_noabort",
	"__asan_load1_noabort",
	"__asan_load2_noabort",
	"__asan_load4_noabort",
	"__asan_load8_noabort",
	"__asan_load16_noabort",
	"__asan_storeN_noabort",
	"__asan_store1_noabort",
	"__asan_store2_noabort",
	"__asan_store4_noabort",
	"__asan_store8_noabort",
	"__asan_store16_noabort",
	"__kasan_check_read",
	"__kasan_check_write",
	/* KASAN in-line */
	"__asan_report_load_n_noabort",
	"__asan_report_load1_noabort",
	"__asan_report_load2_noabort",
	"__asan_report_load4_noabort",
	"__asan_report_load8_noabort",
	"__asan_report_load16_noabort",
	"__asan_report_store_n_noabort",
	"__asan_report_store1_noabort",
	"__asan_report_store2_noabort",
	"__asan_report_store4_noabort",
	"__asan_report_store8_noabort",
	"__asan_report_store16_noabort",
	/* KCSAN */
	"__kcsan_check_access",
	"kcsan_found_watchpoint",
	"kcsan_setup_watchpoint",
	"kcsan_check_scoped_accesses",
	"kcsan_disable_current",
	"kcsan_enable_current_nowarn",
	/* KCSAN/TSAN */
	"__tsan_func_entry",
	"__tsan_func_exit",
	"__tsan_read_range",
	"__tsan_write_range",
	"__tsan_read1",
	"__tsan_read2",
	"__tsan_read4",
	"__tsan_read8",
	"__tsan_read16",
	"__tsan_write1",
	"__tsan_write2",
	"__tsan_write4",
	"__tsan_write8",
	"__tsan_write16",
	"__tsan_read_write1",
	"__tsan_read_write2",
	"__tsan_read_write4",
	"__tsan_read_write8",
	"__tsan_read_write16",
	"__tsan_volatile_read1",
	"__tsan_volatile_read2",
	"__tsan_volatile_read4",
	"__tsan_volatile_read8",
	"__tsan_volatile_read16",
	"__tsan_volatile_write1",
	"__tsan_volatile_write2",
	"__tsan_volatile_write4",
	"__tsan_volatile_write8",
	"__tsan_volatile_write16",
	"__tsan_atomic8_load",
	"__tsan_atomic16_load",
	"__tsan_atomic32_load",
	"__tsan_atomic64_load",
	"__tsan_atomic8_store",
	"__tsan_atomic16_store",
	"__tsan_atomic32_store",
	"__tsan_atomic64_store",
	"__tsan_atomic8_exchange",
	"__tsan_atomic16_exchange",
	"__tsan_atomic32_exchange",
	"__tsan_atomic64_exchange",
	"__tsan_atomic8_fetch_add",
	"__tsan_atomic16_fetch_add",
	"__tsan_atomic32_fetch_add",
	"__tsan_atomic64_fetch_add",
	"__tsan_atomic8_fetch_sub",
	"__tsan_atomic16_fetch_sub",
	"__tsan_atomic32_fetch_sub",
	"__tsan_atomic64_fetch_sub",
	"__tsan_atomic8_fetch_and",
	"__tsan_atomic16_fetch_and",
	"__tsan_atomic32_fetch_and",
	"__tsan_atomic64_fetch_and",
	"__tsan_atomic8_fetch_or",
	"__tsan_atomic16_fetch_or",
	"__tsan_atomic32_fetch_or",
	"__tsan_atomic64_fetch_or",
	"__tsan_atomic8_fetch_xor",
	"__tsan_atomic16_fetch_xor",
	"__tsan_atomic32_fetch_xor",
	"__tsan_atomic64_fetch_xor",
	"__tsan_atomic8_fetch_nand",
	"__tsan_atomic16_fetch_nand",
	"__tsan_atomic32_fetch_nand",
	"__tsan_atomic64_fetch_nand",
	"__tsan_atomic8_compare_exchange_strong",
	"__tsan_atomic16_compare_exchange_strong",
	"__tsan_atomic32_compare_exchange_strong",
	"__tsan_atomic64_compare_exchange_strong",
	"__tsan_atomic8_compare_exchange_weak",
	"__tsan_atomic16_compare_exchange_weak",
	"__tsan_atomic32_compare_exchange_weak",
	"__tsan_atomic64_compare_exchange_weak",
	"__tsan_atomic8_compare_exchange_val",
	"__tsan_atomic16_compare_exchange_val",
	"__tsan_atomic32_compare_exchange_val",
	"__tsan_atomic64_compare_exchange_val",
	"__tsan_atomic_thread_fence",
	"__tsan_atomic_signal_fence",
	"__tsan_unaligned_read16",
	"__tsan_unaligned_write16",
	/* KCOV */
	"write_comp_data",
	"check_kcov_mode",
	"__sanitizer_cov_trace_pc",
	"__sanitizer_cov_trace_const_cmp1",
	"__sanitizer_cov_trace_const_cmp2",
	"__sanitizer_cov_trace_const_cmp4",
	"__sanitizer_cov_trace_const_cmp8",
	"__sanitizer_cov_trace_cmp1",
	"__sanitizer_cov_trace_cmp2",
	"__sanitizer_cov_trace_cmp4",
	"__sanitizer_cov_trace_cmp8",
	"__sanitizer_cov_trace_switch",
	/* UBSAN */
	"ubsan_type_mismatch_common",
	"__ubsan_handle_type_mismatch",
	"__ubsan_handle_type_mismatch_v1",
	"__ubsan_handle_shift_out_of_bounds",
	/* misc */
	"csum_partial_copy_generic",
	"copy_mc_fragile",
	"copy_mc_fragile_handle_tail",
	"copy_mc_enhanced_fast_string",
	"ftrace_likely_update", /* CONFIG_TRACE_BRANCH_PROFILING */
	NULL
};

static void add_uaccess_safe(struct objtool_file *file)
{
	struct symbol *func;
	const char **name;

	if (!uaccess)
		return;

	for (name = uaccess_safe_builtin; *name; name++) {
		func = find_symbol_by_name(file->elf, *name);
		if (!func)
			continue;

		func->uaccess_safe = true;
	}
}

/*
 * FIXME: For now, just ignore any alternatives which add retpolines.  This is
 * a temporary hack, as it doesn't allow ORC to unwind from inside a retpoline.
 * But it at least allows objtool to understand the control flow *around* the
 * retpoline.
 */
static int add_ignore_alternatives(struct objtool_file *file)
{
	struct section *sec;
	struct reloc *reloc;
	struct instruction *insn;

	sec = find_section_by_name(file->elf, ".rela.discard.ignore_alts");
	if (!sec)
		return 0;

	list_for_each_entry(reloc, &sec->reloc_list, list) {
		if (reloc->sym->type != STT_SECTION) {
			WARN("unexpected relocation symbol type in %s", sec->name);
			return -1;
		}

		insn = find_insn(file, reloc->sym->sec, reloc->addend);
		if (!insn) {
			WARN("bad .discard.ignore_alts entry");
			return -1;
		}

		insn->ignore_alts = true;
	}

	return 0;
}

__weak bool arch_is_retpoline(struct symbol *sym)
{
	return false;
}

__weak bool arch_is_rethunk(struct symbol *sym)
{
	return false;
}

#define NEGATIVE_RELOC	((void *)-1L)

static struct reloc *insn_reloc(struct objtool_file *file, struct instruction *insn)
{
	if (insn->reloc == NEGATIVE_RELOC)
		return NULL;

	if (!insn->reloc) {
		insn->reloc = find_reloc_by_dest_range(file->elf, insn->sec,
						       insn->offset, insn->len);
		if (!insn->reloc) {
			insn->reloc = NEGATIVE_RELOC;
			return NULL;
		}
	}

	return insn->reloc;
}

static void remove_insn_ops(struct instruction *insn)
{
	struct stack_op *op, *tmp;

	list_for_each_entry_safe(op, tmp, &insn->stack_ops, list) {
		list_del(&op->list);
		free(op);
	}
}

static void annotate_call_site(struct objtool_file *file,
			       struct instruction *insn, bool sibling)
{
	struct reloc *reloc = insn_reloc(file, insn);
	struct symbol *sym = insn->call_dest;

	if (!sym)
		sym = reloc->sym;

	/*
	 * Alternative replacement code is just template code which is
	 * sometimes copied to the original instruction. For now, don't
	 * annotate it. (In the future we might consider annotating the
	 * original instruction if/when it ever makes sense to do so.)
	 */
	if (!strcmp(insn->sec->name, ".altinstr_replacement"))
		return;

	if (sym->static_call_tramp) {
		list_add_tail(&insn->call_node, &file->static_call_list);
		return;
	}

	if (sym->retpoline_thunk) {
		list_add_tail(&insn->call_node, &file->retpoline_call_list);
		return;
	}

	/*
	 * Many compilers cannot disable KCOV with a function attribute
	 * so they need a little help, NOP out any KCOV calls from noinstr
	 * text.
	 */
	if (insn->sec->noinstr && sym->kcov) {
		if (reloc) {
			reloc->type = R_NONE;
			elf_write_reloc(file->elf, reloc);
		}

		elf_write_insn(file->elf, insn->sec,
			       insn->offset, insn->len,
			       sibling ? arch_ret_insn(insn->len)
			               : arch_nop_insn(insn->len));

		insn->type = sibling ? INSN_RETURN : INSN_NOP;

		if (sibling) {
			/*
			 * We've replaced the tail-call JMP insn by two new
			 * insn: RET; INT3, except we only have a single struct
			 * insn here. Mark it retpoline_safe to avoid the SLS
			 * warning, instead of adding another insn.
			 */
			insn->retpoline_safe = true;
		}

		return;
	}

	if (mcount && sym->fentry) {
		if (sibling)
			WARN_FUNC("Tail call to __fentry__ !?!?", insn->sec, insn->offset);

		if (reloc) {
			reloc->type = R_NONE;
			elf_write_reloc(file->elf, reloc);
		}

		elf_write_insn(file->elf, insn->sec,
			       insn->offset, insn->len,
			       arch_nop_insn(insn->len));

		insn->type = INSN_NOP;

		list_add_tail(&insn->call_node, &file->mcount_loc_list);
		return;
	}
}

static void add_call_dest(struct objtool_file *file, struct instruction *insn,
			  struct symbol *dest, bool sibling)
{
	insn->call_dest = dest;
	if (!dest)
		return;

	/*
	 * Whatever stack impact regular CALLs have, should be undone
	 * by the RETURN of the called function.
	 *
	 * Annotated intra-function calls retain the stack_ops but
	 * are converted to JUMP, see read_intra_function_calls().
	 */
	remove_insn_ops(insn);

	annotate_call_site(file, insn, sibling);
}

static void add_retpoline_call(struct objtool_file *file, struct instruction *insn)
{
	/*
	 * Retpoline calls/jumps are really dynamic calls/jumps in disguise,
	 * so convert them accordingly.
	 */
	switch (insn->type) {
	case INSN_CALL:
		insn->type = INSN_CALL_DYNAMIC;
		break;
	case INSN_JUMP_UNCONDITIONAL:
		insn->type = INSN_JUMP_DYNAMIC;
		break;
	case INSN_JUMP_CONDITIONAL:
		insn->type = INSN_JUMP_DYNAMIC_CONDITIONAL;
		break;
	default:
		return;
	}

	insn->retpoline_safe = true;

	/*
	 * Whatever stack impact regular CALLs have, should be undone
	 * by the RETURN of the called function.
	 *
	 * Annotated intra-function calls retain the stack_ops but
	 * are converted to JUMP, see read_intra_function_calls().
	 */
	remove_insn_ops(insn);

	annotate_call_site(file, insn, false);
}

static void add_return_call(struct objtool_file *file, struct instruction *insn, bool add)
{
	/*
	 * Return thunk tail calls are really just returns in disguise,
	 * so convert them accordingly.
	 */
	insn->type = INSN_RETURN;
	insn->retpoline_safe = true;

	/* Skip the non-text sections, specially .discard ones */
	if (add && insn->sec->text)
		list_add_tail(&insn->call_node, &file->return_thunk_list);
}

/*
 * Find the destination instructions for all jumps.
 */
static int add_jump_destinations(struct objtool_file *file)
{
	struct instruction *insn;
	struct reloc *reloc;
	struct section *dest_sec;
	unsigned long dest_off;

	for_each_insn(file, insn) {
		if (!is_static_jump(insn))
			continue;

		reloc = insn_reloc(file, insn);
		if (!reloc) {
			dest_sec = insn->sec;
			dest_off = arch_jump_destination(insn);
		} else if (reloc->sym->type == STT_SECTION) {
			dest_sec = reloc->sym->sec;
			dest_off = arch_dest_reloc_offset(reloc->addend);
		} else if (reloc->sym->retpoline_thunk) {
			add_retpoline_call(file, insn);
			continue;
		} else if (reloc->sym->return_thunk) {
			add_return_call(file, insn, true);
			continue;
		} else if (insn->func) {
			/* internal or external sibling call (with reloc) */
			add_call_dest(file, insn, reloc->sym, true);
			continue;
		} else if (reloc->sym->sec->idx) {
			dest_sec = reloc->sym->sec;
			dest_off = reloc->sym->sym.st_value +
				   arch_dest_reloc_offset(reloc->addend);
		} else {
			/* non-func asm code jumping to another file */
			continue;
		}

		insn->jump_dest = find_insn(file, dest_sec, dest_off);
		if (!insn->jump_dest) {
			struct symbol *sym = find_symbol_by_offset(dest_sec, dest_off);

			/*
			 * This is a special case where an alt instruction
			 * jumps past the end of the section.  These are
			 * handled later in handle_group_alt().
			 */
			if (!strcmp(insn->sec->name, ".altinstr_replacement"))
				continue;

			/*
			 * This is a special case for zen_untrain_ret().
			 * It jumps to __x86_return_thunk(), but objtool
			 * can't find the thunk's starting RET
			 * instruction, because the RET is also in the
			 * middle of another instruction.  Objtool only
			 * knows about the outer instruction.
			 */
			if (sym && sym->return_thunk) {
				add_return_call(file, insn, false);
				continue;
			}

			WARN_FUNC("can't find jump dest instruction at %s+0x%lx",
				  insn->sec, insn->offset, dest_sec->name,
				  dest_off);
			return -1;
		}

		/*
		 * Cross-function jump.
		 */
		if (insn->func && insn->jump_dest->func &&
		    insn->func != insn->jump_dest->func) {

			/*
			 * For GCC 8+, create parent/child links for any cold
			 * subfunctions.  This is _mostly_ redundant with a
			 * similar initialization in read_symbols().
			 *
			 * If a function has aliases, we want the *first* such
			 * function in the symbol table to be the subfunction's
			 * parent.  In that case we overwrite the
			 * initialization done in read_symbols().
			 *
			 * However this code can't completely replace the
			 * read_symbols() code because this doesn't detect the
			 * case where the parent function's only reference to a
			 * subfunction is through a jump table.
			 */
			if (!strstr(insn->func->name, ".cold") &&
			    strstr(insn->jump_dest->func->name, ".cold")) {
				insn->func->cfunc = insn->jump_dest->func;
				insn->jump_dest->func->pfunc = insn->func;

			} else if (insn->jump_dest->func->pfunc != insn->func->pfunc &&
				   insn->jump_dest->offset == insn->jump_dest->func->offset) {
				/* internal sibling call (without reloc) */
				add_call_dest(file, insn, insn->jump_dest->func, true);
			}
		}
	}

	return 0;
}

static struct symbol *find_call_destination(struct section *sec, unsigned long offset)
{
	struct symbol *call_dest;

	call_dest = find_func_by_offset(sec, offset);
	if (!call_dest)
		call_dest = find_symbol_by_offset(sec, offset);

	return call_dest;
}

/*
 * Find the destination instructions for all calls.
 */
static int add_call_destinations(struct objtool_file *file)
{
	struct instruction *insn;
	unsigned long dest_off;
	struct symbol *dest;
	struct reloc *reloc;

	for_each_insn(file, insn) {
		if (insn->type != INSN_CALL)
			continue;

		reloc = insn_reloc(file, insn);
		if (!reloc) {
			dest_off = arch_jump_destination(insn);
			dest = find_call_destination(insn->sec, dest_off);

			add_call_dest(file, insn, dest, false);

			if (insn->ignore)
				continue;

			if (!insn->call_dest) {
				WARN_FUNC("unannotated intra-function call", insn->sec, insn->offset);
				return -1;
			}

			if (insn->func && insn->call_dest->type != STT_FUNC) {
				WARN_FUNC("unsupported call to non-function",
					  insn->sec, insn->offset);
				return -1;
			}

		} else if (reloc->sym->type == STT_SECTION) {
			dest_off = arch_dest_reloc_offset(reloc->addend);
			dest = find_call_destination(reloc->sym->sec, dest_off);
			if (!dest) {
				WARN_FUNC("can't find call dest symbol at %s+0x%lx",
					  insn->sec, insn->offset,
					  reloc->sym->sec->name,
					  dest_off);
				return -1;
			}

			add_call_dest(file, insn, dest, false);

		} else if (reloc->sym->retpoline_thunk) {
			add_retpoline_call(file, insn);

		} else
			add_call_dest(file, insn, reloc->sym, false);
	}

	return 0;
}

/*
 * The .alternatives section requires some extra special care over and above
 * other special sections because alternatives are patched in place.
 */
static int handle_group_alt(struct objtool_file *file,
			    struct special_alt *special_alt,
			    struct instruction *orig_insn,
			    struct instruction **new_insn)
{
	struct instruction *last_orig_insn, *last_new_insn = NULL, *insn, *nop = NULL;
	struct alt_group *orig_alt_group, *new_alt_group;
	unsigned long dest_off;


	orig_alt_group = malloc(sizeof(*orig_alt_group));
	if (!orig_alt_group) {
		WARN("malloc failed");
		return -1;
	}
	orig_alt_group->cfi = calloc(special_alt->orig_len,
				     sizeof(struct cfi_state *));
	if (!orig_alt_group->cfi) {
		WARN("calloc failed");
		return -1;
	}

	last_orig_insn = NULL;
	insn = orig_insn;
	sec_for_each_insn_from(file, insn) {
		if (insn->offset >= special_alt->orig_off + special_alt->orig_len)
			break;

		insn->alt_group = orig_alt_group;
		last_orig_insn = insn;
	}
	orig_alt_group->orig_group = NULL;
	orig_alt_group->first_insn = orig_insn;
	orig_alt_group->last_insn = last_orig_insn;


	new_alt_group = malloc(sizeof(*new_alt_group));
	if (!new_alt_group) {
		WARN("malloc failed");
		return -1;
	}

	if (special_alt->new_len < special_alt->orig_len) {
		/*
		 * Insert a fake nop at the end to make the replacement
		 * alt_group the same size as the original.  This is needed to
		 * allow propagate_alt_cfi() to do its magic.  When the last
		 * instruction affects the stack, the instruction after it (the
		 * nop) will propagate the new state to the shared CFI array.
		 */
		nop = malloc(sizeof(*nop));
		if (!nop) {
			WARN("malloc failed");
			return -1;
		}
		memset(nop, 0, sizeof(*nop));
		INIT_LIST_HEAD(&nop->alts);
		INIT_LIST_HEAD(&nop->stack_ops);

		nop->sec = special_alt->new_sec;
		nop->offset = special_alt->new_off + special_alt->new_len;
		nop->len = special_alt->orig_len - special_alt->new_len;
		nop->type = INSN_NOP;
		nop->func = orig_insn->func;
		nop->alt_group = new_alt_group;
		nop->ignore = orig_insn->ignore_alts;
	}

	if (!special_alt->new_len) {
		*new_insn = nop;
		goto end;
	}

	insn = *new_insn;
	sec_for_each_insn_from(file, insn) {
		struct reloc *alt_reloc;

		if (insn->offset >= special_alt->new_off + special_alt->new_len)
			break;

		last_new_insn = insn;

		insn->ignore = orig_insn->ignore_alts;
		insn->func = orig_insn->func;
		insn->alt_group = new_alt_group;

		/*
		 * Since alternative replacement code is copy/pasted by the
		 * kernel after applying relocations, generally such code can't
		 * have relative-address relocation references to outside the
		 * .altinstr_replacement section, unless the arch's
		 * alternatives code can adjust the relative offsets
		 * accordingly.
		 */
		alt_reloc = insn_reloc(file, insn);
		if (alt_reloc &&
		    !arch_support_alt_relocation(special_alt, insn, alt_reloc)) {

			WARN_FUNC("unsupported relocation in alternatives section",
				  insn->sec, insn->offset);
			return -1;
		}

		if (!is_static_jump(insn))
			continue;

		if (!insn->immediate)
			continue;

		dest_off = arch_jump_destination(insn);
		if (dest_off == special_alt->new_off + special_alt->new_len)
			insn->jump_dest = next_insn_same_sec(file, last_orig_insn);

		if (!insn->jump_dest) {
			WARN_FUNC("can't find alternative jump destination",
				  insn->sec, insn->offset);
			return -1;
		}
	}

	if (!last_new_insn) {
		WARN_FUNC("can't find last new alternative instruction",
			  special_alt->new_sec, special_alt->new_off);
		return -1;
	}

	if (nop)
		list_add(&nop->list, &last_new_insn->list);
end:
	new_alt_group->orig_group = orig_alt_group;
	new_alt_group->first_insn = *new_insn;
	new_alt_group->last_insn = nop ? : last_new_insn;
	new_alt_group->cfi = orig_alt_group->cfi;
	return 0;
}

/*
 * A jump table entry can either convert a nop to a jump or a jump to a nop.
 * If the original instruction is a jump, make the alt entry an effective nop
 * by just skipping the original instruction.
 */
static int handle_jump_alt(struct objtool_file *file,
			   struct special_alt *special_alt,
			   struct instruction *orig_insn,
			   struct instruction **new_insn)
{
	if (orig_insn->type != INSN_JUMP_UNCONDITIONAL &&
	    orig_insn->type != INSN_NOP) {

		WARN_FUNC("unsupported instruction at jump label",
			  orig_insn->sec, orig_insn->offset);
		return -1;
	}

	if (special_alt->key_addend & 2) {
		struct reloc *reloc = insn_reloc(file, orig_insn);

		if (reloc) {
			reloc->type = R_NONE;
			elf_write_reloc(file->elf, reloc);
		}
		elf_write_insn(file->elf, orig_insn->sec,
			       orig_insn->offset, orig_insn->len,
			       arch_nop_insn(orig_insn->len));
		orig_insn->type = INSN_NOP;
	}

	if (orig_insn->type == INSN_NOP) {
		if (orig_insn->len == 2)
			file->jl_nop_short++;
		else
			file->jl_nop_long++;

		return 0;
	}

	if (orig_insn->len == 2)
		file->jl_short++;
	else
		file->jl_long++;

	*new_insn = list_next_entry(orig_insn, list);
	return 0;
}

/*
 * Read all the special sections which have alternate instructions which can be
 * patched in or redirected to at runtime.  Each instruction having alternate
 * instruction(s) has them added to its insn->alts list, which will be
 * traversed in validate_branch().
 */
static int add_special_section_alts(struct objtool_file *file)
{
	struct list_head special_alts;
	struct instruction *orig_insn, *new_insn;
	struct special_alt *special_alt, *tmp;
	struct alternative *alt;
	int ret;

	ret = special_get_alts(file->elf, &special_alts);
	if (ret)
		return ret;

	list_for_each_entry_safe(special_alt, tmp, &special_alts, list) {

		orig_insn = find_insn(file, special_alt->orig_sec,
				      special_alt->orig_off);
		if (!orig_insn) {
			WARN_FUNC("special: can't find orig instruction",
				  special_alt->orig_sec, special_alt->orig_off);
			ret = -1;
			goto out;
		}

		new_insn = NULL;
		if (!special_alt->group || special_alt->new_len) {
			new_insn = find_insn(file, special_alt->new_sec,
					     special_alt->new_off);
			if (!new_insn) {
				WARN_FUNC("special: can't find new instruction",
					  special_alt->new_sec,
					  special_alt->new_off);
				ret = -1;
				goto out;
			}
		}

		if (special_alt->group) {
			if (!special_alt->orig_len) {
				WARN_FUNC("empty alternative entry",
					  orig_insn->sec, orig_insn->offset);
				continue;
			}

			ret = handle_group_alt(file, special_alt, orig_insn,
					       &new_insn);
			if (ret)
				goto out;
		} else if (special_alt->jump_or_nop) {
			ret = handle_jump_alt(file, special_alt, orig_insn,
					      &new_insn);
			if (ret)
				goto out;
		}

		alt = malloc(sizeof(*alt));
		if (!alt) {
			WARN("malloc failed");
			ret = -1;
			goto out;
		}

		alt->insn = new_insn;
		alt->skip_orig = special_alt->skip_orig;
		orig_insn->ignore_alts |= special_alt->skip_alt;
		list_add_tail(&alt->list, &orig_insn->alts);

		list_del(&special_alt->list);
		free(special_alt);
	}

	if (stats) {
		printf("jl\\\tNOP\tJMP\n");
		printf("short:\t%ld\t%ld\n", file->jl_nop_short, file->jl_short);
		printf("long:\t%ld\t%ld\n", file->jl_nop_long, file->jl_long);
	}

out:
	return ret;
}

static int add_jump_table(struct objtool_file *file, struct instruction *insn,
			    struct reloc *table)
{
	struct reloc *reloc = table;
	struct instruction *dest_insn;
	struct alternative *alt;
	struct symbol *pfunc = insn->func->pfunc;
	unsigned int prev_offset = 0;

	/*
	 * Each @reloc is a switch table relocation which points to the target
	 * instruction.
	 */
	list_for_each_entry_from(reloc, &table->sec->reloc_list, list) {

		/* Check for the end of the table: */
		if (reloc != table && reloc->jump_table_start)
			break;

		/* Make sure the table entries are consecutive: */
		if (prev_offset && reloc->offset != prev_offset + 8)
			break;

		/* Detect function pointers from contiguous objects: */
		if (reloc->sym->sec == pfunc->sec &&
		    reloc->addend == pfunc->offset)
			break;

		dest_insn = find_insn(file, reloc->sym->sec, reloc->addend);
		if (!dest_insn)
			break;

		/* Make sure the destination is in the same function: */
		if (!dest_insn->func || dest_insn->func->pfunc != pfunc)
			break;

		alt = malloc(sizeof(*alt));
		if (!alt) {
			WARN("malloc failed");
			return -1;
		}

		alt->insn = dest_insn;
		list_add_tail(&alt->list, &insn->alts);
		prev_offset = reloc->offset;
	}

	if (!prev_offset) {
		WARN_FUNC("can't find switch jump table",
			  insn->sec, insn->offset);
		return -1;
	}

	return 0;
}

/*
 * find_jump_table() - Given a dynamic jump, find the switch jump table
 * associated with it.
 */
static struct reloc *find_jump_table(struct objtool_file *file,
				      struct symbol *func,
				      struct instruction *insn)
{
	struct reloc *table_reloc;
	struct instruction *dest_insn, *orig_insn = insn;

	/*
	 * Backward search using the @first_jump_src links, these help avoid
	 * much of the 'in between' code. Which avoids us getting confused by
	 * it.
	 */
	for (;
	     insn && insn->func && insn->func->pfunc == func;
	     insn = insn->first_jump_src ?: prev_insn_same_sym(file, insn)) {

		if (insn != orig_insn && insn->type == INSN_JUMP_DYNAMIC)
			break;

		/* allow small jumps within the range */
		if (insn->type == INSN_JUMP_UNCONDITIONAL &&
		    insn->jump_dest &&
		    (insn->jump_dest->offset <= insn->offset ||
		     insn->jump_dest->offset > orig_insn->offset))
		    break;

		table_reloc = arch_find_switch_table(file, insn);
		if (!table_reloc)
			continue;
		dest_insn = find_insn(file, table_reloc->sym->sec, table_reloc->addend);
		if (!dest_insn || !dest_insn->func || dest_insn->func->pfunc != func)
			continue;

		return table_reloc;
	}

	return NULL;
}

/*
 * First pass: Mark the head of each jump table so that in the next pass,
 * we know when a given jump table ends and the next one starts.
 */
static void mark_func_jump_tables(struct objtool_file *file,
				    struct symbol *func)
{
	struct instruction *insn, *last = NULL;
	struct reloc *reloc;

	func_for_each_insn(file, func, insn) {
		if (!last)
			last = insn;

		/*
		 * Store back-pointers for unconditional forward jumps such
		 * that find_jump_table() can back-track using those and
		 * avoid some potentially confusing code.
		 */
		if (insn->type == INSN_JUMP_UNCONDITIONAL && insn->jump_dest &&
		    insn->offset > last->offset &&
		    insn->jump_dest->offset > insn->offset &&
		    !insn->jump_dest->first_jump_src) {

			insn->jump_dest->first_jump_src = insn;
			last = insn->jump_dest;
		}

		if (insn->type != INSN_JUMP_DYNAMIC)
			continue;

		reloc = find_jump_table(file, func, insn);
		if (reloc) {
			reloc->jump_table_start = true;
			insn->jump_table = reloc;
		}
	}
}

static int add_func_jump_tables(struct objtool_file *file,
				  struct symbol *func)
{
	struct instruction *insn;
	int ret;

	func_for_each_insn(file, func, insn) {
		if (!insn->jump_table)
			continue;

		ret = add_jump_table(file, insn, insn->jump_table);
		if (ret)
			return ret;
	}

	return 0;
}

/*
 * For some switch statements, gcc generates a jump table in the .rodata
 * section which contains a list of addresses within the function to jump to.
 * This finds these jump tables and adds them to the insn->alts lists.
 */
static int add_jump_table_alts(struct objtool_file *file)
{
	struct section *sec;
	struct symbol *func;
	int ret;

	if (!file->rodata)
		return 0;

	for_each_sec(file, sec) {
		list_for_each_entry(func, &sec->symbol_list, list) {
			if (func->type != STT_FUNC)
				continue;

			mark_func_jump_tables(file, func);
			ret = add_func_jump_tables(file, func);
			if (ret)
				return ret;
		}
	}

	return 0;
}

static void set_func_state(struct cfi_state *state)
{
	state->cfa = initial_func_cfi.cfa;
	memcpy(&state->regs, &initial_func_cfi.regs,
	       CFI_NUM_REGS * sizeof(struct cfi_reg));
	state->stack_size = initial_func_cfi.cfa.offset;
}

static int read_unwind_hints(struct objtool_file *file)
{
	struct cfi_state cfi = init_cfi;
	struct section *sec, *relocsec;
	struct unwind_hint *hint;
	struct instruction *insn;
	struct reloc *reloc;
	int i;

	sec = find_section_by_name(file->elf, ".discard.unwind_hints");
	if (!sec)
		return 0;

	relocsec = sec->reloc;
	if (!relocsec) {
		WARN("missing .rela.discard.unwind_hints section");
		return -1;
	}

	if (sec->sh.sh_size % sizeof(struct unwind_hint)) {
		WARN("struct unwind_hint size mismatch");
		return -1;
	}

	file->hints = true;

	for (i = 0; i < sec->sh.sh_size / sizeof(struct unwind_hint); i++) {
		hint = (struct unwind_hint *)sec->data->d_buf + i;

		reloc = find_reloc_by_dest(file->elf, sec, i * sizeof(*hint));
		if (!reloc) {
			WARN("can't find reloc for unwind_hints[%d]", i);
			return -1;
		}

		insn = find_insn(file, reloc->sym->sec, reloc->addend);
		if (!insn) {
			WARN("can't find insn for unwind_hints[%d]", i);
			return -1;
		}

		insn->hint = true;

		if (hint->type == UNWIND_HINT_TYPE_SAVE) {
			insn->hint = false;
			insn->save = true;
			continue;
		}

		if (hint->type == UNWIND_HINT_TYPE_RESTORE) {
			insn->restore = true;
			continue;
		}

		if (hint->type == UNWIND_HINT_TYPE_REGS_PARTIAL) {
			struct symbol *sym = find_symbol_by_offset(insn->sec, insn->offset);

			if (sym && sym->bind == STB_GLOBAL) {
				insn->entry = 1;
			}
		}

		if (hint->type == UNWIND_HINT_TYPE_ENTRY) {
			hint->type = UNWIND_HINT_TYPE_CALL;
			insn->entry = 1;
		}

		if (hint->type == UNWIND_HINT_TYPE_FUNC) {
			insn->cfi = &func_cfi;
			continue;
		}

		if (insn->cfi)
			cfi = *(insn->cfi);

		if (arch_decode_hint_reg(hint->sp_reg, &cfi.cfa.base)) {
			WARN_FUNC("unsupported unwind_hint sp base reg %d",
				  insn->sec, insn->offset, hint->sp_reg);
			return -1;
		}

		cfi.cfa.offset = bswap_if_needed(hint->sp_offset);
		cfi.type = hint->type;
		cfi.end = hint->end;

		insn->cfi = cfi_hash_find_or_add(&cfi);
	}

	return 0;
}

static int read_retpoline_hints(struct objtool_file *file)
{
	struct section *sec;
	struct instruction *insn;
	struct reloc *reloc;

	sec = find_section_by_name(file->elf, ".rela.discard.retpoline_safe");
	if (!sec)
		return 0;

	list_for_each_entry(reloc, &sec->reloc_list, list) {
		if (reloc->sym->type != STT_SECTION) {
			WARN("unexpected relocation symbol type in %s", sec->name);
			return -1;
		}

		insn = find_insn(file, reloc->sym->sec, reloc->addend);
		if (!insn) {
			WARN("bad .discard.retpoline_safe entry");
			return -1;
		}

		if (insn->type != INSN_JUMP_DYNAMIC &&
		    insn->type != INSN_CALL_DYNAMIC &&
		    insn->type != INSN_RETURN &&
		    insn->type != INSN_NOP) {
			WARN_FUNC("retpoline_safe hint not an indirect jump/call/ret/nop",
				  insn->sec, insn->offset);
			return -1;
		}

		insn->retpoline_safe = true;
	}

	return 0;
}

static int read_instr_hints(struct objtool_file *file)
{
	struct section *sec;
	struct instruction *insn;
	struct reloc *reloc;

	sec = find_section_by_name(file->elf, ".rela.discard.instr_end");
	if (!sec)
		return 0;

	list_for_each_entry(reloc, &sec->reloc_list, list) {
		if (reloc->sym->type != STT_SECTION) {
			WARN("unexpected relocation symbol type in %s", sec->name);
			return -1;
		}

		insn = find_insn(file, reloc->sym->sec, reloc->addend);
		if (!insn) {
			WARN("bad .discard.instr_end entry");
			return -1;
		}

		insn->instr--;
	}

	sec = find_section_by_name(file->elf, ".rela.discard.instr_begin");
	if (!sec)
		return 0;

	list_for_each_entry(reloc, &sec->reloc_list, list) {
		if (reloc->sym->type != STT_SECTION) {
			WARN("unexpected relocation symbol type in %s", sec->name);
			return -1;
		}

		insn = find_insn(file, reloc->sym->sec, reloc->addend);
		if (!insn) {
			WARN("bad .discard.instr_begin entry");
			return -1;
		}

		insn->instr++;
	}

	return 0;
}

static int read_intra_function_calls(struct objtool_file *file)
{
	struct instruction *insn;
	struct section *sec;
	struct reloc *reloc;

	sec = find_section_by_name(file->elf, ".rela.discard.intra_function_calls");
	if (!sec)
		return 0;

	list_for_each_entry(reloc, &sec->reloc_list, list) {
		unsigned long dest_off;

		if (reloc->sym->type != STT_SECTION) {
			WARN("unexpected relocation symbol type in %s",
			     sec->name);
			return -1;
		}

		insn = find_insn(file, reloc->sym->sec, reloc->addend);
		if (!insn) {
			WARN("bad .discard.intra_function_call entry");
			return -1;
		}

		if (insn->type != INSN_CALL) {
			WARN_FUNC("intra_function_call not a direct call",
				  insn->sec, insn->offset);
			return -1;
		}

		/*
		 * Treat intra-function CALLs as JMPs, but with a stack_op.
		 * See add_call_destinations(), which strips stack_ops from
		 * normal CALLs.
		 */
		insn->type = INSN_JUMP_UNCONDITIONAL;

		dest_off = insn->offset + insn->len + insn->immediate;
		insn->jump_dest = find_insn(file, insn->sec, dest_off);
		if (!insn->jump_dest) {
			WARN_FUNC("can't find call dest at %s+0x%lx",
				  insn->sec, insn->offset,
				  insn->sec->name, dest_off);
			return -1;
		}
	}

	return 0;
}

static int classify_symbols(struct objtool_file *file)
{
	struct section *sec;
	struct symbol *func;

	for_each_sec(file, sec) {
		list_for_each_entry(func, &sec->symbol_list, list) {
			if (func->bind != STB_GLOBAL)
				continue;

			if (!strncmp(func->name, STATIC_CALL_TRAMP_PREFIX_STR,
				     strlen(STATIC_CALL_TRAMP_PREFIX_STR)))
				func->static_call_tramp = true;

			if (arch_is_retpoline(func))
				func->retpoline_thunk = true;

			if (arch_is_rethunk(func))
				func->return_thunk = true;

			if (!strcmp(func->name, "__fentry__"))
				func->fentry = true;

			if (!strncmp(func->name, "__sanitizer_cov_", 16))
				func->kcov = true;
		}
	}

	return 0;
}

static void mark_rodata(struct objtool_file *file)
{
	struct section *sec;
	bool found = false;

	/*
	 * Search for the following rodata sections, each of which can
	 * potentially contain jump tables:
	 *
	 * - .rodata: can contain GCC switch tables
	 * - .rodata.<func>: same, if -fdata-sections is being used
	 * - .rodata..c_jump_table: contains C annotated jump tables
	 *
	 * .rodata.str1.* sections are ignored; they don't contain jump tables.
	 */
	for_each_sec(file, sec) {
		if (!strncmp(sec->name, ".rodata", 7) &&
		    !strstr(sec->name, ".str1.")) {
			sec->rodata = true;
			found = true;
		}
	}

	file->rodata = found;
}

static int decode_sections(struct objtool_file *file)
{
	int ret;

	mark_rodata(file);

	ret = decode_instructions(file);
	if (ret)
		return ret;

	ret = add_dead_ends(file);
	if (ret)
		return ret;

	add_ignores(file);
	add_uaccess_safe(file);

	ret = add_ignore_alternatives(file);
	if (ret)
		return ret;

	/*
	 * Must be before add_{jump_call}_destination.
	 */
	ret = classify_symbols(file);
	if (ret)
		return ret;

	/*
	 * Must be before add_special_section_alts() as that depends on
	 * jump_dest being set.
	 */
	ret = add_jump_destinations(file);
	if (ret)
		return ret;

	ret = add_special_section_alts(file);
	if (ret)
		return ret;

	/*
	 * Must be before add_call_destination(); it changes INSN_CALL to
	 * INSN_JUMP.
	 */
	ret = read_intra_function_calls(file);
	if (ret)
		return ret;

	ret = add_call_destinations(file);
	if (ret)
		return ret;

	ret = add_jump_table_alts(file);
	if (ret)
		return ret;

	ret = read_unwind_hints(file);
	if (ret)
		return ret;

	ret = read_retpoline_hints(file);
	if (ret)
		return ret;

	ret = read_instr_hints(file);
	if (ret)
		return ret;

	return 0;
}

static bool is_fentry_call(struct instruction *insn)
{
	if (insn->type == INSN_CALL &&
	    insn->call_dest &&
	    insn->call_dest->fentry)
		return true;

	return false;
}

static bool has_modified_stack_frame(struct instruction *insn, struct insn_state *state)
{
	struct cfi_state *cfi = &state->cfi;
	int i;

	if (cfi->cfa.base != initial_func_cfi.cfa.base || cfi->drap)
		return true;

	if (cfi->cfa.offset != initial_func_cfi.cfa.offset)
		return true;

	if (cfi->stack_size != initial_func_cfi.cfa.offset)
		return true;

	for (i = 0; i < CFI_NUM_REGS; i++) {
		if (cfi->regs[i].base != initial_func_cfi.regs[i].base ||
		    cfi->regs[i].offset != initial_func_cfi.regs[i].offset)
			return true;
	}

	return false;
}

static bool check_reg_frame_pos(const struct cfi_reg *reg,
				int expected_offset)
{
	return reg->base == CFI_CFA &&
	       reg->offset == expected_offset;
}

static bool has_valid_stack_frame(struct insn_state *state)
{
	struct cfi_state *cfi = &state->cfi;

	if (cfi->cfa.base == CFI_BP &&
	    check_reg_frame_pos(&cfi->regs[CFI_BP], -cfi->cfa.offset) &&
	    check_reg_frame_pos(&cfi->regs[CFI_RA], -cfi->cfa.offset + 8))
		return true;

	if (cfi->drap && cfi->regs[CFI_BP].base == CFI_BP)
		return true;

	return false;
}

static int update_cfi_state_regs(struct instruction *insn,
				  struct cfi_state *cfi,
				  struct stack_op *op)
{
	struct cfi_reg *cfa = &cfi->cfa;

	if (cfa->base != CFI_SP && cfa->base != CFI_SP_INDIRECT)
		return 0;

	/* push */
	if (op->dest.type == OP_DEST_PUSH || op->dest.type == OP_DEST_PUSHF)
		cfa->offset += 8;

	/* pop */
	if (op->src.type == OP_SRC_POP || op->src.type == OP_SRC_POPF)
		cfa->offset -= 8;

	/* add immediate to sp */
	if (op->dest.type == OP_DEST_REG && op->src.type == OP_SRC_ADD &&
	    op->dest.reg == CFI_SP && op->src.reg == CFI_SP)
		cfa->offset -= op->src.offset;

	return 0;
}

static void save_reg(struct cfi_state *cfi, unsigned char reg, int base, int offset)
{
	if (arch_callee_saved_reg(reg) &&
	    cfi->regs[reg].base == CFI_UNDEFINED) {
		cfi->regs[reg].base = base;
		cfi->regs[reg].offset = offset;
	}
}

static void restore_reg(struct cfi_state *cfi, unsigned char reg)
{
	cfi->regs[reg].base = initial_func_cfi.regs[reg].base;
	cfi->regs[reg].offset = initial_func_cfi.regs[reg].offset;
}

/*
 * A note about DRAP stack alignment:
 *
 * GCC has the concept of a DRAP register, which is used to help keep track of
 * the stack pointer when aligning the stack.  r10 or r13 is used as the DRAP
 * register.  The typical DRAP pattern is:
 *
 *   4c 8d 54 24 08		lea    0x8(%rsp),%r10
 *   48 83 e4 c0		and    $0xffffffffffffffc0,%rsp
 *   41 ff 72 f8		pushq  -0x8(%r10)
 *   55				push   %rbp
 *   48 89 e5			mov    %rsp,%rbp
 *				(more pushes)
 *   41 52			push   %r10
 *				...
 *   41 5a			pop    %r10
 *				(more pops)
 *   5d				pop    %rbp
 *   49 8d 62 f8		lea    -0x8(%r10),%rsp
 *   c3				retq
 *
 * There are some variations in the epilogues, like:
 *
 *   5b				pop    %rbx
 *   41 5a			pop    %r10
 *   41 5c			pop    %r12
 *   41 5d			pop    %r13
 *   41 5e			pop    %r14
 *   c9				leaveq
 *   49 8d 62 f8		lea    -0x8(%r10),%rsp
 *   c3				retq
 *
 * and:
 *
 *   4c 8b 55 e8		mov    -0x18(%rbp),%r10
 *   48 8b 5d e0		mov    -0x20(%rbp),%rbx
 *   4c 8b 65 f0		mov    -0x10(%rbp),%r12
 *   4c 8b 6d f8		mov    -0x8(%rbp),%r13
 *   c9				leaveq
 *   49 8d 62 f8		lea    -0x8(%r10),%rsp
 *   c3				retq
 *
 * Sometimes r13 is used as the DRAP register, in which case it's saved and
 * restored beforehand:
 *
 *   41 55			push   %r13
 *   4c 8d 6c 24 10		lea    0x10(%rsp),%r13
 *   48 83 e4 f0		and    $0xfffffffffffffff0,%rsp
 *				...
 *   49 8d 65 f0		lea    -0x10(%r13),%rsp
 *   41 5d			pop    %r13
 *   c3				retq
 */
static int update_cfi_state(struct instruction *insn,
			    struct instruction *next_insn,
			    struct cfi_state *cfi, struct stack_op *op)
{
	struct cfi_reg *cfa = &cfi->cfa;
	struct cfi_reg *regs = cfi->regs;

	/* stack operations don't make sense with an undefined CFA */
	if (cfa->base == CFI_UNDEFINED) {
		if (insn->func) {
			WARN_FUNC("undefined stack state", insn->sec, insn->offset);
			return -1;
		}
		return 0;
	}

	if (cfi->type == UNWIND_HINT_TYPE_REGS ||
	    cfi->type == UNWIND_HINT_TYPE_REGS_PARTIAL)
		return update_cfi_state_regs(insn, cfi, op);

	switch (op->dest.type) {

	case OP_DEST_REG:
		switch (op->src.type) {

		case OP_SRC_REG:
			if (op->src.reg == CFI_SP && op->dest.reg == CFI_BP &&
			    cfa->base == CFI_SP &&
			    check_reg_frame_pos(&regs[CFI_BP], -cfa->offset)) {

				/* mov %rsp, %rbp */
				cfa->base = op->dest.reg;
				cfi->bp_scratch = false;
			}

			else if (op->src.reg == CFI_SP &&
				 op->dest.reg == CFI_BP && cfi->drap) {

				/* drap: mov %rsp, %rbp */
				regs[CFI_BP].base = CFI_BP;
				regs[CFI_BP].offset = -cfi->stack_size;
				cfi->bp_scratch = false;
			}

			else if (op->src.reg == CFI_SP && cfa->base == CFI_SP) {

				/*
				 * mov %rsp, %reg
				 *
				 * This is needed for the rare case where GCC
				 * does:
				 *
				 *   mov    %rsp, %rax
				 *   ...
				 *   mov    %rax, %rsp
				 */
				cfi->vals[op->dest.reg].base = CFI_CFA;
				cfi->vals[op->dest.reg].offset = -cfi->stack_size;
			}

			else if (op->src.reg == CFI_BP && op->dest.reg == CFI_SP &&
				 (cfa->base == CFI_BP || cfa->base == cfi->drap_reg)) {

				/*
				 * mov %rbp, %rsp
				 *
				 * Restore the original stack pointer (Clang).
				 */
				cfi->stack_size = -cfi->regs[CFI_BP].offset;
			}

			else if (op->dest.reg == cfa->base) {

				/* mov %reg, %rsp */
				if (cfa->base == CFI_SP &&
				    cfi->vals[op->src.reg].base == CFI_CFA) {

					/*
					 * This is needed for the rare case
					 * where GCC does something dumb like:
					 *
					 *   lea    0x8(%rsp), %rcx
					 *   ...
					 *   mov    %rcx, %rsp
					 */
					cfa->offset = -cfi->vals[op->src.reg].offset;
					cfi->stack_size = cfa->offset;

				} else if (cfa->base == CFI_SP &&
					   cfi->vals[op->src.reg].base == CFI_SP_INDIRECT &&
					   cfi->vals[op->src.reg].offset == cfa->offset) {

					/*
					 * Stack swizzle:
					 *
					 * 1: mov %rsp, (%[tos])
					 * 2: mov %[tos], %rsp
					 *    ...
					 * 3: pop %rsp
					 *
					 * Where:
					 *
					 * 1 - places a pointer to the previous
					 *     stack at the Top-of-Stack of the
					 *     new stack.
					 *
					 * 2 - switches to the new stack.
					 *
					 * 3 - pops the Top-of-Stack to restore
					 *     the original stack.
					 *
					 * Note: we set base to SP_INDIRECT
					 * here and preserve offset. Therefore
					 * when the unwinder reaches ToS it
					 * will dereference SP and then add the
					 * offset to find the next frame, IOW:
					 * (%rsp) + offset.
					 */
					cfa->base = CFI_SP_INDIRECT;

				} else {
					cfa->base = CFI_UNDEFINED;
					cfa->offset = 0;
				}
			}

			else if (op->dest.reg == CFI_SP &&
				 cfi->vals[op->src.reg].base == CFI_SP_INDIRECT &&
				 cfi->vals[op->src.reg].offset == cfa->offset) {

				/*
				 * The same stack swizzle case 2) as above. But
				 * because we can't change cfa->base, case 3)
				 * will become a regular POP. Pretend we're a
				 * PUSH so things don't go unbalanced.
				 */
				cfi->stack_size += 8;
			}


			break;

		case OP_SRC_ADD:
			if (op->dest.reg == CFI_SP && op->src.reg == CFI_SP) {

				/* add imm, %rsp */
				cfi->stack_size -= op->src.offset;
				if (cfa->base == CFI_SP)
					cfa->offset -= op->src.offset;
				break;
			}

			if (op->dest.reg == CFI_SP && op->src.reg == CFI_BP) {

				/* lea disp(%rbp), %rsp */
				cfi->stack_size = -(op->src.offset + regs[CFI_BP].offset);
				break;
			}

			if (op->src.reg == CFI_SP && cfa->base == CFI_SP) {

				/* drap: lea disp(%rsp), %drap */
				cfi->drap_reg = op->dest.reg;

				/*
				 * lea disp(%rsp), %reg
				 *
				 * This is needed for the rare case where GCC
				 * does something dumb like:
				 *
				 *   lea    0x8(%rsp), %rcx
				 *   ...
				 *   mov    %rcx, %rsp
				 */
				cfi->vals[op->dest.reg].base = CFI_CFA;
				cfi->vals[op->dest.reg].offset = \
					-cfi->stack_size + op->src.offset;

				break;
			}

			if (cfi->drap && op->dest.reg == CFI_SP &&
			    op->src.reg == cfi->drap_reg) {

				 /* drap: lea disp(%drap), %rsp */
				cfa->base = CFI_SP;
				cfa->offset = cfi->stack_size = -op->src.offset;
				cfi->drap_reg = CFI_UNDEFINED;
				cfi->drap = false;
				break;
			}

			if (op->dest.reg == cfi->cfa.base && !(next_insn && next_insn->hint)) {
				WARN_FUNC("unsupported stack register modification",
					  insn->sec, insn->offset);
				return -1;
			}

			break;

		case OP_SRC_AND:
			if (op->dest.reg != CFI_SP ||
			    (cfi->drap_reg != CFI_UNDEFINED && cfa->base != CFI_SP) ||
			    (cfi->drap_reg == CFI_UNDEFINED && cfa->base != CFI_BP)) {
				WARN_FUNC("unsupported stack pointer realignment",
					  insn->sec, insn->offset);
				return -1;
			}

			if (cfi->drap_reg != CFI_UNDEFINED) {
				/* drap: and imm, %rsp */
				cfa->base = cfi->drap_reg;
				cfa->offset = cfi->stack_size = 0;
				cfi->drap = true;
			}

			/*
			 * Older versions of GCC (4.8ish) realign the stack
			 * without DRAP, with a frame pointer.
			 */

			break;

		case OP_SRC_POP:
		case OP_SRC_POPF:
			if (op->dest.reg == CFI_SP && cfa->base == CFI_SP_INDIRECT) {

				/* pop %rsp; # restore from a stack swizzle */
				cfa->base = CFI_SP;
				break;
			}

			if (!cfi->drap && op->dest.reg == cfa->base) {

				/* pop %rbp */
				cfa->base = CFI_SP;
			}

			if (cfi->drap && cfa->base == CFI_BP_INDIRECT &&
			    op->dest.reg == cfi->drap_reg &&
			    cfi->drap_offset == -cfi->stack_size) {

				/* drap: pop %drap */
				cfa->base = cfi->drap_reg;
				cfa->offset = 0;
				cfi->drap_offset = -1;

			} else if (cfi->stack_size == -regs[op->dest.reg].offset) {

				/* pop %reg */
				restore_reg(cfi, op->dest.reg);
			}

			cfi->stack_size -= 8;
			if (cfa->base == CFI_SP)
				cfa->offset -= 8;

			break;

		case OP_SRC_REG_INDIRECT:
			if (!cfi->drap && op->dest.reg == cfa->base &&
			    op->dest.reg == CFI_BP) {

				/* mov disp(%rsp), %rbp */
				cfa->base = CFI_SP;
				cfa->offset = cfi->stack_size;
			}

			if (cfi->drap && op->src.reg == CFI_BP &&
			    op->src.offset == cfi->drap_offset) {

				/* drap: mov disp(%rbp), %drap */
				cfa->base = cfi->drap_reg;
				cfa->offset = 0;
				cfi->drap_offset = -1;
			}

			if (cfi->drap && op->src.reg == CFI_BP &&
			    op->src.offset == regs[op->dest.reg].offset) {

				/* drap: mov disp(%rbp), %reg */
				restore_reg(cfi, op->dest.reg);

			} else if (op->src.reg == cfa->base &&
			    op->src.offset == regs[op->dest.reg].offset + cfa->offset) {

				/* mov disp(%rbp), %reg */
				/* mov disp(%rsp), %reg */
				restore_reg(cfi, op->dest.reg);

			} else if (op->src.reg == CFI_SP &&
				   op->src.offset == regs[op->dest.reg].offset + cfi->stack_size) {

				/* mov disp(%rsp), %reg */
				restore_reg(cfi, op->dest.reg);
			}

			break;

		default:
			WARN_FUNC("unknown stack-related instruction",
				  insn->sec, insn->offset);
			return -1;
		}

		break;

	case OP_DEST_PUSH:
	case OP_DEST_PUSHF:
		cfi->stack_size += 8;
		if (cfa->base == CFI_SP)
			cfa->offset += 8;

		if (op->src.type != OP_SRC_REG)
			break;

		if (cfi->drap) {
			if (op->src.reg == cfa->base && op->src.reg == cfi->drap_reg) {

				/* drap: push %drap */
				cfa->base = CFI_BP_INDIRECT;
				cfa->offset = -cfi->stack_size;

				/* save drap so we know when to restore it */
				cfi->drap_offset = -cfi->stack_size;

			} else if (op->src.reg == CFI_BP && cfa->base == cfi->drap_reg) {

				/* drap: push %rbp */
				cfi->stack_size = 0;

			} else {

				/* drap: push %reg */
				save_reg(cfi, op->src.reg, CFI_BP, -cfi->stack_size);
			}

		} else {

			/* push %reg */
			save_reg(cfi, op->src.reg, CFI_CFA, -cfi->stack_size);
		}

		/* detect when asm code uses rbp as a scratch register */
		if (!no_fp && insn->func && op->src.reg == CFI_BP &&
		    cfa->base != CFI_BP)
			cfi->bp_scratch = true;
		break;

	case OP_DEST_REG_INDIRECT:

		if (cfi->drap) {
			if (op->src.reg == cfa->base && op->src.reg == cfi->drap_reg) {

				/* drap: mov %drap, disp(%rbp) */
				cfa->base = CFI_BP_INDIRECT;
				cfa->offset = op->dest.offset;

				/* save drap offset so we know when to restore it */
				cfi->drap_offset = op->dest.offset;
			} else {

				/* drap: mov reg, disp(%rbp) */
				save_reg(cfi, op->src.reg, CFI_BP, op->dest.offset);
			}

		} else if (op->dest.reg == cfa->base) {

			/* mov reg, disp(%rbp) */
			/* mov reg, disp(%rsp) */
			save_reg(cfi, op->src.reg, CFI_CFA,
				 op->dest.offset - cfi->cfa.offset);

		} else if (op->dest.reg == CFI_SP) {

			/* mov reg, disp(%rsp) */
			save_reg(cfi, op->src.reg, CFI_CFA,
				 op->dest.offset - cfi->stack_size);

		} else if (op->src.reg == CFI_SP && op->dest.offset == 0) {

			/* mov %rsp, (%reg); # setup a stack swizzle. */
			cfi->vals[op->dest.reg].base = CFI_SP_INDIRECT;
			cfi->vals[op->dest.reg].offset = cfa->offset;
		}

		break;

	case OP_DEST_MEM:
		if (op->src.type != OP_SRC_POP && op->src.type != OP_SRC_POPF) {
			WARN_FUNC("unknown stack-related memory operation",
				  insn->sec, insn->offset);
			return -1;
		}

		/* pop mem */
		cfi->stack_size -= 8;
		if (cfa->base == CFI_SP)
			cfa->offset -= 8;

		break;

	default:
		WARN_FUNC("unknown stack-related instruction",
			  insn->sec, insn->offset);
		return -1;
	}

	return 0;
}

/*
 * The stack layouts of alternatives instructions can sometimes diverge when
 * they have stack modifications.  That's fine as long as the potential stack
 * layouts don't conflict at any given potential instruction boundary.
 *
 * Flatten the CFIs of the different alternative code streams (both original
 * and replacement) into a single shared CFI array which can be used to detect
 * conflicts and nicely feed a linear array of ORC entries to the unwinder.
 */
static int propagate_alt_cfi(struct objtool_file *file, struct instruction *insn)
{
	struct cfi_state **alt_cfi;
	int group_off;

	if (!insn->alt_group)
		return 0;

	if (!insn->cfi) {
		WARN("CFI missing");
		return -1;
	}

	alt_cfi = insn->alt_group->cfi;
	group_off = insn->offset - insn->alt_group->first_insn->offset;

	if (!alt_cfi[group_off]) {
		alt_cfi[group_off] = insn->cfi;
	} else {
		if (cficmp(alt_cfi[group_off], insn->cfi)) {
			WARN_FUNC("stack layout conflict in alternatives",
				  insn->sec, insn->offset);
			return -1;
		}
	}

	return 0;
}

static int handle_insn_ops(struct instruction *insn,
			   struct instruction *next_insn,
			   struct insn_state *state)
{
	struct stack_op *op;

	list_for_each_entry(op, &insn->stack_ops, list) {

		if (update_cfi_state(insn, next_insn, &state->cfi, op))
			return 1;

		if (!insn->alt_group)
			continue;

		if (op->dest.type == OP_DEST_PUSHF) {
			if (!state->uaccess_stack) {
				state->uaccess_stack = 1;
			} else if (state->uaccess_stack >> 31) {
				WARN_FUNC("PUSHF stack exhausted",
					  insn->sec, insn->offset);
				return 1;
			}
			state->uaccess_stack <<= 1;
			state->uaccess_stack  |= state->uaccess;
		}

		if (op->src.type == OP_SRC_POPF) {
			if (state->uaccess_stack) {
				state->uaccess = state->uaccess_stack & 1;
				state->uaccess_stack >>= 1;
				if (state->uaccess_stack == 1)
					state->uaccess_stack = 0;
			}
		}
	}

	return 0;
}

static bool insn_cfi_match(struct instruction *insn, struct cfi_state *cfi2)
{
	struct cfi_state *cfi1 = insn->cfi;
	int i;

	if (!cfi1) {
		WARN("CFI missing");
		return false;
	}

	if (memcmp(&cfi1->cfa, &cfi2->cfa, sizeof(cfi1->cfa))) {

		WARN_FUNC("stack state mismatch: cfa1=%d%+d cfa2=%d%+d",
			  insn->sec, insn->offset,
			  cfi1->cfa.base, cfi1->cfa.offset,
			  cfi2->cfa.base, cfi2->cfa.offset);

	} else if (memcmp(&cfi1->regs, &cfi2->regs, sizeof(cfi1->regs))) {
		for (i = 0; i < CFI_NUM_REGS; i++) {
			if (!memcmp(&cfi1->regs[i], &cfi2->regs[i],
				    sizeof(struct cfi_reg)))
				continue;

			WARN_FUNC("stack state mismatch: reg1[%d]=%d%+d reg2[%d]=%d%+d",
				  insn->sec, insn->offset,
				  i, cfi1->regs[i].base, cfi1->regs[i].offset,
				  i, cfi2->regs[i].base, cfi2->regs[i].offset);
			break;
		}

	} else if (cfi1->type != cfi2->type) {

		WARN_FUNC("stack state mismatch: type1=%d type2=%d",
			  insn->sec, insn->offset, cfi1->type, cfi2->type);

	} else if (cfi1->drap != cfi2->drap ||
		   (cfi1->drap && cfi1->drap_reg != cfi2->drap_reg) ||
		   (cfi1->drap && cfi1->drap_offset != cfi2->drap_offset)) {

		WARN_FUNC("stack state mismatch: drap1=%d(%d,%d) drap2=%d(%d,%d)",
			  insn->sec, insn->offset,
			  cfi1->drap, cfi1->drap_reg, cfi1->drap_offset,
			  cfi2->drap, cfi2->drap_reg, cfi2->drap_offset);

	} else
		return true;

	return false;
}

static inline bool func_uaccess_safe(struct symbol *func)
{
	if (func)
		return func->uaccess_safe;

	return false;
}

static inline const char *call_dest_name(struct instruction *insn)
{
	if (insn->call_dest)
		return insn->call_dest->name;

	return "{dynamic}";
}

static inline bool noinstr_call_dest(struct symbol *func)
{
	/*
	 * We can't deal with indirect function calls at present;
	 * assume they're instrumented.
	 */
	if (!func)
		return false;

	/*
	 * If the symbol is from a noinstr section; we good.
	 */
	if (func->sec->noinstr)
		return true;

	/*
	 * The __ubsan_handle_*() calls are like WARN(), they only happen when
	 * something 'BAD' happened. At the risk of taking the machine down,
	 * let them proceed to get the message out.
	 */
	if (!strncmp(func->name, "__ubsan_handle_", 15))
		return true;

	return false;
}

static int validate_call(struct instruction *insn, struct insn_state *state)
{
	if (state->noinstr && state->instr <= 0 &&
	    !noinstr_call_dest(insn->call_dest)) {
		WARN_FUNC("call to %s() leaves .noinstr.text section",
				insn->sec, insn->offset, call_dest_name(insn));
		return 1;
	}

	if (state->uaccess && !func_uaccess_safe(insn->call_dest)) {
		WARN_FUNC("call to %s() with UACCESS enabled",
				insn->sec, insn->offset, call_dest_name(insn));
		return 1;
	}

	if (state->df) {
		WARN_FUNC("call to %s() with DF set",
				insn->sec, insn->offset, call_dest_name(insn));
		return 1;
	}

	return 0;
}

static int validate_sibling_call(struct instruction *insn, struct insn_state *state)
{
	if (has_modified_stack_frame(insn, state)) {
		WARN_FUNC("sibling call from callable instruction with modified stack frame",
				insn->sec, insn->offset);
		return 1;
	}

	return validate_call(insn, state);
}

static int validate_return(struct symbol *func, struct instruction *insn, struct insn_state *state)
{
	if (state->noinstr && state->instr > 0) {
		WARN_FUNC("return with instrumentation enabled",
			  insn->sec, insn->offset);
		return 1;
	}

	if (state->uaccess && !func_uaccess_safe(func)) {
		WARN_FUNC("return with UACCESS enabled",
			  insn->sec, insn->offset);
		return 1;
	}

	if (!state->uaccess && func_uaccess_safe(func)) {
		WARN_FUNC("return with UACCESS disabled from a UACCESS-safe function",
			  insn->sec, insn->offset);
		return 1;
	}

	if (state->df) {
		WARN_FUNC("return with DF set",
			  insn->sec, insn->offset);
		return 1;
	}

	if (func && has_modified_stack_frame(insn, state)) {
		WARN_FUNC("return with modified stack frame",
			  insn->sec, insn->offset);
		return 1;
	}

	if (state->cfi.bp_scratch) {
		WARN_FUNC("BP used as a scratch register",
			  insn->sec, insn->offset);
		return 1;
	}

	return 0;
}

static struct instruction *next_insn_to_validate(struct objtool_file *file,
						 struct instruction *insn)
{
	struct alt_group *alt_group = insn->alt_group;

	/*
	 * Simulate the fact that alternatives are patched in-place.  When the
	 * end of a replacement alt_group is reached, redirect objtool flow to
	 * the end of the original alt_group.
	 */
	if (alt_group && insn == alt_group->last_insn && alt_group->orig_group)
		return next_insn_same_sec(file, alt_group->orig_group->last_insn);

	return next_insn_same_sec(file, insn);
}

/*
 * Follow the branch starting at the given instruction, and recursively follow
 * any other branches (jumps).  Meanwhile, track the frame pointer state at
 * each instruction and validate all the rules described in
 * tools/objtool/Documentation/stack-validation.txt.
 */
static int validate_branch(struct objtool_file *file, struct symbol *func,
			   struct instruction *insn, struct insn_state state)
{
	struct alternative *alt;
	struct instruction *next_insn, *prev_insn = NULL;
	struct section *sec;
	u8 visited;
	int ret;

	sec = insn->sec;

	while (1) {
		next_insn = next_insn_to_validate(file, insn);

		if (file->c_file && func && insn->func && func != insn->func->pfunc) {
			WARN("%s() falls through to next function %s()",
			     func->name, insn->func->name);
			return 1;
		}

		if (func && insn->ignore) {
			WARN_FUNC("BUG: why am I validating an ignored function?",
				  sec, insn->offset);
			return 1;
		}

		visited = VISITED_BRANCH << state.uaccess;
		if (insn->visited & VISITED_BRANCH_MASK) {
			if (!insn->hint && !insn_cfi_match(insn, &state.cfi))
				return 1;

			if (insn->visited & visited)
				return 0;
		} else {
			nr_insns_visited++;
		}

		if (state.noinstr)
			state.instr += insn->instr;

		if (insn->hint) {
			if (insn->restore) {
				struct instruction *save_insn, *i;

				i = insn;
				save_insn = NULL;

				sym_for_each_insn_continue_reverse(file, func, i) {
					if (i->save) {
						save_insn = i;
						break;
					}
				}

				if (!save_insn) {
					WARN_FUNC("no corresponding CFI save for CFI restore",
						  sec, insn->offset);
					return 1;
				}

				if (!save_insn->visited) {
					WARN_FUNC("objtool isn't smart enough to handle this CFI save/restore combo",
						  sec, insn->offset);
					return 1;
				}

				insn->cfi = save_insn->cfi;
				nr_cfi_reused++;
			}

			state.cfi = *insn->cfi;
		} else {
			/* XXX track if we actually changed state.cfi */

			if (prev_insn && !cficmp(prev_insn->cfi, &state.cfi)) {
				insn->cfi = prev_insn->cfi;
				nr_cfi_reused++;
			} else {
				insn->cfi = cfi_hash_find_or_add(&state.cfi);
			}
		}

		insn->visited |= visited;

		if (propagate_alt_cfi(file, insn))
			return 1;

		if (!insn->ignore_alts && !list_empty(&insn->alts)) {
			bool skip_orig = false;

			list_for_each_entry(alt, &insn->alts, list) {
				if (alt->skip_orig)
					skip_orig = true;

				ret = validate_branch(file, func, alt->insn, state);
				if (ret) {
					if (backtrace)
						BT_FUNC("(alt)", insn);
					return ret;
				}
			}

			if (skip_orig)
				return 0;
		}

		if (handle_insn_ops(insn, next_insn, &state))
			return 1;

		switch (insn->type) {

		case INSN_RETURN:
			if (sls && !insn->retpoline_safe &&
			    next_insn && next_insn->type != INSN_TRAP) {
				WARN_FUNC("missing int3 after ret",
					  insn->sec, insn->offset);
			}
			return validate_return(func, insn, &state);

		case INSN_CALL:
		case INSN_CALL_DYNAMIC:
			ret = validate_call(insn, &state);
			if (ret)
				return ret;

			if (!no_fp && func && !is_fentry_call(insn) &&
			    !has_valid_stack_frame(&state)) {
				WARN_FUNC("call without frame pointer save/setup",
					  sec, insn->offset);
				return 1;
			}

			if (dead_end_function(file, insn->call_dest))
				return 0;

			break;

		case INSN_JUMP_CONDITIONAL:
		case INSN_JUMP_UNCONDITIONAL:
			if (is_sibling_call(insn)) {
				ret = validate_sibling_call(insn, &state);
				if (ret)
					return ret;

			} else if (insn->jump_dest) {
				ret = validate_branch(file, func,
						      insn->jump_dest, state);
				if (ret) {
					if (backtrace)
						BT_FUNC("(branch)", insn);
					return ret;
				}
			}

			if (insn->type == INSN_JUMP_UNCONDITIONAL)
				return 0;

			break;

		case INSN_JUMP_DYNAMIC:
			if (sls && !insn->retpoline_safe &&
			    next_insn && next_insn->type != INSN_TRAP) {
				WARN_FUNC("missing int3 after indirect jump",
					  insn->sec, insn->offset);
			}

			/* fallthrough */
		case INSN_JUMP_DYNAMIC_CONDITIONAL:
			if (is_sibling_call(insn)) {
				ret = validate_sibling_call(insn, &state);
				if (ret)
					return ret;
			}

			if (insn->type == INSN_JUMP_DYNAMIC)
				return 0;

			break;

		case INSN_CONTEXT_SWITCH:
			if (func && (!next_insn || !next_insn->hint)) {
				WARN_FUNC("unsupported instruction in callable function",
					  sec, insn->offset);
				return 1;
			}
			return 0;

		case INSN_STAC:
			if (state.uaccess) {
				WARN_FUNC("recursive UACCESS enable", sec, insn->offset);
				return 1;
			}

			state.uaccess = true;
			break;

		case INSN_CLAC:
			if (!state.uaccess && func) {
				WARN_FUNC("redundant UACCESS disable", sec, insn->offset);
				return 1;
			}

			if (func_uaccess_safe(func) && !state.uaccess_stack) {
				WARN_FUNC("UACCESS-safe disables UACCESS", sec, insn->offset);
				return 1;
			}

			state.uaccess = false;
			break;

		case INSN_STD:
			if (state.df) {
				WARN_FUNC("recursive STD", sec, insn->offset);
				return 1;
			}

			state.df = true;
			break;

		case INSN_CLD:
			if (!state.df && func) {
				WARN_FUNC("redundant CLD", sec, insn->offset);
				return 1;
			}

			state.df = false;
			break;

		default:
			break;
		}

		if (insn->dead_end)
			return 0;

		if (!next_insn) {
			if (state.cfi.cfa.base == CFI_UNDEFINED)
				return 0;
			WARN("%s: unexpected end of section", sec->name);
			return 1;
		}

		prev_insn = insn;
		insn = next_insn;
	}

	return 0;
}

static int validate_unwind_hints(struct objtool_file *file, struct section *sec)
{
	struct instruction *insn;
	struct insn_state state;
	int ret, warnings = 0;

	if (!file->hints)
		return 0;

	init_insn_state(&state, sec);

	if (sec) {
		insn = find_insn(file, sec, 0);
		if (!insn)
			return 0;
	} else {
		insn = list_first_entry(&file->insn_list, typeof(*insn), list);
	}

	while (&insn->list != &file->insn_list && (!sec || insn->sec == sec)) {
		if (insn->hint && !insn->visited) {
			ret = validate_branch(file, insn->func, insn, state);
			if (ret && backtrace)
				BT_FUNC("<=== (hint)", insn);
			warnings += ret;
		}

		insn = list_next_entry(insn, list);
	}

	return warnings;
}

/*
 * Validate rethunk entry constraint: must untrain RET before the first RET.
 *
 * Follow every branch (intra-function) and ensure ANNOTATE_UNRET_END comes
 * before an actual RET instruction.
 */
static int validate_entry(struct objtool_file *file, struct instruction *insn)
{
	struct instruction *next, *dest;
	int ret, warnings = 0;

	for (;;) {
		next = next_insn_to_validate(file, insn);

		if (insn->visited & VISITED_ENTRY)
			return 0;

		insn->visited |= VISITED_ENTRY;

		if (!insn->ignore_alts && !list_empty(&insn->alts)) {
			struct alternative *alt;
			bool skip_orig = false;

			list_for_each_entry(alt, &insn->alts, list) {
				if (alt->skip_orig)
					skip_orig = true;

				ret = validate_entry(file, alt->insn);
				if (ret) {
				        if (backtrace)
						BT_FUNC("(alt)", insn);
					return ret;
				}
			}

			if (skip_orig)
				return 0;
		}

		switch (insn->type) {

		case INSN_CALL_DYNAMIC:
		case INSN_JUMP_DYNAMIC:
		case INSN_JUMP_DYNAMIC_CONDITIONAL:
			WARN_FUNC("early indirect call", insn->sec, insn->offset);
			return 1;

		case INSN_JUMP_UNCONDITIONAL:
		case INSN_JUMP_CONDITIONAL:
			if (!is_sibling_call(insn)) {
				if (!insn->jump_dest) {
					WARN_FUNC("unresolved jump target after linking?!?",
						  insn->sec, insn->offset);
					return -1;
				}
				ret = validate_entry(file, insn->jump_dest);
				if (ret) {
					if (backtrace) {
						BT_FUNC("(branch%s)", insn,
							insn->type == INSN_JUMP_CONDITIONAL ? "-cond" : "");
					}
					return ret;
				}

				if (insn->type == INSN_JUMP_UNCONDITIONAL)
					return 0;

				break;
			}

			/* fallthrough */
		case INSN_CALL:
			dest = find_insn(file, insn->call_dest->sec,
					 insn->call_dest->offset);
			if (!dest) {
				WARN("Unresolved function after linking!?: %s",
				     insn->call_dest->name);
				return -1;
			}

			ret = validate_entry(file, dest);
			if (ret) {
				if (backtrace)
					BT_FUNC("(call)", insn);
				return ret;
			}
			/*
			 * If a call returns without error, it must have seen UNTRAIN_RET.
			 * Therefore any non-error return is a success.
			 */
			return 0;

		case INSN_RETURN:
			WARN_FUNC("RET before UNTRAIN", insn->sec, insn->offset);
			return 1;

		case INSN_NOP:
			if (insn->retpoline_safe)
				return 0;
			break;

		default:
			break;
		}

		if (!next) {
			WARN_FUNC("teh end!", insn->sec, insn->offset);
			return -1;
		}
		insn = next;
	}

	return warnings;
}

/*
 * Validate that all branches starting at 'insn->entry' encounter UNRET_END
 * before RET.
 */
static int validate_unret(struct objtool_file *file)
{
	struct instruction *insn;
	int ret, warnings = 0;

	for_each_insn(file, insn) {
		if (!insn->entry)
			continue;

		ret = validate_entry(file, insn);
		if (ret < 0) {
			WARN_FUNC("Failed UNRET validation", insn->sec, insn->offset);
			return ret;
		}
		warnings += ret;
	}

	return warnings;
}

static int validate_retpoline(struct objtool_file *file)
{
	struct instruction *insn;
	int warnings = 0;

	for_each_insn(file, insn) {
		if (insn->type != INSN_JUMP_DYNAMIC &&
		    insn->type != INSN_CALL_DYNAMIC &&
		    insn->type != INSN_RETURN)
			continue;

		if (insn->retpoline_safe)
			continue;

		/*
		 * .init.text code is ran before userspace and thus doesn't
		 * strictly need retpolines, except for modules which are
		 * loaded late, they very much do need retpoline in their
		 * .init.text
		 */
		if (!strcmp(insn->sec->name, ".init.text") && !module)
			continue;

		if (insn->type == INSN_RETURN) {
			if (rethunk) {
				WARN_FUNC("'naked' return found in RETHUNK build",
					  insn->sec, insn->offset);
			} else
				continue;
		} else {
			WARN_FUNC("indirect %s found in RETPOLINE build",
				  insn->sec, insn->offset,
				  insn->type == INSN_JUMP_DYNAMIC ? "jump" : "call");
		}

		warnings++;
	}

	return warnings;
}

static bool is_kasan_insn(struct instruction *insn)
{
	return (insn->type == INSN_CALL &&
		!strcmp(insn->call_dest->name, "__asan_handle_no_return"));
}

static bool is_ubsan_insn(struct instruction *insn)
{
	return (insn->type == INSN_CALL &&
		!strcmp(insn->call_dest->name,
			"__ubsan_handle_builtin_unreachable"));
}

static bool ignore_unreachable_insn(struct objtool_file *file, struct instruction *insn)
{
	int i;
	struct instruction *prev_insn;

	if (insn->ignore || insn->type == INSN_NOP || insn->type == INSN_TRAP)
		return true;

	/*
	 * Ignore any unused exceptions.  This can happen when a whitelisted
	 * function has an exception table entry.
	 *
	 * Also ignore alternative replacement instructions.  This can happen
	 * when a whitelisted function uses one of the ALTERNATIVE macros.
	 */
	if (!strcmp(insn->sec->name, ".fixup") ||
	    !strcmp(insn->sec->name, ".altinstr_replacement") ||
	    !strcmp(insn->sec->name, ".altinstr_aux"))
		return true;

	if (!insn->func)
		return false;

	/*
	 * CONFIG_UBSAN_TRAP inserts a UD2 when it sees
	 * __builtin_unreachable().  The BUG() macro has an unreachable() after
	 * the UD2, which causes GCC's undefined trap logic to emit another UD2
	 * (or occasionally a JMP to UD2).
	 *
	 * It may also insert a UD2 after calling a __noreturn function.
	 */
	prev_insn = list_prev_entry(insn, list);
	if ((prev_insn->dead_end || dead_end_function(file, prev_insn->call_dest)) &&
	    (insn->type == INSN_BUG ||
	     (insn->type == INSN_JUMP_UNCONDITIONAL &&
	      insn->jump_dest && insn->jump_dest->type == INSN_BUG)))
		return true;

	/*
	 * Check if this (or a subsequent) instruction is related to
	 * CONFIG_UBSAN or CONFIG_KASAN.
	 *
	 * End the search at 5 instructions to avoid going into the weeds.
	 */
	for (i = 0; i < 5; i++) {

		if (is_kasan_insn(insn) || is_ubsan_insn(insn))
			return true;

		if (insn->type == INSN_JUMP_UNCONDITIONAL) {
			if (insn->jump_dest &&
			    insn->jump_dest->func == insn->func) {
				insn = insn->jump_dest;
				continue;
			}

			break;
		}

		if (insn->offset + insn->len >= insn->func->offset + insn->func->len)
			break;

		insn = list_next_entry(insn, list);
	}

	return false;
}

static int validate_symbol(struct objtool_file *file, struct section *sec,
			   struct symbol *sym, struct insn_state *state)
{
	struct instruction *insn;
	int ret;

	if (!sym->len) {
		WARN("%s() is missing an ELF size annotation", sym->name);
		return 1;
	}

	if (sym->pfunc != sym || sym->alias != sym)
		return 0;

	insn = find_insn(file, sec, sym->offset);
	if (!insn || insn->ignore || insn->visited)
		return 0;

	state->uaccess = sym->uaccess_safe;

	ret = validate_branch(file, insn->func, insn, *state);
	if (ret && backtrace)
		BT_FUNC("<=== (sym)", insn);
	return ret;
}

static int validate_section(struct objtool_file *file, struct section *sec)
{
	struct insn_state state;
	struct symbol *func;
	int warnings = 0;

	list_for_each_entry(func, &sec->symbol_list, list) {
		if (func->type != STT_FUNC)
			continue;

		init_insn_state(&state, sec);
		set_func_state(&state.cfi);

		warnings += validate_symbol(file, sec, func, &state);
	}

	return warnings;
}

static int validate_vmlinux_functions(struct objtool_file *file)
{
	struct section *sec;
	int warnings = 0;

	sec = find_section_by_name(file->elf, ".noinstr.text");
	if (sec) {
		warnings += validate_section(file, sec);
		warnings += validate_unwind_hints(file, sec);
	}

	sec = find_section_by_name(file->elf, ".entry.text");
	if (sec) {
		warnings += validate_section(file, sec);
		warnings += validate_unwind_hints(file, sec);
	}

	return warnings;
}

static int validate_functions(struct objtool_file *file)
{
	struct section *sec;
	int warnings = 0;

	for_each_sec(file, sec) {
		if (!(sec->sh.sh_flags & SHF_EXECINSTR))
			continue;

		warnings += validate_section(file, sec);
	}

	return warnings;
}

static int validate_reachable_instructions(struct objtool_file *file)
{
	struct instruction *insn;

	if (file->ignore_unreachables)
		return 0;

	for_each_insn(file, insn) {
		if (insn->visited || ignore_unreachable_insn(file, insn))
			continue;

		WARN_FUNC("unreachable instruction", insn->sec, insn->offset);
		return 1;
	}

	return 0;
}

int check(struct objtool_file *file)
{
	int ret, warnings = 0;

	arch_initial_func_cfi_state(&initial_func_cfi);
	init_cfi_state(&init_cfi);
	init_cfi_state(&func_cfi);
	set_func_state(&func_cfi);

	if (!cfi_hash_alloc(1UL << (file->elf->symbol_bits - 3)))
		goto out;

	cfi_hash_add(&init_cfi);
	cfi_hash_add(&func_cfi);

	ret = decode_sections(file);
	if (ret < 0)
		goto out;

	warnings += ret;

	if (list_empty(&file->insn_list))
		goto out;

	if (vmlinux && !validate_dup) {
		ret = validate_vmlinux_functions(file);
		if (ret < 0)
			goto out;

		warnings += ret;
		goto out;
	}

	if (retpoline) {
		ret = validate_retpoline(file);
		if (ret < 0)
			return ret;
		warnings += ret;
	}

	ret = validate_functions(file);
	if (ret < 0)
		goto out;
	warnings += ret;

	ret = validate_unwind_hints(file, NULL);
	if (ret < 0)
		goto out;
	warnings += ret;

	if (unret) {
		/*
		 * Must be after validate_branch() and friends, it plays
		 * further games with insn->visited.
		 */
		ret = validate_unret(file);
		if (ret < 0)
			return ret;
		warnings += ret;
	}

	if (!warnings) {
		ret = validate_reachable_instructions(file);
		if (ret < 0)
			goto out;
		warnings += ret;
	}

	ret = create_static_call_sections(file);
	if (ret < 0)
		goto out;
	warnings += ret;

	if (retpoline) {
		ret = create_retpoline_sites_sections(file);
		if (ret < 0)
			goto out;
		warnings += ret;
	}

	if (rethunk) {
		ret = create_return_sites_sections(file);
		if (ret < 0)
			goto out;
		warnings += ret;
	}

	if (mcount) {
		ret = create_mcount_loc_sections(file);
		if (ret < 0)
			goto out;
		warnings += ret;
	}

	if (stats) {
		printf("nr_insns_visited: %ld\n", nr_insns_visited);
		printf("nr_cfi: %ld\n", nr_cfi);
		printf("nr_cfi_reused: %ld\n", nr_cfi_reused);
		printf("nr_cfi_cache: %ld\n", nr_cfi_cache);
	}

out:
	/*
	 *  For now, don't fail the kernel build on fatal warnings.  These
	 *  errors are still fairly common due to the growing matrix of
	 *  supported toolchains and their recent pace of change.
	 */
	return 0;
}<|MERGE_RESOLUTION|>--- conflicted
+++ resolved
@@ -181,10 +181,7 @@
 		"kunit_try_catch_throw",
 		"xen_start_kernel",
 		"cpu_bringup_and_idle",
-<<<<<<< HEAD
-=======
 		"stop_this_cpu",
->>>>>>> 9b37665a
 	};
 
 	if (!func)
