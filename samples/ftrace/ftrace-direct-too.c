--- conflicted
+++ resolved
@@ -4,19 +4,11 @@
 #include <linux/mm.h> /* for handle_mm_fault() */
 #include <linux/ftrace.h>
 
-<<<<<<< HEAD
-extern void my_direct_func(struct vm_area_struct *vma,
-			   unsigned long address, unsigned int flags);
-
-void my_direct_func(struct vm_area_struct *vma,
-			unsigned long address, unsigned int flags)
-=======
 extern void my_direct_func(struct vm_area_struct *vma, unsigned long address,
 			   unsigned int flags, struct pt_regs *regs);
 
 void my_direct_func(struct vm_area_struct *vma, unsigned long address,
 		    unsigned int flags, struct pt_regs *regs)
->>>>>>> 9b37665a
 {
 	trace_printk("handle mm fault vma=%p address=%lx flags=%x regs=%p\n",
 		     vma, address, flags, regs);
